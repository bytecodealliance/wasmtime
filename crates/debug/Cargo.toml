[package]
name = "wasmtime-debug"
version = "0.7.0"
authors = ["The Wasmtime Project Developers"]
description = "Debug utils for WebAsssembly code in Cranelift"
license = "Apache-2.0 WITH LLVM-exception"
repository = "https://github.com/bytecodealliance/wasmtime"
documentation = "https://docs.rs/wasmtime-debug/"
categories = ["wasm"]
keywords = ["webassembly", "wasm", "debuginfo"]
readme = "README.md"
edition = "2018"

[dependencies]
gimli = "0.19.0"
<<<<<<< HEAD
wasmparser = "0.39.2"
=======
wasmparser = "0.44.0"
cranelift-codegen = { version = "0.50.0", features = ["enable-serde"] }
cranelift-entity = { version = "0.50.0", features = ["enable-serde"] }
cranelift-wasm = { version = "0.50.0", features = ["enable-serde"] }
>>>>>>> b7c84089
faerie = "0.13.0"
wasmtime-environ = { path = "../environ" }
target-lexicon = { version = "0.9.0", default-features = false }
anyhow = "1.0"
thiserror = "1.0.4"
more-asserts = "0.2.1"

[badges]
maintenance = { status = "actively-developed" }<|MERGE_RESOLUTION|>--- conflicted
+++ resolved
@@ -13,14 +13,7 @@
 
 [dependencies]
 gimli = "0.19.0"
-<<<<<<< HEAD
-wasmparser = "0.39.2"
-=======
 wasmparser = "0.44.0"
-cranelift-codegen = { version = "0.50.0", features = ["enable-serde"] }
-cranelift-entity = { version = "0.50.0", features = ["enable-serde"] }
-cranelift-wasm = { version = "0.50.0", features = ["enable-serde"] }
->>>>>>> b7c84089
 faerie = "0.13.0"
 wasmtime-environ = { path = "../environ" }
 target-lexicon = { version = "0.9.0", default-features = false }
