--- conflicted
+++ resolved
@@ -809,19 +809,17 @@
             "type is not canonicalized for runtime usage: {ty:?}"
         );
 
-<<<<<<< HEAD
-        let gc_layout = gc_runtime.layouts().gc_layout(&ty.composite_type);
-=======
-        let gc_layout = match &ty.composite_type {
-            wasmtime_environ::WasmCompositeType::Func(_) => None,
-            wasmtime_environ::WasmCompositeType::Array(a) => Some(
+        assert!(!ty.composite_type.shared);
+        let gc_layout = match &ty.composite_type.inner {
+            wasmtime_environ::WasmCompositeInnerType::Func(_) => None,
+            wasmtime_environ::WasmCompositeInnerType::Array(a) => Some(
                 gc_runtime
                     .expect("must have a GC runtime to register array types")
                     .layouts()
                     .array_layout(a)
                     .into(),
             ),
-            wasmtime_environ::WasmCompositeType::Struct(s) => Some(
+            wasmtime_environ::WasmCompositeInnerType::Struct(s) => Some(
                 gc_runtime
                     .expect("must have a GC runtime to register array types")
                     .layouts()
@@ -829,7 +827,6 @@
                     .into(),
             ),
         };
->>>>>>> 44da0566
 
         // Add the type to our slab.
         let id = self.types.alloc(Arc::new(ty));
