--- conflicted
+++ resolved
@@ -11,40 +11,6 @@
     GcArrayLayout, GcStructLayout, GcTypeLayouts, WasmArrayType, WasmStructType,
 };
 
-<<<<<<< HEAD
-pub fn default_gc_runtime() -> impl GcRuntime {
-    DisabledCollector
-}
-
-struct DisabledCollector;
-
-unsafe impl GcRuntime for DisabledCollector {
-    fn new_gc_heap(&self) -> Result<Box<dyn GcHeap>> {
-        unreachable!()
-    }
-
-    fn layouts(&self) -> &dyn GcTypeLayouts {
-        &DisabledLayouts
-    }
-}
-
-struct DisabledLayouts;
-impl GcTypeLayouts for DisabledLayouts {
-    fn array_length_field_offset(&self) -> u32 {
-        unreachable!()
-    }
-
-    fn array_layout(&self, _: &WasmArrayType) -> GcArrayLayout {
-        unreachable!()
-    }
-
-    fn struct_layout(&self, _: &WasmStructType) -> GcStructLayout {
-        unreachable!()
-    }
-}
-
-=======
->>>>>>> 44da0566
 pub enum VMExternRef {}
 
 pub enum VMEqRef {}
