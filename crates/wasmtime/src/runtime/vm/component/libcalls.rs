//! Implementation of string transcoding required by the component model.

use crate::component::Instance;
#[cfg(feature = "component-model-async")]
use crate::component::concurrent::GuestThreadIndex;
use crate::prelude::*;
#[cfg(feature = "component-model-async")]
use crate::runtime::component::concurrent::ResourcePair;
use crate::runtime::vm::component::{ComponentInstance, VMComponentContext};
use crate::runtime::vm::{HostResultHasUnwindSentinel, VMStore, VmSafe};
use core::cell::Cell;
use core::ptr::NonNull;
use core::slice;
use wasmtime_environ::component::*;

const UTF16_TAG: usize = 1 << 31;

macro_rules! signature {
    (@ty size) => (usize);
    (@ty ptr_u8) => (*mut u8);
    (@ty ptr_u16) => (*mut u16);
    (@ty ptr_size) => (*mut usize);
    (@ty u8) => (u8);
    (@ty u32) => (u32);
    (@ty u64) => (u64);
    (@ty bool) => (bool);
    (@ty vmctx) => (NonNull<VMComponentContext>);
}

/// Defines a `VMComponentBuiltins` structure which contains any builtins such
/// as resource-related intrinsics.
macro_rules! define_builtins {
    (
        $(
            $( #[$attr:meta] )*
            $name:ident( $( $pname:ident: $param:ident ),* ) $( -> $result:ident )?;
        )*
    ) => {
        /// An array that stores addresses of builtin functions. We translate code
        /// to use indirect calls. This way, we don't have to patch the code.
        #[repr(C)]
        pub struct VMComponentBuiltins {
            $(
                $name: unsafe extern "C" fn(
                    $(signature!(@ty $param),)*
                ) $( -> signature!(@ty $result))?,
            )*
        }

        // SAFETY: the above structure is repr(C) and only contains `VmSafe`
        // fields.
        unsafe impl VmSafe for VMComponentBuiltins {}

        impl VMComponentBuiltins {
            pub const INIT: VMComponentBuiltins = VMComponentBuiltins {
                $($name: trampolines::$name,)*
            };

            /// Helper to call `expose_provenance()` on all contained pointers.
            ///
            /// This is required to be called at least once before entering wasm
            /// to inform the compiler that these function pointers may all be
            /// loaded/stored and used on the "other end" to reacquire
            /// provenance in Pulley. Pulley models hostcalls with a host
            /// pointer as the first parameter that's a function pointer under
            /// the hood, and this call ensures that the use of the function
            /// pointer is considered valid.
            pub fn expose_provenance(&self) -> NonNull<Self>{
                $(
                    (self.$name as *mut u8).expose_provenance();
                )*
                NonNull::from(self)
            }
        }
    };
}

wasmtime_environ::foreach_builtin_component_function!(define_builtins);

/// Submodule with macro-generated constants which are the actual libcall
/// transcoders that are invoked by Cranelift. These functions have a specific
/// ABI defined by the macro itself and will defer to the actual bodies of each
/// implementation following this submodule.
mod trampolines {
    use super::{ComponentInstance, VMComponentContext};
    use core::ptr::NonNull;

    macro_rules! shims {
        (
            $(
                $( #[cfg($attr:meta)] )?
                $name:ident( vmctx: vmctx $(, $pname:ident: $param:ident )* ) $( -> $result:ident )?;
            )*
        ) => (
            $(
                pub unsafe extern "C" fn $name(
                    vmctx: NonNull<VMComponentContext>
                    $(,$pname : signature!(@ty $param))*
                ) $( -> signature!(@ty $result))? {
                    $(#[cfg($attr)])?
                    {
                        $(shims!(@validate_param $pname $param);)*

                        let ret = unsafe {
                            ComponentInstance::enter_host_from_wasm(vmctx, |store, instance| {
                                shims!(@invoke $name(store, instance,) $($pname)*)
                            })
                        };
                        shims!(@convert_ret ret $($pname: $param)*)
                    }
                    $(
                        #[cfg(not($attr))]
                        {
                            let _ = vmctx;
                            unreachable!();
                        }
                    )?
                }
            )*
        );

        // Helper macro to convert a 2-tuple automatically when the last
        // parameter is a `ptr_size` argument.
        (@convert_ret $ret:ident) => ($ret);
        (@convert_ret $ret:ident $retptr:ident: ptr_size) => ({
            let (a, b) = $ret;
            unsafe {
                *$retptr = b;
            }
            a
        });
        (@convert_ret $ret:ident $name:ident: $ty:ident $($rest:tt)*) => (
            shims!(@convert_ret $ret $($rest)*)
        );

        (@validate_param $arg:ident ptr_u16) => ({
            // This should already be guaranteed by the canonical ABI and our
            // adapter modules, but double-check here to be extra-sure. If this
            // is a perf concern it can become a `debug_assert!`.
            assert!(($arg as usize) % 2 == 0, "unaligned 16-bit pointer");
        });
        (@validate_param $arg:ident $ty:ident) => ();

        // Helper macro to invoke `$m` with all of the tokens passed except for
        // any argument named `ret2`
        (@invoke $m:ident ($($args:tt)*)) => (super::$m($($args)*));

        // ignore `ret2`-named arguments
        (@invoke $m:ident ($($args:tt)*) ret2 $($rest:tt)*) => (
            shims!(@invoke $m ($($args)*) $($rest)*)
        );

        // move all other arguments into the `$args` list
        (@invoke $m:ident ($($args:tt)*) $param:ident $($rest:tt)*) => (
            shims!(@invoke $m ($($args)* $param,) $($rest)*)
        );
    }

    wasmtime_environ::foreach_builtin_component_function!(shims);
}

/// This property should already be guaranteed by construction in the component
/// model but assert it here to be extra sure. Nothing below is sound if regions
/// can overlap.
fn assert_no_overlap<T, U>(a: &[T], b: &[U]) {
    let a_start = a.as_ptr() as usize;
    let a_end = a_start + (a.len() * core::mem::size_of::<T>());
    let b_start = b.as_ptr() as usize;
    let b_end = b_start + (b.len() * core::mem::size_of::<U>());

    if a_start < b_start {
        assert!(a_end < b_start);
    } else {
        assert!(b_end < a_start);
    }
}

/// Converts a utf8 string to a utf8 string.
///
/// The length provided is length of both the source and the destination
/// buffers. No value is returned other than whether an invalid string was
/// found.
unsafe fn utf8_to_utf8(
    _: &mut dyn VMStore,
    _: Instance,
    src: *mut u8,
    len: usize,
    dst: *mut u8,
) -> Result<()> {
    let src = unsafe { slice::from_raw_parts(src, len) };
    let dst = unsafe { slice::from_raw_parts_mut(dst, len) };
    assert_no_overlap(src, dst);
    log::trace!("utf8-to-utf8 {len}");
    let src = core::str::from_utf8(src).map_err(|_| anyhow!("invalid utf8 encoding"))?;
    dst.copy_from_slice(src.as_bytes());
    Ok(())
}

/// Converts a utf16 string to a utf16 string.
///
/// The length provided is length of both the source and the destination
/// buffers. No value is returned other than whether an invalid string was
/// found.
unsafe fn utf16_to_utf16(
    _: &mut dyn VMStore,
    _: Instance,
    src: *mut u16,
    len: usize,
    dst: *mut u16,
) -> Result<()> {
    let src = unsafe { slice::from_raw_parts(src, len) };
    let dst = unsafe { slice::from_raw_parts_mut(dst, len) };
    assert_no_overlap(src, dst);
    log::trace!("utf16-to-utf16 {len}");
    run_utf16_to_utf16(src, dst)?;
    Ok(())
}

/// Transcodes utf16 to itself, returning whether all code points were inside of
/// the latin1 space.
fn run_utf16_to_utf16(src: &[u16], mut dst: &mut [u16]) -> Result<bool> {
    let mut all_latin1 = true;
    for ch in core::char::decode_utf16(src.iter().map(|i| u16::from_le(*i))) {
        let ch = ch.map_err(|_| anyhow!("invalid utf16 encoding"))?;
        all_latin1 = all_latin1 && u8::try_from(u32::from(ch)).is_ok();
        let result = ch.encode_utf16(dst);
        let size = result.len();
        for item in result {
            *item = item.to_le();
        }
        dst = &mut dst[size..];
    }
    Ok(all_latin1)
}

/// Converts a latin1 string to a latin1 string.
///
/// Given that all byte sequences are valid latin1 strings this is simply a
/// memory copy.
unsafe fn latin1_to_latin1(
    _: &mut dyn VMStore,
    _: Instance,
    src: *mut u8,
    len: usize,
    dst: *mut u8,
) -> Result<()> {
    let src = unsafe { slice::from_raw_parts(src, len) };
    let dst = unsafe { slice::from_raw_parts_mut(dst, len) };
    assert_no_overlap(src, dst);
    log::trace!("latin1-to-latin1 {len}");
    dst.copy_from_slice(src);
    Ok(())
}

/// Converts a latin1 string to a utf16 string.
///
/// This simply inflates the latin1 characters to the u16 code points. The
/// length provided is the same length of the source and destination buffers.
unsafe fn latin1_to_utf16(
    _: &mut dyn VMStore,
    _: Instance,
    src: *mut u8,
    len: usize,
    dst: *mut u16,
) -> Result<()> {
    let src = unsafe { slice::from_raw_parts(src, len) };
    let dst = unsafe { slice::from_raw_parts_mut(dst, len) };
    assert_no_overlap(src, dst);
    for (src, dst) in src.iter().zip(dst) {
        *dst = u16::from(*src).to_le();
    }
    log::trace!("latin1-to-utf16 {len}");
    Ok(())
}

struct CopySizeReturn(usize);

unsafe impl HostResultHasUnwindSentinel for CopySizeReturn {
    type Abi = usize;
    const SENTINEL: usize = usize::MAX;
    fn into_abi(self) -> usize {
        self.0
    }
}

/// Converts utf8 to utf16.
///
/// The length provided is the same unit length of both buffers, and the
/// returned value from this function is how many u16 units were written.
unsafe fn utf8_to_utf16(
    _: &mut dyn VMStore,
    _: Instance,
    src: *mut u8,
    len: usize,
    dst: *mut u16,
) -> Result<CopySizeReturn> {
    let src = unsafe { slice::from_raw_parts(src, len) };
    let dst = unsafe { slice::from_raw_parts_mut(dst, len) };
    assert_no_overlap(src, dst);

    let result = run_utf8_to_utf16(src, dst)?;
    log::trace!("utf8-to-utf16 {len} => {result}");
    Ok(CopySizeReturn(result))
}

fn run_utf8_to_utf16(src: &[u8], dst: &mut [u16]) -> Result<usize> {
    let src = core::str::from_utf8(src).map_err(|_| anyhow!("invalid utf8 encoding"))?;
    let mut amt = 0;
    for (i, dst) in src.encode_utf16().zip(dst) {
        *dst = i.to_le();
        amt += 1;
    }
    Ok(amt)
}

struct SizePair {
    src_read: usize,
    dst_written: usize,
}

unsafe impl HostResultHasUnwindSentinel for SizePair {
    type Abi = (usize, usize);
    const SENTINEL: (usize, usize) = (usize::MAX, 0);
    fn into_abi(self) -> (usize, usize) {
        (self.src_read, self.dst_written)
    }
}

/// Converts utf16 to utf8.
///
/// Each buffer is specified independently here and the returned value is a pair
/// of the number of code units read and code units written. This might perform
/// a partial transcode if the destination buffer is not large enough to hold
/// the entire contents.
unsafe fn utf16_to_utf8(
    _: &mut dyn VMStore,
    _: Instance,
    src: *mut u16,
    src_len: usize,
    dst: *mut u8,
    dst_len: usize,
) -> Result<SizePair> {
    let src = unsafe { slice::from_raw_parts(src, src_len) };
    let mut dst = unsafe { slice::from_raw_parts_mut(dst, dst_len) };
    assert_no_overlap(src, dst);

    // This iterator will convert to native endianness and additionally count
    // how many items have been read from the iterator so far. This
    // count is used to return how many of the source code units were read.
    let src_iter_read = Cell::new(0);
    let src_iter = src.iter().map(|i| {
        src_iter_read.set(src_iter_read.get() + 1);
        u16::from_le(*i)
    });

    let mut src_read = 0;
    let mut dst_written = 0;

    for ch in core::char::decode_utf16(src_iter) {
        let ch = ch.map_err(|_| anyhow!("invalid utf16 encoding"))?;

        // If the destination doesn't have enough space for this character
        // then the loop is ended and this function will be called later with a
        // larger destination buffer.
        if dst.len() < 4 && dst.len() < ch.len_utf8() {
            break;
        }

        // Record that characters were read and then convert the `char` to
        // utf-8, advancing the destination buffer.
        src_read = src_iter_read.get();
        let len = ch.encode_utf8(dst).len();
        dst_written += len;
        dst = &mut dst[len..];
    }

    log::trace!("utf16-to-utf8 {src_len}/{dst_len} => {src_read}/{dst_written}");
    Ok(SizePair {
        src_read,
        dst_written,
    })
}

/// Converts latin1 to utf8.
///
/// Receives the independent size of both buffers and returns the number of code
/// units read and code units written (both bytes in this case).
///
/// This may perform a partial encoding if the destination is not large enough.
unsafe fn latin1_to_utf8(
    _: &mut dyn VMStore,
    _: Instance,
    src: *mut u8,
    src_len: usize,
    dst: *mut u8,
    dst_len: usize,
) -> Result<SizePair> {
    let src = unsafe { slice::from_raw_parts(src, src_len) };
    let dst = unsafe { slice::from_raw_parts_mut(dst, dst_len) };
    assert_no_overlap(src, dst);
    let (read, written) = encoding_rs::mem::convert_latin1_to_utf8_partial(src, dst);
    log::trace!("latin1-to-utf8 {src_len}/{dst_len} => ({read}, {written})");
    Ok(SizePair {
        src_read: read,
        dst_written: written,
    })
}

/// Converts utf16 to "latin1+utf16", probably using a utf16 encoding.
///
/// The length specified is the length of both the source and destination
/// buffers. If the source string has any characters that don't fit in the
/// latin1 code space (0xff and below) then a utf16-tagged length will be
/// returned. Otherwise the string is "deflated" from a utf16 string to a latin1
/// string and the latin1 length is returned.
unsafe fn utf16_to_compact_probably_utf16(
    _: &mut dyn VMStore,
    _: Instance,
    src: *mut u16,
    len: usize,
    dst: *mut u16,
) -> Result<CopySizeReturn> {
    let src = unsafe { slice::from_raw_parts(src, len) };
    let dst = unsafe { slice::from_raw_parts_mut(dst, len) };
    assert_no_overlap(src, dst);
    let all_latin1 = run_utf16_to_utf16(src, dst)?;
    if all_latin1 {
        let (left, dst, right) = unsafe { dst.align_to_mut::<u8>() };
        assert!(left.is_empty());
        assert!(right.is_empty());
        for i in 0..len {
            dst[i] = dst[2 * i];
        }
        log::trace!("utf16-to-compact-probably-utf16 {len} => latin1 {len}");
        Ok(CopySizeReturn(len))
    } else {
        log::trace!("utf16-to-compact-probably-utf16 {len} => utf16 {len}");
        Ok(CopySizeReturn(len | UTF16_TAG))
    }
}

/// Converts a utf8 string to latin1.
///
/// The length specified is the same length of both the input and the output
/// buffers.
///
/// Returns the number of code units read from the source and the number of code
/// units written to the destination.
///
/// Note that this may not convert the entire source into the destination if the
/// original utf8 string has usvs not representable in latin1.
unsafe fn utf8_to_latin1(
    _: &mut dyn VMStore,
    _: Instance,
    src: *mut u8,
    len: usize,
    dst: *mut u8,
) -> Result<SizePair> {
    let src = unsafe { slice::from_raw_parts(src, len) };
    let dst = unsafe { slice::from_raw_parts_mut(dst, len) };
    assert_no_overlap(src, dst);
    let read = encoding_rs::mem::utf8_latin1_up_to(src);
    let written = encoding_rs::mem::convert_utf8_to_latin1_lossy(&src[..read], dst);
    log::trace!("utf8-to-latin1 {len} => ({read}, {written})");
    Ok(SizePair {
        src_read: read,
        dst_written: written,
    })
}

/// Converts a utf16 string to latin1
///
/// This is the same as `utf8_to_latin1` in terms of parameters/results.
unsafe fn utf16_to_latin1(
    _: &mut dyn VMStore,
    _: Instance,
    src: *mut u16,
    len: usize,
    dst: *mut u8,
) -> Result<SizePair> {
    let src = unsafe { slice::from_raw_parts(src, len) };
    let dst = unsafe { slice::from_raw_parts_mut(dst, len) };
    assert_no_overlap(src, dst);

    let mut size = 0;
    for (src, dst) in src.iter().zip(dst) {
        let src = u16::from_le(*src);
        match u8::try_from(src) {
            Ok(src) => *dst = src,
            Err(_) => break,
        }
        size += 1;
    }
    log::trace!("utf16-to-latin1 {len} => {size}");
    Ok(SizePair {
        src_read: size,
        dst_written: size,
    })
}

/// Converts a utf8 string to a utf16 string which has been partially converted
/// as latin1 prior.
///
/// The original string has already been partially transcoded with
/// `utf8_to_latin1` and that was determined to not be able to transcode the
/// entire string. The substring of the source that couldn't be encoded into
/// latin1 is passed here via `src` and `src_len`.
///
/// The destination buffer is specified by `dst` and `dst_len`. The first
/// `latin1_bytes_so_far` bytes (not code units) of the `dst` buffer have
/// already been filled in with latin1 characters and need to be inflated
/// in-place to their utf16 equivalents.
///
/// After the initial latin1 code units have been inflated the entirety of `src`
/// is then transcoded into the remaining space within `dst`.
unsafe fn utf8_to_compact_utf16(
    _: &mut dyn VMStore,
    _: Instance,
    src: *mut u8,
    src_len: usize,
    dst: *mut u16,
    dst_len: usize,
    latin1_bytes_so_far: usize,
) -> Result<CopySizeReturn> {
    let src = unsafe { slice::from_raw_parts(src, src_len) };
    let dst = unsafe { slice::from_raw_parts_mut(dst, dst_len) };
    assert_no_overlap(src, dst);

    let dst = inflate_latin1_bytes(dst, latin1_bytes_so_far);
    let result = run_utf8_to_utf16(src, dst)?;
    log::trace!("utf8-to-compact-utf16 {src_len}/{dst_len}/{latin1_bytes_so_far} => {result}");
    Ok(CopySizeReturn(result + latin1_bytes_so_far))
}

/// Same as `utf8_to_compact_utf16` but for utf16 source strings.
unsafe fn utf16_to_compact_utf16(
    _: &mut dyn VMStore,
    _: Instance,
    src: *mut u16,
    src_len: usize,
    dst: *mut u16,
    dst_len: usize,
    latin1_bytes_so_far: usize,
) -> Result<CopySizeReturn> {
    let src = unsafe { slice::from_raw_parts(src, src_len) };
    let dst = unsafe { slice::from_raw_parts_mut(dst, dst_len) };
    assert_no_overlap(src, dst);

    let dst = inflate_latin1_bytes(dst, latin1_bytes_so_far);
    run_utf16_to_utf16(src, dst)?;
    let result = src.len();
    log::trace!("utf16-to-compact-utf16 {src_len}/{dst_len}/{latin1_bytes_so_far} => {result}");
    Ok(CopySizeReturn(result + latin1_bytes_so_far))
}

/// Inflates the `latin1_bytes_so_far` number of bytes written to the beginning
/// of `dst` into u16 codepoints.
///
/// Returns the remaining space in the destination that can be transcoded into,
/// slicing off the prefix of the string that was inflated from the latin1
/// bytes.
fn inflate_latin1_bytes(dst: &mut [u16], latin1_bytes_so_far: usize) -> &mut [u16] {
    // Note that `latin1_bytes_so_far` is a byte measure while `dst` is a region
    // of u16 units. This `split_at_mut` uses the byte index as an index into
    // the u16 unit because each of the latin1 bytes will become a whole code
    // unit in the destination which is 2 bytes large.
    let (to_inflate, rest) = dst.split_at_mut(latin1_bytes_so_far);

    // Use a byte-oriented view to inflate the original latin1 bytes.
    let (left, mid, right) = unsafe { to_inflate.align_to_mut::<u8>() };
    assert!(left.is_empty());
    assert!(right.is_empty());
    for i in (0..latin1_bytes_so_far).rev() {
        mid[2 * i] = mid[i];
        mid[2 * i + 1] = 0;
    }

    return rest;
}

fn resource_new32(
    store: &mut dyn VMStore,
    instance: Instance,
    caller_instance: u32,
    resource: u32,
    rep: u32,
) -> Result<u32> {
    let caller_instance = RuntimeComponentInstanceIndex::from_u32(caller_instance);
    let resource = TypeResourceTableIndex::from_u32(resource);
    instance.resource_new32(store, caller_instance, resource, rep)
}

fn resource_rep32(
    store: &mut dyn VMStore,
    instance: Instance,
    caller_instance: u32,
    resource: u32,
    idx: u32,
) -> Result<u32> {
    let caller_instance = RuntimeComponentInstanceIndex::from_u32(caller_instance);
    let resource = TypeResourceTableIndex::from_u32(resource);
    instance.resource_rep32(store, caller_instance, resource, idx)
}

fn resource_drop(
    store: &mut dyn VMStore,
    instance: Instance,
    caller_instance: u32,
    resource: u32,
    idx: u32,
) -> Result<ResourceDropRet> {
    let caller_instance = RuntimeComponentInstanceIndex::from_u32(caller_instance);
    let resource = TypeResourceTableIndex::from_u32(resource);
    Ok(ResourceDropRet(instance.resource_drop(
        store,
        caller_instance,
        resource,
        idx,
    )?))
}

struct ResourceDropRet(Option<u32>);

unsafe impl HostResultHasUnwindSentinel for ResourceDropRet {
    type Abi = u64;
    const SENTINEL: u64 = u64::MAX;
    fn into_abi(self) -> u64 {
        match self.0 {
            Some(rep) => (u64::from(rep) << 1) | 1,
            None => 0,
        }
    }
}

fn resource_transfer_own(
    store: &mut dyn VMStore,
    instance: Instance,
    src_idx: u32,
    src_table: u32,
    dst_table: u32,
) -> Result<u32> {
    let src_table = TypeResourceTableIndex::from_u32(src_table);
    let dst_table = TypeResourceTableIndex::from_u32(dst_table);
    instance.resource_transfer_own(store, src_idx, src_table, dst_table)
}

fn resource_transfer_borrow(
    store: &mut dyn VMStore,
    instance: Instance,
    src_idx: u32,
    src_table: u32,
    dst_table: u32,
) -> Result<u32> {
    let src_table = TypeResourceTableIndex::from_u32(src_table);
    let dst_table = TypeResourceTableIndex::from_u32(dst_table);
    instance.resource_transfer_borrow(store, src_idx, src_table, dst_table)
}

fn resource_enter_call(store: &mut dyn VMStore, instance: Instance) {
    instance.resource_enter_call(store)
}

fn resource_exit_call(store: &mut dyn VMStore, instance: Instance) -> Result<()> {
    instance.resource_exit_call(store)
}

fn trap(_store: &mut dyn VMStore, _instance: Instance, code: u8) -> Result<()> {
    Err(wasmtime_environ::Trap::from_u8(code).unwrap().into())
}

#[cfg(feature = "component-model-async")]
fn backpressure_set(
    store: &mut dyn VMStore,
    instance: Instance,
    caller_instance: u32,
    enabled: u32,
) -> Result<()> {
    instance.concurrent_state_mut(store).backpressure_modify(
        RuntimeComponentInstanceIndex::from_u32(caller_instance),
        |_| Some(if enabled != 0 { 1 } else { 0 }),
    )
}

#[cfg(feature = "component-model-async")]
fn backpressure_modify(
    store: &mut dyn VMStore,
    instance: Instance,
    caller_instance: u32,
    increment: u8,
) -> Result<()> {
    instance.concurrent_state_mut(store).backpressure_modify(
        RuntimeComponentInstanceIndex::from_u32(caller_instance),
        |old| {
            if increment != 0 {
                old.checked_add(1)
            } else {
                old.checked_sub(1)
            }
        },
    )
}

#[cfg(feature = "component-model-async")]
unsafe fn task_return(
    store: &mut dyn VMStore,
    instance: Instance,
    caller_instance: u32,
    ty: u32,
    options: u32,
    storage: *mut u8,
    storage_len: usize,
) -> Result<()> {
    instance.task_return(
        store,
        RuntimeComponentInstanceIndex::from_u32(caller_instance),
        TypeTupleIndex::from_u32(ty),
        OptionsIndex::from_u32(options),
        unsafe { core::slice::from_raw_parts(storage.cast(), storage_len) },
    )
}

#[cfg(feature = "component-model-async")]
fn task_cancel(store: &mut dyn VMStore, instance: Instance, caller_instance: u32) -> Result<()> {
    instance.task_cancel(
        store,
        RuntimeComponentInstanceIndex::from_u32(caller_instance),
    )
}

#[cfg(feature = "component-model-async")]
fn waitable_set_new(
    store: &mut dyn VMStore,
    instance: Instance,
    caller_instance: u32,
) -> Result<u32> {
    instance
        .id()
        .get_mut(store)
        .waitable_set_new(RuntimeComponentInstanceIndex::from_u32(caller_instance))
}

#[cfg(feature = "component-model-async")]
fn waitable_set_wait(
    store: &mut dyn VMStore,
    instance: Instance,
    caller: u32,
    options: u32,
    cancellable: u8,
    set: u32,
    payload: u32,
) -> Result<u32> {
    instance.waitable_set_wait(
        store,
<<<<<<< HEAD
        OptionsIndex::from_u32(options),
        cancellable != 0,
=======
        RuntimeComponentInstanceIndex::from_u32(caller),
        OptionsIndex::from_u32(options),
>>>>>>> df21758b
        set,
        payload,
    )
}

#[cfg(feature = "component-model-async")]
fn waitable_set_poll(
    store: &mut dyn VMStore,
    instance: Instance,
    caller: u32,
    options: u32,
    cancellable: u8,
    set: u32,
    payload: u32,
) -> Result<u32> {
    instance.waitable_set_poll(
        store,
<<<<<<< HEAD
        OptionsIndex::from_u32(options),
        cancellable != 0,
=======
        RuntimeComponentInstanceIndex::from_u32(caller),
        OptionsIndex::from_u32(options),
>>>>>>> df21758b
        set,
        payload,
    )
}

#[cfg(feature = "component-model-async")]
fn waitable_set_drop(
    store: &mut dyn VMStore,
    instance: Instance,
    caller_instance: u32,
    set: u32,
) -> Result<()> {
    instance.id().get_mut(store).waitable_set_drop(
        RuntimeComponentInstanceIndex::from_u32(caller_instance),
        set,
    )
}

#[cfg(feature = "component-model-async")]
fn waitable_join(
    store: &mut dyn VMStore,
    instance: Instance,
    caller_instance: u32,
    waitable: u32,
    set: u32,
) -> Result<()> {
    instance.id().get_mut(store).waitable_join(
        RuntimeComponentInstanceIndex::from_u32(caller_instance),
        waitable,
        set,
    )
}

#[cfg(feature = "component-model-async")]
<<<<<<< HEAD
fn thread_yield(store: &mut dyn VMStore, instance: Instance, cancellable: u8) -> Result<bool> {
    instance.thread_yield(store, cancellable != 0)
=======
fn thread_yield(
    store: &mut dyn VMStore,
    instance: Instance,
    caller_instance: u32,
    cancellable: u8,
) -> Result<bool> {
    instance.thread_yield(
        store,
        RuntimeComponentInstanceIndex::from_u32(caller_instance),
        cancellable != 0,
    )
>>>>>>> df21758b
}

#[cfg(feature = "component-model-async")]
fn subtask_drop(
    store: &mut dyn VMStore,
    instance: Instance,
    caller_instance: u32,
    task_id: u32,
) -> Result<()> {
    instance.id().get_mut(store).subtask_drop(
        RuntimeComponentInstanceIndex::from_u32(caller_instance),
        task_id,
    )
}

#[cfg(feature = "component-model-async")]
fn subtask_cancel(
    store: &mut dyn VMStore,
    instance: Instance,
    caller_instance: u32,
    async_: u8,
    task_id: u32,
) -> Result<u32> {
    instance.subtask_cancel(
        store,
        RuntimeComponentInstanceIndex::from_u32(caller_instance),
        async_ != 0,
        task_id,
    )
}

#[cfg(feature = "component-model-async")]
unsafe fn prepare_call(
    store: &mut dyn VMStore,
    instance: Instance,
    memory: *mut u8,
    start: *mut u8,
    return_: *mut u8,
    caller_instance: u32,
    callee_instance: u32,
    task_return_type: u32,
    string_encoding: u32,
    result_count_or_max_if_async: u32,
    storage: *mut u8,
    storage_len: usize,
) -> Result<()> {
    unsafe {
        store.component_async_store().prepare_call(
            instance,
            memory.cast::<crate::vm::VMMemoryDefinition>(),
            start.cast::<crate::vm::VMFuncRef>(),
            return_.cast::<crate::vm::VMFuncRef>(),
            RuntimeComponentInstanceIndex::from_u32(caller_instance),
            RuntimeComponentInstanceIndex::from_u32(callee_instance),
            TypeTupleIndex::from_u32(task_return_type),
            u8::try_from(string_encoding).unwrap(),
            result_count_or_max_if_async,
            storage.cast::<crate::ValRaw>(),
            storage_len,
        )
    }
}

#[cfg(feature = "component-model-async")]
unsafe fn sync_start(
    store: &mut dyn VMStore,
    instance: Instance,
    callback: *mut u8,
    storage: *mut u8,
    storage_len: usize,
    callee: *mut u8,
    param_count: u32,
) -> Result<()> {
    unsafe {
        store.component_async_store().sync_start(
            instance,
            callback.cast::<crate::vm::VMFuncRef>(),
            callee.cast::<crate::vm::VMFuncRef>(),
            param_count,
            storage.cast::<std::mem::MaybeUninit<crate::ValRaw>>(),
            storage_len,
        )
    }
}

#[cfg(feature = "component-model-async")]
unsafe fn async_start(
    store: &mut dyn VMStore,
    instance: Instance,
    callback: *mut u8,
    post_return: *mut u8,
    callee: *mut u8,
    param_count: u32,
    result_count: u32,
    flags: u32,
) -> Result<u32> {
    unsafe {
        store.component_async_store().async_start(
            instance,
            callback.cast::<crate::vm::VMFuncRef>(),
            post_return.cast::<crate::vm::VMFuncRef>(),
            callee.cast::<crate::vm::VMFuncRef>(),
            param_count,
            result_count,
            flags,
        )
    }
}

#[cfg(feature = "component-model-async")]
fn future_transfer(
    store: &mut dyn VMStore,
    instance: Instance,
    src_idx: u32,
    src_table: u32,
    dst_table: u32,
) -> Result<u32> {
    instance.id().get_mut(store).future_transfer(
        src_idx,
        TypeFutureTableIndex::from_u32(src_table),
        TypeFutureTableIndex::from_u32(dst_table),
    )
}

#[cfg(feature = "component-model-async")]
fn stream_transfer(
    store: &mut dyn VMStore,
    instance: Instance,
    src_idx: u32,
    src_table: u32,
    dst_table: u32,
) -> Result<u32> {
    instance.id().get_mut(store).stream_transfer(
        src_idx,
        TypeStreamTableIndex::from_u32(src_table),
        TypeStreamTableIndex::from_u32(dst_table),
    )
}

#[cfg(feature = "component-model-async")]
fn error_context_transfer(
    store: &mut dyn VMStore,
    instance: Instance,
    src_idx: u32,
    src_table: u32,
    dst_table: u32,
) -> Result<u32> {
    let src_table = TypeComponentLocalErrorContextTableIndex::from_u32(src_table);
    let dst_table = TypeComponentLocalErrorContextTableIndex::from_u32(dst_table);
    instance
        .id()
        .get_mut(store)
        .error_context_transfer(src_idx, src_table, dst_table)
}

#[cfg(feature = "component-model-async")]
unsafe impl HostResultHasUnwindSentinel for ResourcePair {
    type Abi = u64;
    const SENTINEL: u64 = u64::MAX;

    fn into_abi(self) -> Self::Abi {
        assert!(self.write & (1 << 31) == 0);
        (u64::from(self.write) << 32) | u64::from(self.read)
    }
}

#[cfg(feature = "component-model-async")]
fn future_new(
    store: &mut dyn VMStore,
    instance: Instance,
    caller_instance: u32,
    ty: u32,
) -> Result<ResourcePair> {
    instance.id().get_mut(store).future_new(
        RuntimeComponentInstanceIndex::from_u32(caller_instance),
        TypeFutureTableIndex::from_u32(ty),
    )
}

#[cfg(feature = "component-model-async")]
fn future_write(
    store: &mut dyn VMStore,
    instance: Instance,
    caller_instance: u32,
    ty: u32,
    options: u32,
    future: u32,
    address: u32,
) -> Result<u32> {
    store.component_async_store().future_write(
        instance,
        RuntimeComponentInstanceIndex::from_u32(caller_instance),
        TypeFutureTableIndex::from_u32(ty),
        OptionsIndex::from_u32(options),
        future,
        address,
    )
}

#[cfg(feature = "component-model-async")]
fn future_read(
    store: &mut dyn VMStore,
    instance: Instance,
    caller_instance: u32,
    ty: u32,
    options: u32,
    future: u32,
    address: u32,
) -> Result<u32> {
    store.component_async_store().future_read(
        instance,
        RuntimeComponentInstanceIndex::from_u32(caller_instance),
        TypeFutureTableIndex::from_u32(ty),
        OptionsIndex::from_u32(options),
        future,
        address,
    )
}

#[cfg(feature = "component-model-async")]
fn future_cancel_write(
    store: &mut dyn VMStore,
    instance: Instance,
    caller_instance: u32,
    ty: u32,
    async_: u8,
    writer: u32,
) -> Result<u32> {
    instance.future_cancel_write(
        store,
        RuntimeComponentInstanceIndex::from_u32(caller_instance),
        TypeFutureTableIndex::from_u32(ty),
        async_ != 0,
        writer,
    )
}

#[cfg(feature = "component-model-async")]
fn future_cancel_read(
    store: &mut dyn VMStore,
    instance: Instance,
    caller_instance: u32,
    ty: u32,
    async_: u8,
    reader: u32,
) -> Result<u32> {
    instance.future_cancel_read(
        store,
        RuntimeComponentInstanceIndex::from_u32(caller_instance),
        TypeFutureTableIndex::from_u32(ty),
        async_ != 0,
        reader,
    )
}

#[cfg(feature = "component-model-async")]
fn future_drop_writable(
    store: &mut dyn VMStore,
    instance: Instance,
    caller_instance: u32,
    ty: u32,
    writer: u32,
) -> Result<()> {
    store.component_async_store().future_drop_writable(
        instance,
        RuntimeComponentInstanceIndex::from_u32(caller_instance),
        TypeFutureTableIndex::from_u32(ty),
        writer,
    )
}

#[cfg(feature = "component-model-async")]
fn future_drop_readable(
    store: &mut dyn VMStore,
    instance: Instance,
    caller_instance: u32,
    ty: u32,
    reader: u32,
) -> Result<()> {
    instance.future_drop_readable(
        store,
        RuntimeComponentInstanceIndex::from_u32(caller_instance),
        TypeFutureTableIndex::from_u32(ty),
        reader,
    )
}

#[cfg(feature = "component-model-async")]
fn stream_new(
    store: &mut dyn VMStore,
    instance: Instance,
    caller_instance: u32,
    ty: u32,
) -> Result<ResourcePair> {
    instance.id().get_mut(store).stream_new(
        RuntimeComponentInstanceIndex::from_u32(caller_instance),
        TypeStreamTableIndex::from_u32(ty),
    )
}

#[cfg(feature = "component-model-async")]
fn stream_write(
    store: &mut dyn VMStore,
    instance: Instance,
    caller_instance: u32,
    ty: u32,
    options: u32,
    stream: u32,
    address: u32,
    count: u32,
) -> Result<u32> {
    store.component_async_store().stream_write(
        instance,
        RuntimeComponentInstanceIndex::from_u32(caller_instance),
        TypeStreamTableIndex::from_u32(ty),
        OptionsIndex::from_u32(options),
        stream,
        address,
        count,
    )
}

#[cfg(feature = "component-model-async")]
fn stream_read(
    store: &mut dyn VMStore,
    instance: Instance,
    caller_instance: u32,
    ty: u32,
    options: u32,
    stream: u32,
    address: u32,
    count: u32,
) -> Result<u32> {
    store.component_async_store().stream_read(
        instance,
        RuntimeComponentInstanceIndex::from_u32(caller_instance),
        TypeStreamTableIndex::from_u32(ty),
        OptionsIndex::from_u32(options),
        stream,
        address,
        count,
    )
}

#[cfg(feature = "component-model-async")]
fn stream_cancel_write(
    store: &mut dyn VMStore,
    instance: Instance,
    caller_instance: u32,
    ty: u32,
    async_: u8,
    writer: u32,
) -> Result<u32> {
    instance.stream_cancel_write(
        store,
        RuntimeComponentInstanceIndex::from_u32(caller_instance),
        TypeStreamTableIndex::from_u32(ty),
        async_ != 0,
        writer,
    )
}

#[cfg(feature = "component-model-async")]
fn stream_cancel_read(
    store: &mut dyn VMStore,
    instance: Instance,
    caller_instance: u32,
    ty: u32,
    async_: u8,
    reader: u32,
) -> Result<u32> {
    instance.stream_cancel_read(
        store,
        RuntimeComponentInstanceIndex::from_u32(caller_instance),
        TypeStreamTableIndex::from_u32(ty),
        async_ != 0,
        reader,
    )
}

#[cfg(feature = "component-model-async")]
fn stream_drop_writable(
    store: &mut dyn VMStore,
    instance: Instance,
    caller_instance: u32,
    ty: u32,
    writer: u32,
) -> Result<()> {
    store.component_async_store().stream_drop_writable(
        instance,
        RuntimeComponentInstanceIndex::from_u32(caller_instance),
        TypeStreamTableIndex::from_u32(ty),
        writer,
    )
}

#[cfg(feature = "component-model-async")]
fn stream_drop_readable(
    store: &mut dyn VMStore,
    instance: Instance,
    caller_instance: u32,
    ty: u32,
    reader: u32,
) -> Result<()> {
    instance.stream_drop_readable(
        store,
        RuntimeComponentInstanceIndex::from_u32(caller_instance),
        TypeStreamTableIndex::from_u32(ty),
        reader,
    )
}

#[cfg(feature = "component-model-async")]
fn flat_stream_write(
    store: &mut dyn VMStore,
    instance: Instance,
    caller_instance: u32,
    ty: u32,
    options: u32,
    payload_size: u32,
    payload_align: u32,
    stream: u32,
    address: u32,
    count: u32,
) -> Result<u32> {
    store.component_async_store().flat_stream_write(
        instance,
        RuntimeComponentInstanceIndex::from_u32(caller_instance),
        TypeStreamTableIndex::from_u32(ty),
        OptionsIndex::from_u32(options),
        payload_size,
        payload_align,
        stream,
        address,
        count,
    )
}

#[cfg(feature = "component-model-async")]
fn flat_stream_read(
    store: &mut dyn VMStore,
    instance: Instance,
    caller_instance: u32,
    ty: u32,
    options: u32,
    payload_size: u32,
    payload_align: u32,
    stream: u32,
    address: u32,
    count: u32,
) -> Result<u32> {
    store.component_async_store().flat_stream_read(
        instance,
        RuntimeComponentInstanceIndex::from_u32(caller_instance),
        TypeStreamTableIndex::from_u32(ty),
        OptionsIndex::from_u32(options),
        payload_size,
        payload_align,
        stream,
        address,
        count,
    )
}

#[cfg(feature = "component-model-async")]
fn error_context_new(
    store: &mut dyn VMStore,
    instance: Instance,
    caller_instance: u32,
    ty: u32,
    options: u32,
    debug_msg_address: u32,
    debug_msg_len: u32,
) -> Result<u32> {
    instance.error_context_new(
        store.store_opaque_mut(),
        RuntimeComponentInstanceIndex::from_u32(caller_instance),
        TypeComponentLocalErrorContextTableIndex::from_u32(ty),
        OptionsIndex::from_u32(options),
        debug_msg_address,
        debug_msg_len,
    )
}

#[cfg(feature = "component-model-async")]
fn error_context_debug_message(
    store: &mut dyn VMStore,
    instance: Instance,
    caller_instance: u32,
    ty: u32,
    options: u32,
    err_ctx_handle: u32,
    debug_msg_address: u32,
) -> Result<()> {
    store.component_async_store().error_context_debug_message(
        instance,
        RuntimeComponentInstanceIndex::from_u32(caller_instance),
        TypeComponentLocalErrorContextTableIndex::from_u32(ty),
        OptionsIndex::from_u32(options),
        err_ctx_handle,
        debug_msg_address,
    )
}

#[cfg(feature = "component-model-async")]
fn error_context_drop(
    store: &mut dyn VMStore,
    instance: Instance,
    caller_instance: u32,
    ty: u32,
    err_ctx_handle: u32,
) -> Result<()> {
    instance.id().get_mut(store).error_context_drop(
        RuntimeComponentInstanceIndex::from_u32(caller_instance),
        TypeComponentLocalErrorContextTableIndex::from_u32(ty),
        err_ctx_handle,
    )
}

#[cfg(feature = "component-model-async")]
fn context_get(
    store: &mut dyn VMStore,
    instance: Instance,
    caller_instance: u32,
    slot: u32,
) -> Result<u32> {
    instance.context_get(
        store,
        RuntimeComponentInstanceIndex::from_u32(caller_instance),
        slot,
    )
}

#[cfg(feature = "component-model-async")]
<<<<<<< HEAD
fn context_set(store: &mut dyn VMStore, instance: Instance, slot: u32, val: u32) -> Result<()> {
    instance.concurrent_state_mut(store).context_set(slot, val)
}

#[cfg(feature = "component-model-async")]
fn thread_index(store: &mut dyn VMStore, instance: Instance) -> Result<u32> {
    instance.concurrent_state_mut(store).thread_index()
}

#[cfg(feature = "component-model-async")]
fn thread_new_indirect(
    store: &mut dyn VMStore,
    instance: Instance,
    func_ty_id: u32,
    func_table_idx: u32,
    func_idx: u32,
    context: u32,
) -> Result<u32> {
    instance.thread_new_indirect(
        store,
        TypeFuncIndex::from_u32(func_ty_id),
        RuntimeTableIndex::from_u32(func_table_idx),
        func_idx,
        context as i32,
    )
}

#[cfg(feature = "component-model-async")]
fn thread_switch_to(
    store: &mut dyn VMStore,
    instance: Instance,
    cancellable: u8,
    thread_idx: u32,
) -> Result<bool> {
    store.component_async_store().thread_switch_to(
        instance,
        cancellable != 0,
        GuestThreadIndex::from_u32(thread_idx),
    )
}

#[cfg(feature = "component-model-async")]
fn thread_suspend(store: &mut dyn VMStore, instance: Instance, cancellable: u8) -> Result<bool> {
    instance.thread_suspend(store, cancellable != 0)
}

#[cfg(feature = "component-model-async")]
fn thread_resume_later(store: &mut dyn VMStore, instance: Instance, thread_idx: u32) -> Result<()> {
    store
        .component_async_store()
        .thread_resume_later(instance, GuestThreadIndex::from_u32(thread_idx))
}

#[cfg(feature = "component-model-async")]
fn thread_yield_to(
    store: &mut dyn VMStore,
    instance: Instance,
    cancellable: u8,
    thread_idx: u32,
) -> Result<bool> {
    store.component_async_store().thread_yield_to(
        instance,
        cancellable != 0,
        GuestThreadIndex::from_u32(thread_idx),
=======
fn context_set(
    store: &mut dyn VMStore,
    instance: Instance,
    caller_instance: u32,
    slot: u32,
    val: u32,
) -> Result<()> {
    instance.context_set(
        store,
        RuntimeComponentInstanceIndex::from_u32(caller_instance),
        slot,
        val,
>>>>>>> df21758b
    )
}<|MERGE_RESOLUTION|>--- conflicted
+++ resolved
@@ -751,13 +751,8 @@
 ) -> Result<u32> {
     instance.waitable_set_wait(
         store,
-<<<<<<< HEAD
-        OptionsIndex::from_u32(options),
-        cancellable != 0,
-=======
         RuntimeComponentInstanceIndex::from_u32(caller),
         OptionsIndex::from_u32(options),
->>>>>>> df21758b
         set,
         payload,
     )
@@ -775,13 +770,8 @@
 ) -> Result<u32> {
     instance.waitable_set_poll(
         store,
-<<<<<<< HEAD
-        OptionsIndex::from_u32(options),
-        cancellable != 0,
-=======
         RuntimeComponentInstanceIndex::from_u32(caller),
         OptionsIndex::from_u32(options),
->>>>>>> df21758b
         set,
         payload,
     )
@@ -816,10 +806,6 @@
 }
 
 #[cfg(feature = "component-model-async")]
-<<<<<<< HEAD
-fn thread_yield(store: &mut dyn VMStore, instance: Instance, cancellable: u8) -> Result<bool> {
-    instance.thread_yield(store, cancellable != 0)
-=======
 fn thread_yield(
     store: &mut dyn VMStore,
     instance: Instance,
@@ -831,7 +817,6 @@
         RuntimeComponentInstanceIndex::from_u32(caller_instance),
         cancellable != 0,
     )
->>>>>>> df21758b
 }
 
 #[cfg(feature = "component-model-async")]
@@ -1366,9 +1351,19 @@
 }
 
 #[cfg(feature = "component-model-async")]
-<<<<<<< HEAD
-fn context_set(store: &mut dyn VMStore, instance: Instance, slot: u32, val: u32) -> Result<()> {
-    instance.concurrent_state_mut(store).context_set(slot, val)
+fn context_set(
+    store: &mut dyn VMStore,
+    instance: Instance,
+    caller_instance: u32,
+    slot: u32,
+    val: u32,
+) -> Result<()> {
+    instance.context_set(
+        store,
+        RuntimeComponentInstanceIndex::from_u32(caller_instance),
+        slot,
+        val,
+    )
 }
 
 #[cfg(feature = "component-model-async")]
@@ -1431,19 +1426,5 @@
         instance,
         cancellable != 0,
         GuestThreadIndex::from_u32(thread_idx),
-=======
-fn context_set(
-    store: &mut dyn VMStore,
-    instance: Instance,
-    caller_instance: u32,
-    slot: u32,
-    val: u32,
-) -> Result<()> {
-    instance.context_set(
-        store,
-        RuntimeComponentInstanceIndex::from_u32(caller_instance),
-        slot,
-        val,
->>>>>>> df21758b
     )
 }