//! WebAssembly trap handling, which is built on top of the lower-level
//! signalhandling mechanisms.

mod backtrace;

#[cfg(feature = "coredump")]
#[path = "traphandlers/coredump_enabled.rs"]
mod coredump;
#[cfg(not(feature = "coredump"))]
#[path = "traphandlers/coredump_disabled.rs"]
mod coredump;

#[cfg(all(has_native_signals))]
mod signals;
#[cfg(all(has_native_signals))]
pub use self::signals::*;

use crate::runtime::module::lookup_code;
use crate::runtime::store::{ExecutorRef, StoreOpaque};
use crate::runtime::vm::sys::traphandlers;
use crate::runtime::vm::{InterpreterRef, VMContext, VMStoreContext, f32x4, f64x2, i8x16};
use crate::{EntryStoreContext, prelude::*};
use crate::{StoreContextMut, WasmBacktrace};
use core::cell::Cell;
use core::num::NonZeroU32;
use core::ops::Range;
use core::ptr::{self, NonNull};

pub use self::backtrace::Backtrace;
#[cfg(feature = "gc")]
pub use self::backtrace::Frame;

pub use self::coredump::CoreDumpStack;
pub use self::tls::tls_eager_initialize;
#[cfg(feature = "async")]
pub use self::tls::{AsyncWasmCallState, PreviousAsyncWasmCallState};

pub use traphandlers::SignalHandler;

pub(crate) struct TrapRegisters {
    pub pc: usize,
    pub fp: usize,
}

/// Return value from `test_if_trap`.
pub(crate) enum TrapTest {
    /// Not a wasm trap, need to delegate to whatever process handler is next.
    NotWasm,
    /// This trap was handled by the embedder via custom embedding APIs.
    #[cfg(has_host_compiler_backend)]
    #[cfg_attr(miri, expect(dead_code, reason = "using #[cfg] too unergonomic"))]
    HandledByEmbedder,
    /// This is a wasm trap, it needs to be handled.
    #[cfg_attr(miri, expect(dead_code, reason = "using #[cfg] too unergonomic"))]
    Trap {
        /// How to longjmp back to the original wasm frame.
        #[cfg(has_host_compiler_backend)]
        jmp_buf: *const u8,
    },
}

fn lazy_per_thread_init() {
    traphandlers::lazy_per_thread_init();
}

/// Raises a preexisting trap and unwinds.
///
/// This function will execute the `longjmp` to make its way back to the
/// original `setjmp` performed when wasm was entered. This is currently
/// only called from the `raise` builtin of Wasmtime. This builtin is only used
/// when the host returns back to wasm and indicates that a trap should be
/// raised. In this situation the host has already stored trap information
/// within the `CallThreadState` and this is the low-level operation to actually
/// perform an unwind.
///
/// This function won't be use with Pulley, for example, as the interpreter
/// halts differently than native code. Additionally one day this will ideally
/// be implemented by Cranelift itself without need of a libcall when Cranelift
/// implements the exception handling proposal for example.
///
/// # Safety
///
/// Only safe to call when wasm code is on the stack, aka `catch_traps` must
/// have been previously called. Additionally no Rust destructors can be on the
/// stack. They will be skipped and not executed.
#[cfg(has_host_compiler_backend)]
pub(super) unsafe fn raise_preexisting_trap() -> ! {
    tls::with(|info| info.unwrap().unwind())
}

/// Invokes the closure `f` and returns a `bool` if it succeeded.
///
/// This will invoke the closure `f` which returns a value that implements
/// `HostResult`. This trait abstracts over how host values are translated to
/// ABI values when going back into wasm. Some examples are:
///
/// * `T` - bare return types (not results) are simply returned as-is. No
///   `catch_unwind` happens as if a trap can't happen then the host shouldn't
///   be panicking or invoking user code.
///
/// * `Result<(), E>` - this represents an ABI return value of `bool` which
///   indicates whether the call succeeded. This return value will catch panics
///   and record trap information as `E`.
///
/// * `Result<u32, E>` - the ABI return value here is `u64` where on success
///   the 32-bit result is zero-extended and `u64::MAX` as a return value
///   indicates that a trap or panic happened.
///
/// This is primarily used in conjunction with the Cranelift-and-host boundary.
/// This function acts as a bridge between the two to appropriately handle
/// encoding host values to Cranelift-understood ABIs via the `HostResult`
/// trait.
pub fn catch_unwind_and_record_trap<R>(f: impl FnOnce() -> R) -> R::Abi
where
    R: HostResult,
{
    // Invoke the closure `f`, optionally catching unwinds depending on `R`. The
    // return value is always provided and if unwind information is provided
    // (e.g. `ret` is a "false"-y value) then it's recorded in TLS for the
    // unwind operation that's about to happen from Cranelift-generated code.
    let (ret, unwind) = R::maybe_catch_unwind(f);
    if let Some(unwind) = unwind {
        tls::with(|info| info.unwrap().record_unwind(unwind));
    }
    ret
}

/// A trait used in conjunction with `catch_unwind_and_record_trap` to convert a
/// Rust-based type to a specific ABI while handling traps/unwinds.
///
/// This type is implemented for return values from host function calls and
/// libcalls. The `Abi` value of this trait represents either a successful
/// execution with some payload state or that a failed execution happened. In
/// the event of a failed execution the state of the failure itself is stored
/// within `CallThreadState::unwind`. Cranelift-compiled code is expected to
/// test for this failure sentinel and process it accordingly.
///
/// See `catch_unwind_and_record_trap` for some more information as well.
pub trait HostResult {
    /// The type of the value that's returned to Cranelift-compiled code. Needs
    /// to be ABI-safe to pass through an `extern "C"` return value.
    type Abi: Copy;

    /// Executes `f` and returns the ABI/unwind information as a result.
    ///
    /// This may optionally catch unwinds during execution depending on this
    /// implementation. The ABI return value is unconditionally provided. If an
    /// unwind was detected (e.g. a host panic or a wasm trap) then that's
    /// additionally returned as well.
    ///
    /// If an unwind is returned then it's expected that when the host returns
    /// back to wasm (which should be soon after calling this through
    /// `catch_unwind_and_record_trap`) then wasm will very quickly turn around
    /// and initiate an unwind (currently through `raise_preexisting_trap`).
    fn maybe_catch_unwind(f: impl FnOnce() -> Self) -> (Self::Abi, Option<UnwindReason>);
}

// Base case implementations that do not catch unwinds. These are for libcalls
// that neither trap nor execute user code. The raw value is the ABI itself.
//
// Panics in these libcalls will result in a process abort as unwinding is not
// allowed via Rust through `extern "C"` function boundaries.
macro_rules! host_result_no_catch {
    ($($t:ty,)*) => {
        $(
            impl HostResult for $t {
                type Abi = $t;
                fn maybe_catch_unwind(f: impl FnOnce() -> $t) -> ($t, Option<UnwindReason>) {
                    (f(), None)
                }
            }
        )*
    }
}

host_result_no_catch! {
    (),
    bool,
    u32,
    *mut u8,
    u64,
    f32,
    f64,
    i8x16,
    f32x4,
    f64x2,
}

impl HostResult for NonNull<u8> {
    type Abi = *mut u8;
    fn maybe_catch_unwind(f: impl FnOnce() -> Self) -> (*mut u8, Option<UnwindReason>) {
        (f().as_ptr(), None)
    }
}

/// Implementation of `HostResult` for `Result<T, E>`.
///
/// This is where things get interesting for `HostResult`. This is generically
/// defined to allow many shapes of the `Result` type to be returned from host
/// calls or libcalls. To do this an extra trait requirement is placed on the
/// successful result `T`: `HostResultHasUnwindSentinel`.
///
/// The general requirement is that `T` says what ABI it has, and the ABI must
/// have a sentinel value which indicates that an unwind in wasm should happen.
/// For example if `T = ()` then `true` means that the call succeeded and
/// `false` means that an unwind happened. Here the sentinel is `false` and the
/// ABI is `bool`.
///
/// This is the only implementation of `HostResult` which actually catches
/// unwinds as there's a sentinel to encode.
impl<T, E> HostResult for Result<T, E>
where
    T: HostResultHasUnwindSentinel,
    E: Into<TrapReason>,
{
    type Abi = T::Abi;

    fn maybe_catch_unwind(f: impl FnOnce() -> Result<T, E>) -> (T::Abi, Option<UnwindReason>) {
        // First prepare the closure `f` as something that'll be invoked to
        // generate the return value of this function. This is the
        // conditionally, below, passed to `catch_unwind`.
        let f = move || match f() {
            Ok(ret) => (ret.into_abi(), None),
            Err(reason) => (T::SENTINEL, Some(UnwindReason::Trap(reason.into()))),
        };

        // With `panic=unwind` use `std::panic::catch_unwind` to catch possible
        // panics to rethrow.
        #[cfg(all(feature = "std", panic = "unwind"))]
        {
            match std::panic::catch_unwind(std::panic::AssertUnwindSafe(f)) {
                Ok(result) => result,
                Err(err) => (T::SENTINEL, Some(UnwindReason::Panic(err))),
            }
        }

        // With `panic=abort` there's no use in using `std::panic::catch_unwind`
        // since it won't actually catch anything. Note that
        // `std::panic::catch_unwind` will technically optimize to this but having
        // this branch avoids using the `std::panic` module entirely.
        #[cfg(not(all(feature = "std", panic = "unwind")))]
        {
            f()
        }
    }
}

/// Trait used in conjunction with `HostResult for Result<T, E>` where this is
/// the trait bound on `T`.
///
/// This is for values in the "ok" position of a `Result` return value. Each
/// value can have a separate ABI from itself (e.g. `type Abi`) and must be
/// convertible to the ABI. Additionally all implementations of this trait have
/// a "sentinel value" which indicates that an unwind happened. This means that
/// no valid instance of `Self` should generate the `SENTINEL` via the
/// `into_abi` function.
pub unsafe trait HostResultHasUnwindSentinel {
    /// The Cranelift-understood ABI of this value (should not be `Self`).
    type Abi: Copy;

    /// A value that indicates that an unwind should happen and is tested for in
    /// Cranelift-generated code.
    const SENTINEL: Self::Abi;

    /// Converts this value into the ABI representation. Should never returned
    /// the `SENTINEL` value.
    fn into_abi(self) -> Self::Abi;
}

/// No return value from the host is represented as a `bool` in the ABI. Here
/// `true` means that execution succeeded while `false` is the sentinel used to
/// indicate an unwind.
unsafe impl HostResultHasUnwindSentinel for () {
    type Abi = bool;
    const SENTINEL: bool = false;
    fn into_abi(self) -> bool {
        true
    }
}

unsafe impl HostResultHasUnwindSentinel for NonZeroU32 {
    type Abi = u32;
    const SENTINEL: Self::Abi = 0;
    fn into_abi(self) -> Self::Abi {
        self.get()
    }
}

/// A 32-bit return value can be inflated to a 64-bit return value in the ABI.
/// In this manner a successful result is a zero-extended 32-bit value and the
/// failure sentinel is `u64::MAX` or -1 as a signed integer.
unsafe impl HostResultHasUnwindSentinel for u32 {
    type Abi = u64;
    const SENTINEL: u64 = u64::MAX;
    fn into_abi(self) -> u64 {
        self.into()
    }
}

/// If there is not actual successful result (e.g. an empty enum) then the ABI
/// can be `()`, or nothing, because there's no successful result and it's
/// always a failure.
unsafe impl HostResultHasUnwindSentinel for core::convert::Infallible {
    type Abi = ();
    const SENTINEL: () = ();
    fn into_abi(self) {
        match self {}
    }
}

/// Stores trace message with backtrace.
#[derive(Debug)]
pub struct Trap {
    /// Original reason from where this trap originated.
    pub reason: TrapReason,
    /// Wasm backtrace of the trap, if any.
    pub backtrace: Option<Backtrace>,
    /// The Wasm Coredump, if any.
    pub coredumpstack: Option<CoreDumpStack>,
}

/// Enumeration of different methods of raising a trap.
#[derive(Debug)]
pub enum TrapReason {
    /// A user-raised trap through `raise_user_trap`.
    User(Error),

    /// A trap raised from Cranelift-generated code.
    Jit {
        /// The program counter where this trap originated.
        ///
        /// This is later used with side tables from compilation to translate
        /// the trapping address to a trap code.
        pc: usize,

        /// If the trap was a memory-related trap such as SIGSEGV then this
        /// field will contain the address of the inaccessible data.
        ///
        /// Note that wasm loads/stores are not guaranteed to fill in this
        /// information. Dynamically-bounds-checked memories, for example, will
        /// not access an invalid address but may instead load from NULL or may
        /// explicitly jump to a `ud2` instruction. This is only available for
        /// fault-based traps which are one of the main ways, but not the only
        /// way, to run wasm.
        faulting_addr: Option<usize>,

        /// The trap code associated with this trap.
        trap: wasmtime_environ::Trap,
    },

    /// A trap raised from a wasm libcall
    Wasm(wasmtime_environ::Trap),
}

impl From<Error> for TrapReason {
    fn from(err: Error) -> Self {
        TrapReason::User(err)
    }
}

impl From<wasmtime_environ::Trap> for TrapReason {
    fn from(code: wasmtime_environ::Trap) -> Self {
        TrapReason::Wasm(code)
    }
}

/// Catches any wasm traps that happen within the execution of `closure`,
/// returning them as a `Result`.
///
/// # Unsafety
///
/// This function is unsafe because during the execution of `closure` it may be
/// longjmp'd over and none of its destructors on the stack may be run.
pub unsafe fn catch_traps<T, F>(
    store: &mut StoreContextMut<'_, T>,
    old_state: &EntryStoreContext,
    mut closure: F,
) -> Result<(), Box<Trap>>
where
    F: FnMut(NonNull<VMContext>, Option<InterpreterRef<'_>>) -> bool,
{
    let caller = store.0.default_caller();

    let result = CallThreadState::new(store.0, old_state).with(|cx| match store.0.executor() {
        // In interpreted mode directly invoke the host closure since we won't
        // be using host-based `setjmp`/`longjmp` as that's not going to save
        // the context we want.
        ExecutorRef::Interpreter(r) => {
            cx.jmp_buf
                .set(CallThreadState::JMP_BUF_INTERPRETER_SENTINEL);
            closure(caller, Some(r))
        }

        // In native mode, however, defer to C to do the `setjmp` since Rust
        // doesn't understand `setjmp`.
        //
        // Note that here we pass a function pointer to C to catch longjmp
        // within, here it's `call_closure`, and that passes `None` for the
        // interpreter since this branch is only ever taken if the interpreter
        // isn't present.
        #[cfg(has_host_compiler_backend)]
        ExecutorRef::Native => traphandlers::wasmtime_setjmp(
            cx.jmp_buf.as_ptr(),
            {
                extern "C" fn call_closure<F>(payload: *mut u8, caller: NonNull<VMContext>) -> bool
                where
                    F: FnMut(NonNull<VMContext>, Option<InterpreterRef<'_>>) -> bool,
                {
                    unsafe { (*(payload as *mut F))(caller, None) }
                }

                call_closure::<F>
            },
            &mut closure as *mut F as *mut u8,
            caller,
        ),
    });

    return match result {
        Ok(x) => Ok(x),
        Err((UnwindReason::Trap(reason), backtrace, coredumpstack)) => Err(Box::new(Trap {
            reason,
            backtrace,
            coredumpstack,
        })),
        #[cfg(all(feature = "std", panic = "unwind"))]
        Err((UnwindReason::Panic(panic), _, _)) => std::panic::resume_unwind(panic),
    };
}

// Module to hide visibility of the `CallThreadState::prev` field and force
// usage of its accessor methods.
mod call_thread_state {
    use super::*;
<<<<<<< HEAD
    use crate::runtime::vm::stack_switching::VMStackChain;
    use crate::runtime::vm::Unwind;
=======
>>>>>>> b2c64de1
    use crate::EntryStoreContext;
    use crate::runtime::vm::Unwind;

    /// Temporary state stored on the stack which is registered in the `tls`
    /// module below for calls into wasm.
    ///
    /// This structure is stored on the stack and allocated during the
    /// `catch_traps` function above. The purpose of this structure is to track
    /// the state of an "activation" or a sequence of 0-or-more contiguous
    /// WebAssembly call frames. A `CallThreadState` always lives on the stack
    /// and additionally maintains pointers to previous states to form a linked
    /// list of activations.
    ///
    /// One of the primary goals of `CallThreadState` is to store the state of
    /// various fields in `VMStoreContext` when it was created. This is done
    /// because calling WebAssembly will clobber these fields otherwise.
    ///
    /// Another major purpose of `CallThreadState` is to assist with unwinding
    /// and track state necessary when an unwind happens for the original
    /// creator of `CallThreadState` to determine why the unwind happened.
    ///
    /// Note that this structure is pointed-to from TLS, hence liberal usage of
    /// interior mutability here since that only gives access to
    /// `&CallThreadState`.
    pub struct CallThreadState {
        pub(super) unwind: Cell<Option<(UnwindReason, Option<Backtrace>, Option<CoreDumpStack>)>>,
        pub(super) jmp_buf: Cell<*const u8>,
        #[cfg(all(has_native_signals))]
        pub(super) signal_handler: Option<*const SignalHandler>,
        pub(super) capture_backtrace: bool,
        #[cfg(feature = "coredump")]
        pub(super) capture_coredump: bool,

        pub(crate) vm_store_context: NonNull<VMStoreContext>,
        pub(crate) unwinder: &'static dyn Unwind,

        pub(super) prev: Cell<tls::Ptr>,
        #[cfg(all(has_native_signals, unix))]
        pub(crate) async_guard_range: Range<*mut u8>,

        // The state of the runtime for the *previous* `CallThreadState` for
        // this same store. Our *current* state is saved in `self.vm_store_context`,
        // etc. We need access to the old values of these
        // fields because the `VMStoreContext` typically doesn't change across
        // nested calls into Wasm (i.e. they are typically calls back into the
        // same store and `self.vm_store_context == self.prev.vm_store_context`) and we must to
        // maintain the list of contiguous-Wasm-frames stack regions for
        // backtracing purposes.
        old_state: *const EntryStoreContext,
    }

    impl Drop for CallThreadState {
        fn drop(&mut self) {
            // Unwind information should not be present as it should have
            // already been processed.
            debug_assert!(self.unwind.replace(None).is_none());
        }
    }

    impl CallThreadState {
        pub const JMP_BUF_INTERPRETER_SENTINEL: *mut u8 = 1 as *mut u8;

        #[inline]
        pub(super) fn new(
            store: &mut StoreOpaque,
            old_state: *const EntryStoreContext,
        ) -> CallThreadState {
            // Don't try to plumb #[cfg] everywhere for this field, just pretend
            // we're using it on miri/windows to silence compiler warnings.
            let _: Range<_> = store.async_guard_range();

            CallThreadState {
                unwind: Cell::new(None),
                unwinder: store.unwinder(),
                jmp_buf: Cell::new(ptr::null()),
                #[cfg(all(has_native_signals))]
                signal_handler: store.signal_handler(),
                capture_backtrace: store.engine().config().wasm_backtrace,
                #[cfg(feature = "coredump")]
                capture_coredump: store.engine().config().coredump_on_trap,
                vm_store_context: store.vm_store_context_ptr(),
                #[cfg(all(has_native_signals, unix))]
                async_guard_range: store.async_guard_range(),
                prev: Cell::new(ptr::null()),
                old_state,
            }
        }

        /// Get the saved FP upon exit from Wasm for the previous `CallThreadState`.
        pub unsafe fn old_last_wasm_exit_fp(&self) -> usize {
            (&*self.old_state).last_wasm_exit_fp
        }

        /// Get the saved PC upon exit from Wasm for the previous `CallThreadState`.
        pub unsafe fn old_last_wasm_exit_pc(&self) -> usize {
            (&*self.old_state).last_wasm_exit_pc
        }

        /// Get the saved FP upon entry into Wasm for the previous `CallThreadState`.
        pub unsafe fn old_last_wasm_entry_fp(&self) -> usize {
            (&*self.old_state).last_wasm_entry_fp
        }

        /// Get the saved `VMStackChain` for the previous `CallThreadState`.
        pub unsafe fn old_stack_chain(&self) -> VMStackChain {
            (&*self.old_state).stack_chain.clone()
        }

        /// Get the previous `CallThreadState`.
        pub fn prev(&self) -> tls::Ptr {
            self.prev.get()
        }

        /// Pushes this `CallThreadState` activation on to the linked list
        /// stored in TLS.
        ///
        /// This method will take the current head of the linked list, stored in
        /// our TLS pointer, and move it into `prev`. The TLS pointer is then
        /// updated to `self`.
        ///
        /// # Panics
        ///
        /// Panics if this activation is already in a linked list (e.g.
        /// `self.prev` is set).
        #[inline]
        pub(crate) unsafe fn push(&self) {
            assert!(self.prev.get().is_null());
            self.prev.set(tls::raw::replace(self));
        }

        /// Pops this `CallThreadState` from the linked list stored in TLS.
        ///
        /// This method will restore `self.prev` into the head of the linked
        /// list stored in TLS and will additionally null-out `self.prev`.
        ///
        /// # Panics
        ///
        /// Panics if this activation isn't the head of the list.
        #[inline]
        pub(crate) unsafe fn pop(&self) {
            let prev = self.prev.replace(ptr::null());
            let head = tls::raw::replace(prev);
            assert!(core::ptr::eq(head, self));
        }
    }
}
pub use call_thread_state::*;

pub enum UnwindReason {
    #[cfg(all(feature = "std", panic = "unwind"))]
    Panic(Box<dyn std::any::Any + Send>),
    Trap(TrapReason),
}

impl CallThreadState {
    #[inline]
    fn with(
        mut self,
        closure: impl FnOnce(&CallThreadState) -> bool,
    ) -> Result<(), (UnwindReason, Option<Backtrace>, Option<CoreDumpStack>)> {
        let succeeded = tls::set(&mut self, |me| closure(me));
        if succeeded {
            Ok(())
        } else {
            Err(self.read_unwind())
        }
    }

    #[cold]
    fn read_unwind(&self) -> (UnwindReason, Option<Backtrace>, Option<CoreDumpStack>) {
        self.unwind.replace(None).unwrap()
    }

    /// Records the unwind information provided within this `CallThreadState`,
    /// optionally capturing a backtrace at this time.
    ///
    /// This function is used to stash metadata for why an unwind is about to
    /// happen. The actual unwind is expected to happen after this function is
    /// called using, for example, the `unwind` function below.
    ///
    /// Note that this is a relatively low-level function and will panic if
    /// mis-used.
    ///
    /// # Panics
    ///
    /// Panics if unwind information has already been recorded as that should
    /// have been processed first.
    fn record_unwind(&self, reason: UnwindReason) {
        if cfg!(debug_assertions) {
            let prev = self.unwind.replace(None);
            assert!(prev.is_none());
        }
        let (backtrace, coredump) = match &reason {
            // Panics don't need backtraces. There is nowhere to attach the
            // hypothetical backtrace to and it doesn't really make sense to try
            // in the first place since this is a Rust problem rather than a
            // Wasm problem.
            #[cfg(all(feature = "std", panic = "unwind"))]
            UnwindReason::Panic(_) => (None, None),
            // And if we are just propagating an existing trap that already has
            // a backtrace attached to it, then there is no need to capture a
            // new backtrace either.
            UnwindReason::Trap(TrapReason::User(err))
                if err.downcast_ref::<WasmBacktrace>().is_some() =>
            {
                (None, None)
            }
            UnwindReason::Trap(trap) => {
                log::trace!("Capturing backtrace and coredump for {trap:?}");
                (
                    self.capture_backtrace(self.vm_store_context.as_ptr(), None),
                    self.capture_coredump(self.vm_store_context.as_ptr(), None),
                )
            }
        };
        self.unwind.set(Some((reason, backtrace, coredump)));
    }

    /// Helper function to perform an actual unwinding operation.
    ///
    /// This must be preceded by a `record_unwind` operation above to be
    /// processed correctly on the other side.
    ///
    /// # Unsafety
    ///
    /// This function is not safe if the corresponding setjmp wasn't already
    /// called. Additionally this isn't safe as it will skip all Rust
    /// destructors on the stack, if there are any.
    #[cfg(has_host_compiler_backend)]
    unsafe fn unwind(&self) -> ! {
        debug_assert!(!self.jmp_buf.get().is_null());
        debug_assert!(self.jmp_buf.get() != CallThreadState::JMP_BUF_INTERPRETER_SENTINEL);
        traphandlers::wasmtime_longjmp(self.jmp_buf.get());
    }

    fn capture_backtrace(
        &self,
        limits: *const VMStoreContext,
        trap_pc_and_fp: Option<(usize, usize)>,
    ) -> Option<Backtrace> {
        if !self.capture_backtrace {
            return None;
        }

        Some(unsafe { Backtrace::new_with_trap_state(limits, self.unwinder, self, trap_pc_and_fp) })
    }

    pub(crate) fn iter<'a>(&'a self) -> impl Iterator<Item = &'a Self> + 'a {
        let mut state = Some(self);
        core::iter::from_fn(move || {
            let this = state?;
            state = unsafe { this.prev().as_ref() };
            Some(this)
        })
    }

    /// Trap handler using our thread-local state.
    ///
    /// * `regs` - some special program registers at the time that the trap
    ///   happened, for example `pc`.
    /// * `faulting_addr` - the system-provided address that the a fault, if
    ///   any, happened at. This is used when debug-asserting that all segfaults
    ///   are known to live within a `Store<T>` in a valid range.
    /// * `call_handler` - a closure used to invoke the platform-specific
    ///   signal handler for each instance, if available.
    ///
    /// Attempts to handle the trap if it's a wasm trap. Returns a `TrapTest`
    /// which indicates what this could be, such as:
    ///
    /// * `TrapTest::NotWasm` - not a wasm fault, this should get forwarded to
    ///   the next platform-specific fault handler.
    /// * `TrapTest::HandledByEmbedder` - the embedder `call_handler` handled
    ///   this signal, nothing else to do.
    /// * `TrapTest::Trap` - this is a wasm trap an the stack needs to be
    ///   unwound now.
    pub(crate) fn test_if_trap(
        &self,
        regs: TrapRegisters,
        faulting_addr: Option<usize>,
        call_handler: impl Fn(&SignalHandler) -> bool,
    ) -> TrapTest {
        // If we haven't even started to handle traps yet, bail out.
        if self.jmp_buf.get().is_null() {
            return TrapTest::NotWasm;
        }

        // First up see if any instance registered has a custom trap handler,
        // in which case run them all. If anything handles the trap then we
        // return that the trap was handled.
        let _ = &call_handler;
        #[cfg(all(has_native_signals, not(miri)))]
        if let Some(handler) = self.signal_handler {
            if unsafe { call_handler(&*handler) } {
                return TrapTest::HandledByEmbedder;
            }
        }

        // If this fault wasn't in wasm code, then it's not our problem
        let Some((code, text_offset)) = lookup_code(regs.pc) else {
            return TrapTest::NotWasm;
        };

        // If the fault was at a location that was not marked as potentially
        // trapping, then that's a bug in Cranelift/Winch/etc. Don't try to
        // catch the trap and pretend this isn't wasm so the program likely
        // aborts.
        let Some(trap) = code.lookup_trap_code(text_offset) else {
            return TrapTest::NotWasm;
        };

        // If all that passed then this is indeed a wasm trap, so return the
        // `jmp_buf` passed to `wasmtime_longjmp` to resume.
        self.set_jit_trap(regs, faulting_addr, trap);
        TrapTest::Trap {
            #[cfg(has_host_compiler_backend)]
            jmp_buf: self.take_jmp_buf(),
        }
    }

    #[cfg(has_host_compiler_backend)]
    pub(crate) fn take_jmp_buf(&self) -> *const u8 {
        self.jmp_buf.replace(ptr::null())
    }

    pub(crate) fn set_jit_trap(
        &self,
        TrapRegisters { pc, fp, .. }: TrapRegisters,
        faulting_addr: Option<usize>,
        trap: wasmtime_environ::Trap,
    ) {
        let backtrace = self.capture_backtrace(self.vm_store_context.as_ptr(), Some((pc, fp)));
        let coredump = self.capture_coredump(self.vm_store_context.as_ptr(), Some((pc, fp)));
        self.unwind.set(Some((
            UnwindReason::Trap(TrapReason::Jit {
                pc,
                faulting_addr,
                trap,
            }),
            backtrace,
            coredump,
        )))
    }
}

/// A private inner module managing the state of Wasmtime's thread-local storage
/// (TLS) state.
///
/// Wasmtime at this time has a single pointer of TLS. This single pointer of
/// TLS is the totality of all TLS required by Wasmtime. By keeping this as
/// small as possible it generally makes it easier to integrate with external
/// systems and implement features such as fiber context switches. This single
/// TLS pointer is declared in platform-specific modules to handle platform
/// differences, so this module here uses getters/setters which delegate to
/// platform-specific implementations.
///
/// The single TLS pointer used by Wasmtime is morally
/// `Option<&CallThreadState>` meaning that it's a possibly-present pointer to
/// some state. This pointer is a pointer to the most recent (youngest)
/// `CallThreadState` activation, or the most recent call into WebAssembly.
///
/// This TLS pointer is additionally the head of a linked list of activations
/// that are all stored on the stack for the current thread. Each time
/// WebAssembly is recursively invoked by an embedder will push a new entry into
/// this linked list. This singly-linked list is maintained with its head in TLS
/// node pointers are stored in `CallThreadState::prev`.
///
/// An example stack might look like this:
///
/// ```text
/// ┌─────────────────────┐◄───── highest, or oldest, stack address
/// │ native stack frames │
/// │         ...         │
/// │  ┌───────────────┐◄─┼──┐
/// │  │CallThreadState│  │  │
/// │  └───────────────┘  │  p
/// ├─────────────────────┤  r
/// │  wasm stack frames  │  e
/// │         ...         │  v
/// ├─────────────────────┤  │
/// │ native stack frames │  │
/// │         ...         │  │
/// │  ┌───────────────┐◄─┼──┼── TLS pointer
/// │  │CallThreadState├──┼──┘
/// │  └───────────────┘  │
/// ├─────────────────────┤
/// │  wasm stack frames  │
/// │         ...         │
/// ├─────────────────────┤
/// │ native stack frames │
/// │         ...         │
/// └─────────────────────┘◄───── smallest, or youngest, stack address
/// ```
///
/// # Fibers and async
///
/// Wasmtime supports stack-switching with fibers to implement async. This means
/// that Wasmtime will temporarily execute code on a separate stack and then
/// suspend from this stack back to the embedder for async operations. Doing
/// this safely requires manual management of the TLS pointer updated by
/// Wasmtime.
///
/// For example when a fiber is suspended that means that the TLS pointer needs
/// to be restored to whatever it was when the fiber was resumed. Additionally
/// this may need to pop multiple `CallThreadState` activations, one for each
/// one located on the fiber stack itself.
///
/// The `AsyncWasmCallState` and `PreviousAsyncWasmCallState` structures in this
/// module are used to manage this state, namely:
///
/// * The `AsyncWasmCallState` structure represents the state of a suspended
///   fiber. This is a linked list, in reverse order, from oldest activation on
///   the fiber to youngest activation on the fiber.
///
/// * The `PreviousAsyncWasmCallState` structure represents a pointer within our
///   thread's TLS linked list of activations when a fiber was resumed. This
///   pointer is used during fiber suspension to know when to stop popping
///   activations from the thread's linked list.
///
/// Note that this means that the directionality of linked list links is
/// opposite when stored in TLS vs when stored for a suspended fiber. The
/// thread's current list pointed to by TLS is youngest-to-oldest links, while a
/// suspended fiber stores oldest-to-youngest links.
pub(crate) mod tls {
    use super::CallThreadState;

    pub use raw::Ptr;

    // An even *more* inner module for dealing with TLS. This actually has the
    // thread local variable and has functions to access the variable.
    //
    // Note that this is specially done to fully encapsulate that the accessors
    // for tls may or may not be inlined. Wasmtime's async support employs stack
    // switching which can resume execution on different OS threads. This means
    // that borrows of our TLS pointer must never live across accesses because
    // otherwise the access may be split across two threads and cause unsafety.
    //
    // This also means that extra care is taken by the runtime to save/restore
    // these TLS values when the runtime may have crossed threads.
    //
    // Note, though, that if async support is disabled at compile time then
    // these functions are free to be inlined.
    pub(super) mod raw {
        use super::CallThreadState;
        use sptr::Strict;

        pub type Ptr = *const CallThreadState;

        const _: () = {
            assert!(core::mem::align_of::<CallThreadState>() > 1);
        };

        fn tls_get() -> (Ptr, bool) {
            let mut initialized = false;
            let p = Strict::map_addr(crate::runtime::vm::sys::tls_get(), |a| {
                initialized = (a & 1) != 0;
                a & !1
            });
            (p.cast(), initialized)
        }

        fn tls_set(ptr: Ptr, initialized: bool) {
            let encoded = Strict::map_addr(ptr, |a| a | usize::from(initialized));
            crate::runtime::vm::sys::tls_set(encoded.cast_mut().cast::<u8>());
        }

        #[cfg_attr(feature = "async", inline(never))] // see module docs
        #[cfg_attr(not(feature = "async"), inline)]
        pub fn replace(val: Ptr) -> Ptr {
            // When a new value is configured that means that we may be
            // entering WebAssembly so check to see if this thread has
            // performed per-thread initialization for traps.
            let (prev, initialized) = tls_get();
            if !initialized {
                super::super::lazy_per_thread_init();
            }
            tls_set(val, true);
            prev
        }

        /// Eagerly initialize thread-local runtime functionality. This will be performed
        /// lazily by the runtime if users do not perform it eagerly.
        #[cfg_attr(feature = "async", inline(never))] // see module docs
        #[cfg_attr(not(feature = "async"), inline)]
        pub fn initialize() {
            let (state, initialized) = tls_get();
            if initialized {
                return;
            }
            super::super::lazy_per_thread_init();
            tls_set(state, true);
        }

        #[cfg_attr(feature = "async", inline(never))] // see module docs
        #[cfg_attr(not(feature = "async"), inline)]
        pub fn get() -> Ptr {
            tls_get().0
        }
    }

    pub use raw::initialize as tls_eager_initialize;

    /// Opaque state used to persist the state of the `CallThreadState`
    /// activations associated with a fiber stack that's used as part of an
    /// async wasm call.
    #[cfg(feature = "async")]
    pub struct AsyncWasmCallState {
        // The head of a linked list of activations that are currently present
        // on an async call's fiber stack. This pointer points to the oldest
        // activation frame where the `prev` links internally link to younger
        // activation frames.
        //
        // When pushed onto a thread this linked list is traversed to get pushed
        // onto the current thread at the time.
        //
        // If this pointer is null then that means that the fiber this state is
        // associated with has no activations.
        state: raw::Ptr,
    }

    #[cfg(feature = "async")]
    impl AsyncWasmCallState {
        /// Creates new state that initially starts as null.
        pub fn new() -> AsyncWasmCallState {
            AsyncWasmCallState {
                state: core::ptr::null_mut(),
            }
        }

        /// Pushes the saved state of this wasm's call onto the current thread's
        /// state.
        ///
        /// This will iterate over the linked list of states stored within
        /// `self` and push them sequentially onto the current thread's
        /// activation list.
        ///
        /// The returned `PreviousAsyncWasmCallState` captures the state of this
        /// thread just before this operation, and it must have its `restore`
        /// method called to restore the state when the async wasm is suspended
        /// from.
        ///
        /// # Unsafety
        ///
        /// Must be carefully coordinated with
        /// `PreviousAsyncWasmCallState::restore` and fiber switches to ensure
        /// that this doesn't push stale data and the data is popped
        /// appropriately.
        pub unsafe fn push(self) -> PreviousAsyncWasmCallState {
            // Our `state` pointer is a linked list of oldest-to-youngest so by
            // pushing in order of the list we restore the youngest-to-oldest
            // list as stored in the state of this current thread.
            let ret = PreviousAsyncWasmCallState { state: raw::get() };
            let mut ptr = self.state;
            while let Some(state) = ptr.as_ref() {
                ptr = state.prev.replace(core::ptr::null_mut());
                state.push();
            }
            ret
        }

        /// Performs a runtime check that this state is indeed null.
        pub fn assert_null(&self) {
            assert!(self.state.is_null());
        }

        /// Asserts that the current CallThreadState pointer, if present, is not
        /// in the `range` specified.
        ///
        /// This is used when exiting a future in Wasmtime to assert that the
        /// current CallThreadState pointer does not point within the stack
        /// we're leaving (e.g. allocated for a fiber).
        pub fn assert_current_state_not_in_range(range: core::ops::Range<usize>) {
            let p = raw::get() as usize;
            assert!(p < range.start || range.end < p);
        }
    }

    /// Opaque state used to help control TLS state across stack switches for
    /// async support.
    ///
    /// This structure is returned from [`AsyncWasmCallState::push`] and
    /// represents the state of this thread's TLS variable prior to the push
    /// operation.
    #[cfg(feature = "async")]
    pub struct PreviousAsyncWasmCallState {
        // The raw value of this thread's TLS pointer when this structure was
        // created. This is not dereferenced or inspected but is used to halt
        // linked list traversal in [`PreviousAsyncWasmCallState::restore`].
        state: raw::Ptr,
    }

    #[cfg(feature = "async")]
    impl PreviousAsyncWasmCallState {
        /// Pops a fiber's linked list of activations and stores them in
        /// `AsyncWasmCallState`.
        ///
        /// This will pop the top activation of this current thread continuously
        /// until it reaches whatever the current activation was when
        /// [`AsyncWasmCallState::push`] was originally called.
        ///
        /// # Unsafety
        ///
        /// Must be paired with a `push` and only performed at a time when a
        /// fiber is being suspended.
        pub unsafe fn restore(self) -> AsyncWasmCallState {
            let thread_head = self.state;
            core::mem::forget(self);
            let mut ret = AsyncWasmCallState::new();
            loop {
                // If the current TLS state is as we originally found it, then
                // this loop is finished.
                let ptr = raw::get();
                if ptr == thread_head {
                    break ret;
                }

                // Pop this activation from the current thread's TLS state, and
                // then afterwards push it onto our own linked list within this
                // `AsyncWasmCallState`. Note that the linked list in `AsyncWasmCallState` is stored
                // in reverse order so a subsequent `push` later on pushes
                // everything in the right order.
                (*ptr).pop();
                if let Some(state) = ret.state.as_ref() {
                    (*ptr).prev.set(state);
                }
                ret.state = ptr;
            }
        }
    }

    #[cfg(feature = "async")]
    impl Drop for PreviousAsyncWasmCallState {
        fn drop(&mut self) {
            panic!("must be consumed with `restore`");
        }
    }

    /// Configures thread local state such that for the duration of the
    /// execution of `closure` any call to `with` will yield `state`, unless
    /// this is recursively called again.
    #[inline]
    pub fn set<R>(state: &mut CallThreadState, closure: impl FnOnce(&CallThreadState) -> R) -> R {
        struct Reset<'a> {
            state: &'a CallThreadState,
        }

        impl Drop for Reset<'_> {
            #[inline]
            fn drop(&mut self) {
                unsafe {
                    self.state.pop();
                }
            }
        }

        unsafe {
            state.push();
            let reset = Reset { state };
            closure(reset.state)
        }
    }

    /// Returns the last pointer configured with `set` above, if any.
    pub fn with<R>(closure: impl FnOnce(Option<&CallThreadState>) -> R) -> R {
        let p = raw::get();
        unsafe { closure(if p.is_null() { None } else { Some(&*p) }) }
    }
}<|MERGE_RESOLUTION|>--- conflicted
+++ resolved
@@ -432,13 +432,8 @@
 // usage of its accessor methods.
 mod call_thread_state {
     use super::*;
-<<<<<<< HEAD
-    use crate::runtime::vm::stack_switching::VMStackChain;
-    use crate::runtime::vm::Unwind;
-=======
->>>>>>> b2c64de1
     use crate::EntryStoreContext;
-    use crate::runtime::vm::Unwind;
+    use crate::runtime::vm::{Unwind, VMStackChain};
 
     /// Temporary state stored on the stack which is registered in the `tls`
     /// module below for calls into wasm.
