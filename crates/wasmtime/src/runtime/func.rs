--- conflicted
+++ resolved
@@ -1607,10 +1607,9 @@
     closure: impl FnMut(NonNull<VMContext>, Option<InterpreterRef<'_>>) -> bool,
 ) -> Result<()> {
     unsafe {
-<<<<<<< HEAD
-        // The `enter_wasm` call below will reset the store's `stack_chain` to
-        // a new `InitialStack`, pointing to the stack-allocated
-        // `initial_stack_csi`.
+        // The `enter_wasm` call below will reset the store context's
+        // `stack_chain` to a new `InitialStack`, pointing to the
+        // stack-allocated `initial_stack_csi`.
         let mut initial_stack_csi = VMCommonStackInformation::running_default();
         // Stores some state of the runtime just before entering Wasm. Will be
         // restored upon exiting Wasm. Note that the `CallThreadState` that is
@@ -1619,12 +1618,7 @@
         let previous_runtime_state = EntryStoreContext::enter_wasm(store, &mut initial_stack_csi);
 
         if let Err(trap) = store.0.call_hook(CallHook::CallingWasm) {
-=======
-        let previous_runtime_state = EntryStoreContext::enter_wasm(store);
-
-        if let Err(trap) = store.0.call_hook(CallHook::CallingWasm) {
             // `previous_runtime_state` implicitly dropped here
->>>>>>> 20544ac6
             return Err(trap);
         }
         let result = crate::runtime::vm::catch_traps(store, &previous_runtime_state, closure);
@@ -1635,37 +1629,15 @@
 }
 
 /// This type helps managing the state of the runtime when entering and exiting
-<<<<<<< HEAD
-/// Wasm. To this end, it contains a subset of the data in `VMStoreContext`..
-/// Upon entering Wasm, it updates various runtime fields and their
-/// original values saved in this struct. Upon exiting Wasm, the previous values
-/// are restored.
-// FIXME(frank-emrich) Do the fields in here need to be (Unsafe)Cells?
-pub struct EntryStoreContext {
-=======
 /// Wasm. To this end, it contains a subset of the data in `VMStoreContext`.
 /// Upon entering Wasm, it updates various runtime fields and their
 /// original values saved in this struct. Upon exiting Wasm, the previous values
 /// are restored.
 pub(crate) struct EntryStoreContext {
->>>>>>> 20544ac6
     /// If set, contains value of `stack_limit` field to restore in
     /// `VMRuntimeLimits` when exiting Wasm.
     pub stack_limit: Option<usize>,
     /// Contains value of `last_wasm_exit_pc` field to restore in
-<<<<<<< HEAD
-    /// `VMRuntimeLimits` when exiting Wasm.
-    pub last_wasm_exit_pc: usize,
-    /// Contains value of `last_wasm_exit_fp` field to restore in
-    /// `VMRuntimeLimits` when exiting Wasm.
-    pub last_wasm_exit_fp: usize,
-    /// Contains value of `last_wasm_entry_fp` field to restore in
-    /// `VMRuntimeLimits` when exiting Wasm.
-    pub last_wasm_entry_fp: usize,
-    /// Contains value of `stack_chain` field to restore in
-    /// `Store` when exiting Wasm.
-    pub stack_chain: VMStackChain,
-=======
     /// `VMStoreContext` when exiting Wasm.
     pub last_wasm_exit_pc: usize,
     /// Contains value of `last_wasm_exit_fp` field to restore in
@@ -1674,7 +1646,9 @@
     /// Contains value of `last_wasm_entry_fp` field to restore in
     /// `VMStoreContext` when exiting Wasm.
     pub last_wasm_entry_fp: usize,
->>>>>>> 20544ac6
+    /// Contains value of `stack_chain` field to restore in
+    /// `VMStoreContext` when exiting Wasm.
+    pub stack_chain: VMStackChain,
 
     /// We need a pointer to the runtime limits, so we can update them from
     /// `drop`/`exit_wasm`.
@@ -1692,14 +1666,10 @@
     ///   pointer that called into wasm.
     ///
     /// It also saves the different last_wasm_* values in the `VMRuntimeLimits`.
-<<<<<<< HEAD
     pub fn enter_wasm<T>(
         store: &mut StoreContextMut<'_, T>,
         initial_stack_information: *mut VMCommonStackInformation,
     ) -> Self {
-=======
-    pub fn enter_wasm<T>(store: &mut StoreContextMut<'_, T>) -> Self {
->>>>>>> 20544ac6
         let stack_limit;
 
         // If this is a recursive call, e.g. our stack limit is already set, then
@@ -1751,13 +1721,9 @@
             //
             // After we've got the stack limit then we store it into the `stack_limit`
             // variable.
-<<<<<<< HEAD
-            let wasm_stack_limit = stack_pointer - store.engine().config().max_wasm_stack;
-=======
             let wasm_stack_limit = stack_pointer
                 .checked_sub(store.engine().config().max_wasm_stack)
                 .unwrap();
->>>>>>> 20544ac6
             let prev_stack = unsafe {
                 mem::replace(
                     &mut *store.0.vm_store_context().stack_limit.get(),
@@ -1771,13 +1737,11 @@
             let last_wasm_exit_pc = *store.0.vm_store_context().last_wasm_exit_pc.get();
             let last_wasm_exit_fp = *store.0.vm_store_context().last_wasm_exit_fp.get();
             let last_wasm_entry_fp = *store.0.vm_store_context().last_wasm_entry_fp.get();
-<<<<<<< HEAD
+
             let stack_chain = (*store.0.vm_store_context().stack_chain.get()).clone();
 
             let new_stack_chain = VMStackChain::InitialStack(initial_stack_information);
             *store.0.vm_store_context().stack_chain.get() = new_stack_chain;
-=======
->>>>>>> 20544ac6
 
             let vm_store_context = store.0.vm_store_context();
 
@@ -1786,10 +1750,7 @@
                 last_wasm_exit_pc,
                 last_wasm_exit_fp,
                 last_wasm_entry_fp,
-<<<<<<< HEAD
                 stack_chain,
-=======
->>>>>>> 20544ac6
                 vm_store_context,
             }
         }
@@ -1801,23 +1762,14 @@
     /// panicing out of a Wasm execution).
     fn exit_wasm(&mut self) {
         unsafe {
-<<<<<<< HEAD
-            self.stack_limit.inspect(|limit| {
-                *(&*self.vm_store_context).stack_limit.get() = *limit;
-            });
-=======
             if let Some(limit) = self.stack_limit {
                 *(&*self.vm_store_context).stack_limit.get() = limit;
             }
->>>>>>> 20544ac6
 
             *(*self.vm_store_context).last_wasm_exit_fp.get() = self.last_wasm_exit_fp;
             *(*self.vm_store_context).last_wasm_exit_pc.get() = self.last_wasm_exit_pc;
             *(*self.vm_store_context).last_wasm_entry_fp.get() = self.last_wasm_entry_fp;
-<<<<<<< HEAD
             *(*self.vm_store_context).stack_chain.get() = self.stack_chain.clone();
-=======
->>>>>>> 20544ac6
         }
     }
 }
