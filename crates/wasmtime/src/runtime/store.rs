--- conflicted
+++ resolved
@@ -98,13 +98,9 @@
     SignalHandler, StoreBox, Unwind, VMContext, VMFuncRef, VMGcRef, VMStore, VMStoreContext,
 };
 use crate::trampoline::VMHostGlobalContext;
-<<<<<<< HEAD
-use crate::{Engine, Module, Trap, Val, ValRaw, module::ModuleRegistry};
+use crate::{Engine, Module, Val, ValRaw, module::ModuleRegistry};
 #[cfg(feature = "gc")]
 use crate::{ExnRef, Rooted};
-=======
-use crate::{Engine, Module, Val, ValRaw, module::ModuleRegistry};
->>>>>>> 155ea7fc
 use crate::{Global, Instance, Memory, Table, Uninhabited};
 use alloc::sync::Arc;
 use core::fmt;
@@ -2429,7 +2425,6 @@
         Ok(id)
     }
 
-<<<<<<< HEAD
     /// Set a pending exception. The `exnref` is taken and held on
     /// this store to be fetched later by an unwind. This method does
     /// *not* set up an unwind request on the TLS call state; that
@@ -2460,7 +2455,8 @@
             .expect("exception cannot be null")
             .into_exnref_unchecked();
         nogc.set_pending_exception(exnref);
-=======
+    }
+
     #[cfg(target_has_atomic = "64")]
     pub(crate) fn set_epoch_deadline(&mut self, delta: u64) {
         // Set a new deadline based on the "epoch deadline delta".
@@ -2475,7 +2471,6 @@
 
     pub(crate) fn get_epoch_deadline(&mut self) -> u64 {
         *self.vm_store_context.epoch_deadline.get_mut()
->>>>>>> 155ea7fc
     }
 }
 
