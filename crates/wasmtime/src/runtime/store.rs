//! Wasmtime's "store" type
//!
//! This module, and its submodules, contain the `Store` type and various types
//! used to interact with it. At first glance this is a pretty confusing module
//! where you need to know the difference between:
//!
//! * `Store<T>`
//! * `StoreContext<T>`
//! * `StoreContextMut<T>`
//! * `AsContext`
//! * `AsContextMut`
//! * `StoreInner<T>`
//! * `StoreOpaque`
//! * `StoreData`
//!
//! There's... quite a lot going on here, and it's easy to be confused. This
//! comment is ideally going to serve the purpose of clarifying what all these
//! types are for and why they're motivated.
//!
//! First it's important to know what's "internal" and what's "external". Almost
//! everything above is defined as `pub`, but only some of the items are
//! reexported to the outside world to be usable from this crate. Otherwise all
//! items are `pub` within this `store` module, and the `store` module is
//! private to the `wasmtime` crate. Notably `Store<T>`, `StoreContext<T>`,
//! `StoreContextMut<T>`, `AsContext`, and `AsContextMut` are all public
//! interfaces to the `wasmtime` crate. You can think of these as:
//!
//! * `Store<T>` - an owned reference to a store, the "root of everything"
//! * `StoreContext<T>` - basically `&StoreInner<T>`
//! * `StoreContextMut<T>` - more-or-less `&mut StoreInner<T>` with caveats.
//!   Explained later.
//! * `AsContext` - similar to `AsRef`, but produces `StoreContext<T>`
//! * `AsContextMut` - similar to `AsMut`, but produces `StoreContextMut<T>`
//!
//! Next comes the internal structure of the `Store<T>` itself. This looks like:
//!
//! * `Store<T>` - this type is just a pointer large. It's primarily just
//!   intended to be consumed by the outside world. Note that the "just a
//!   pointer large" is a load-bearing implementation detail in Wasmtime. This
//!   enables it to store a pointer to its own trait object which doesn't need
//!   to change over time.
//!
//! * `StoreInner<T>` - the first layer of the contents of a `Store<T>`, what's
//!   stored inside the `Box`. This is the general Rust pattern when one struct
//!   is a layer over another. The surprising part, though, is that this is
//!   further subdivided. This structure only contains things which actually
//!   need `T` itself. The downside of this structure is that it's always
//!   generic and means that code is monomorphized into consumer crates. We
//!   strive to have things be as monomorphic as possible in `wasmtime` so this
//!   type is not heavily used.
//!
//! * `StoreOpaque` - this is the primary contents of the `StoreInner<T>` type.
//!   Stored inline in the outer type the "opaque" here means that it's a
//!   "store" but it doesn't have access to the `T`. This is the primary
//!   "internal" reference that Wasmtime uses since `T` is rarely needed by the
//!   internals of Wasmtime.
//!
//! * `StoreData` - this is a final helper struct stored within `StoreOpaque`.
//!   All references of Wasm items into a `Store` are actually indices into a
//!   table in this structure, and the `StoreData` being separate makes it a bit
//!   easier to manage/define/work with. There's no real fundamental reason this
//!   is split out, although sometimes it's useful to have separate borrows into
//!   these tables than the `StoreOpaque`.
//!
//! A major caveat with these representations is that the internal `&mut
//! StoreInner<T>` is never handed out publicly to consumers of this crate, only
//! through a wrapper of `StoreContextMut<'_, T>`. The reason for this is that
//! we want to provide mutable, but not destructive, access to the contents of a
//! `Store`. For example if a `StoreInner<T>` were replaced with some other
//! `StoreInner<T>` then that would drop live instances, possibly those
//! currently executing beneath the current stack frame. This would not be a
//! safe operation.
//!
//! This means, though, that the `wasmtime` crate, which liberally uses `&mut
//! StoreOpaque` internally, has to be careful to never actually destroy the
//! contents of `StoreOpaque`. This is an invariant that we, as the authors of
//! `wasmtime`, must uphold for the public interface to be safe.

use crate::RootSet;
use crate::module::RegisteredModuleId;
use crate::prelude::*;
#[cfg(feature = "gc")]
use crate::runtime::vm::GcRootsList;
#[cfg(feature = "stack-switching")]
use crate::runtime::vm::VMContRef;
use crate::runtime::vm::mpk::ProtectionKey;
use crate::runtime::vm::{
    self, GcStore, Imports, InstanceAllocationRequest, InstanceAllocator, InstanceHandle,
    Interpreter, InterpreterRef, ModuleRuntimeInfo, OnDemandInstanceAllocator, SendSyncPtr,
    SignalHandler, StoreBox, StorePtr, Unwind, VMContext, VMFuncRef, VMGcRef, VMStoreContext,
};
use crate::trampoline::VMHostGlobalContext;
use crate::{Engine, Module, Trap, Val, ValRaw, module::ModuleRegistry};
use crate::{Global, Instance, Memory, Table, Uninhabited};
use alloc::sync::Arc;
use core::fmt;
use core::marker;
use core::mem::{self, ManuallyDrop};
use core::num::NonZeroU64;
use core::ops::{Deref, DerefMut};
use core::ptr::NonNull;
use wasmtime_environ::{DefinedGlobalIndex, DefinedTableIndex, EntityRef, PrimaryMap, TripleExt};

mod context;
pub use self::context::*;
mod data;
pub use self::data::*;
mod func_refs;
use func_refs::FuncRefs;
#[cfg(feature = "async")]
mod async_;
#[cfg(all(feature = "async", feature = "call-hook"))]
pub use self::async_::CallHookHandler;
#[cfg(feature = "async")]
use self::async_::*;
#[cfg(feature = "gc")]
mod gc;

/// A [`Store`] is a collection of WebAssembly instances and host-defined state.
///
/// All WebAssembly instances and items will be attached to and refer to a
/// [`Store`]. For example instances, functions, globals, and tables are all
/// attached to a [`Store`]. Instances are created by instantiating a
/// [`Module`](crate::Module) within a [`Store`].
///
/// A [`Store`] is intended to be a short-lived object in a program. No form
/// of GC is implemented at this time so once an instance is created within a
/// [`Store`] it will not be deallocated until the [`Store`] itself is dropped.
/// This makes [`Store`] unsuitable for creating an unbounded number of
/// instances in it because [`Store`] will never release this memory. It's
/// recommended to have a [`Store`] correspond roughly to the lifetime of a
/// "main instance" that an embedding is interested in executing.
///
/// ## Type parameter `T`
///
/// Each [`Store`] has a type parameter `T` associated with it. This `T`
/// represents state defined by the host. This state will be accessible through
/// the [`Caller`](crate::Caller) type that host-defined functions get access
/// to. This `T` is suitable for storing `Store`-specific information which
/// imported functions may want access to.
///
/// The data `T` can be accessed through methods like [`Store::data`] and
/// [`Store::data_mut`].
///
/// ## Stores, contexts, oh my
///
/// Most methods in Wasmtime take something of the form
/// [`AsContext`](crate::AsContext) or [`AsContextMut`](crate::AsContextMut) as
/// the first argument. These two traits allow ergonomically passing in the
/// context you currently have to any method. The primary two sources of
/// contexts are:
///
/// * `Store<T>`
/// * `Caller<'_, T>`
///
/// corresponding to what you create and what you have access to in a host
/// function. You can also explicitly acquire a [`StoreContext`] or
/// [`StoreContextMut`] and pass that around as well.
///
/// Note that all methods on [`Store`] are mirrored onto [`StoreContext`],
/// [`StoreContextMut`], and [`Caller`](crate::Caller). This way no matter what
/// form of context you have you can call various methods, create objects, etc.
///
/// ## Stores and `Default`
///
/// You can create a store with default configuration settings using
/// `Store::default()`. This will create a brand new [`Engine`] with default
/// configuration (see [`Config`](crate::Config) for more information).
///
/// ## Cross-store usage of items
///
/// In `wasmtime` wasm items such as [`Global`] and [`Memory`] "belong" to a
/// [`Store`]. The store they belong to is the one they were created with
/// (passed in as a parameter) or instantiated with. This store is the only
/// store that can be used to interact with wasm items after they're created.
///
/// The `wasmtime` crate will panic if the [`Store`] argument passed in to these
/// operations is incorrect. In other words it's considered a programmer error
/// rather than a recoverable error for the wrong [`Store`] to be used when
/// calling APIs.
pub struct Store<T: 'static> {
    // for comments about `ManuallyDrop`, see `Store::into_data`
    inner: ManuallyDrop<Box<StoreInner<T>>>,
}

#[derive(Copy, Clone, Debug)]
/// Passed to the argument of [`Store::call_hook`] to indicate a state transition in
/// the WebAssembly VM.
pub enum CallHook {
    /// Indicates the VM is calling a WebAssembly function, from the host.
    CallingWasm,
    /// Indicates the VM is returning from a WebAssembly function, to the host.
    ReturningFromWasm,
    /// Indicates the VM is calling a host function, from WebAssembly.
    CallingHost,
    /// Indicates the VM is returning from a host function, to WebAssembly.
    ReturningFromHost,
}

impl CallHook {
    /// Indicates the VM is entering host code (exiting WebAssembly code)
    pub fn entering_host(&self) -> bool {
        match self {
            CallHook::ReturningFromWasm | CallHook::CallingHost => true,
            _ => false,
        }
    }
    /// Indicates the VM is exiting host code (entering WebAssembly code)
    pub fn exiting_host(&self) -> bool {
        match self {
            CallHook::ReturningFromHost | CallHook::CallingWasm => true,
            _ => false,
        }
    }
}

/// Internal contents of a `Store<T>` that live on the heap.
///
/// The members of this struct are those that need to be generic over `T`, the
/// store's internal type storage. Otherwise all things that don't rely on `T`
/// should go into `StoreOpaque`.
pub struct StoreInner<T: 'static> {
    /// Generic metadata about the store that doesn't need access to `T`.
    inner: StoreOpaque,

    limiter: Option<ResourceLimiterInner<T>>,
    call_hook: Option<CallHookInner<T>>,
    #[cfg(target_has_atomic = "64")]
    epoch_deadline_behavior:
        Option<Box<dyn FnMut(StoreContextMut<T>) -> Result<UpdateDeadline> + Send + Sync>>,
    // for comments about `ManuallyDrop`, see `Store::into_data`
    data: ManuallyDrop<T>,
}

enum ResourceLimiterInner<T> {
    Sync(Box<dyn FnMut(&mut T) -> &mut (dyn crate::ResourceLimiter) + Send + Sync>),
    #[cfg(feature = "async")]
    Async(Box<dyn FnMut(&mut T) -> &mut (dyn crate::ResourceLimiterAsync) + Send + Sync>),
}

enum CallHookInner<T: 'static> {
    #[cfg(feature = "call-hook")]
    Sync(Box<dyn FnMut(StoreContextMut<'_, T>, CallHook) -> Result<()> + Send + Sync>),
    #[cfg(all(feature = "async", feature = "call-hook"))]
    Async(Box<dyn CallHookHandler<T> + Send + Sync>),
    #[allow(dead_code)]
    ForceTypeParameterToBeUsed {
        uninhabited: Uninhabited,
        _marker: marker::PhantomData<T>,
    },
}

/// What to do after returning from a callback when the engine epoch reaches
/// the deadline for a Store during execution of a function using that store.
#[non_exhaustive]
pub enum UpdateDeadline {
    /// Extend the deadline by the specified number of ticks.
    Continue(u64),
    /// Extend the deadline by the specified number of ticks after yielding to
    /// the async executor loop. This can only be used with an async [`Store`]
    /// configured via [`Config::async_support`](crate::Config::async_support).
    #[cfg(feature = "async")]
    Yield(u64),
    /// Extend the deadline by the specified number of ticks after yielding to
    /// the async executor loop. This can only be used with an async [`Store`]
    /// configured via [`Config::async_support`](crate::Config::async_support).
    ///
    /// The yield will be performed by the future provided; when using `tokio`
    /// it is recommended to provide [`tokio::task::yield_now`](https://docs.rs/tokio/latest/tokio/task/fn.yield_now.html)
    /// here.
    #[cfg(feature = "async")]
    YieldCustom(
        u64,
        ::core::pin::Pin<Box<dyn ::core::future::Future<Output = ()> + Send>>,
    ),
}

// Forward methods on `StoreOpaque` to also being on `StoreInner<T>`
impl<T> Deref for StoreInner<T> {
    type Target = StoreOpaque;
    fn deref(&self) -> &Self::Target {
        &self.inner
    }
}

impl<T> DerefMut for StoreInner<T> {
    fn deref_mut(&mut self) -> &mut Self::Target {
        &mut self.inner
    }
}

/// Monomorphic storage for a `Store<T>`.
///
/// This structure contains the bulk of the metadata about a `Store`. This is
/// used internally in Wasmtime when dependence on the `T` of `Store<T>` isn't
/// necessary, allowing code to be monomorphic and compiled into the `wasmtime`
/// crate itself.
pub struct StoreOpaque {
    // This `StoreOpaque` structure has references to itself. These aren't
    // immediately evident, however, so we need to tell the compiler that it
    // contains self-references. This notably suppresses `noalias` annotations
    // when this shows up in compiled code because types of this structure do
    // indeed alias itself. An example of this is `default_callee` holds a
    // `*mut dyn Store` to the address of this `StoreOpaque` itself, indeed
    // aliasing!
    //
    // It's somewhat unclear to me at this time if this is 100% sufficient to
    // get all the right codegen in all the right places. For example does
    // `Store` need to internally contain a `Pin<Box<StoreInner<T>>>`? Do the
    // contexts need to contain `Pin<&mut StoreInner<T>>`? I'm not familiar
    // enough with `Pin` to understand if it's appropriate here (we do, for
    // example want to allow movement in and out of `data: T`, just not movement
    // of most of the other members). It's also not clear if using `Pin` in a
    // few places buys us much other than a bunch of `unsafe` that we already
    // sort of hand-wave away.
    //
    // In any case this seems like a good mid-ground for now where we're at
    // least telling the compiler something about all the aliasing happening
    // within a `Store`.
    _marker: marker::PhantomPinned,

    engine: Engine,
    vm_store_context: VMStoreContext,

    // Contains all continuations ever allocated throughout the lifetime of this
    // store.
    #[cfg(feature = "stack-switching")]
    continuations: Vec<Box<VMContRef>>,

    instances: Vec<StoreInstance>,
    #[cfg(feature = "component-model")]
    num_component_instances: usize,
    signal_handler: Option<SignalHandler>,
    modules: ModuleRegistry,
    func_refs: FuncRefs,
    host_globals: PrimaryMap<DefinedGlobalIndex, StoreBox<VMHostGlobalContext>>,
    // GC-related fields.
    gc_store: Option<GcStore>,
    gc_roots: RootSet,
    #[cfg(feature = "gc")]
    gc_roots_list: GcRootsList,
    // Types for which the embedder has created an allocator for.
    #[cfg(feature = "gc")]
    gc_host_alloc_types: crate::hash_set::HashSet<crate::type_registry::RegisteredType>,

    // Numbers of resources instantiated in this store, and their limits
    instance_count: usize,
    instance_limit: usize,
    memory_count: usize,
    memory_limit: usize,
    table_count: usize,
    table_limit: usize,
    #[cfg(feature = "async")]
    async_state: AsyncState,

    // If fuel_yield_interval is enabled, then we store the remaining fuel (that isn't in
    // runtime_limits) here. The total amount of fuel is the runtime limits and reserve added
    // together. Then when we run out of gas, we inject the yield amount from the reserve
    // until the reserve is empty.
    fuel_reserve: u64,
    fuel_yield_interval: Option<NonZeroU64>,
    /// Indexed data within this `Store`, used to store information about
    /// globals, functions, memories, etc.
    store_data: StoreData,
    traitobj: StorePtr,
    default_caller_vmctx: SendSyncPtr<VMContext>,

    /// Used to optimized wasm->host calls when the host function is defined with
    /// `Func::new` to avoid allocating a new vector each time a function is
    /// called.
    hostcall_val_storage: Vec<Val>,
    /// Same as `hostcall_val_storage`, but for the direction of the host
    /// calling wasm.
    wasm_val_raw_storage: Vec<ValRaw>,

    /// Keep track of what protection key is being used during allocation so
    /// that the right memory pages can be enabled when entering WebAssembly
    /// guest code.
    pkey: Option<ProtectionKey>,

    /// Runtime state for components used in the handling of resources, borrow,
    /// and calls. These also interact with the `ResourceAny` type and its
    /// internal representation.
    #[cfg(feature = "component-model")]
    component_host_table: vm::component::ResourceTable,
    #[cfg(feature = "component-model")]
    component_calls: vm::component::CallContexts,
    #[cfg(feature = "component-model")]
    host_resource_data: crate::component::HostResourceData,

    /// State related to the executor of wasm code.
    ///
    /// For example if Pulley is enabled and configured then this will store a
    /// Pulley interpreter.
    executor: Executor,
}

/// Executor state within `StoreOpaque`.
///
/// Effectively stores Pulley interpreter state and handles conditional support
/// for Cranelift at compile time.
enum Executor {
    Interpreter(Interpreter),
    #[cfg(has_host_compiler_backend)]
    Native,
}

/// A borrowed reference to `Executor` above.
pub(crate) enum ExecutorRef<'a> {
    Interpreter(InterpreterRef<'a>),
    #[cfg(has_host_compiler_backend)]
    Native,
}

/// An RAII type to automatically mark a region of code as unsafe for GC.
#[doc(hidden)]
pub struct AutoAssertNoGc<'a> {
    store: &'a mut StoreOpaque,
    entered: bool,
}

impl<'a> AutoAssertNoGc<'a> {
    #[inline]
    pub fn new(store: &'a mut StoreOpaque) -> Self {
        let entered = if !cfg!(feature = "gc") {
            false
        } else if let Some(gc_store) = store.gc_store.as_mut() {
            gc_store.gc_heap.enter_no_gc_scope();
            true
        } else {
            false
        };

        AutoAssertNoGc { store, entered }
    }

    /// Creates an `AutoAssertNoGc` value which is forcibly "not entered" and
    /// disables checks for no GC happening for the duration of this value.
    ///
    /// This is used when it is statically otherwise known that a GC doesn't
    /// happen for the various types involved.
    ///
    /// # Unsafety
    ///
    /// This method is `unsafe` as it does not provide the same safety
    /// guarantees as `AutoAssertNoGc::new`. It must be guaranteed by the
    /// caller that a GC doesn't happen.
    #[inline]
    pub unsafe fn disabled(store: &'a mut StoreOpaque) -> Self {
        if cfg!(debug_assertions) {
            AutoAssertNoGc::new(store)
        } else {
            AutoAssertNoGc {
                store,
                entered: false,
            }
        }
    }
}

impl core::ops::Deref for AutoAssertNoGc<'_> {
    type Target = StoreOpaque;

    #[inline]
    fn deref(&self) -> &Self::Target {
        &*self.store
    }
}

impl core::ops::DerefMut for AutoAssertNoGc<'_> {
    #[inline]
    fn deref_mut(&mut self) -> &mut Self::Target {
        &mut *self.store
    }
}

impl Drop for AutoAssertNoGc<'_> {
    #[inline]
    fn drop(&mut self) {
        if self.entered {
            self.store.unwrap_gc_store_mut().gc_heap.exit_no_gc_scope();
        }
    }
}

/// Used to associate instances with the store.
///
/// This is needed to track if the instance was allocated explicitly with the on-demand
/// instance allocator.
struct StoreInstance {
    handle: InstanceHandle,
    kind: StoreInstanceKind,
}

enum StoreInstanceKind {
    /// An actual, non-dummy instance.
    Real {
        /// The id of this instance's module inside our owning store's
        /// `ModuleRegistry`.
        module_id: RegisteredModuleId,
    },

    /// This is a dummy instance that is just an implementation detail for
    /// something else. For example, host-created memories internally create a
    /// dummy instance.
    ///
    /// Regardless of the configured instance allocator for the engine, dummy
    /// instances always use the on-demand allocator to deallocate the instance.
    Dummy,
}

impl<T> Store<T> {
    /// Creates a new [`Store`] to be associated with the given [`Engine`] and
    /// `data` provided.
    ///
    /// The created [`Store`] will place no additional limits on the size of
    /// linear memories or tables at runtime. Linear memories and tables will
    /// be allowed to grow to any upper limit specified in their definitions.
    /// The store will limit the number of instances, linear memories, and
    /// tables created to 10,000. This can be overridden with the
    /// [`Store::limiter`] configuration method.
    pub fn new(engine: &Engine, data: T) -> Self {
        let store_data = StoreData::new();
        log::trace!("creating new store {:?}", store_data.id());

        let pkey = engine.allocator().next_available_pkey();

        let inner = StoreOpaque {
            _marker: marker::PhantomPinned,
            engine: engine.clone(),
            vm_store_context: Default::default(),
            #[cfg(feature = "stack-switching")]
            continuations: Vec::new(),
            instances: Vec::new(),
            #[cfg(feature = "component-model")]
            num_component_instances: 0,
            signal_handler: None,
            gc_store: None,
            gc_roots: RootSet::default(),
            #[cfg(feature = "gc")]
            gc_roots_list: GcRootsList::default(),
            #[cfg(feature = "gc")]
            gc_host_alloc_types: Default::default(),
            modules: ModuleRegistry::default(),
            func_refs: FuncRefs::default(),
            host_globals: PrimaryMap::new(),
            instance_count: 0,
            instance_limit: crate::DEFAULT_INSTANCE_LIMIT,
            memory_count: 0,
            memory_limit: crate::DEFAULT_MEMORY_LIMIT,
            table_count: 0,
            table_limit: crate::DEFAULT_TABLE_LIMIT,
            #[cfg(feature = "async")]
            async_state: AsyncState::default(),
            fuel_reserve: 0,
            fuel_yield_interval: None,
            store_data,
            traitobj: StorePtr::empty(),
            default_caller_vmctx: SendSyncPtr::new(NonNull::dangling()),
            hostcall_val_storage: Vec::new(),
            wasm_val_raw_storage: Vec::new(),
            pkey,
            #[cfg(feature = "component-model")]
            component_host_table: Default::default(),
            #[cfg(feature = "component-model")]
            component_calls: Default::default(),
            #[cfg(feature = "component-model")]
            host_resource_data: Default::default(),
            #[cfg(has_host_compiler_backend)]
            executor: if cfg!(feature = "pulley") && engine.target().is_pulley() {
                Executor::Interpreter(Interpreter::new(engine))
            } else {
                Executor::Native
            },
            #[cfg(not(has_host_compiler_backend))]
            executor: {
                debug_assert!(engine.target().is_pulley());
                Executor::Interpreter(Interpreter::new(engine))
            },
        };
        let mut inner = Box::new(StoreInner {
            inner,
            limiter: None,
            call_hook: None,
            #[cfg(target_has_atomic = "64")]
            epoch_deadline_behavior: None,
            data: ManuallyDrop::new(data),
        });

        inner.traitobj = StorePtr::new(NonNull::from(&mut *inner));

        // Wasmtime uses the callee argument to host functions to learn about
        // the original pointer to the `Store` itself, allowing it to
        // reconstruct a `StoreContextMut<T>`. When we initially call a `Func`,
        // however, there's no "callee" to provide. To fix this we allocate a
        // single "default callee" for the entire `Store`. This is then used as
        // part of `Func::call` to guarantee that the `callee: *mut VMContext`
        // is never null.
        let module = Arc::new(wasmtime_environ::Module::default());
        let shim = ModuleRuntimeInfo::bare(module);
        let allocator = OnDemandInstanceAllocator::default();

        allocator
            .validate_module(shim.env_module(), shim.offsets())
            .unwrap();

        unsafe {
            let id = inner
                .allocate_instance(
                    AllocateInstanceKind::Dummy {
                        allocator: &allocator,
                    },
                    &shim,
                    Default::default(),
                )
                .expect("failed to allocate default callee");
            let default_caller_vmctx = inner.instance(id).vmctx();
            inner.default_caller_vmctx = default_caller_vmctx.into();
        }

        Self {
            inner: ManuallyDrop::new(inner),
        }
    }

    /// Access the underlying data owned by this `Store`.
    #[inline]
    pub fn data(&self) -> &T {
        self.inner.data()
    }

    /// Access the underlying data owned by this `Store`.
    #[inline]
    pub fn data_mut(&mut self) -> &mut T {
        self.inner.data_mut()
    }

    /// Consumes this [`Store`], destroying it, and returns the underlying data.
    pub fn into_data(mut self) -> T {
        self.inner.flush_fiber_stack();

        // This is an unsafe operation because we want to avoid having a runtime
        // check or boolean for whether the data is actually contained within a
        // `Store`. The data itself is stored as `ManuallyDrop` since we're
        // manually managing the memory here, and there's also a `ManuallyDrop`
        // around the `Box<StoreInner<T>>`. The way this works though is a bit
        // tricky, so here's how things get dropped appropriately:
        //
        // * When a `Store<T>` is normally dropped, the custom destructor for
        //   `Store<T>` will drop `T`, then the `self.inner` field. The
        //   rustc-glue destructor runs for `Box<StoreInner<T>>` which drops
        //   `StoreInner<T>`. This cleans up all internal fields and doesn't
        //   touch `T` because it's wrapped in `ManuallyDrop`.
        //
        // * When calling this method we skip the top-level destructor for
        //   `Store<T>` with `mem::forget`. This skips both the destructor for
        //   `T` and the destructor for `StoreInner<T>`. We do, however, run the
        //   destructor for `Box<StoreInner<T>>` which, like above, will skip
        //   the destructor for `T` since it's `ManuallyDrop`.
        //
        // In both cases all the other fields of `StoreInner<T>` should all get
        // dropped, and the manual management of destructors is basically
        // between this method and `Drop for Store<T>`. Note that this also
        // means that `Drop for StoreInner<T>` cannot access `self.data`, so
        // there is a comment indicating this as well.
        unsafe {
            let mut inner = ManuallyDrop::take(&mut self.inner);
            core::mem::forget(self);
            ManuallyDrop::take(&mut inner.data)
        }
    }

    /// Configures the [`ResourceLimiter`] used to limit resource creation
    /// within this [`Store`].
    ///
    /// Whenever resources such as linear memory, tables, or instances are
    /// allocated the `limiter` specified here is invoked with the store's data
    /// `T` and the returned [`ResourceLimiter`] is used to limit the operation
    /// being allocated. The returned [`ResourceLimiter`] is intended to live
    /// within the `T` itself, for example by storing a
    /// [`StoreLimits`](crate::StoreLimits).
    ///
    /// Note that this limiter is only used to limit the creation/growth of
    /// resources in the future, this does not retroactively attempt to apply
    /// limits to the [`Store`].
    ///
    /// # Examples
    ///
    /// ```
    /// use wasmtime::*;
    ///
    /// struct MyApplicationState {
    ///     my_state: u32,
    ///     limits: StoreLimits,
    /// }
    ///
    /// let engine = Engine::default();
    /// let my_state = MyApplicationState {
    ///     my_state: 42,
    ///     limits: StoreLimitsBuilder::new()
    ///         .memory_size(1 << 20 /* 1 MB */)
    ///         .instances(2)
    ///         .build(),
    /// };
    /// let mut store = Store::new(&engine, my_state);
    /// store.limiter(|state| &mut state.limits);
    ///
    /// // Creation of smaller memories is allowed
    /// Memory::new(&mut store, MemoryType::new(1, None)).unwrap();
    ///
    /// // Creation of a larger memory, however, will exceed the 1MB limit we've
    /// // configured
    /// assert!(Memory::new(&mut store, MemoryType::new(1000, None)).is_err());
    ///
    /// // The number of instances in this store is limited to 2, so the third
    /// // instance here should fail.
    /// let module = Module::new(&engine, "(module)").unwrap();
    /// assert!(Instance::new(&mut store, &module, &[]).is_ok());
    /// assert!(Instance::new(&mut store, &module, &[]).is_ok());
    /// assert!(Instance::new(&mut store, &module, &[]).is_err());
    /// ```
    ///
    /// [`ResourceLimiter`]: crate::ResourceLimiter
    pub fn limiter(
        &mut self,
        mut limiter: impl FnMut(&mut T) -> &mut (dyn crate::ResourceLimiter) + Send + Sync + 'static,
    ) {
        // Apply the limits on instances, tables, and memory given by the limiter:
        let inner = &mut self.inner;
        let (instance_limit, table_limit, memory_limit) = {
            let l = limiter(&mut inner.data);
            (l.instances(), l.tables(), l.memories())
        };
        let innermost = &mut inner.inner;
        innermost.instance_limit = instance_limit;
        innermost.table_limit = table_limit;
        innermost.memory_limit = memory_limit;

        // Save the limiter accessor function:
        inner.limiter = Some(ResourceLimiterInner::Sync(Box::new(limiter)));
    }

    /// Configure a function that runs on calls and returns between WebAssembly
    /// and host code.
    ///
    /// The function is passed a [`CallHook`] argument, which indicates which
    /// state transition the VM is making.
    ///
    /// This function may return a [`Trap`]. If a trap is returned when an
    /// import was called, it is immediately raised as-if the host import had
    /// returned the trap. If a trap is returned after wasm returns to the host
    /// then the wasm function's result is ignored and this trap is returned
    /// instead.
    ///
    /// After this function returns a trap, it may be called for subsequent returns
    /// to host or wasm code as the trap propagates to the root call.
    #[cfg(feature = "call-hook")]
    pub fn call_hook(
        &mut self,
        hook: impl FnMut(StoreContextMut<'_, T>, CallHook) -> Result<()> + Send + Sync + 'static,
    ) {
        self.inner.call_hook = Some(CallHookInner::Sync(Box::new(hook)));
    }

    /// Returns the [`Engine`] that this store is associated with.
    pub fn engine(&self) -> &Engine {
        self.inner.engine()
    }

    /// Perform garbage collection.
    ///
    /// Note that it is not required to actively call this function. GC will
    /// automatically happen according to various internal heuristics. This is
    /// provided if fine-grained control over the GC is desired.
    ///
    /// If you are calling this method after an attempted allocation failed, you
    /// may pass in the [`GcHeapOutOfMemory`][crate::GcHeapOutOfMemory] error.
    /// When you do so, this method will attempt to create enough space in the
    /// GC heap for that allocation, so that it will succeed on the next
    /// attempt.
    ///
    /// This method is only available when the `gc` Cargo feature is enabled.
    #[cfg(feature = "gc")]
    pub fn gc(&mut self, why: Option<&crate::GcHeapOutOfMemory<()>>) {
        assert!(!self.inner.async_support());
        self.inner.gc(why);
    }

    /// Returns the amount fuel in this [`Store`]. When fuel is enabled, it must
    /// be configured via [`Store::set_fuel`].
    ///
    /// # Errors
    ///
    /// This function will return an error if fuel consumption is not enabled
    /// via [`Config::consume_fuel`](crate::Config::consume_fuel).
    pub fn get_fuel(&self) -> Result<u64> {
        self.inner.get_fuel()
    }

    /// Set the fuel to this [`Store`] for wasm to consume while executing.
    ///
    /// For this method to work fuel consumption must be enabled via
    /// [`Config::consume_fuel`](crate::Config::consume_fuel). By default a
    /// [`Store`] starts with 0 fuel for wasm to execute with (meaning it will
    /// immediately trap). This function must be called for the store to have
    /// some fuel to allow WebAssembly to execute.
    ///
    /// Most WebAssembly instructions consume 1 unit of fuel. Some
    /// instructions, such as `nop`, `drop`, `block`, and `loop`, consume 0
    /// units, as any execution cost associated with them involves other
    /// instructions which do consume fuel.
    ///
    /// Note that when fuel is entirely consumed it will cause wasm to trap.
    ///
    /// # Errors
    ///
    /// This function will return an error if fuel consumption is not enabled via
    /// [`Config::consume_fuel`](crate::Config::consume_fuel).
    pub fn set_fuel(&mut self, fuel: u64) -> Result<()> {
        self.inner.set_fuel(fuel)
    }

    /// Configures a [`Store`] to yield execution of async WebAssembly code
    /// periodically.
    ///
    /// When a [`Store`] is configured to consume fuel with
    /// [`Config::consume_fuel`](crate::Config::consume_fuel) this method will
    /// configure WebAssembly to be suspended and control will be yielded back to the
    /// caller every `interval` units of fuel consumed. This is only suitable with use of
    /// a store associated with an [async config](crate::Config::async_support) because
    /// only then are futures used and yields are possible.
    ///
    /// The purpose of this behavior is to ensure that futures which represent
    /// execution of WebAssembly do not execute too long inside their
    /// `Future::poll` method. This allows for some form of cooperative
    /// multitasking where WebAssembly will voluntarily yield control
    /// periodically (based on fuel consumption) back to the running thread.
    ///
    /// Note that futures returned by this crate will automatically flag
    /// themselves to get re-polled if a yield happens. This means that
    /// WebAssembly will continue to execute, just after giving the host an
    /// opportunity to do something else.
    ///
    /// The `interval` parameter indicates how much fuel should be
    /// consumed between yields of an async future. When fuel runs out wasm will trap.
    ///
    /// # Error
    ///
    /// This method will error if it is not called on a store associated with an [async
    /// config](crate::Config::async_support).
    pub fn fuel_async_yield_interval(&mut self, interval: Option<u64>) -> Result<()> {
        self.inner.fuel_async_yield_interval(interval)
    }

    /// Sets the epoch deadline to a certain number of ticks in the future.
    ///
    /// When the Wasm guest code is compiled with epoch-interruption
    /// instrumentation
    /// ([`Config::epoch_interruption()`](crate::Config::epoch_interruption)),
    /// and when the `Engine`'s epoch is incremented
    /// ([`Engine::increment_epoch()`](crate::Engine::increment_epoch))
    /// past a deadline, execution can be configured to either trap or
    /// yield and then continue.
    ///
    /// This deadline is always set relative to the current epoch:
    /// `ticks_beyond_current` ticks in the future. The deadline can
    /// be set explicitly via this method, or refilled automatically
    /// on a yield if configured via
    /// [`epoch_deadline_async_yield_and_update()`](Store::epoch_deadline_async_yield_and_update). After
    /// this method is invoked, the deadline is reached when
    /// [`Engine::increment_epoch()`] has been invoked at least
    /// `ticks_beyond_current` times.
    ///
    /// By default a store will trap immediately with an epoch deadline of 0
    /// (which has always "elapsed"). This method is required to be configured
    /// for stores with epochs enabled to some future epoch deadline.
    ///
    /// See documentation on
    /// [`Config::epoch_interruption()`](crate::Config::epoch_interruption)
    /// for an introduction to epoch-based interruption.
    #[cfg(target_has_atomic = "64")]
    pub fn set_epoch_deadline(&mut self, ticks_beyond_current: u64) {
        self.inner.set_epoch_deadline(ticks_beyond_current);
    }

    /// Configures epoch-deadline expiration to trap.
    ///
    /// When epoch-interruption-instrumented code is executed on this
    /// store and the epoch deadline is reached before completion,
    /// with the store configured in this way, execution will
    /// terminate with a trap as soon as an epoch check in the
    /// instrumented code is reached.
    ///
    /// This behavior is the default if the store is not otherwise
    /// configured via
    /// [`epoch_deadline_trap()`](Store::epoch_deadline_trap),
    /// [`epoch_deadline_callback()`](Store::epoch_deadline_callback) or
    /// [`epoch_deadline_async_yield_and_update()`](Store::epoch_deadline_async_yield_and_update).
    ///
    /// This setting is intended to allow for coarse-grained
    /// interruption, but not a deterministic deadline of a fixed,
    /// finite interval. For deterministic interruption, see the
    /// "fuel" mechanism instead.
    ///
    /// Note that when this is used it's required to call
    /// [`Store::set_epoch_deadline`] or otherwise wasm will always immediately
    /// trap.
    ///
    /// See documentation on
    /// [`Config::epoch_interruption()`](crate::Config::epoch_interruption)
    /// for an introduction to epoch-based interruption.
    #[cfg(target_has_atomic = "64")]
    pub fn epoch_deadline_trap(&mut self) {
        self.inner.epoch_deadline_trap();
    }

    /// Configures epoch-deadline expiration to invoke a custom callback
    /// function.
    ///
    /// When epoch-interruption-instrumented code is executed on this
    /// store and the epoch deadline is reached before completion, the
    /// provided callback function is invoked.
    ///
    /// This callback should either return an [`UpdateDeadline`], or
    /// return an error, which will terminate execution with a trap.
    ///
    /// The [`UpdateDeadline`] is a positive number of ticks to
    /// add to the epoch deadline, as well as indicating what
    /// to do after the callback returns. If the [`Store`] is
    /// configured with async support, then the callback may return
    /// [`UpdateDeadline::Yield`] or [`UpdateDeadline::YieldCustom`]
    /// to yield to the async executor before updating the epoch deadline.
    /// Alternatively, the callback may return [`UpdateDeadline::Continue`] to
    /// update the epoch deadline immediately.
    ///
    /// This setting is intended to allow for coarse-grained
    /// interruption, but not a deterministic deadline of a fixed,
    /// finite interval. For deterministic interruption, see the
    /// "fuel" mechanism instead.
    ///
    /// See documentation on
    /// [`Config::epoch_interruption()`](crate::Config::epoch_interruption)
    /// for an introduction to epoch-based interruption.
    #[cfg(target_has_atomic = "64")]
    pub fn epoch_deadline_callback(
        &mut self,
        callback: impl FnMut(StoreContextMut<T>) -> Result<UpdateDeadline> + Send + Sync + 'static,
    ) {
        self.inner.epoch_deadline_callback(Box::new(callback));
    }
}

impl<'a, T> StoreContext<'a, T> {
    pub(crate) fn async_support(&self) -> bool {
        self.0.async_support()
    }

    /// Returns the underlying [`Engine`] this store is connected to.
    pub fn engine(&self) -> &Engine {
        self.0.engine()
    }

    /// Access the underlying data owned by this `Store`.
    ///
    /// Same as [`Store::data`].
    pub fn data(&self) -> &'a T {
        self.0.data()
    }

    /// Returns the remaining fuel in this store.
    ///
    /// For more information see [`Store::get_fuel`].
    pub fn get_fuel(&self) -> Result<u64> {
        self.0.get_fuel()
    }
}

impl<'a, T> StoreContextMut<'a, T> {
    /// Access the underlying data owned by this `Store`.
    ///
    /// Same as [`Store::data`].
    pub fn data(&self) -> &T {
        self.0.data()
    }

    /// Access the underlying data owned by this `Store`.
    ///
    /// Same as [`Store::data_mut`].
    pub fn data_mut(&mut self) -> &mut T {
        self.0.data_mut()
    }

    /// Returns the underlying [`Engine`] this store is connected to.
    pub fn engine(&self) -> &Engine {
        self.0.engine()
    }

    /// Perform garbage collection of `ExternRef`s.
    ///
    /// Same as [`Store::gc`].
    ///
    /// This method is only available when the `gc` Cargo feature is enabled.
    #[cfg(feature = "gc")]
    pub fn gc(&mut self, why: Option<&crate::GcHeapOutOfMemory<()>>) {
        self.0.gc(why);
    }

    /// Returns remaining fuel in this store.
    ///
    /// For more information see [`Store::get_fuel`]
    pub fn get_fuel(&self) -> Result<u64> {
        self.0.get_fuel()
    }

    /// Set the amount of fuel in this store.
    ///
    /// For more information see [`Store::set_fuel`]
    pub fn set_fuel(&mut self, fuel: u64) -> Result<()> {
        self.0.set_fuel(fuel)
    }

    /// Configures this `Store` to periodically yield while executing futures.
    ///
    /// For more information see [`Store::fuel_async_yield_interval`]
    pub fn fuel_async_yield_interval(&mut self, interval: Option<u64>) -> Result<()> {
        self.0.fuel_async_yield_interval(interval)
    }

    /// Sets the epoch deadline to a certain number of ticks in the future.
    ///
    /// For more information see [`Store::set_epoch_deadline`].
    #[cfg(target_has_atomic = "64")]
    pub fn set_epoch_deadline(&mut self, ticks_beyond_current: u64) {
        self.0.set_epoch_deadline(ticks_beyond_current);
    }

    /// Configures epoch-deadline expiration to trap.
    ///
    /// For more information see [`Store::epoch_deadline_trap`].
    #[cfg(target_has_atomic = "64")]
    pub fn epoch_deadline_trap(&mut self) {
        self.0.epoch_deadline_trap();
    }
}

impl<T> StoreInner<T> {
    #[inline]
    fn data(&self) -> &T {
        &self.data
    }

    #[inline]
    fn data_mut(&mut self) -> &mut T {
        &mut self.data
    }

    #[inline]
    pub fn call_hook(&mut self, s: CallHook) -> Result<()> {
        if self.inner.pkey.is_none() && self.call_hook.is_none() {
            Ok(())
        } else {
            self.call_hook_slow_path(s)
        }
    }

    fn call_hook_slow_path(&mut self, s: CallHook) -> Result<()> {
        if let Some(pkey) = &self.inner.pkey {
            let allocator = self.engine().allocator();
            match s {
                CallHook::CallingWasm | CallHook::ReturningFromHost => {
                    allocator.restrict_to_pkey(*pkey)
                }
                CallHook::ReturningFromWasm | CallHook::CallingHost => allocator.allow_all_pkeys(),
            }
        }

        // Temporarily take the configured behavior to avoid mutably borrowing
        // multiple times.
        #[cfg_attr(not(feature = "call-hook"), allow(unreachable_patterns))]
        if let Some(mut call_hook) = self.call_hook.take() {
            let result = self.invoke_call_hook(&mut call_hook, s);
            self.call_hook = Some(call_hook);
            return result;
        }

        Ok(())
    }

    fn invoke_call_hook(&mut self, call_hook: &mut CallHookInner<T>, s: CallHook) -> Result<()> {
        match call_hook {
            #[cfg(feature = "call-hook")]
            CallHookInner::Sync(hook) => hook((&mut *self).as_context_mut(), s),

            #[cfg(all(feature = "async", feature = "call-hook"))]
            CallHookInner::Async(handler) => unsafe {
                self.inner
                    .async_cx()
                    .ok_or_else(|| anyhow!("couldn't grab async_cx for call hook"))?
                    .block_on(
                        handler
                            .handle_call_event((&mut *self).as_context_mut(), s)
                            .as_mut(),
                    )?
            },

            CallHookInner::ForceTypeParameterToBeUsed { uninhabited, .. } => {
                let _ = s;
                match *uninhabited {}
            }
        }
    }

    #[cfg(not(feature = "async"))]
    fn flush_fiber_stack(&mut self) {
        // noop shim so code can assume this always exists.
    }
}

fn get_fuel(injected_fuel: i64, fuel_reserve: u64) -> u64 {
    fuel_reserve.saturating_add_signed(-injected_fuel)
}

// Add remaining fuel from the reserve into the active fuel if there is any left.
fn refuel(
    injected_fuel: &mut i64,
    fuel_reserve: &mut u64,
    yield_interval: Option<NonZeroU64>,
) -> bool {
    let fuel = get_fuel(*injected_fuel, *fuel_reserve);
    if fuel > 0 {
        set_fuel(injected_fuel, fuel_reserve, yield_interval, fuel);
        true
    } else {
        false
    }
}

fn set_fuel(
    injected_fuel: &mut i64,
    fuel_reserve: &mut u64,
    yield_interval: Option<NonZeroU64>,
    new_fuel_amount: u64,
) {
    let interval = yield_interval.unwrap_or(NonZeroU64::MAX).get();
    // If we're yielding periodically we only store the "active" amount of fuel into consumed_ptr
    // for the VM to use.
    let injected = core::cmp::min(interval, new_fuel_amount);
    // Fuel in the VM is stored as an i64, so we have to cap the amount of fuel we inject into the
    // VM at once to be i64 range.
    let injected = core::cmp::min(injected, i64::MAX as u64);
    // Add whatever is left over after injection to the reserve for later use.
    *fuel_reserve = new_fuel_amount - injected;
    // Within the VM we increment to count fuel, so inject a negative amount. The VM will halt when
    // this counter is positive.
    *injected_fuel = -(injected as i64);
}

#[doc(hidden)]
impl StoreOpaque {
    pub fn id(&self) -> StoreId {
        self.store_data.id()
    }

    pub fn bump_resource_counts(&mut self, module: &Module) -> Result<()> {
        fn bump(slot: &mut usize, max: usize, amt: usize, desc: &str) -> Result<()> {
            let new = slot.saturating_add(amt);
            if new > max {
                bail!(
                    "resource limit exceeded: {} count too high at {}",
                    desc,
                    new
                );
            }
            *slot = new;
            Ok(())
        }

        let module = module.env_module();
        let memories = module.num_defined_memories();
        let tables = module.num_defined_tables();

        bump(&mut self.instance_count, self.instance_limit, 1, "instance")?;
        bump(
            &mut self.memory_count,
            self.memory_limit,
            memories,
            "memory",
        )?;
        bump(&mut self.table_count, self.table_limit, tables, "table")?;

        Ok(())
    }

    #[inline]
    pub fn async_support(&self) -> bool {
        cfg!(feature = "async") && self.engine().config().async_support
    }

    #[inline]
    pub fn engine(&self) -> &Engine {
        &self.engine
    }

    #[inline]
    pub fn store_data(&self) -> &StoreData {
        &self.store_data
    }

    #[inline]
    pub fn store_data_mut(&mut self) -> &mut StoreData {
        &mut self.store_data
    }

    #[inline]
    pub(crate) fn modules(&self) -> &ModuleRegistry {
        &self.modules
    }

    #[inline]
    pub(crate) fn modules_mut(&mut self) -> &mut ModuleRegistry {
        &mut self.modules
    }

    pub(crate) fn func_refs_and_modules(&mut self) -> (&mut FuncRefs, &ModuleRegistry) {
        (&mut self.func_refs, &self.modules)
    }

    pub(crate) fn host_globals(
        &self,
    ) -> &PrimaryMap<DefinedGlobalIndex, StoreBox<VMHostGlobalContext>> {
        &self.host_globals
    }

    pub(crate) fn host_globals_mut(
        &mut self,
    ) -> &mut PrimaryMap<DefinedGlobalIndex, StoreBox<VMHostGlobalContext>> {
        &mut self.host_globals
    }

    pub fn module_for_instance(&self, instance: StoreInstanceId) -> Option<&'_ Module> {
        instance.store_id().assert_belongs_to(self.id());
        match self.instances[instance.instance().0].kind {
            StoreInstanceKind::Dummy => None,
            StoreInstanceKind::Real { module_id } => {
                let module = self
                    .modules()
                    .lookup_module_by_id(module_id)
                    .expect("should always have a registered module for real instances");
                Some(module)
            }
        }
    }

    pub fn instance(&self, id: InstanceId) -> &InstanceHandle {
        &self.instances[id.0].handle
    }

    pub fn instance_mut(&mut self, id: InstanceId) -> &mut InstanceHandle {
        &mut self.instances[id.0].handle
    }

    /// Get all instances (ignoring dummy instances) within this store.
    pub fn all_instances<'a>(&'a mut self) -> impl ExactSizeIterator<Item = Instance> + 'a {
        let instances = self
            .instances
            .iter()
            .enumerate()
            .filter_map(|(idx, inst)| {
                let id = InstanceId::from_index(idx);
                if let StoreInstanceKind::Dummy = inst.kind {
                    None
                } else {
                    Some(id)
                }
            })
            .collect::<Vec<_>>();
        instances
            .into_iter()
            .map(|i| Instance::from_wasmtime(i, self))
    }

    /// Get all memories (host- or Wasm-defined) within this store.
    pub fn all_memories<'a>(&'a mut self) -> impl Iterator<Item = Memory> + 'a {
        // NB: Host-created memories have dummy instances. Therefore, we can get
        // all memories in the store by iterating over all instances (including
        // dummy instances) and getting each of their defined memories.
        let mems = self
            .instances
            .iter_mut()
            .flat_map(|instance| instance.handle.instance().defined_memories())
            .collect::<Vec<_>>();
        mems.into_iter()
            .map(|memory| unsafe { Memory::from_wasmtime_memory(memory, self) })
    }

    /// Iterate over all tables (host- or Wasm-defined) within this store.
    pub fn for_each_table(&mut self, mut f: impl FnMut(&mut Self, Table)) {
        // NB: Host-created tables have dummy instances. Therefore, we can get
        // all tables in the store by iterating over all instances (including
        // dummy instances) and getting each of their defined memories.
        for id in 0..self.instances.len() {
            let id = InstanceId(id);
            let instance = StoreInstanceId::new(self.id(), id);
            for table in 0..self.instance(id).module().num_defined_tables() {
                let table = DefinedTableIndex::new(table);
                f(self, Table::from_raw(instance, table));
            }
        }
    }

    /// Iterate over all globals (host- or Wasm-defined) within this store.
    pub fn for_each_global(&mut self, mut f: impl FnMut(&mut Self, Global)) {
        // First enumerate all the host-created globals.
        for global in self.host_globals.keys() {
            let global = Global::new_host(self, global);
            f(self, global);
        }

        // Then enumerate all instances' defined globals.
        for id in 0..self.instances.len() {
            let id = InstanceId(id);
            for index in 0..self.instance(id).module().num_defined_globals() {
                let index = DefinedGlobalIndex::new(index);
                let global = Global::new_instance(self, id, index);
                f(self, global);
            }
        }
    }

    #[cfg_attr(not(target_os = "linux"), allow(dead_code))] // not used on all platforms
    pub fn set_signal_handler(&mut self, handler: Option<SignalHandler>) {
        self.signal_handler = handler;
    }

    #[inline]
    pub fn vm_store_context(&self) -> &VMStoreContext {
        &self.vm_store_context
    }

    #[inline(never)]
    pub(crate) fn allocate_gc_heap(&mut self) -> Result<()> {
        log::trace!("allocating GC heap for store {:?}", self.id());

        assert!(self.gc_store.is_none());
        assert_eq!(
            self.vm_store_context.gc_heap.base.as_non_null(),
            NonNull::dangling(),
        );
        assert_eq!(self.vm_store_context.gc_heap.current_length(), 0);

        let vmstore = self.traitobj();
        let gc_store = allocate_gc_store(self.engine(), vmstore, self.get_pkey())?;
        self.vm_store_context.gc_heap = gc_store.vmmemory_definition();
        self.gc_store = Some(gc_store);
        return Ok(());

        #[cfg(feature = "gc")]
        fn allocate_gc_store(
            engine: &Engine,
            vmstore: NonNull<dyn vm::VMStore>,
            pkey: Option<ProtectionKey>,
        ) -> Result<GcStore> {
            ensure!(
                engine.features().gc_types(),
                "cannot allocate a GC store when GC is disabled at configuration time"
            );

            // First, allocate the memory that will be our GC heap's storage.
            let mut request = InstanceAllocationRequest {
                id: InstanceId::INVALID,
                runtime_info: &ModuleRuntimeInfo::bare(Arc::new(
                    wasmtime_environ::Module::default(),
                )),
                imports: vm::Imports::default(),
                store: StorePtr::new(vmstore),
                wmemcheck: false,
                pkey,
                tunables: engine.tunables(),
            };
            let mem_ty = engine.tunables().gc_heap_memory_type();
            let tunables = engine.tunables();

            // SAFETY: We validated the GC heap's memory type during engine creation.
            let (mem_alloc_index, mem) = unsafe {
                engine
                    .allocator()
                    .allocate_memory(&mut request, &mem_ty, tunables, None)?
            };

            // Then, allocate the actual GC heap, passing in that memory
            // storage.
            let (index, heap) = engine.allocator().allocate_gc_heap(
                engine,
                &**engine.gc_runtime()?,
                mem_alloc_index,
                mem,
            )?;

            Ok(GcStore::new(index, heap))
        }

        #[cfg(not(feature = "gc"))]
        fn allocate_gc_store(
            _engine: &Engine,
            _vmstore: NonNull<dyn vm::VMStore>,
            _pkey: Option<ProtectionKey>,
        ) -> Result<GcStore> {
            bail!("cannot allocate a GC store: the `gc` feature was disabled at compile time")
        }
    }

    #[inline]
    pub(crate) fn gc_store(&self) -> Result<&GcStore> {
        match &self.gc_store {
            Some(gc_store) => Ok(gc_store),
            None => bail!("GC heap not initialized yet"),
        }
    }

    #[inline]
    pub(crate) fn gc_store_mut(&mut self) -> Result<&mut GcStore> {
        if self.gc_store.is_none() {
            self.allocate_gc_heap()?;
        }
        Ok(self.unwrap_gc_store_mut())
    }

    /// If this store is configured with a GC heap, return a mutable reference
    /// to it. Otherwise, return `None`.
    #[inline]
    pub(crate) fn optional_gc_store_mut(&mut self) -> Option<&mut GcStore> {
        if cfg!(not(feature = "gc")) || !self.engine.features().gc_types() {
            debug_assert!(self.gc_store.is_none());
            None
        } else {
            self.gc_store.as_mut()
        }
    }

    /// If this store is configured with a GC heap, return a shared reference to
    /// it. Otherwise, return `None`.
    #[inline]
    #[cfg(feature = "gc")]
    pub(crate) fn optional_gc_store(&self) -> Option<&GcStore> {
        if cfg!(not(feature = "gc")) || !self.engine.features().gc_types() {
            debug_assert!(self.gc_store.is_none());
            None
        } else {
            self.gc_store.as_ref()
        }
    }

    #[inline]
    #[track_caller]
    #[cfg(feature = "gc")]
    pub(crate) fn unwrap_gc_store(&self) -> &GcStore {
        self.gc_store
            .as_ref()
            .expect("attempted to access the store's GC heap before it has been allocated")
    }

    #[inline]
    #[track_caller]
    pub(crate) fn unwrap_gc_store_mut(&mut self) -> &mut GcStore {
        self.gc_store
            .as_mut()
            .expect("attempted to access the store's GC heap before it has been allocated")
    }

    #[inline]
    pub(crate) fn gc_roots(&self) -> &RootSet {
        &self.gc_roots
    }

    #[inline]
    #[cfg(feature = "gc")]
    pub(crate) fn gc_roots_mut(&mut self) -> &mut RootSet {
        &mut self.gc_roots
    }

    #[inline]
    pub(crate) fn exit_gc_lifo_scope(&mut self, scope: usize) {
        self.gc_roots.exit_lifo_scope(self.gc_store.as_mut(), scope);
    }

    #[cfg(feature = "gc")]
    fn do_gc(&mut self) {
        assert!(
            !self.async_support(),
            "must use `store.gc_async()` instead of `store.gc()` for async stores"
        );

        // If the GC heap hasn't been initialized, there is nothing to collect.
        if self.gc_store.is_none() {
            return;
        }

        log::trace!("============ Begin GC ===========");

        // Take the GC roots out of `self` so we can borrow it mutably but still
        // call mutable methods on `self`.
        let mut roots = core::mem::take(&mut self.gc_roots_list);

        self.trace_roots(&mut roots);
        self.unwrap_gc_store_mut().gc(unsafe { roots.iter() });

        // Restore the GC roots for the next GC.
        roots.clear();
        self.gc_roots_list = roots;

        log::trace!("============ End GC ===========");
    }

    #[cfg(feature = "gc")]
    fn trace_roots(&mut self, gc_roots_list: &mut GcRootsList) {
        log::trace!("Begin trace GC roots");

        // We shouldn't have any leftover, stale GC roots.
        assert!(gc_roots_list.is_empty());

        self.trace_wasm_stack_roots(gc_roots_list);
        #[cfg(feature = "stack-switching")]
        self.trace_wasm_continuation_roots(gc_roots_list);
        self.trace_vmctx_roots(gc_roots_list);
        self.trace_user_roots(gc_roots_list);

        log::trace!("End trace GC roots")
    }

    #[cfg(feature = "gc")]
    fn trace_wasm_stack_frame(
        &self,
        gc_roots_list: &mut GcRootsList,
        frame: crate::runtime::vm::Frame,
    ) {
        use crate::runtime::vm::SendSyncPtr;
        use core::ptr::NonNull;

        let pc = frame.pc();
        debug_assert!(pc != 0, "we should always get a valid PC for Wasm frames");

        let fp = frame.fp() as *mut usize;
        debug_assert!(
            !fp.is_null(),
            "we should always get a valid frame pointer for Wasm frames"
        );

        let module_info = self
            .modules()
            .lookup_module_by_pc(pc)
            .expect("should have module info for Wasm frame");

        let stack_map = match module_info.lookup_stack_map(pc) {
            Some(sm) => sm,
            None => {
                log::trace!("No stack map for this Wasm frame");
                return;
            }
        };
        log::trace!(
            "We have a stack map that maps {} bytes in this Wasm frame",
            stack_map.frame_size()
        );

        let sp = unsafe { stack_map.sp(fp) };
        for stack_slot in unsafe { stack_map.live_gc_refs(sp) } {
            let raw: u32 = unsafe { core::ptr::read(stack_slot) };
            log::trace!("Stack slot @ {stack_slot:p} = {raw:#x}");

            let gc_ref = VMGcRef::from_raw_u32(raw);
            if gc_ref.is_some() {
                unsafe {
                    gc_roots_list
                        .add_wasm_stack_root(SendSyncPtr::new(NonNull::new(stack_slot).unwrap()));
                }
            }
        }
    }

    #[cfg(feature = "gc")]
    fn trace_wasm_stack_roots(&mut self, gc_roots_list: &mut GcRootsList) {
        use crate::runtime::vm::Backtrace;
        log::trace!("Begin trace GC roots :: Wasm stack");

        Backtrace::trace(self, |frame| {
            self.trace_wasm_stack_frame(gc_roots_list, frame);
            core::ops::ControlFlow::Continue(())
        });

        log::trace!("End trace GC roots :: Wasm stack");
    }

    #[cfg(all(feature = "gc", feature = "stack-switching"))]
    fn trace_wasm_continuation_roots(&mut self, gc_roots_list: &mut GcRootsList) {
        use crate::{runtime::vm::Backtrace, vm::VMStackState};
        log::trace!("Begin trace GC roots :: continuations");

        for continuation in &self.continuations {
            let state = continuation.common_stack_information.state;

            // FIXME(frank-emrich) In general, it is not enough to just trace
            // through the stacks of continuations; we also need to look through
            // their `cont.bind` arguments. However, we don't currently have
            // enough RTTI information to check if any of the values in the
            // buffers used by `cont.bind` are GC values. As a workaround, note
            // that we currently disallow cont.bind-ing GC values altogether.
            // This way, it is okay not to check them here.

            // Note that we only care about continuations that have state
            // `Suspended`.
            // - `Running` continuations will be handled by
            //   `trace_wasm_stack_roots`.
            // - For `Parent` continuations, we don't know if they are the
            //   parent of a running continuation or a suspended one. But it
            //   does not matter: They will be handled when traversing the stack
            //   chain starting at either the running one, or the suspended
            //   continuations below.
            // - For `Fresh` continuations, we know that there are no GC values
            //   on their stack, yet.
            if state == VMStackState::Suspended {
                Backtrace::trace_suspended_continuation(self, continuation.deref(), |frame| {
                    self.trace_wasm_stack_frame(gc_roots_list, frame);
                    core::ops::ControlFlow::Continue(())
                });
            }
        }

        log::trace!("End trace GC roots :: continuations");
    }

    #[cfg(feature = "gc")]
    fn trace_vmctx_roots(&mut self, gc_roots_list: &mut GcRootsList) {
        log::trace!("Begin trace GC roots :: vmctx");
        self.for_each_global(|store, global| global.trace_root(store, gc_roots_list));
        self.for_each_table(|store, table| table.trace_roots(store, gc_roots_list));
        log::trace!("End trace GC roots :: vmctx");
    }

    #[cfg(feature = "gc")]
    fn trace_user_roots(&mut self, gc_roots_list: &mut GcRootsList) {
        log::trace!("Begin trace GC roots :: user");
        self.gc_roots.trace_roots(gc_roots_list);
        log::trace!("End trace GC roots :: user");
    }

    /// Insert a host-allocated GC type into this store.
    ///
    /// This makes it suitable for the embedder to allocate instances of this
    /// type in this store, and we don't have to worry about the type being
    /// reclaimed (since it is possible that none of the Wasm modules in this
    /// store are holding it alive).
    #[cfg(feature = "gc")]
    pub(crate) fn insert_gc_host_alloc_type(&mut self, ty: crate::type_registry::RegisteredType) {
        self.gc_host_alloc_types.insert(ty);
    }

    pub fn get_fuel(&self) -> Result<u64> {
        anyhow::ensure!(
            self.engine().tunables().consume_fuel,
            "fuel is not configured in this store"
        );
        let injected_fuel = unsafe { *self.vm_store_context.fuel_consumed.get() };
        Ok(get_fuel(injected_fuel, self.fuel_reserve))
    }

    fn refuel(&mut self) -> bool {
        let injected_fuel = unsafe { &mut *self.vm_store_context.fuel_consumed.get() };
        refuel(
            injected_fuel,
            &mut self.fuel_reserve,
            self.fuel_yield_interval,
        )
    }

    pub fn set_fuel(&mut self, fuel: u64) -> Result<()> {
        anyhow::ensure!(
            self.engine().tunables().consume_fuel,
            "fuel is not configured in this store"
        );
        let injected_fuel = unsafe { &mut *self.vm_store_context.fuel_consumed.get() };
        set_fuel(
            injected_fuel,
            &mut self.fuel_reserve,
            self.fuel_yield_interval,
            fuel,
        );
        Ok(())
    }

    pub fn fuel_async_yield_interval(&mut self, interval: Option<u64>) -> Result<()> {
        anyhow::ensure!(
            self.engine().tunables().consume_fuel,
            "fuel is not configured in this store"
        );
        anyhow::ensure!(
            self.engine().config().async_support,
            "async support is not configured in this store"
        );
        anyhow::ensure!(
            interval != Some(0),
            "fuel_async_yield_interval must not be 0"
        );
        self.fuel_yield_interval = interval.and_then(|i| NonZeroU64::new(i));
        // Reset the fuel active + reserve states by resetting the amount.
        self.set_fuel(self.get_fuel()?)
    }

    #[inline]
    pub fn signal_handler(&self) -> Option<*const SignalHandler> {
        let handler = self.signal_handler.as_ref()?;
        Some(handler)
    }

    #[inline]
    pub fn vm_store_context_ptr(&self) -> NonNull<VMStoreContext> {
        NonNull::from(&self.vm_store_context)
    }

    #[inline]
    pub fn default_caller(&self) -> NonNull<VMContext> {
        self.default_caller_vmctx.as_non_null()
    }

    #[inline]
    pub fn traitobj(&self) -> NonNull<dyn vm::VMStore> {
        self.traitobj.as_raw().unwrap()
    }

    #[inline]
    pub fn traitobj_mut(&mut self) -> &mut dyn vm::VMStore {
        unsafe { self.traitobj().as_mut() }
    }

    /// Takes the cached `Vec<Val>` stored internally across hostcalls to get
    /// used as part of calling the host in a `Func::new` method invocation.
    #[inline]
    pub fn take_hostcall_val_storage(&mut self) -> Vec<Val> {
        mem::take(&mut self.hostcall_val_storage)
    }

    /// Restores the vector previously taken by `take_hostcall_val_storage`
    /// above back into the store, allowing it to be used in the future for the
    /// next wasm->host call.
    #[inline]
    pub fn save_hostcall_val_storage(&mut self, storage: Vec<Val>) {
        if storage.capacity() > self.hostcall_val_storage.capacity() {
            self.hostcall_val_storage = storage;
        }
    }

    /// Same as `take_hostcall_val_storage`, but for the direction of the host
    /// calling wasm.
    #[inline]
    pub fn take_wasm_val_raw_storage(&mut self) -> Vec<ValRaw> {
        mem::take(&mut self.wasm_val_raw_storage)
    }

    /// Same as `save_hostcall_val_storage`, but for the direction of the host
    /// calling wasm.
    #[inline]
    pub fn save_wasm_val_raw_storage(&mut self, storage: Vec<ValRaw>) {
        if storage.capacity() > self.wasm_val_raw_storage.capacity() {
            self.wasm_val_raw_storage = storage;
        }
    }

    /// Translates a WebAssembly fault at the native `pc` and native `addr` to a
    /// WebAssembly-relative fault.
    ///
    /// This function may abort the process if `addr` is not found to actually
    /// reside in any linear memory. In such a situation it means that the
    /// segfault was erroneously caught by Wasmtime and is possibly indicative
    /// of a code generator bug.
    ///
    /// This function returns `None` for dynamically-bounds-checked-memories
    /// with spectre mitigations enabled since the hardware fault address is
    /// always zero in these situations which means that the trapping context
    /// doesn't have enough information to report the fault address.
    pub(crate) fn wasm_fault(&self, pc: usize, addr: usize) -> Option<vm::WasmFault> {
        // There are a few instances where a "close to zero" pointer is loaded
        // and we expect that to happen:
        //
        // * Explicitly bounds-checked memories with spectre-guards enabled will
        //   cause out-of-bounds accesses to get routed to address 0, so allow
        //   wasm instructions to fault on the null address.
        // * `call_indirect` when invoking a null function pointer may load data
        //   from the a `VMFuncRef` whose address is null, meaning any field of
        //   `VMFuncRef` could be the address of the fault.
        //
        // In these situations where the address is so small it won't be in any
        // instance, so skip the checks below.
        if addr <= mem::size_of::<VMFuncRef>() {
            const _: () = {
                // static-assert that `VMFuncRef` isn't too big to ensure that
                // it lives solely within the first page as we currently only
                // have the guarantee that the first page of memory is unmapped,
                // no more.
                assert!(mem::size_of::<VMFuncRef>() <= 512);
            };
            return None;
        }

        // Search all known instances in this store for this address. Note that
        // this is probably not the speediest way to do this. Traps, however,
        // are generally not expected to be super fast and additionally stores
        // probably don't have all that many instances or memories.
        //
        // If this loop becomes hot in the future, however, it should be
        // possible to precompute maps about linear memories in a store and have
        // a quicker lookup.
        let mut fault = None;
        for instance in self.instances.iter() {
            if let Some(f) = instance.handle.wasm_fault(addr) {
                assert!(fault.is_none());
                fault = Some(f);
            }
        }
        if fault.is_some() {
            return fault;
        }

        cfg_if::cfg_if! {
            if #[cfg(any(feature = "std", unix, windows))] {
                // With the standard library a rich error can be printed here
                // to stderr and the native abort path is used.
                eprintln!(
                    "\
Wasmtime caught a segfault for a wasm program because the faulting instruction
is allowed to segfault due to how linear memories are implemented. The address
that was accessed, however, is not known to any linear memory in use within this
Store. This may be indicative of a critical bug in Wasmtime's code generation
because all addresses which are known to be reachable from wasm won't reach this
message.

    pc:      0x{pc:x}
    address: 0x{addr:x}

This is a possible security issue because WebAssembly has accessed something it
shouldn't have been able to. Other accesses may have succeeded and this one just
happened to be caught. The process will now be aborted to prevent this damage
from going any further and to alert what's going on. If this is a security
issue please reach out to the Wasmtime team via its security policy
at https://bytecodealliance.org/security.
"
                );
                std::process::abort();
            } else if #[cfg(panic = "abort")] {
                // Without the standard library but with `panic=abort` then
                // it's safe to panic as that's known to halt execution. For
                // now avoid the above error message as well since without
                // `std` it's probably best to be a bit more size-conscious.
                let _ = pc;
                panic!("invalid fault");
            } else {
                // Without `std` and with `panic = "unwind"` there's no way to
                // abort the process portably, so flag a compile time error.
                //
                // NB: if this becomes a problem in the future one option would
                // be to extend the `capi.rs` module for no_std platforms, but
                // it remains yet to be seen at this time if this is hit much.
                compile_error!("either `std` or `panic=abort` must be enabled");
                None
            }
        }
    }

    /// Retrieve the store's protection key.
    #[inline]
    pub(crate) fn get_pkey(&self) -> Option<ProtectionKey> {
        self.pkey
    }

    #[inline]
    #[cfg(feature = "component-model")]
    pub(crate) fn component_resource_state(
        &mut self,
    ) -> (
        &mut vm::component::CallContexts,
        &mut vm::component::ResourceTable,
        &mut crate::component::HostResourceData,
    ) {
        (
            &mut self.component_calls,
            &mut self.component_host_table,
            &mut self.host_resource_data,
        )
    }

    #[cfg(feature = "component-model")]
    pub(crate) fn push_component_instance(&mut self, instance: crate::component::Instance) {
        // We don't actually need the instance itself right now, but it seems
        // like something we will almost certainly eventually want to keep
        // around, so force callers to provide it.
        let _ = instance;

        self.num_component_instances += 1;
    }

    #[cfg(not(feature = "async"))]
    pub(crate) fn async_guard_range(&self) -> core::ops::Range<*mut u8> {
        core::ptr::null_mut()..core::ptr::null_mut()
    }

    pub(crate) fn executor(&mut self) -> ExecutorRef<'_> {
        match &mut self.executor {
            Executor::Interpreter(i) => ExecutorRef::Interpreter(i.as_interpreter_ref()),
            #[cfg(has_host_compiler_backend)]
            Executor::Native => ExecutorRef::Native,
        }
    }

    pub(crate) fn unwinder(&self) -> &'static dyn Unwind {
        match &self.executor {
            Executor::Interpreter(_) => &vm::UnwindPulley,
            #[cfg(has_host_compiler_backend)]
            Executor::Native => &vm::UnwindHost,
        }
    }

<<<<<<< HEAD
    /// Allocates a new continuation. Note that we currently don't support
    /// deallocating them. Instead, all continuations remain allocated
    /// throughout the store's lifetime.
    #[cfg(feature = "stack-switching")]
    pub fn allocate_continuation(&mut self) -> Result<*mut VMContRef> {
        // FIXME(frank-emrich) Do we need to pin this?
        let mut continuation = Box::new(VMContRef::empty());
        let stack_size = self.engine.config().async_stack_size;
        let stack = crate::vm::VMContinuationStack::new(stack_size)?;
        continuation.stack = stack;
        let ptr = continuation.deref_mut() as *mut VMContRef;
        self.continuations.push(continuation);
        Ok(ptr)
    }
=======
    /// Constructs and executes an `InstanceAllocationRequest` and pushes the
    /// returned instance into the store.
    ///
    /// This is a helper method for invoking
    /// `InstanceAllocator::allocate_module` with the appropriate parameters
    /// from this store's own configuration. The `kind` provided is used to
    /// distinguish between "real" modules and dummy ones that are synthesized
    /// for embedder-created memories, globals, tables, etc. The `kind` will
    /// also use a different instance allocator by default, the one passed in,
    /// rather than the engine's default allocator.
    ///
    /// This method will push the instance within `StoreOpaque` onto the
    /// `instances` array and return the `InstanceId` which can be use to look
    /// it up within the store.
    ///
    /// # Safety
    ///
    /// The request's associated module, memories, tables, and vmctx must have
    /// already have been validated by `validate_module` for the allocator
    /// configured. This is typically done during module construction for
    /// example.
    pub(crate) unsafe fn allocate_instance(
        &mut self,
        kind: AllocateInstanceKind<'_>,
        runtime_info: &ModuleRuntimeInfo,
        imports: Imports<'_>,
    ) -> Result<InstanceId> {
        let id = InstanceId(self.instances.len());

        let allocator = match kind {
            AllocateInstanceKind::Module(_) => self.engine().allocator(),
            AllocateInstanceKind::Dummy { allocator } => allocator,
        };
        let handle = allocator.allocate_module(InstanceAllocationRequest {
            id,
            runtime_info,
            imports,
            store: StorePtr::new(self.traitobj()),
            wmemcheck: self.engine().config().wmemcheck,
            pkey: self.get_pkey(),
            tunables: self.engine().tunables(),
        })?;

        match kind {
            AllocateInstanceKind::Module(module_id) => {
                log::trace!(
                    "Adding instance to store: store={:?}, module={module_id:?}, instance={id:?}",
                    self.id()
                );
                self.instances.push(StoreInstance {
                    handle,
                    kind: StoreInstanceKind::Real { module_id },
                });
            }
            AllocateInstanceKind::Dummy { .. } => {
                log::trace!(
                    "Adding dummy instance to store: store={:?}, instance={id:?}",
                    self.id()
                );
                self.instances.push(StoreInstance {
                    handle,
                    kind: StoreInstanceKind::Dummy,
                });
            }
        }

        // double-check we didn't accidentally allocate two instances and our
        // prediction of what the id would be is indeed the id it should be.
        assert_eq!(self.instances.len(), id.0 + 1);

        Ok(id)
    }

    /// Returns the `StoreInstanceId` that can be used to re-acquire access to
    /// `vmctx` from a store later on.
    ///
    /// # Safety
    ///
    /// This method is unsafe as it cannot validate that `vmctx` is a valid
    /// allocation that lives within this store.
    pub(crate) unsafe fn vmctx_id(&self, vmctx: NonNull<VMContext>) -> StoreInstanceId {
        let instance_id = vm::Instance::from_vmctx(vmctx, |i| i.id());
        StoreInstanceId::new(self.id(), instance_id)
    }
}

/// Helper parameter to [`StoreOpaque::allocate_instance`].
pub(crate) enum AllocateInstanceKind<'a> {
    /// An embedder-provided module is being allocated meaning that the default
    /// engine's allocator will be used.
    Module(RegisteredModuleId),

    /// Add a dummy instance that to the store.
    ///
    /// These are instances that are just implementation details of something
    /// else (e.g. host-created memories that are not actually defined in any
    /// Wasm module) and therefore shouldn't show up in things like core dumps.
    ///
    /// A custom, typically OnDemand-flavored, allocator is provided to execute
    /// the allocation.
    Dummy {
        allocator: &'a dyn InstanceAllocator,
    },
>>>>>>> 583655a1
}

unsafe impl<T> vm::VMStore for StoreInner<T> {
    #[cfg(feature = "component-model-async")]
    fn component_async_store(
        &mut self,
    ) -> &mut dyn crate::runtime::component::VMComponentAsyncStore {
        self
    }

    fn store_opaque(&self) -> &StoreOpaque {
        &self.inner
    }

    fn store_opaque_mut(&mut self) -> &mut StoreOpaque {
        &mut self.inner
    }

    fn memory_growing(
        &mut self,
        current: usize,
        desired: usize,
        maximum: Option<usize>,
    ) -> Result<bool, anyhow::Error> {
        match self.limiter {
            Some(ResourceLimiterInner::Sync(ref mut limiter)) => {
                limiter(&mut self.data).memory_growing(current, desired, maximum)
            }
            #[cfg(feature = "async")]
            Some(ResourceLimiterInner::Async(ref mut limiter)) => unsafe {
                self.inner
                    .async_cx()
                    .expect("ResourceLimiterAsync requires async Store")
                    .block_on(
                        limiter(&mut self.data)
                            .memory_growing(current, desired, maximum)
                            .as_mut(),
                    )?
            },
            None => Ok(true),
        }
    }

    fn memory_grow_failed(&mut self, error: anyhow::Error) -> Result<()> {
        match self.limiter {
            Some(ResourceLimiterInner::Sync(ref mut limiter)) => {
                limiter(&mut self.data).memory_grow_failed(error)
            }
            #[cfg(feature = "async")]
            Some(ResourceLimiterInner::Async(ref mut limiter)) => {
                limiter(&mut self.data).memory_grow_failed(error)
            }
            None => {
                log::debug!("ignoring memory growth failure error: {error:?}");
                Ok(())
            }
        }
    }

    fn table_growing(
        &mut self,
        current: usize,
        desired: usize,
        maximum: Option<usize>,
    ) -> Result<bool, anyhow::Error> {
        // Need to borrow async_cx before the mut borrow of the limiter.
        // self.async_cx() panicks when used with a non-async store, so
        // wrap this in an option.
        #[cfg(feature = "async")]
        let async_cx = if self.async_support()
            && matches!(self.limiter, Some(ResourceLimiterInner::Async(_)))
        {
            Some(self.async_cx().unwrap())
        } else {
            None
        };

        match self.limiter {
            Some(ResourceLimiterInner::Sync(ref mut limiter)) => {
                limiter(&mut self.data).table_growing(current, desired, maximum)
            }
            #[cfg(feature = "async")]
            Some(ResourceLimiterInner::Async(ref mut limiter)) => unsafe {
                async_cx
                    .expect("ResourceLimiterAsync requires async Store")
                    .block_on(limiter(&mut self.data).table_growing(current, desired, maximum))?
            },
            None => Ok(true),
        }
    }

    fn table_grow_failed(&mut self, error: anyhow::Error) -> Result<()> {
        match self.limiter {
            Some(ResourceLimiterInner::Sync(ref mut limiter)) => {
                limiter(&mut self.data).table_grow_failed(error)
            }
            #[cfg(feature = "async")]
            Some(ResourceLimiterInner::Async(ref mut limiter)) => {
                limiter(&mut self.data).table_grow_failed(error)
            }
            None => {
                log::debug!("ignoring table growth failure: {error:?}");
                Ok(())
            }
        }
    }

    fn out_of_gas(&mut self) -> Result<()> {
        if !self.refuel() {
            return Err(Trap::OutOfFuel.into());
        }
        #[cfg(feature = "async")]
        if self.fuel_yield_interval.is_some() {
            self.async_yield_impl()?;
        }
        Ok(())
    }

    #[cfg(target_has_atomic = "64")]
    fn new_epoch(&mut self) -> Result<u64, anyhow::Error> {
        // Temporarily take the configured behavior to avoid mutably borrowing
        // multiple times.
        let mut behavior = self.epoch_deadline_behavior.take();
        let delta_result = match &mut behavior {
            None => Err(Trap::Interrupt.into()),
            Some(callback) => callback((&mut *self).as_context_mut()).and_then(|update| {
                let delta = match update {
                    UpdateDeadline::Continue(delta) => delta,
                    #[cfg(feature = "async")]
                    UpdateDeadline::Yield(delta) => {
                        assert!(
                            self.async_support(),
                            "cannot use `UpdateDeadline::Yield` without enabling async support in the config"
                        );
                        // Do the async yield. May return a trap if future was
                        // canceled while we're yielded.
                        self.async_yield_impl()?;
                        delta
                    }
                    #[cfg(feature = "async")]
                    UpdateDeadline::YieldCustom(delta, future) => {
                        assert!(
                            self.async_support(),
                            "cannot use `UpdateDeadline::YieldCustom` without enabling async support in the config"
                        );

                        // When control returns, we have a `Result<()>` passed
                        // in from the host fiber. If this finished successfully then
                        // we were resumed normally via a `poll`, so keep going.  If
                        // the future was dropped while we were yielded, then we need
                        // to clean up this fiber. Do so by raising a trap which will
                        // abort all wasm and get caught on the other side to clean
                        // things up.
                        unsafe {
                            self.async_cx()
                                .expect("attempted to pull async context during shutdown")
                                .block_on(future)?
                        }
                        delta
                    }
                };

                // Set a new deadline and return the new epoch deadline so
                // the Wasm code doesn't have to reload it.
                self.set_epoch_deadline(delta);
                Ok(self.get_epoch_deadline())
            })
        };

        // Put back the original behavior which was replaced by `take`.
        self.epoch_deadline_behavior = behavior;
        delta_result
    }

    #[cfg(feature = "gc")]
    unsafe fn maybe_async_grow_or_collect_gc_heap(
        &mut self,
        root: Option<VMGcRef>,
        bytes_needed: Option<u64>,
    ) -> Result<Option<VMGcRef>> {
        self.inner.maybe_async_gc(root, bytes_needed)
    }

    #[cfg(not(feature = "gc"))]
    unsafe fn maybe_async_grow_or_collect_gc_heap(
        &mut self,
        root: Option<VMGcRef>,
        _bytes_needed: Option<u64>,
    ) -> Result<Option<VMGcRef>> {
        Ok(root)
    }

    #[cfg(feature = "component-model")]
    fn component_calls(&mut self) -> &mut vm::component::CallContexts {
        &mut self.component_calls
    }
}

impl<T> StoreInner<T> {
    #[cfg(target_has_atomic = "64")]
    pub(crate) fn set_epoch_deadline(&mut self, delta: u64) {
        // Set a new deadline based on the "epoch deadline delta".
        //
        // Safety: this is safe because the epoch deadline in the
        // `VMStoreContext` is accessed only here and by Wasm guest code
        // running in this store, and we have a `&mut self` here.
        //
        // Also, note that when this update is performed while Wasm is
        // on the stack, the Wasm will reload the new value once we
        // return into it.
        let epoch_deadline = unsafe {
            self.vm_store_context_ptr()
                .as_mut()
                .epoch_deadline
                .get_mut()
        };
        *epoch_deadline = self.engine().current_epoch() + delta;
    }

    #[cfg(target_has_atomic = "64")]
    fn epoch_deadline_trap(&mut self) {
        self.epoch_deadline_behavior = None;
    }

    #[cfg(target_has_atomic = "64")]
    fn epoch_deadline_callback(
        &mut self,
        callback: Box<dyn FnMut(StoreContextMut<T>) -> Result<UpdateDeadline> + Send + Sync>,
    ) {
        self.epoch_deadline_behavior = Some(callback);
    }

    fn get_epoch_deadline(&self) -> u64 {
        // Safety: this is safe because, as above, it is only invoked
        // from within `new_epoch` which is called from guest Wasm
        // code, which will have an exclusive borrow on the Store.
        let epoch_deadline = unsafe {
            self.vm_store_context_ptr()
                .as_mut()
                .epoch_deadline
                .get_mut()
        };
        *epoch_deadline
    }
}

impl<T: Default> Default for Store<T> {
    fn default() -> Store<T> {
        Store::new(&Engine::default(), T::default())
    }
}

impl<T: fmt::Debug> fmt::Debug for Store<T> {
    fn fmt(&self, f: &mut fmt::Formatter) -> fmt::Result {
        let inner = &**self.inner as *const StoreInner<T>;
        f.debug_struct("Store")
            .field("inner", &inner)
            .field("data", &self.inner.data)
            .finish()
    }
}

impl<T> Drop for Store<T> {
    fn drop(&mut self) {
        self.inner.flush_fiber_stack();

        // for documentation on this `unsafe`, see `into_data`.
        unsafe {
            ManuallyDrop::drop(&mut self.inner.data);
            ManuallyDrop::drop(&mut self.inner);
        }
    }
}

impl Drop for StoreOpaque {
    fn drop(&mut self) {
        // NB it's important that this destructor does not access `self.data`.
        // That is deallocated by `Drop for Store<T>` above.

        unsafe {
            let allocator = self.engine.allocator();
            let ondemand = OnDemandInstanceAllocator::default();
            let store_id = self.id();

            #[cfg(feature = "gc")]
            if let Some(gc_store) = self.gc_store.take() {
                let gc_alloc_index = gc_store.allocation_index;
                log::trace!("store {store_id:?} is deallocating GC heap {gc_alloc_index:?}");
                debug_assert!(self.engine.features().gc_types());
                let (mem_alloc_index, mem) =
                    allocator.deallocate_gc_heap(gc_alloc_index, gc_store.gc_heap);
                allocator.deallocate_memory(None, mem_alloc_index, mem);
            }

            for (idx, instance) in self.instances.iter_mut().enumerate() {
                let id = InstanceId::from_index(idx);
                log::trace!("store {store_id:?} is deallocating {id:?}");
                if let StoreInstanceKind::Dummy = instance.kind {
                    ondemand.deallocate_module(&mut instance.handle);
                } else {
                    allocator.deallocate_module(&mut instance.handle);
                }
            }

            #[cfg(feature = "component-model")]
            {
                for _ in 0..self.num_component_instances {
                    allocator.decrement_component_instance_count();
                }
            }
        }
    }
}

#[cfg(test)]
mod tests {
    use super::{get_fuel, refuel, set_fuel};
    use std::num::NonZeroU64;

    struct FuelTank {
        pub consumed_fuel: i64,
        pub reserve_fuel: u64,
        pub yield_interval: Option<NonZeroU64>,
    }

    impl FuelTank {
        fn new() -> Self {
            FuelTank {
                consumed_fuel: 0,
                reserve_fuel: 0,
                yield_interval: None,
            }
        }
        fn get_fuel(&self) -> u64 {
            get_fuel(self.consumed_fuel, self.reserve_fuel)
        }
        fn refuel(&mut self) -> bool {
            refuel(
                &mut self.consumed_fuel,
                &mut self.reserve_fuel,
                self.yield_interval,
            )
        }
        fn set_fuel(&mut self, fuel: u64) {
            set_fuel(
                &mut self.consumed_fuel,
                &mut self.reserve_fuel,
                self.yield_interval,
                fuel,
            );
        }
    }

    #[test]
    fn smoke() {
        let mut tank = FuelTank::new();
        tank.set_fuel(10);
        assert_eq!(tank.consumed_fuel, -10);
        assert_eq!(tank.reserve_fuel, 0);

        tank.yield_interval = NonZeroU64::new(10);
        tank.set_fuel(25);
        assert_eq!(tank.consumed_fuel, -10);
        assert_eq!(tank.reserve_fuel, 15);
    }

    #[test]
    fn does_not_lose_precision() {
        let mut tank = FuelTank::new();
        tank.set_fuel(u64::MAX);
        assert_eq!(tank.get_fuel(), u64::MAX);

        tank.set_fuel(i64::MAX as u64);
        assert_eq!(tank.get_fuel(), i64::MAX as u64);

        tank.set_fuel(i64::MAX as u64 + 1);
        assert_eq!(tank.get_fuel(), i64::MAX as u64 + 1);
    }

    #[test]
    fn yielding_does_not_lose_precision() {
        let mut tank = FuelTank::new();

        tank.yield_interval = NonZeroU64::new(10);
        tank.set_fuel(u64::MAX);
        assert_eq!(tank.get_fuel(), u64::MAX);
        assert_eq!(tank.consumed_fuel, -10);
        assert_eq!(tank.reserve_fuel, u64::MAX - 10);

        tank.yield_interval = NonZeroU64::new(u64::MAX);
        tank.set_fuel(u64::MAX);
        assert_eq!(tank.get_fuel(), u64::MAX);
        assert_eq!(tank.consumed_fuel, -i64::MAX);
        assert_eq!(tank.reserve_fuel, u64::MAX - (i64::MAX as u64));

        tank.yield_interval = NonZeroU64::new((i64::MAX as u64) + 1);
        tank.set_fuel(u64::MAX);
        assert_eq!(tank.get_fuel(), u64::MAX);
        assert_eq!(tank.consumed_fuel, -i64::MAX);
        assert_eq!(tank.reserve_fuel, u64::MAX - (i64::MAX as u64));
    }

    #[test]
    fn refueling() {
        // It's possible to fuel to have consumed over the limit as some instructions can consume
        // multiple units of fuel at once. Refueling should be strict in it's consumption and not
        // add more fuel than there is.
        let mut tank = FuelTank::new();

        tank.yield_interval = NonZeroU64::new(10);
        tank.reserve_fuel = 42;
        tank.consumed_fuel = 4;
        assert!(tank.refuel());
        assert_eq!(tank.reserve_fuel, 28);
        assert_eq!(tank.consumed_fuel, -10);

        tank.yield_interval = NonZeroU64::new(1);
        tank.reserve_fuel = 8;
        tank.consumed_fuel = 4;
        assert_eq!(tank.get_fuel(), 4);
        assert!(tank.refuel());
        assert_eq!(tank.reserve_fuel, 3);
        assert_eq!(tank.consumed_fuel, -1);
        assert_eq!(tank.get_fuel(), 4);

        tank.yield_interval = NonZeroU64::new(10);
        tank.reserve_fuel = 3;
        tank.consumed_fuel = 4;
        assert_eq!(tank.get_fuel(), 0);
        assert!(!tank.refuel());
        assert_eq!(tank.reserve_fuel, 3);
        assert_eq!(tank.consumed_fuel, 4);
        assert_eq!(tank.get_fuel(), 0);
    }
}<|MERGE_RESOLUTION|>--- conflicted
+++ resolved
@@ -1917,7 +1917,6 @@
         }
     }
 
-<<<<<<< HEAD
     /// Allocates a new continuation. Note that we currently don't support
     /// deallocating them. Instead, all continuations remain allocated
     /// throughout the store's lifetime.
@@ -1932,7 +1931,7 @@
         self.continuations.push(continuation);
         Ok(ptr)
     }
-=======
+
     /// Constructs and executes an `InstanceAllocationRequest` and pushes the
     /// returned instance into the store.
     ///
@@ -2036,7 +2035,6 @@
     Dummy {
         allocator: &'a dyn InstanceAllocator,
     },
->>>>>>> 583655a1
 }
 
 unsafe impl<T> vm::VMStore for StoreInner<T> {
