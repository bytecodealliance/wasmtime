//! Wasmtime's "store" type
//!
//! This module, and its submodules, contain the `Store` type and various types
//! used to interact with it. At first glance this is a pretty confusing module
//! where you need to know the difference between:
//!
//! * `Store<T>`
//! * `StoreContext<T>`
//! * `StoreContextMut<T>`
//! * `AsContext`
//! * `AsContextMut`
//! * `StoreInner<T>`
//! * `StoreOpaque`
//! * `StoreData`
//!
//! There's... quite a lot going on here, and it's easy to be confused. This
//! comment is ideally going to serve the purpose of clarifying what all these
//! types are for and why they're motivated.
//!
//! First it's important to know what's "internal" and what's "external". Almost
//! everything above is defined as `pub`, but only some of the items are
//! reexported to the outside world to be usable from this crate. Otherwise all
//! items are `pub` within this `store` module, and the `store` module is
//! private to the `wasmtime` crate. Notably `Store<T>`, `StoreContext<T>`,
//! `StoreContextMut<T>`, `AsContext`, and `AsContextMut` are all public
//! interfaces to the `wasmtime` crate. You can think of these as:
//!
//! * `Store<T>` - an owned reference to a store, the "root of everything"
//! * `StoreContext<T>` - basically `&StoreInner<T>`
//! * `StoreContextMut<T>` - more-or-less `&mut StoreInner<T>` with caveats.
//!   Explained later.
//! * `AsContext` - similar to `AsRef`, but produces `StoreContext<T>`
//! * `AsContextMut` - similar to `AsMut`, but produces `StoreContextMut<T>`
//!
//! Next comes the internal structure of the `Store<T>` itself. This looks like:
//!
//! * `Store<T>` - this type is just a pointer large. It's primarily just
//!   intended to be consumed by the outside world. Note that the "just a
//!   pointer large" is a load-bearing implementation detail in Wasmtime. This
//!   enables it to store a pointer to its own trait object which doesn't need
//!   to change over time.
//!
//! * `StoreInner<T>` - the first layer of the contents of a `Store<T>`, what's
//!   stored inside the `Box`. This is the general Rust pattern when one struct
//!   is a layer over another. The surprising part, though, is that this is
//!   further subdivided. This structure only contains things which actually
//!   need `T` itself. The downside of this structure is that it's always
//!   generic and means that code is monomorphized into consumer crates. We
//!   strive to have things be as monomorphic as possible in `wasmtime` so this
//!   type is not heavily used.
//!
//! * `StoreOpaque` - this is the primary contents of the `StoreInner<T>` type.
//!   Stored inline in the outer type the "opaque" here means that it's a
//!   "store" but it doesn't have access to the `T`. This is the primary
//!   "internal" reference that Wasmtime uses since `T` is rarely needed by the
//!   internals of Wasmtime.
//!
//! * `StoreData` - this is a final helper struct stored within `StoreOpaque`.
//!   All references of Wasm items into a `Store` are actually indices into a
//!   table in this structure, and the `StoreData` being separate makes it a bit
//!   easier to manage/define/work with. There's no real fundamental reason this
//!   is split out, although sometimes it's useful to have separate borrows into
//!   these tables than the `StoreOpaque`.
//!
//! A major caveat with these representations is that the internal `&mut
//! StoreInner<T>` is never handed out publicly to consumers of this crate, only
//! through a wrapper of `StoreContextMut<'_, T>`. The reason for this is that
//! we want to provide mutable, but not destructive, access to the contents of a
//! `Store`. For example if a `StoreInner<T>` were replaced with some other
//! `StoreInner<T>` then that would drop live instances, possibly those
//! currently executing beneath the current stack frame. This would not be a
//! safe operation.
//!
//! This means, though, that the `wasmtime` crate, which liberally uses `&mut
//! StoreOpaque` internally, has to be careful to never actually destroy the
//! contents of `StoreOpaque`. This is an invariant that we, as the authors of
//! `wasmtime`, must uphold for the public interface to be safe.

use crate::instance::InstanceData;
use crate::linker::Definition;
use crate::module::RegisteredModuleId;
use crate::prelude::*;
use crate::runtime::vm::mpk::ProtectionKey;
#[cfg(feature = "gc")]
use crate::runtime::vm::GcRootsList;
use crate::runtime::vm::{
    ExportGlobal, GcStore, InstanceAllocationRequest, InstanceAllocator, InstanceHandle,
    Interpreter, InterpreterRef, ModuleRuntimeInfo, OnDemandInstanceAllocator, SignalHandler,
    StoreBox, StorePtr, Unwind, VMContext, VMFuncRef, VMGcRef, VMStoreContext,
};
use crate::trampoline::VMHostGlobalContext;
use crate::RootSet;
use crate::{module::ModuleRegistry, Engine, Module, Trap, Val, ValRaw};
use crate::{Global, Instance, Memory, Table, Uninhabited};
use alloc::sync::Arc;
use core::fmt;
use core::marker;
use core::mem::{self, ManuallyDrop};
use core::num::NonZeroU64;
use core::ops::{Deref, DerefMut};
use core::ptr::NonNull;
use wasmtime_environ::TripleExt;

mod context;
pub use self::context::*;
mod data;
pub use self::data::*;
mod func_refs;
use func_refs::FuncRefs;
#[cfg(feature = "async")]
mod async_;
#[cfg(all(feature = "async", feature = "call-hook"))]
pub use self::async_::CallHookHandler;
#[cfg(feature = "async")]
use self::async_::*;
#[cfg(feature = "gc")]
mod gc;

use super::vm::stack_switching::stack::VMContinuationStack;
use super::vm::stack_switching::VMContRef;

/// A [`Store`] is a collection of WebAssembly instances and host-defined state.
///
/// All WebAssembly instances and items will be attached to and refer to a
/// [`Store`]. For example instances, functions, globals, and tables are all
/// attached to a [`Store`]. Instances are created by instantiating a
/// [`Module`](crate::Module) within a [`Store`].
///
/// A [`Store`] is intended to be a short-lived object in a program. No form
/// of GC is implemented at this time so once an instance is created within a
/// [`Store`] it will not be deallocated until the [`Store`] itself is dropped.
/// This makes [`Store`] unsuitable for creating an unbounded number of
/// instances in it because [`Store`] will never release this memory. It's
/// recommended to have a [`Store`] correspond roughly to the lifetime of a
/// "main instance" that an embedding is interested in executing.
///
/// ## Type parameter `T`
///
/// Each [`Store`] has a type parameter `T` associated with it. This `T`
/// represents state defined by the host. This state will be accessible through
/// the [`Caller`](crate::Caller) type that host-defined functions get access
/// to. This `T` is suitable for storing `Store`-specific information which
/// imported functions may want access to.
///
/// The data `T` can be accessed through methods like [`Store::data`] and
/// [`Store::data_mut`].
///
/// ## Stores, contexts, oh my
///
/// Most methods in Wasmtime take something of the form
/// [`AsContext`](crate::AsContext) or [`AsContextMut`](crate::AsContextMut) as
/// the first argument. These two traits allow ergonomically passing in the
/// context you currently have to any method. The primary two sources of
/// contexts are:
///
/// * `Store<T>`
/// * `Caller<'_, T>`
///
/// corresponding to what you create and what you have access to in a host
/// function. You can also explicitly acquire a [`StoreContext`] or
/// [`StoreContextMut`] and pass that around as well.
///
/// Note that all methods on [`Store`] are mirrored onto [`StoreContext`],
/// [`StoreContextMut`], and [`Caller`](crate::Caller). This way no matter what
/// form of context you have you can call various methods, create objects, etc.
///
/// ## Stores and `Default`
///
/// You can create a store with default configuration settings using
/// `Store::default()`. This will create a brand new [`Engine`] with default
/// configuration (see [`Config`](crate::Config) for more information).
///
/// ## Cross-store usage of items
///
/// In `wasmtime` wasm items such as [`Global`] and [`Memory`] "belong" to a
/// [`Store`]. The store they belong to is the one they were created with
/// (passed in as a parameter) or instantiated with. This store is the only
/// store that can be used to interact with wasm items after they're created.
///
/// The `wasmtime` crate will panic if the [`Store`] argument passed in to these
/// operations is incorrect. In other words it's considered a programmer error
/// rather than a recoverable error for the wrong [`Store`] to be used when
/// calling APIs.
pub struct Store<T> {
    // for comments about `ManuallyDrop`, see `Store::into_data`
    inner: ManuallyDrop<Box<StoreInner<T>>>,
}

#[derive(Copy, Clone, Debug)]
/// Passed to the argument of [`Store::call_hook`] to indicate a state transition in
/// the WebAssembly VM.
pub enum CallHook {
    /// Indicates the VM is calling a WebAssembly function, from the host.
    CallingWasm,
    /// Indicates the VM is returning from a WebAssembly function, to the host.
    ReturningFromWasm,
    /// Indicates the VM is calling a host function, from WebAssembly.
    CallingHost,
    /// Indicates the VM is returning from a host function, to WebAssembly.
    ReturningFromHost,
}

impl CallHook {
    /// Indicates the VM is entering host code (exiting WebAssembly code)
    pub fn entering_host(&self) -> bool {
        match self {
            CallHook::ReturningFromWasm | CallHook::CallingHost => true,
            _ => false,
        }
    }
    /// Indicates the VM is exiting host code (entering WebAssembly code)
    pub fn exiting_host(&self) -> bool {
        match self {
            CallHook::ReturningFromHost | CallHook::CallingWasm => true,
            _ => false,
        }
    }
}

/// Internal contents of a `Store<T>` that live on the heap.
///
/// The members of this struct are those that need to be generic over `T`, the
/// store's internal type storage. Otherwise all things that don't rely on `T`
/// should go into `StoreOpaque`.
pub struct StoreInner<T> {
    /// Generic metadata about the store that doesn't need access to `T`.
    inner: StoreOpaque,

    limiter: Option<ResourceLimiterInner<T>>,
    call_hook: Option<CallHookInner<T>>,
    #[cfg(target_has_atomic = "64")]
    epoch_deadline_behavior:
        Option<Box<dyn FnMut(StoreContextMut<T>) -> Result<UpdateDeadline> + Send + Sync>>,
    // for comments about `ManuallyDrop`, see `Store::into_data`
    data: ManuallyDrop<T>,
}

enum ResourceLimiterInner<T> {
    Sync(Box<dyn FnMut(&mut T) -> &mut (dyn crate::ResourceLimiter) + Send + Sync>),
    #[cfg(feature = "async")]
    Async(Box<dyn FnMut(&mut T) -> &mut (dyn crate::ResourceLimiterAsync) + Send + Sync>),
}

enum CallHookInner<T> {
    #[cfg(feature = "call-hook")]
    Sync(Box<dyn FnMut(StoreContextMut<'_, T>, CallHook) -> Result<()> + Send + Sync>),
    #[cfg(all(feature = "async", feature = "call-hook"))]
    Async(Box<dyn CallHookHandler<T> + Send + Sync>),
    #[allow(dead_code)]
    ForceTypeParameterToBeUsed {
        uninhabited: Uninhabited,
        _marker: marker::PhantomData<T>,
    },
}

/// What to do after returning from a callback when the engine epoch reaches
/// the deadline for a Store during execution of a function using that store.
pub enum UpdateDeadline {
    /// Extend the deadline by the specified number of ticks.
    Continue(u64),
    /// Extend the deadline by the specified number of ticks after yielding to
    /// the async executor loop. This can only be used with an async [`Store`]
    /// configured via [`Config::async_support`](crate::Config::async_support).
    #[cfg(feature = "async")]
    Yield(u64),
}

// Forward methods on `StoreOpaque` to also being on `StoreInner<T>`
impl<T> Deref for StoreInner<T> {
    type Target = StoreOpaque;
    fn deref(&self) -> &Self::Target {
        &self.inner
    }
}

impl<T> DerefMut for StoreInner<T> {
    fn deref_mut(&mut self) -> &mut Self::Target {
        &mut self.inner
    }
}

/// Monomorphic storage for a `Store<T>`.
///
/// This structure contains the bulk of the metadata about a `Store`. This is
/// used internally in Wasmtime when dependence on the `T` of `Store<T>` isn't
/// necessary, allowing code to be monomorphic and compiled into the `wasmtime`
/// crate itself.
pub struct StoreOpaque {
    // This `StoreOpaque` structure has references to itself. These aren't
    // immediately evident, however, so we need to tell the compiler that it
    // contains self-references. This notably suppresses `noalias` annotations
    // when this shows up in compiled code because types of this structure do
    // indeed alias itself. An example of this is `default_callee` holds a
    // `*mut dyn Store` to the address of this `StoreOpaque` itself, indeed
    // aliasing!
    //
    // It's somewhat unclear to me at this time if this is 100% sufficient to
    // get all the right codegen in all the right places. For example does
    // `Store` need to internally contain a `Pin<Box<StoreInner<T>>>`? Do the
    // contexts need to contain `Pin<&mut StoreInner<T>>`? I'm not familiar
    // enough with `Pin` to understand if it's appropriate here (we do, for
    // example want to allow movement in and out of `data: T`, just not movement
    // of most of the other members). It's also not clear if using `Pin` in a
    // few places buys us much other than a bunch of `unsafe` that we already
    // sort of hand-wave away.
    //
    // In any case this seems like a good mid-ground for now where we're at
    // least telling the compiler something about all the aliasing happening
    // within a `Store`.
    _marker: marker::PhantomPinned,

    engine: Engine,
    vm_store_context: VMStoreContext,

    // Contains all continuations ever allocated throughout the lifetime of this
    // store.
    continuations: Vec<Box<VMContRef>>,

    instances: Vec<StoreInstance>,
    #[cfg(feature = "component-model")]
    num_component_instances: usize,
    signal_handler: Option<SignalHandler>,
    modules: ModuleRegistry,
    func_refs: FuncRefs,
    host_globals: Vec<StoreBox<VMHostGlobalContext>>,

    // GC-related fields.
    gc_store: Option<GcStore>,
    gc_roots: RootSet,
    #[cfg(feature = "gc")]
    gc_roots_list: GcRootsList,
    // Types for which the embedder has created an allocator for.
    #[cfg(feature = "gc")]
    gc_host_alloc_types: crate::hash_set::HashSet<crate::type_registry::RegisteredType>,

    // Numbers of resources instantiated in this store, and their limits
    instance_count: usize,
    instance_limit: usize,
    memory_count: usize,
    memory_limit: usize,
    table_count: usize,
    table_limit: usize,
    #[cfg(feature = "async")]
    async_state: AsyncState,

    // If fuel_yield_interval is enabled, then we store the remaining fuel (that isn't in
    // runtime_limits) here. The total amount of fuel is the runtime limits and reserve added
    // together. Then when we run out of gas, we inject the yield amount from the reserve
    // until the reserve is empty.
    fuel_reserve: u64,
    fuel_yield_interval: Option<NonZeroU64>,
    /// Indexed data within this `Store`, used to store information about
    /// globals, functions, memories, etc.
    ///
    /// Note that this is `ManuallyDrop` because it needs to be dropped before
    /// `rooted_host_funcs` below. This structure contains pointers which are
    /// otherwise kept alive by the `Arc` references in `rooted_host_funcs`.
    store_data: ManuallyDrop<StoreData>,
    traitobj: StorePtr,
    default_caller: InstanceHandle,

    /// Used to optimized wasm->host calls when the host function is defined with
    /// `Func::new` to avoid allocating a new vector each time a function is
    /// called.
    hostcall_val_storage: Vec<Val>,
    /// Same as `hostcall_val_storage`, but for the direction of the host
    /// calling wasm.
    wasm_val_raw_storage: Vec<ValRaw>,

    /// A list of lists of definitions which have been used to instantiate
    /// within this `Store`.
    ///
    /// Note that not all instantiations end up pushing to this list. At the
    /// time of this writing only the `InstancePre<T>` type will push to this
    /// list. Pushes to this list are typically accompanied with
    /// `HostFunc::to_func_store_rooted` to clone an `Arc` here once which
    /// preserves a strong reference to the `Arc` for each `HostFunc` stored
    /// within the list of `Definition`s.
    ///
    /// Note that this is `ManuallyDrop` as it must be dropped after
    /// `store_data` above, where the function pointers are stored.
    rooted_host_funcs: ManuallyDrop<Vec<Arc<[Definition]>>>,

    /// Keep track of what protection key is being used during allocation so
    /// that the right memory pages can be enabled when entering WebAssembly
    /// guest code.
    pkey: Option<ProtectionKey>,

    /// Runtime state for components used in the handling of resources, borrow,
    /// and calls. These also interact with the `ResourceAny` type and its
    /// internal representation.
    #[cfg(feature = "component-model")]
    component_host_table: crate::runtime::vm::component::ResourceTable,
    #[cfg(feature = "component-model")]
    component_calls: crate::runtime::vm::component::CallContexts,
    #[cfg(feature = "component-model")]
    host_resource_data: crate::component::HostResourceData,

    /// State related to the executor of wasm code.
    ///
    /// For example if Pulley is enabled and configured then this will store a
    /// Pulley interpreter.
    executor: Executor,
}

/// Executor state within `StoreOpaque`.
///
/// Effectively stores Pulley interpreter state and handles conditional support
/// for Cranelift at compile time.
enum Executor {
    Interpreter(Interpreter),
    #[cfg(has_host_compiler_backend)]
    Native,
}

/// A borrowed reference to `Executor` above.
pub(crate) enum ExecutorRef<'a> {
    Interpreter(InterpreterRef<'a>),
    #[cfg(has_host_compiler_backend)]
    Native,
}

/// An RAII type to automatically mark a region of code as unsafe for GC.
#[doc(hidden)]
pub struct AutoAssertNoGc<'a> {
    store: &'a mut StoreOpaque,
    entered: bool,
}

impl<'a> AutoAssertNoGc<'a> {
    #[inline]
    pub fn new(store: &'a mut StoreOpaque) -> Self {
        let entered = if !cfg!(feature = "gc") {
            false
        } else if let Some(gc_store) = store.gc_store.as_mut() {
            gc_store.gc_heap.enter_no_gc_scope();
            true
        } else {
            false
        };

        AutoAssertNoGc { store, entered }
    }

    /// Creates an `AutoAssertNoGc` value which is forcibly "not entered" and
    /// disables checks for no GC happening for the duration of this value.
    ///
    /// This is used when it is statically otherwise known that a GC doesn't
    /// happen for the various types involved.
    ///
    /// # Unsafety
    ///
    /// This method is `unsafe` as it does not provide the same safety
    /// guarantees as `AutoAssertNoGc::new`. It must be guaranteed by the
    /// caller that a GC doesn't happen.
    #[inline]
    pub unsafe fn disabled(store: &'a mut StoreOpaque) -> Self {
        if cfg!(debug_assertions) {
            AutoAssertNoGc::new(store)
        } else {
            AutoAssertNoGc {
                store,
                entered: false,
            }
        }
    }
}

impl core::ops::Deref for AutoAssertNoGc<'_> {
    type Target = StoreOpaque;

    #[inline]
    fn deref(&self) -> &Self::Target {
        &*self.store
    }
}

impl core::ops::DerefMut for AutoAssertNoGc<'_> {
    #[inline]
    fn deref_mut(&mut self) -> &mut Self::Target {
        &mut *self.store
    }
}

impl Drop for AutoAssertNoGc<'_> {
    #[inline]
    fn drop(&mut self) {
        if self.entered {
            self.store.unwrap_gc_store_mut().gc_heap.exit_no_gc_scope();
        }
    }
}

/// Used to associate instances with the store.
///
/// This is needed to track if the instance was allocated explicitly with the on-demand
/// instance allocator.
struct StoreInstance {
    handle: InstanceHandle,
    kind: StoreInstanceKind,
}

enum StoreInstanceKind {
    /// An actual, non-dummy instance.
    Real {
        /// The id of this instance's module inside our owning store's
        /// `ModuleRegistry`.
        module_id: RegisteredModuleId,
    },

    /// This is a dummy instance that is just an implementation detail for
    /// something else. For example, host-created memories internally create a
    /// dummy instance.
    ///
    /// Regardless of the configured instance allocator for the engine, dummy
    /// instances always use the on-demand allocator to deallocate the instance.
    Dummy,
}

impl<T> Store<T> {
    /// Creates a new [`Store`] to be associated with the given [`Engine`] and
    /// `data` provided.
    ///
    /// The created [`Store`] will place no additional limits on the size of
    /// linear memories or tables at runtime. Linear memories and tables will
    /// be allowed to grow to any upper limit specified in their definitions.
    /// The store will limit the number of instances, linear memories, and
    /// tables created to 10,000. This can be overridden with the
    /// [`Store::limiter`] configuration method.
    pub fn new(engine: &Engine, data: T) -> Self {
        let store_data = StoreData::new();
        log::trace!("creating new store {:?}", store_data.id());

        let pkey = engine.allocator().next_available_pkey();

<<<<<<< HEAD
        let mut inner = Box::new(StoreInner {
            inner: StoreOpaque {
                _marker: marker::PhantomPinned,
                engine: engine.clone(),
                vm_store_context: Default::default(),
                continuations: Vec::new(),
                instances: Vec::new(),
                #[cfg(feature = "component-model")]
                num_component_instances: 0,
                signal_handler: None,
                gc_store: None,
                gc_roots: RootSet::default(),
                #[cfg(feature = "gc")]
                gc_roots_list: GcRootsList::default(),
                #[cfg(feature = "gc")]
                gc_host_alloc_types: Default::default(),
                modules: ModuleRegistry::default(),
                func_refs: FuncRefs::default(),
                host_globals: Vec::new(),
                instance_count: 0,
                instance_limit: crate::DEFAULT_INSTANCE_LIMIT,
                memory_count: 0,
                memory_limit: crate::DEFAULT_MEMORY_LIMIT,
                table_count: 0,
                table_limit: crate::DEFAULT_TABLE_LIMIT,
                #[cfg(feature = "async")]
                async_state: AsyncState::default(),
                fuel_reserve: 0,
                fuel_yield_interval: None,
                store_data: ManuallyDrop::new(StoreData::new()),
                default_caller: InstanceHandle::null(),
                hostcall_val_storage: Vec::new(),
                wasm_val_raw_storage: Vec::new(),
                rooted_host_funcs: ManuallyDrop::new(Vec::new()),
                pkey,
                #[cfg(feature = "component-model")]
                component_host_table: Default::default(),
                #[cfg(feature = "component-model")]
                component_calls: Default::default(),
                #[cfg(feature = "component-model")]
                host_resource_data: Default::default(),
                #[cfg(has_host_compiler_backend)]
                executor: if cfg!(feature = "pulley") && engine.target().is_pulley() {
                    Executor::Interpreter(Interpreter::new(engine))
                } else {
                    Executor::Native
                },
                #[cfg(not(has_host_compiler_backend))]
                executor: {
                    debug_assert!(engine.target().is_pulley());
                    Executor::Interpreter(Interpreter::new(engine))
                },
=======
        let inner = StoreOpaque {
            _marker: marker::PhantomPinned,
            engine: engine.clone(),
            vm_store_context: Default::default(),
            instances: Vec::new(),
            #[cfg(feature = "component-model")]
            num_component_instances: 0,
            signal_handler: None,
            gc_store: None,
            gc_roots: RootSet::default(),
            #[cfg(feature = "gc")]
            gc_roots_list: GcRootsList::default(),
            #[cfg(feature = "gc")]
            gc_host_alloc_types: Default::default(),
            modules: ModuleRegistry::default(),
            func_refs: FuncRefs::default(),
            host_globals: Vec::new(),
            instance_count: 0,
            instance_limit: crate::DEFAULT_INSTANCE_LIMIT,
            memory_count: 0,
            memory_limit: crate::DEFAULT_MEMORY_LIMIT,
            table_count: 0,
            table_limit: crate::DEFAULT_TABLE_LIMIT,
            #[cfg(feature = "async")]
            async_state: AsyncState::default(),
            fuel_reserve: 0,
            fuel_yield_interval: None,
            store_data: ManuallyDrop::new(store_data),
            traitobj: StorePtr::empty(),
            default_caller: InstanceHandle::null(),
            hostcall_val_storage: Vec::new(),
            wasm_val_raw_storage: Vec::new(),
            rooted_host_funcs: ManuallyDrop::new(Vec::new()),
            pkey,
            #[cfg(feature = "component-model")]
            component_host_table: Default::default(),
            #[cfg(feature = "component-model")]
            component_calls: Default::default(),
            #[cfg(feature = "component-model")]
            host_resource_data: Default::default(),
            #[cfg(has_host_compiler_backend)]
            executor: if cfg!(feature = "pulley") && engine.target().is_pulley() {
                Executor::Interpreter(Interpreter::new(engine))
            } else {
                Executor::Native
>>>>>>> cff811b5
            },
            #[cfg(not(has_host_compiler_backend))]
            executor: {
                debug_assert!(engine.target().is_pulley());
                Executor::Interpreter(Interpreter::new(engine))
            },
        };
        let mut inner = Box::new(StoreInner {
            inner,
            limiter: None,
            call_hook: None,
            #[cfg(target_has_atomic = "64")]
            epoch_deadline_behavior: None,
            data: ManuallyDrop::new(data),
        });

        // Note the erasure of the lifetime here into `'static`, so in general
        // usage of this trait object must be strictly bounded to the `Store`
        // itself, and this is an invariant that we have to maintain throughout
        // Wasmtime.
        inner.traitobj = StorePtr::new(unsafe {
            mem::transmute::<
                NonNull<dyn crate::runtime::vm::VMStore + '_>,
                NonNull<dyn crate::runtime::vm::VMStore + 'static>,
            >(NonNull::from(&mut *inner))
        });

        // Wasmtime uses the callee argument to host functions to learn about
        // the original pointer to the `Store` itself, allowing it to
        // reconstruct a `StoreContextMut<T>`. When we initially call a `Func`,
        // however, there's no "callee" to provide. To fix this we allocate a
        // single "default callee" for the entire `Store`. This is then used as
        // part of `Func::call` to guarantee that the `callee: *mut VMContext`
        // is never null.
        inner.default_caller = {
            let module = Arc::new(wasmtime_environ::Module::default());
            let shim = ModuleRuntimeInfo::bare(module);
            let allocator = OnDemandInstanceAllocator::default();

            allocator
                .validate_module(shim.env_module(), shim.offsets())
                .unwrap();

            let mut instance = unsafe {
                allocator
                    .allocate_module(InstanceAllocationRequest {
                        host_state: Box::new(()),
                        imports: Default::default(),
                        store: StorePtr::empty(),
                        runtime_info: &shim,
                        wmemcheck: engine.config().wmemcheck,
                        pkey: None,
                        tunables: engine.tunables(),
                    })
                    .expect("failed to allocate default callee")
            };
            unsafe {
                instance.set_store(Some(inner.traitobj()));
            }
            instance
        };

        Self {
            inner: ManuallyDrop::new(inner),
        }
    }

    /// Access the underlying data owned by this `Store`.
    #[inline]
    pub fn data(&self) -> &T {
        self.inner.data()
    }

    /// Access the underlying data owned by this `Store`.
    #[inline]
    pub fn data_mut(&mut self) -> &mut T {
        self.inner.data_mut()
    }

    /// Consumes this [`Store`], destroying it, and returns the underlying data.
    pub fn into_data(mut self) -> T {
        self.inner.flush_fiber_stack();

        // This is an unsafe operation because we want to avoid having a runtime
        // check or boolean for whether the data is actually contained within a
        // `Store`. The data itself is stored as `ManuallyDrop` since we're
        // manually managing the memory here, and there's also a `ManuallyDrop`
        // around the `Box<StoreInner<T>>`. The way this works though is a bit
        // tricky, so here's how things get dropped appropriately:
        //
        // * When a `Store<T>` is normally dropped, the custom destructor for
        //   `Store<T>` will drop `T`, then the `self.inner` field. The
        //   rustc-glue destructor runs for `Box<StoreInner<T>>` which drops
        //   `StoreInner<T>`. This cleans up all internal fields and doesn't
        //   touch `T` because it's wrapped in `ManuallyDrop`.
        //
        // * When calling this method we skip the top-level destructor for
        //   `Store<T>` with `mem::forget`. This skips both the destructor for
        //   `T` and the destructor for `StoreInner<T>`. We do, however, run the
        //   destructor for `Box<StoreInner<T>>` which, like above, will skip
        //   the destructor for `T` since it's `ManuallyDrop`.
        //
        // In both cases all the other fields of `StoreInner<T>` should all get
        // dropped, and the manual management of destructors is basically
        // between this method and `Drop for Store<T>`. Note that this also
        // means that `Drop for StoreInner<T>` cannot access `self.data`, so
        // there is a comment indicating this as well.
        unsafe {
            let mut inner = ManuallyDrop::take(&mut self.inner);
            core::mem::forget(self);
            ManuallyDrop::take(&mut inner.data)
        }
    }

    /// Configures the [`ResourceLimiter`] used to limit resource creation
    /// within this [`Store`].
    ///
    /// Whenever resources such as linear memory, tables, or instances are
    /// allocated the `limiter` specified here is invoked with the store's data
    /// `T` and the returned [`ResourceLimiter`] is used to limit the operation
    /// being allocated. The returned [`ResourceLimiter`] is intended to live
    /// within the `T` itself, for example by storing a
    /// [`StoreLimits`](crate::StoreLimits).
    ///
    /// Note that this limiter is only used to limit the creation/growth of
    /// resources in the future, this does not retroactively attempt to apply
    /// limits to the [`Store`].
    ///
    /// # Examples
    ///
    /// ```
    /// use wasmtime::*;
    ///
    /// struct MyApplicationState {
    ///     my_state: u32,
    ///     limits: StoreLimits,
    /// }
    ///
    /// let engine = Engine::default();
    /// let my_state = MyApplicationState {
    ///     my_state: 42,
    ///     limits: StoreLimitsBuilder::new()
    ///         .memory_size(1 << 20 /* 1 MB */)
    ///         .instances(2)
    ///         .build(),
    /// };
    /// let mut store = Store::new(&engine, my_state);
    /// store.limiter(|state| &mut state.limits);
    ///
    /// // Creation of smaller memories is allowed
    /// Memory::new(&mut store, MemoryType::new(1, None)).unwrap();
    ///
    /// // Creation of a larger memory, however, will exceed the 1MB limit we've
    /// // configured
    /// assert!(Memory::new(&mut store, MemoryType::new(1000, None)).is_err());
    ///
    /// // The number of instances in this store is limited to 2, so the third
    /// // instance here should fail.
    /// let module = Module::new(&engine, "(module)").unwrap();
    /// assert!(Instance::new(&mut store, &module, &[]).is_ok());
    /// assert!(Instance::new(&mut store, &module, &[]).is_ok());
    /// assert!(Instance::new(&mut store, &module, &[]).is_err());
    /// ```
    ///
    /// [`ResourceLimiter`]: crate::ResourceLimiter
    pub fn limiter(
        &mut self,
        mut limiter: impl FnMut(&mut T) -> &mut (dyn crate::ResourceLimiter) + Send + Sync + 'static,
    ) {
        // Apply the limits on instances, tables, and memory given by the limiter:
        let inner = &mut self.inner;
        let (instance_limit, table_limit, memory_limit) = {
            let l = limiter(&mut inner.data);
            (l.instances(), l.tables(), l.memories())
        };
        let innermost = &mut inner.inner;
        innermost.instance_limit = instance_limit;
        innermost.table_limit = table_limit;
        innermost.memory_limit = memory_limit;

        // Save the limiter accessor function:
        inner.limiter = Some(ResourceLimiterInner::Sync(Box::new(limiter)));
    }

    /// Configure a function that runs on calls and returns between WebAssembly
    /// and host code.
    ///
    /// The function is passed a [`CallHook`] argument, which indicates which
    /// state transition the VM is making.
    ///
    /// This function may return a [`Trap`]. If a trap is returned when an
    /// import was called, it is immediately raised as-if the host import had
    /// returned the trap. If a trap is returned after wasm returns to the host
    /// then the wasm function's result is ignored and this trap is returned
    /// instead.
    ///
    /// After this function returns a trap, it may be called for subsequent returns
    /// to host or wasm code as the trap propagates to the root call.
    #[cfg(feature = "call-hook")]
    pub fn call_hook(
        &mut self,
        hook: impl FnMut(StoreContextMut<'_, T>, CallHook) -> Result<()> + Send + Sync + 'static,
    ) {
        self.inner.call_hook = Some(CallHookInner::Sync(Box::new(hook)));
    }

    /// Returns the [`Engine`] that this store is associated with.
    pub fn engine(&self) -> &Engine {
        self.inner.engine()
    }

    /// Perform garbage collection.
    ///
    /// Note that it is not required to actively call this function. GC will
    /// automatically happen according to various internal heuristics. This is
    /// provided if fine-grained control over the GC is desired.
    ///
    /// If you are calling this method after an attempted allocation failed, you
    /// may pass in the [`GcHeapOutOfMemory`][crate::GcHeapOutOfMemory] error.
    /// When you do so, this method will attempt to create enough space in the
    /// GC heap for that allocation, so that it will succeed on the next
    /// attempt.
    ///
    /// This method is only available when the `gc` Cargo feature is enabled.
    #[cfg(feature = "gc")]
    pub fn gc(&mut self, why: Option<&crate::GcHeapOutOfMemory<()>>) {
        assert!(!self.inner.async_support());
        self.inner.gc(why);
    }

    /// Returns the amount fuel in this [`Store`]. When fuel is enabled, it must
    /// be configured via [`Store::set_fuel`].
    ///
    /// # Errors
    ///
    /// This function will return an error if fuel consumption is not enabled
    /// via [`Config::consume_fuel`](crate::Config::consume_fuel).
    pub fn get_fuel(&self) -> Result<u64> {
        self.inner.get_fuel()
    }

    /// Set the fuel to this [`Store`] for wasm to consume while executing.
    ///
    /// For this method to work fuel consumption must be enabled via
    /// [`Config::consume_fuel`](crate::Config::consume_fuel). By default a
    /// [`Store`] starts with 0 fuel for wasm to execute with (meaning it will
    /// immediately trap). This function must be called for the store to have
    /// some fuel to allow WebAssembly to execute.
    ///
    /// Most WebAssembly instructions consume 1 unit of fuel. Some
    /// instructions, such as `nop`, `drop`, `block`, and `loop`, consume 0
    /// units, as any execution cost associated with them involves other
    /// instructions which do consume fuel.
    ///
    /// Note that when fuel is entirely consumed it will cause wasm to trap.
    ///
    /// # Errors
    ///
    /// This function will return an error if fuel consumption is not enabled via
    /// [`Config::consume_fuel`](crate::Config::consume_fuel).
    pub fn set_fuel(&mut self, fuel: u64) -> Result<()> {
        self.inner.set_fuel(fuel)
    }

    /// Configures a [`Store`] to yield execution of async WebAssembly code
    /// periodically.
    ///
    /// When a [`Store`] is configured to consume fuel with
    /// [`Config::consume_fuel`](crate::Config::consume_fuel) this method will
    /// configure WebAssembly to be suspended and control will be yielded back to the
    /// caller every `interval` units of fuel consumed. This is only suitable with use of
    /// a store associated with an [async config](crate::Config::async_support) because
    /// only then are futures used and yields are possible.
    ///
    /// The purpose of this behavior is to ensure that futures which represent
    /// execution of WebAssembly do not execute too long inside their
    /// `Future::poll` method. This allows for some form of cooperative
    /// multitasking where WebAssembly will voluntarily yield control
    /// periodically (based on fuel consumption) back to the running thread.
    ///
    /// Note that futures returned by this crate will automatically flag
    /// themselves to get re-polled if a yield happens. This means that
    /// WebAssembly will continue to execute, just after giving the host an
    /// opportunity to do something else.
    ///
    /// The `interval` parameter indicates how much fuel should be
    /// consumed between yields of an async future. When fuel runs out wasm will trap.
    ///
    /// # Error
    ///
    /// This method will error if it is not called on a store associated with an [async
    /// config](crate::Config::async_support).
    pub fn fuel_async_yield_interval(&mut self, interval: Option<u64>) -> Result<()> {
        self.inner.fuel_async_yield_interval(interval)
    }

    /// Sets the epoch deadline to a certain number of ticks in the future.
    ///
    /// When the Wasm guest code is compiled with epoch-interruption
    /// instrumentation
    /// ([`Config::epoch_interruption()`](crate::Config::epoch_interruption)),
    /// and when the `Engine`'s epoch is incremented
    /// ([`Engine::increment_epoch()`](crate::Engine::increment_epoch))
    /// past a deadline, execution can be configured to either trap or
    /// yield and then continue.
    ///
    /// This deadline is always set relative to the current epoch:
    /// `ticks_beyond_current` ticks in the future. The deadline can
    /// be set explicitly via this method, or refilled automatically
    /// on a yield if configured via
    /// [`epoch_deadline_async_yield_and_update()`](Store::epoch_deadline_async_yield_and_update). After
    /// this method is invoked, the deadline is reached when
    /// [`Engine::increment_epoch()`] has been invoked at least
    /// `ticks_beyond_current` times.
    ///
    /// By default a store will trap immediately with an epoch deadline of 0
    /// (which has always "elapsed"). This method is required to be configured
    /// for stores with epochs enabled to some future epoch deadline.
    ///
    /// See documentation on
    /// [`Config::epoch_interruption()`](crate::Config::epoch_interruption)
    /// for an introduction to epoch-based interruption.
    #[cfg(target_has_atomic = "64")]
    pub fn set_epoch_deadline(&mut self, ticks_beyond_current: u64) {
        self.inner.set_epoch_deadline(ticks_beyond_current);
    }

    /// Configures epoch-deadline expiration to trap.
    ///
    /// When epoch-interruption-instrumented code is executed on this
    /// store and the epoch deadline is reached before completion,
    /// with the store configured in this way, execution will
    /// terminate with a trap as soon as an epoch check in the
    /// instrumented code is reached.
    ///
    /// This behavior is the default if the store is not otherwise
    /// configured via
    /// [`epoch_deadline_trap()`](Store::epoch_deadline_trap),
    /// [`epoch_deadline_callback()`](Store::epoch_deadline_callback) or
    /// [`epoch_deadline_async_yield_and_update()`](Store::epoch_deadline_async_yield_and_update).
    ///
    /// This setting is intended to allow for coarse-grained
    /// interruption, but not a deterministic deadline of a fixed,
    /// finite interval. For deterministic interruption, see the
    /// "fuel" mechanism instead.
    ///
    /// Note that when this is used it's required to call
    /// [`Store::set_epoch_deadline`] or otherwise wasm will always immediately
    /// trap.
    ///
    /// See documentation on
    /// [`Config::epoch_interruption()`](crate::Config::epoch_interruption)
    /// for an introduction to epoch-based interruption.
    #[cfg(target_has_atomic = "64")]
    pub fn epoch_deadline_trap(&mut self) {
        self.inner.epoch_deadline_trap();
    }

    /// Configures epoch-deadline expiration to invoke a custom callback
    /// function.
    ///
    /// When epoch-interruption-instrumented code is executed on this
    /// store and the epoch deadline is reached before completion, the
    /// provided callback function is invoked.
    ///
    /// This callback should either return an [`UpdateDeadline`], or
    /// return an error, which will terminate execution with a trap.
    ///
    /// The [`UpdateDeadline`] is a positive number of ticks to
    /// add to the epoch deadline, as well as indicating what
    /// to do after the callback returns. If the [`Store`] is
    /// configured with async support, then the callback may return
    /// [`UpdateDeadline::Yield`] to yield to the async executor before
    /// updating the epoch deadline. Alternatively, the callback may
    /// return [`UpdateDeadline::Continue`] to update the epoch deadline
    /// immediately.
    ///
    /// This setting is intended to allow for coarse-grained
    /// interruption, but not a deterministic deadline of a fixed,
    /// finite interval. For deterministic interruption, see the
    /// "fuel" mechanism instead.
    ///
    /// See documentation on
    /// [`Config::epoch_interruption()`](crate::Config::epoch_interruption)
    /// for an introduction to epoch-based interruption.
    #[cfg(target_has_atomic = "64")]
    pub fn epoch_deadline_callback(
        &mut self,
        callback: impl FnMut(StoreContextMut<T>) -> Result<UpdateDeadline> + Send + Sync + 'static,
    ) {
        self.inner.epoch_deadline_callback(Box::new(callback));
    }
}

impl<'a, T> StoreContext<'a, T> {
    pub(crate) fn async_support(&self) -> bool {
        self.0.async_support()
    }

    /// Returns the underlying [`Engine`] this store is connected to.
    pub fn engine(&self) -> &Engine {
        self.0.engine()
    }

    /// Access the underlying data owned by this `Store`.
    ///
    /// Same as [`Store::data`].
    pub fn data(&self) -> &'a T {
        self.0.data()
    }

    /// Returns the remaining fuel in this store.
    ///
    /// For more information see [`Store::get_fuel`].
    pub fn get_fuel(&self) -> Result<u64> {
        self.0.get_fuel()
    }
}

impl<'a, T> StoreContextMut<'a, T> {
    /// Access the underlying data owned by this `Store`.
    ///
    /// Same as [`Store::data`].
    pub fn data(&self) -> &T {
        self.0.data()
    }

    /// Access the underlying data owned by this `Store`.
    ///
    /// Same as [`Store::data_mut`].
    pub fn data_mut(&mut self) -> &mut T {
        self.0.data_mut()
    }

    /// Returns the underlying [`Engine`] this store is connected to.
    pub fn engine(&self) -> &Engine {
        self.0.engine()
    }

    /// Perform garbage collection of `ExternRef`s.
    ///
    /// Same as [`Store::gc`].
    ///
    /// This method is only available when the `gc` Cargo feature is enabled.
    #[cfg(feature = "gc")]
    pub fn gc(&mut self, why: Option<&crate::GcHeapOutOfMemory<()>>) {
        self.0.gc(why);
    }

    /// Returns remaining fuel in this store.
    ///
    /// For more information see [`Store::get_fuel`]
    pub fn get_fuel(&self) -> Result<u64> {
        self.0.get_fuel()
    }

    /// Set the amount of fuel in this store.
    ///
    /// For more information see [`Store::set_fuel`]
    pub fn set_fuel(&mut self, fuel: u64) -> Result<()> {
        self.0.set_fuel(fuel)
    }

    /// Configures this `Store` to periodically yield while executing futures.
    ///
    /// For more information see [`Store::fuel_async_yield_interval`]
    pub fn fuel_async_yield_interval(&mut self, interval: Option<u64>) -> Result<()> {
        self.0.fuel_async_yield_interval(interval)
    }

    /// Sets the epoch deadline to a certain number of ticks in the future.
    ///
    /// For more information see [`Store::set_epoch_deadline`].
    #[cfg(target_has_atomic = "64")]
    pub fn set_epoch_deadline(&mut self, ticks_beyond_current: u64) {
        self.0.set_epoch_deadline(ticks_beyond_current);
    }

    /// Configures epoch-deadline expiration to trap.
    ///
    /// For more information see [`Store::epoch_deadline_trap`].
    #[cfg(target_has_atomic = "64")]
    pub fn epoch_deadline_trap(&mut self) {
        self.0.epoch_deadline_trap();
    }
}

impl<T> StoreInner<T> {
    #[inline]
    fn data(&self) -> &T {
        &self.data
    }

    #[inline]
    fn data_mut(&mut self) -> &mut T {
        &mut self.data
    }

    #[inline]
    pub fn call_hook(&mut self, s: CallHook) -> Result<()> {
        if self.inner.pkey.is_none() && self.call_hook.is_none() {
            Ok(())
        } else {
            self.call_hook_slow_path(s)
        }
    }

    fn call_hook_slow_path(&mut self, s: CallHook) -> Result<()> {
        if let Some(pkey) = &self.inner.pkey {
            let allocator = self.engine().allocator();
            match s {
                CallHook::CallingWasm | CallHook::ReturningFromHost => {
                    allocator.restrict_to_pkey(*pkey)
                }
                CallHook::ReturningFromWasm | CallHook::CallingHost => allocator.allow_all_pkeys(),
            }
        }

        // Temporarily take the configured behavior to avoid mutably borrowing
        // multiple times.
        #[cfg_attr(not(feature = "call-hook"), allow(unreachable_patterns))]
        if let Some(mut call_hook) = self.call_hook.take() {
            let result = self.invoke_call_hook(&mut call_hook, s);
            self.call_hook = Some(call_hook);
            return result;
        }

        Ok(())
    }

    fn invoke_call_hook(&mut self, call_hook: &mut CallHookInner<T>, s: CallHook) -> Result<()> {
        match call_hook {
            #[cfg(feature = "call-hook")]
            CallHookInner::Sync(hook) => hook((&mut *self).as_context_mut(), s),

            #[cfg(all(feature = "async", feature = "call-hook"))]
            CallHookInner::Async(handler) => unsafe {
                self.inner
                    .async_cx()
                    .ok_or_else(|| anyhow!("couldn't grab async_cx for call hook"))?
                    .block_on(
                        handler
                            .handle_call_event((&mut *self).as_context_mut(), s)
                            .as_mut(),
                    )?
            },

            CallHookInner::ForceTypeParameterToBeUsed { uninhabited, .. } => {
                let _ = s;
                match *uninhabited {}
            }
        }
    }

    #[cfg(not(feature = "async"))]
    fn flush_fiber_stack(&mut self) {
        // noop shim so code can assume this always exists.
    }
}

fn get_fuel(injected_fuel: i64, fuel_reserve: u64) -> u64 {
    fuel_reserve.saturating_add_signed(-injected_fuel)
}

// Add remaining fuel from the reserve into the active fuel if there is any left.
fn refuel(
    injected_fuel: &mut i64,
    fuel_reserve: &mut u64,
    yield_interval: Option<NonZeroU64>,
) -> bool {
    let fuel = get_fuel(*injected_fuel, *fuel_reserve);
    if fuel > 0 {
        set_fuel(injected_fuel, fuel_reserve, yield_interval, fuel);
        true
    } else {
        false
    }
}

fn set_fuel(
    injected_fuel: &mut i64,
    fuel_reserve: &mut u64,
    yield_interval: Option<NonZeroU64>,
    new_fuel_amount: u64,
) {
    let interval = yield_interval.unwrap_or(NonZeroU64::MAX).get();
    // If we're yielding periodically we only store the "active" amount of fuel into consumed_ptr
    // for the VM to use.
    let injected = core::cmp::min(interval, new_fuel_amount);
    // Fuel in the VM is stored as an i64, so we have to cap the amount of fuel we inject into the
    // VM at once to be i64 range.
    let injected = core::cmp::min(injected, i64::MAX as u64);
    // Add whatever is left over after injection to the reserve for later use.
    *fuel_reserve = new_fuel_amount - injected;
    // Within the VM we increment to count fuel, so inject a negative amount. The VM will halt when
    // this counter is positive.
    *injected_fuel = -(injected as i64);
}

#[doc(hidden)]
impl StoreOpaque {
    pub fn id(&self) -> StoreId {
        self.store_data.id()
    }

    pub fn bump_resource_counts(&mut self, module: &Module) -> Result<()> {
        fn bump(slot: &mut usize, max: usize, amt: usize, desc: &str) -> Result<()> {
            let new = slot.saturating_add(amt);
            if new > max {
                bail!(
                    "resource limit exceeded: {} count too high at {}",
                    desc,
                    new
                );
            }
            *slot = new;
            Ok(())
        }

        let module = module.env_module();
        let memories = module.num_defined_memories();
        let tables = module.num_defined_tables();

        bump(&mut self.instance_count, self.instance_limit, 1, "instance")?;
        bump(
            &mut self.memory_count,
            self.memory_limit,
            memories,
            "memory",
        )?;
        bump(&mut self.table_count, self.table_limit, tables, "table")?;

        Ok(())
    }

    #[inline]
    pub fn async_support(&self) -> bool {
        cfg!(feature = "async") && self.engine().config().async_support
    }

    #[inline]
    pub fn engine(&self) -> &Engine {
        &self.engine
    }

    #[inline]
    pub fn store_data(&self) -> &StoreData {
        &self.store_data
    }

    #[inline]
    pub fn store_data_mut(&mut self) -> &mut StoreData {
        &mut self.store_data
    }

    #[inline]
    pub(crate) fn modules(&self) -> &ModuleRegistry {
        &self.modules
    }

    #[inline]
    pub(crate) fn modules_mut(&mut self) -> &mut ModuleRegistry {
        &mut self.modules
    }

    pub(crate) fn func_refs(&mut self) -> &mut FuncRefs {
        &mut self.func_refs
    }

    pub(crate) fn fill_func_refs(&mut self) {
        self.func_refs.fill(&self.modules);
    }

    pub(crate) fn push_instance_pre_func_refs(&mut self, func_refs: Arc<[VMFuncRef]>) {
        self.func_refs.push_instance_pre_func_refs(func_refs);
    }

    pub(crate) fn host_globals(&mut self) -> &mut Vec<StoreBox<VMHostGlobalContext>> {
        &mut self.host_globals
    }

    pub fn module_for_instance(&self, instance: InstanceId) -> Option<&'_ Module> {
        match self.instances[instance.0].kind {
            StoreInstanceKind::Dummy => None,
            StoreInstanceKind::Real { module_id } => {
                let module = self
                    .modules()
                    .lookup_module_by_id(module_id)
                    .expect("should always have a registered module for real instances");
                Some(module)
            }
        }
    }

    pub unsafe fn add_instance(
        &mut self,
        handle: InstanceHandle,
        module_id: RegisteredModuleId,
    ) -> InstanceId {
        let id = InstanceId(self.instances.len());
        log::trace!(
            "Adding instance to store: store={:?}, module={module_id:?}, instance={id:?}",
            self.id()
        );
        self.instances.push(StoreInstance {
            handle: handle.clone(),
            kind: StoreInstanceKind::Real { module_id },
        });
        id
    }

    /// Add a dummy instance that to the store.
    ///
    /// These are instances that are just implementation details of something
    /// else (e.g. host-created memories that are not actually defined in any
    /// Wasm module) and therefore shouldn't show up in things like core dumps.
    pub unsafe fn add_dummy_instance(&mut self, handle: InstanceHandle) -> InstanceId {
        let id = InstanceId(self.instances.len());
        log::trace!(
            "Adding dummy instance to store: store={:?}, instance={id:?}",
            self.id()
        );
        self.instances.push(StoreInstance {
            handle: handle.clone(),
            kind: StoreInstanceKind::Dummy,
        });
        id
    }

    pub fn instance(&self, id: InstanceId) -> &InstanceHandle {
        &self.instances[id.0].handle
    }

    pub fn instance_mut(&mut self, id: InstanceId) -> &mut InstanceHandle {
        &mut self.instances[id.0].handle
    }

    /// Get all instances (ignoring dummy instances) within this store.
    pub fn all_instances<'a>(&'a mut self) -> impl ExactSizeIterator<Item = Instance> + 'a {
        let instances = self
            .instances
            .iter()
            .enumerate()
            .filter_map(|(idx, inst)| {
                let id = InstanceId::from_index(idx);
                if let StoreInstanceKind::Dummy = inst.kind {
                    None
                } else {
                    Some(InstanceData::from_id(id))
                }
            })
            .collect::<Vec<_>>();
        instances
            .into_iter()
            .map(|i| Instance::from_wasmtime(i, self))
    }

    /// Get all memories (host- or Wasm-defined) within this store.
    pub fn all_memories<'a>(&'a mut self) -> impl Iterator<Item = Memory> + 'a {
        // NB: Host-created memories have dummy instances. Therefore, we can get
        // all memories in the store by iterating over all instances (including
        // dummy instances) and getting each of their defined memories.
        let mems = self
            .instances
            .iter_mut()
            .flat_map(|instance| instance.handle.defined_memories())
            .collect::<Vec<_>>();
        mems.into_iter()
            .map(|memory| unsafe { Memory::from_wasmtime_memory(memory, self) })
    }

    /// Iterate over all tables (host- or Wasm-defined) within this store.
    pub fn for_each_table(&mut self, mut f: impl FnMut(&mut Self, Table)) {
        // NB: Host-created tables have dummy instances. Therefore, we can get
        // all memories in the store by iterating over all instances (including
        // dummy instances) and getting each of their defined memories.

        struct TempTakeInstances<'a> {
            instances: Vec<StoreInstance>,
            store: &'a mut StoreOpaque,
        }

        impl<'a> TempTakeInstances<'a> {
            fn new(store: &'a mut StoreOpaque) -> Self {
                let instances = mem::take(&mut store.instances);
                Self { instances, store }
            }
        }

        impl Drop for TempTakeInstances<'_> {
            fn drop(&mut self) {
                assert!(self.store.instances.is_empty());
                self.store.instances = mem::take(&mut self.instances);
            }
        }

        let mut temp = TempTakeInstances::new(self);
        for instance in temp.instances.iter_mut() {
            for table in instance.handle.defined_tables() {
                let table = unsafe { Table::from_wasmtime_table(table, temp.store) };
                f(temp.store, table);
            }
        }
    }

    /// Iterate over all globals (host- or Wasm-defined) within this store.
    pub fn for_each_global(&mut self, mut f: impl FnMut(&mut Self, Global)) {
        struct TempTakeHostGlobalsAndInstances<'a> {
            host_globals: Vec<StoreBox<VMHostGlobalContext>>,
            instances: Vec<StoreInstance>,
            store: &'a mut StoreOpaque,
        }

        impl<'a> TempTakeHostGlobalsAndInstances<'a> {
            fn new(store: &'a mut StoreOpaque) -> Self {
                let host_globals = mem::take(&mut store.host_globals);
                let instances = mem::take(&mut store.instances);
                Self {
                    host_globals,
                    instances,
                    store,
                }
            }
        }

        impl Drop for TempTakeHostGlobalsAndInstances<'_> {
            fn drop(&mut self) {
                assert!(self.store.host_globals.is_empty());
                self.store.host_globals = mem::take(&mut self.host_globals);
                assert!(self.store.instances.is_empty());
                self.store.instances = mem::take(&mut self.instances);
            }
        }

        let mut temp = TempTakeHostGlobalsAndInstances::new(self);
        unsafe {
            // First enumerate all the host-created globals.
            for global in temp.host_globals.iter() {
                let export = ExportGlobal {
                    definition: NonNull::from(&mut global.get().as_mut().global),
                    vmctx: None,
                    global: global.get().as_ref().ty.to_wasm_type(),
                };
                let global = Global::from_wasmtime_global(export, temp.store);
                f(temp.store, global);
            }

            // Then enumerate all instances' defined globals.
            for instance in temp.instances.iter_mut() {
                for (_, export) in instance.handle.defined_globals() {
                    let global = Global::from_wasmtime_global(export, temp.store);
                    f(temp.store, global);
                }
            }
        }
    }

    #[cfg_attr(not(target_os = "linux"), allow(dead_code))] // not used on all platforms
    pub fn set_signal_handler(&mut self, handler: Option<SignalHandler>) {
        self.signal_handler = handler;
    }

    #[inline]
    pub fn vm_store_context(&self) -> &VMStoreContext {
        &self.vm_store_context
    }

    #[inline(never)]
    pub(crate) fn allocate_gc_heap(&mut self) -> Result<()> {
        log::trace!("allocating GC heap for store {:?}", self.id());

        assert!(self.gc_store.is_none());
        assert_eq!(
            self.vm_store_context.gc_heap.base.as_non_null(),
            NonNull::dangling(),
        );
        assert_eq!(self.vm_store_context.gc_heap.current_length(), 0);

        let vmstore = self.traitobj();
        let gc_store = allocate_gc_store(self.engine(), vmstore, self.get_pkey())?;
        self.vm_store_context.gc_heap = gc_store.vmmemory_definition();
        self.gc_store = Some(gc_store);
        return Ok(());

        #[cfg(feature = "gc")]
        fn allocate_gc_store(
            engine: &Engine,
            vmstore: NonNull<dyn crate::vm::VMStore>,
            pkey: Option<ProtectionKey>,
        ) -> Result<GcStore> {
            ensure!(
                engine.features().gc_types(),
                "cannot allocate a GC store when GC is disabled at configuration time"
            );

            // First, allocate the memory that will be our GC heap's storage.
            let mut request = InstanceAllocationRequest {
                runtime_info: &ModuleRuntimeInfo::bare(Arc::new(
                    wasmtime_environ::Module::default(),
                )),
                imports: crate::vm::Imports::default(),
                host_state: Box::new(()),
                store: StorePtr::new(vmstore),
                wmemcheck: false,
                pkey,
                tunables: engine.tunables(),
            };
            let mem_ty = engine.tunables().gc_heap_memory_type();
            let tunables = engine.tunables();

            // SAFETY: We validated the GC heap's memory type during engine creation.
            let (mem_alloc_index, mem) = unsafe {
                engine
                    .allocator()
                    .allocate_memory(&mut request, &mem_ty, tunables, None)?
            };

            // Then, allocate the actual GC heap, passing in that memory
            // storage.
            let (index, heap) = engine.allocator().allocate_gc_heap(
                engine,
                &**engine.gc_runtime()?,
                mem_alloc_index,
                mem,
            )?;

            Ok(GcStore::new(index, heap))
        }

        #[cfg(not(feature = "gc"))]
        fn allocate_gc_store(
            _engine: &Engine,
            _vmstore: NonNull<dyn crate::vm::VMStore>,
            _pkey: Option<ProtectionKey>,
        ) -> Result<GcStore> {
            bail!("cannot allocate a GC store: the `gc` feature was disabled at compile time")
        }
    }

    #[inline]
    pub(crate) fn gc_store(&self) -> Result<&GcStore> {
        match &self.gc_store {
            Some(gc_store) => Ok(gc_store),
            None => bail!("GC heap not initialized yet"),
        }
    }

    #[inline]
    pub(crate) fn gc_store_mut(&mut self) -> Result<&mut GcStore> {
        if self.gc_store.is_none() {
            self.allocate_gc_heap()?;
        }
        Ok(self.unwrap_gc_store_mut())
    }

    /// If this store is configured with a GC heap, return a mutable reference
    /// to it. Otherwise, return `None`.
    #[inline]
    pub(crate) fn optional_gc_store_mut(&mut self) -> Option<&mut GcStore> {
        if cfg!(not(feature = "gc")) || !self.engine.features().gc_types() {
            debug_assert!(self.gc_store.is_none());
            None
        } else {
            self.gc_store.as_mut()
        }
    }

    /// If this store is configured with a GC heap, return a shared reference to
    /// it. Otherwise, return `None`.
    #[inline]
    #[cfg(feature = "gc")]
    pub(crate) fn optional_gc_store(&self) -> Option<&GcStore> {
        if cfg!(not(feature = "gc")) || !self.engine.features().gc_types() {
            debug_assert!(self.gc_store.is_none());
            None
        } else {
            self.gc_store.as_ref()
        }
    }

    #[inline]
    #[track_caller]
    #[cfg(feature = "gc")]
    pub(crate) fn unwrap_gc_store(&self) -> &GcStore {
        self.gc_store
            .as_ref()
            .expect("attempted to access the store's GC heap before it has been allocated")
    }

    #[inline]
    #[track_caller]
    pub(crate) fn unwrap_gc_store_mut(&mut self) -> &mut GcStore {
        self.gc_store
            .as_mut()
            .expect("attempted to access the store's GC heap before it has been allocated")
    }

    #[inline]
    pub(crate) fn gc_roots(&self) -> &RootSet {
        &self.gc_roots
    }

    #[inline]
    #[cfg(feature = "gc")]
    pub(crate) fn gc_roots_mut(&mut self) -> &mut RootSet {
        &mut self.gc_roots
    }

    #[inline]
    pub(crate) fn exit_gc_lifo_scope(&mut self, scope: usize) {
        self.gc_roots.exit_lifo_scope(self.gc_store.as_mut(), scope);
    }

    #[cfg(feature = "gc")]
    fn do_gc(&mut self) {
        assert!(
            !self.async_support(),
            "must use `store.gc_async()` instead of `store.gc()` for async stores"
        );

        // If the GC heap hasn't been initialized, there is nothing to collect.
        if self.gc_store.is_none() {
            return;
        }

        log::trace!("============ Begin GC ===========");

        // Take the GC roots out of `self` so we can borrow it mutably but still
        // call mutable methods on `self`.
        let mut roots = core::mem::take(&mut self.gc_roots_list);

        self.trace_roots(&mut roots);
        self.unwrap_gc_store_mut().gc(unsafe { roots.iter() });

        // Restore the GC roots for the next GC.
        roots.clear();
        self.gc_roots_list = roots;

        log::trace!("============ End GC ===========");
    }

    #[cfg(feature = "gc")]
    fn trace_roots(&mut self, gc_roots_list: &mut GcRootsList) {
        log::trace!("Begin trace GC roots");

        // We shouldn't have any leftover, stale GC roots.
        assert!(gc_roots_list.is_empty());

        self.trace_wasm_stack_roots(gc_roots_list);
        self.trace_wasm_continuation_roots(gc_roots_list);
        self.trace_vmctx_roots(gc_roots_list);
        self.trace_user_roots(gc_roots_list);

        log::trace!("End trace GC roots")
    }

    #[cfg(feature = "gc")]
    fn trace_wasm_stack_frame(
        &self,
        gc_roots_list: &mut GcRootsList,
        frame: crate::runtime::vm::Frame,
    ) {
        use crate::runtime::vm::SendSyncPtr;
        use core::ptr::NonNull;

        let pc = frame.pc();
        debug_assert!(pc != 0, "we should always get a valid PC for Wasm frames");

        let fp = frame.fp() as *mut usize;
        debug_assert!(
            !fp.is_null(),
            "we should always get a valid frame pointer for Wasm frames"
        );

        let module_info = self
            .modules()
            .lookup_module_by_pc(pc)
            .expect("should have module info for Wasm frame");

        let stack_map = match module_info.lookup_stack_map(pc) {
            Some(sm) => sm,
            None => {
                log::trace!("No stack map for this Wasm frame");
                return;
            }
        };
        log::trace!(
            "We have a stack map that maps {} bytes in this Wasm frame",
            stack_map.frame_size()
        );

        let sp = unsafe { stack_map.sp(fp) };
        for stack_slot in unsafe { stack_map.live_gc_refs(sp) } {
            let raw: u32 = unsafe { core::ptr::read(stack_slot) };
            log::trace!("Stack slot @ {stack_slot:p} = {raw:#x}");

            let gc_ref = VMGcRef::from_raw_u32(raw);
            if gc_ref.is_some() {
                unsafe {
                    gc_roots_list
                        .add_wasm_stack_root(SendSyncPtr::new(NonNull::new(stack_slot).unwrap()));
                }
            }
        }
    }

    #[cfg(feature = "gc")]
    fn trace_wasm_stack_roots(&mut self, gc_roots_list: &mut GcRootsList) {
        use crate::runtime::vm::Backtrace;
        log::trace!("Begin trace GC roots :: Wasm stack");

        Backtrace::trace(self, |frame| {
            self.trace_wasm_stack_frame(gc_roots_list, frame);
            core::ops::ControlFlow::Continue(())
        });

        log::trace!("End trace GC roots :: Wasm stack");
    }

    #[cfg(feature = "gc")]
    fn trace_wasm_continuation_roots(&mut self, gc_roots_list: &mut GcRootsList) {
        use crate::runtime::vm::Backtrace;
        log::trace!("Begin trace GC roots :: continuations");

        for continuation in &self.continuations {
            let state = continuation.common_stack_information.state;

            // FIXME(frank-emrich) In general, it is not enough to just trace
            // through the stacks of continuations; we also need to look through
            // their `cont.bind` arguments. However, we don't currently have
            // enough RTTI information to check if any of the values in the
            // buffers used by `cont.bind` are GC values. As a workaround, note
            // that we currently disallow cont.bind-ing GC values altogether.
            // This way, it is okay not to check them here.

            // Note that we only care about continuations that have state
            // `Suspended`.
            // - `Running` continuations will be handled by
            //   `trace_wasm_stack_roots`.
            // - For `Parent` continuations, we don't know if they are the
            //   parent of a running continuation or a suspended one. But it
            //   does not matter: They will be handled when traversing the stack
            //   chain starting at either the running one, or the suspended
            //   continuations below.
            // - For `Fresh` continuations, we know that there are no GC values
            //   on their stack, yet.
            if state == crate::vm::stack_switching::VMStackState::Suspended {
                Backtrace::trace_suspended_continuation(self, continuation.deref(), |frame| {
                    self.trace_wasm_stack_frame(gc_roots_list, frame);
                    core::ops::ControlFlow::Continue(())
                });
            }
        }

        log::trace!("End trace GC roots :: continuations");
    }

    #[cfg(feature = "gc")]
    fn trace_vmctx_roots(&mut self, gc_roots_list: &mut GcRootsList) {
        log::trace!("Begin trace GC roots :: vmctx");
        self.for_each_global(|store, global| global.trace_root(store, gc_roots_list));
        self.for_each_table(|store, table| table.trace_roots(store, gc_roots_list));
        log::trace!("End trace GC roots :: vmctx");
    }

    #[cfg(feature = "gc")]
    fn trace_user_roots(&mut self, gc_roots_list: &mut GcRootsList) {
        log::trace!("Begin trace GC roots :: user");
        self.gc_roots.trace_roots(gc_roots_list);
        log::trace!("End trace GC roots :: user");
    }

    /// Insert a host-allocated GC type into this store.
    ///
    /// This makes it suitable for the embedder to allocate instances of this
    /// type in this store, and we don't have to worry about the type being
    /// reclaimed (since it is possible that none of the Wasm modules in this
    /// store are holding it alive).
    #[cfg(feature = "gc")]
    pub(crate) fn insert_gc_host_alloc_type(&mut self, ty: crate::type_registry::RegisteredType) {
        self.gc_host_alloc_types.insert(ty);
    }

    pub fn get_fuel(&self) -> Result<u64> {
        anyhow::ensure!(
            self.engine().tunables().consume_fuel,
            "fuel is not configured in this store"
        );
        let injected_fuel = unsafe { *self.vm_store_context.fuel_consumed.get() };
        Ok(get_fuel(injected_fuel, self.fuel_reserve))
    }

    fn refuel(&mut self) -> bool {
        let injected_fuel = unsafe { &mut *self.vm_store_context.fuel_consumed.get() };
        refuel(
            injected_fuel,
            &mut self.fuel_reserve,
            self.fuel_yield_interval,
        )
    }

    pub fn set_fuel(&mut self, fuel: u64) -> Result<()> {
        anyhow::ensure!(
            self.engine().tunables().consume_fuel,
            "fuel is not configured in this store"
        );
        let injected_fuel = unsafe { &mut *self.vm_store_context.fuel_consumed.get() };
        set_fuel(
            injected_fuel,
            &mut self.fuel_reserve,
            self.fuel_yield_interval,
            fuel,
        );
        Ok(())
    }

    pub fn fuel_async_yield_interval(&mut self, interval: Option<u64>) -> Result<()> {
        anyhow::ensure!(
            self.engine().tunables().consume_fuel,
            "fuel is not configured in this store"
        );
        anyhow::ensure!(
            self.engine().config().async_support,
            "async support is not configured in this store"
        );
        anyhow::ensure!(
            interval != Some(0),
            "fuel_async_yield_interval must not be 0"
        );
        self.fuel_yield_interval = interval.and_then(|i| NonZeroU64::new(i));
        // Reset the fuel active + reserve states by resetting the amount.
        self.set_fuel(self.get_fuel()?)
    }

    #[inline]
    pub fn signal_handler(&self) -> Option<*const SignalHandler> {
        let handler = self.signal_handler.as_ref()?;
        Some(handler)
    }

    #[inline]
    pub fn vm_store_context_ptr(&self) -> NonNull<VMStoreContext> {
        NonNull::from(&self.vm_store_context)
    }

    #[inline]
    pub fn default_caller(&self) -> NonNull<VMContext> {
        self.default_caller.vmctx()
    }

    #[inline]
    pub fn traitobj(&self) -> NonNull<dyn crate::runtime::vm::VMStore> {
        self.traitobj.as_raw().unwrap()
    }

    #[inline]
    pub fn traitobj_mut(&mut self) -> &mut dyn crate::runtime::vm::VMStore {
        unsafe { self.traitobj().as_mut() }
    }

    /// Takes the cached `Vec<Val>` stored internally across hostcalls to get
    /// used as part of calling the host in a `Func::new` method invocation.
    #[inline]
    pub fn take_hostcall_val_storage(&mut self) -> Vec<Val> {
        mem::take(&mut self.hostcall_val_storage)
    }

    /// Restores the vector previously taken by `take_hostcall_val_storage`
    /// above back into the store, allowing it to be used in the future for the
    /// next wasm->host call.
    #[inline]
    pub fn save_hostcall_val_storage(&mut self, storage: Vec<Val>) {
        if storage.capacity() > self.hostcall_val_storage.capacity() {
            self.hostcall_val_storage = storage;
        }
    }

    /// Same as `take_hostcall_val_storage`, but for the direction of the host
    /// calling wasm.
    #[inline]
    pub fn take_wasm_val_raw_storage(&mut self) -> Vec<ValRaw> {
        mem::take(&mut self.wasm_val_raw_storage)
    }

    /// Same as `save_hostcall_val_storage`, but for the direction of the host
    /// calling wasm.
    #[inline]
    pub fn save_wasm_val_raw_storage(&mut self, storage: Vec<ValRaw>) {
        if storage.capacity() > self.wasm_val_raw_storage.capacity() {
            self.wasm_val_raw_storage = storage;
        }
    }

    pub(crate) fn push_rooted_funcs(&mut self, funcs: Arc<[Definition]>) {
        self.rooted_host_funcs.push(funcs);
    }

    /// Translates a WebAssembly fault at the native `pc` and native `addr` to a
    /// WebAssembly-relative fault.
    ///
    /// This function may abort the process if `addr` is not found to actually
    /// reside in any linear memory. In such a situation it means that the
    /// segfault was erroneously caught by Wasmtime and is possibly indicative
    /// of a code generator bug.
    ///
    /// This function returns `None` for dynamically-bounds-checked-memories
    /// with spectre mitigations enabled since the hardware fault address is
    /// always zero in these situations which means that the trapping context
    /// doesn't have enough information to report the fault address.
    pub(crate) fn wasm_fault(
        &self,
        pc: usize,
        addr: usize,
    ) -> Option<crate::runtime::vm::WasmFault> {
        // There are a few instances where a "close to zero" pointer is loaded
        // and we expect that to happen:
        //
        // * Explicitly bounds-checked memories with spectre-guards enabled will
        //   cause out-of-bounds accesses to get routed to address 0, so allow
        //   wasm instructions to fault on the null address.
        // * `call_indirect` when invoking a null function pointer may load data
        //   from the a `VMFuncRef` whose address is null, meaning any field of
        //   `VMFuncRef` could be the address of the fault.
        //
        // In these situations where the address is so small it won't be in any
        // instance, so skip the checks below.
        if addr <= mem::size_of::<VMFuncRef>() {
            const _: () = {
                // static-assert that `VMFuncRef` isn't too big to ensure that
                // it lives solely within the first page as we currently only
                // have the guarantee that the first page of memory is unmapped,
                // no more.
                assert!(mem::size_of::<VMFuncRef>() <= 512);
            };
            return None;
        }

        // Search all known instances in this store for this address. Note that
        // this is probably not the speediest way to do this. Traps, however,
        // are generally not expected to be super fast and additionally stores
        // probably don't have all that many instances or memories.
        //
        // If this loop becomes hot in the future, however, it should be
        // possible to precompute maps about linear memories in a store and have
        // a quicker lookup.
        let mut fault = None;
        for instance in self.instances.iter() {
            if let Some(f) = instance.handle.wasm_fault(addr) {
                assert!(fault.is_none());
                fault = Some(f);
            }
        }
        if fault.is_some() {
            return fault;
        }

        cfg_if::cfg_if! {
            if #[cfg(any(feature = "std", unix, windows))] {
                // With the standard library a rich error can be printed here
                // to stderr and the native abort path is used.
                eprintln!(
                    "\
Wasmtime caught a segfault for a wasm program because the faulting instruction
is allowed to segfault due to how linear memories are implemented. The address
that was accessed, however, is not known to any linear memory in use within this
Store. This may be indicative of a critical bug in Wasmtime's code generation
because all addresses which are known to be reachable from wasm won't reach this
message.

    pc:      0x{pc:x}
    address: 0x{addr:x}

This is a possible security issue because WebAssembly has accessed something it
shouldn't have been able to. Other accesses may have succeeded and this one just
happened to be caught. The process will now be aborted to prevent this damage
from going any further and to alert what's going on. If this is a security
issue please reach out to the Wasmtime team via its security policy
at https://bytecodealliance.org/security.
"
                );
                std::process::abort();
            } else if #[cfg(panic = "abort")] {
                // Without the standard library but with `panic=abort` then
                // it's safe to panic as that's known to halt execution. For
                // now avoid the above error message as well since without
                // `std` it's probably best to be a bit more size-conscious.
                let _ = pc;
                panic!("invalid fault");
            } else {
                // Without `std` and with `panic = "unwind"` there's no way to
                // abort the process portably, so flag a compile time error.
                //
                // NB: if this becomes a problem in the future one option would
                // be to extend the `capi.rs` module for no_std platforms, but
                // it remains yet to be seen at this time if this is hit much.
                compile_error!("either `std` or `panic=abort` must be enabled");
                None
            }
        }
    }

    /// Retrieve the store's protection key.
    #[inline]
    pub(crate) fn get_pkey(&self) -> Option<ProtectionKey> {
        self.pkey
    }

    #[inline]
    #[cfg(feature = "component-model")]
    pub(crate) fn component_resource_state(
        &mut self,
    ) -> (
        &mut crate::runtime::vm::component::CallContexts,
        &mut crate::runtime::vm::component::ResourceTable,
        &mut crate::component::HostResourceData,
    ) {
        (
            &mut self.component_calls,
            &mut self.component_host_table,
            &mut self.host_resource_data,
        )
    }

    #[cfg(feature = "component-model")]
    pub(crate) fn push_component_instance(&mut self, instance: crate::component::Instance) {
        // We don't actually need the instance itself right now, but it seems
        // like something we will almost certainly eventually want to keep
        // around, so force callers to provide it.
        let _ = instance;

        self.num_component_instances += 1;
    }

    #[cfg(not(feature = "async"))]
    pub(crate) fn async_guard_range(&self) -> core::ops::Range<*mut u8> {
        core::ptr::null_mut()..core::ptr::null_mut()
    }

    pub(crate) fn executor(&mut self) -> ExecutorRef<'_> {
        match &mut self.executor {
            Executor::Interpreter(i) => ExecutorRef::Interpreter(i.as_interpreter_ref()),
            #[cfg(has_host_compiler_backend)]
            Executor::Native => ExecutorRef::Native,
        }
    }

    pub(crate) fn unwinder(&self) -> &'static dyn Unwind {
        match &self.executor {
            Executor::Interpreter(_) => &crate::runtime::vm::UnwindPulley,
            #[cfg(has_host_compiler_backend)]
            Executor::Native => &crate::runtime::vm::UnwindHost,
        }
    }

    /// Allocates a new continuation. Note that we currently don't support
    /// deallocating them. Instead, all continuations remain allocated
    /// throughout the store's lifetime.
    pub fn allocate_continuation(&mut self) -> Result<*mut VMContRef> {
        // FIXME(frank-emrich) Do we need to pin this?
        let mut continuation = Box::new(VMContRef::empty());
        let stack_size = self.engine.config().stack_switching_config.stack_size;
        let stack = VMContinuationStack::new(stack_size)?;
        continuation.stack = stack;
        let ptr = continuation.deref_mut() as *mut VMContRef;
        self.continuations.push(continuation);
        Ok(ptr)
    }
}

unsafe impl<T> crate::runtime::vm::VMStore for StoreInner<T> {
    #[cfg(feature = "component-model-async")]
    fn component_async_store(
        &mut self,
    ) -> &mut dyn crate::runtime::component::VMComponentAsyncStore {
        self
    }

    fn store_opaque(&self) -> &StoreOpaque {
        &self.inner
    }

    fn store_opaque_mut(&mut self) -> &mut StoreOpaque {
        &mut self.inner
    }

    fn memory_growing(
        &mut self,
        current: usize,
        desired: usize,
        maximum: Option<usize>,
    ) -> Result<bool, anyhow::Error> {
        match self.limiter {
            Some(ResourceLimiterInner::Sync(ref mut limiter)) => {
                limiter(&mut self.data).memory_growing(current, desired, maximum)
            }
            #[cfg(feature = "async")]
            Some(ResourceLimiterInner::Async(ref mut limiter)) => unsafe {
                self.inner
                    .async_cx()
                    .expect("ResourceLimiterAsync requires async Store")
                    .block_on(
                        limiter(&mut self.data)
                            .memory_growing(current, desired, maximum)
                            .as_mut(),
                    )?
            },
            None => Ok(true),
        }
    }

    fn memory_grow_failed(&mut self, error: anyhow::Error) -> Result<()> {
        match self.limiter {
            Some(ResourceLimiterInner::Sync(ref mut limiter)) => {
                limiter(&mut self.data).memory_grow_failed(error)
            }
            #[cfg(feature = "async")]
            Some(ResourceLimiterInner::Async(ref mut limiter)) => {
                limiter(&mut self.data).memory_grow_failed(error)
            }
            None => {
                log::debug!("ignoring memory growth failure error: {error:?}");
                Ok(())
            }
        }
    }

    fn table_growing(
        &mut self,
        current: usize,
        desired: usize,
        maximum: Option<usize>,
    ) -> Result<bool, anyhow::Error> {
        // Need to borrow async_cx before the mut borrow of the limiter.
        // self.async_cx() panicks when used with a non-async store, so
        // wrap this in an option.
        #[cfg(feature = "async")]
        let async_cx = if self.async_support()
            && matches!(self.limiter, Some(ResourceLimiterInner::Async(_)))
        {
            Some(self.async_cx().unwrap())
        } else {
            None
        };

        match self.limiter {
            Some(ResourceLimiterInner::Sync(ref mut limiter)) => {
                limiter(&mut self.data).table_growing(current, desired, maximum)
            }
            #[cfg(feature = "async")]
            Some(ResourceLimiterInner::Async(ref mut limiter)) => unsafe {
                async_cx
                    .expect("ResourceLimiterAsync requires async Store")
                    .block_on(limiter(&mut self.data).table_growing(current, desired, maximum))?
            },
            None => Ok(true),
        }
    }

    fn table_grow_failed(&mut self, error: anyhow::Error) -> Result<()> {
        match self.limiter {
            Some(ResourceLimiterInner::Sync(ref mut limiter)) => {
                limiter(&mut self.data).table_grow_failed(error)
            }
            #[cfg(feature = "async")]
            Some(ResourceLimiterInner::Async(ref mut limiter)) => {
                limiter(&mut self.data).table_grow_failed(error)
            }
            None => {
                log::debug!("ignoring table growth failure: {error:?}");
                Ok(())
            }
        }
    }

    fn out_of_gas(&mut self) -> Result<()> {
        if !self.refuel() {
            return Err(Trap::OutOfFuel.into());
        }
        #[cfg(feature = "async")]
        if self.fuel_yield_interval.is_some() {
            self.async_yield_impl()?;
        }
        Ok(())
    }

    #[cfg(target_has_atomic = "64")]
    fn new_epoch(&mut self) -> Result<u64, anyhow::Error> {
        // Temporarily take the configured behavior to avoid mutably borrowing
        // multiple times.
        let mut behavior = self.epoch_deadline_behavior.take();
        let delta_result = match &mut behavior {
            None => Err(Trap::Interrupt.into()),
            Some(callback) => callback((&mut *self).as_context_mut()).and_then(|update| {
                let delta = match update {
                    UpdateDeadline::Continue(delta) => delta,

                    #[cfg(feature = "async")]
                    UpdateDeadline::Yield(delta) => {
                        assert!(
                            self.async_support(),
                            "cannot use `UpdateDeadline::Yield` without enabling async support in the config"
                        );
                        // Do the async yield. May return a trap if future was
                        // canceled while we're yielded.
                        self.async_yield_impl()?;
                        delta
                    }
                };

                // Set a new deadline and return the new epoch deadline so
                // the Wasm code doesn't have to reload it.
                self.set_epoch_deadline(delta);
                Ok(self.get_epoch_deadline())
            })
        };

        // Put back the original behavior which was replaced by `take`.
        self.epoch_deadline_behavior = behavior;
        delta_result
    }

    #[cfg(feature = "gc")]
    unsafe fn maybe_async_grow_or_collect_gc_heap(
        &mut self,
        root: Option<VMGcRef>,
        bytes_needed: Option<u64>,
    ) -> Result<Option<VMGcRef>> {
        self.inner.maybe_async_gc(root, bytes_needed)
    }

    #[cfg(not(feature = "gc"))]
    unsafe fn maybe_async_grow_or_collect_gc_heap(
        &mut self,
        root: Option<VMGcRef>,
        _bytes_needed: Option<u64>,
    ) -> Result<Option<VMGcRef>> {
        Ok(root)
    }

    #[cfg(feature = "component-model")]
    fn component_calls(&mut self) -> &mut crate::runtime::vm::component::CallContexts {
        &mut self.component_calls
    }
}

impl<T> StoreInner<T> {
    #[cfg(target_has_atomic = "64")]
    pub(crate) fn set_epoch_deadline(&mut self, delta: u64) {
        // Set a new deadline based on the "epoch deadline delta".
        //
        // Safety: this is safe because the epoch deadline in the
        // `VMStoreContext` is accessed only here and by Wasm guest code
        // running in this store, and we have a `&mut self` here.
        //
        // Also, note that when this update is performed while Wasm is
        // on the stack, the Wasm will reload the new value once we
        // return into it.
        let epoch_deadline = unsafe {
            self.vm_store_context_ptr()
                .as_mut()
                .epoch_deadline
                .get_mut()
        };
        *epoch_deadline = self.engine().current_epoch() + delta;
    }

    #[cfg(target_has_atomic = "64")]
    fn epoch_deadline_trap(&mut self) {
        self.epoch_deadline_behavior = None;
    }

    #[cfg(target_has_atomic = "64")]
    fn epoch_deadline_callback(
        &mut self,
        callback: Box<dyn FnMut(StoreContextMut<T>) -> Result<UpdateDeadline> + Send + Sync>,
    ) {
        self.epoch_deadline_behavior = Some(callback);
    }

    fn get_epoch_deadline(&self) -> u64 {
        // Safety: this is safe because, as above, it is only invoked
        // from within `new_epoch` which is called from guest Wasm
        // code, which will have an exclusive borrow on the Store.
        let epoch_deadline = unsafe {
            self.vm_store_context_ptr()
                .as_mut()
                .epoch_deadline
                .get_mut()
        };
        *epoch_deadline
    }
}

impl<T: Default> Default for Store<T> {
    fn default() -> Store<T> {
        Store::new(&Engine::default(), T::default())
    }
}

impl<T: fmt::Debug> fmt::Debug for Store<T> {
    fn fmt(&self, f: &mut fmt::Formatter) -> fmt::Result {
        let inner = &**self.inner as *const StoreInner<T>;
        f.debug_struct("Store")
            .field("inner", &inner)
            .field("data", &self.inner.data)
            .finish()
    }
}

impl<T> Drop for Store<T> {
    fn drop(&mut self) {
        self.inner.flush_fiber_stack();

        // for documentation on this `unsafe`, see `into_data`.
        unsafe {
            ManuallyDrop::drop(&mut self.inner.data);
            ManuallyDrop::drop(&mut self.inner);
        }
    }
}

impl Drop for StoreOpaque {
    fn drop(&mut self) {
        // NB it's important that this destructor does not access `self.data`.
        // That is deallocated by `Drop for Store<T>` above.

        unsafe {
            let allocator = self.engine.allocator();
            let ondemand = OnDemandInstanceAllocator::default();
            let store_id = self.id();

            #[cfg(feature = "gc")]
            if let Some(gc_store) = self.gc_store.take() {
                let gc_alloc_index = gc_store.allocation_index;
                log::trace!("store {store_id:?} is deallocating GC heap {gc_alloc_index:?}");
                debug_assert!(self.engine.features().gc_types());
                let (mem_alloc_index, mem) =
                    allocator.deallocate_gc_heap(gc_alloc_index, gc_store.gc_heap);
                allocator.deallocate_memory(None, mem_alloc_index, mem);
            }

            for (idx, instance) in self.instances.iter_mut().enumerate() {
                let id = InstanceId::from_index(idx);
                log::trace!("store {store_id:?} is deallocating {id:?}");
                if let StoreInstanceKind::Dummy = instance.kind {
                    ondemand.deallocate_module(&mut instance.handle);
                } else {
                    allocator.deallocate_module(&mut instance.handle);
                }
            }

            log::trace!("store {store_id:?} is deallocating its default caller instance");
            ondemand.deallocate_module(&mut self.default_caller);

            #[cfg(feature = "component-model")]
            {
                for _ in 0..self.num_component_instances {
                    allocator.decrement_component_instance_count();
                }
            }

            // See documentation for these fields on `StoreOpaque` for why they
            // must be dropped in this order.
            ManuallyDrop::drop(&mut self.store_data);
            ManuallyDrop::drop(&mut self.rooted_host_funcs);
        }
    }
}

#[cfg(test)]
mod tests {
    use super::{get_fuel, refuel, set_fuel};
    use std::num::NonZeroU64;

    struct FuelTank {
        pub consumed_fuel: i64,
        pub reserve_fuel: u64,
        pub yield_interval: Option<NonZeroU64>,
    }

    impl FuelTank {
        fn new() -> Self {
            FuelTank {
                consumed_fuel: 0,
                reserve_fuel: 0,
                yield_interval: None,
            }
        }
        fn get_fuel(&self) -> u64 {
            get_fuel(self.consumed_fuel, self.reserve_fuel)
        }
        fn refuel(&mut self) -> bool {
            refuel(
                &mut self.consumed_fuel,
                &mut self.reserve_fuel,
                self.yield_interval,
            )
        }
        fn set_fuel(&mut self, fuel: u64) {
            set_fuel(
                &mut self.consumed_fuel,
                &mut self.reserve_fuel,
                self.yield_interval,
                fuel,
            );
        }
    }

    #[test]
    fn smoke() {
        let mut tank = FuelTank::new();
        tank.set_fuel(10);
        assert_eq!(tank.consumed_fuel, -10);
        assert_eq!(tank.reserve_fuel, 0);

        tank.yield_interval = NonZeroU64::new(10);
        tank.set_fuel(25);
        assert_eq!(tank.consumed_fuel, -10);
        assert_eq!(tank.reserve_fuel, 15);
    }

    #[test]
    fn does_not_lose_precision() {
        let mut tank = FuelTank::new();
        tank.set_fuel(u64::MAX);
        assert_eq!(tank.get_fuel(), u64::MAX);

        tank.set_fuel(i64::MAX as u64);
        assert_eq!(tank.get_fuel(), i64::MAX as u64);

        tank.set_fuel(i64::MAX as u64 + 1);
        assert_eq!(tank.get_fuel(), i64::MAX as u64 + 1);
    }

    #[test]
    fn yielding_does_not_lose_precision() {
        let mut tank = FuelTank::new();

        tank.yield_interval = NonZeroU64::new(10);
        tank.set_fuel(u64::MAX);
        assert_eq!(tank.get_fuel(), u64::MAX);
        assert_eq!(tank.consumed_fuel, -10);
        assert_eq!(tank.reserve_fuel, u64::MAX - 10);

        tank.yield_interval = NonZeroU64::new(u64::MAX);
        tank.set_fuel(u64::MAX);
        assert_eq!(tank.get_fuel(), u64::MAX);
        assert_eq!(tank.consumed_fuel, -i64::MAX);
        assert_eq!(tank.reserve_fuel, u64::MAX - (i64::MAX as u64));

        tank.yield_interval = NonZeroU64::new((i64::MAX as u64) + 1);
        tank.set_fuel(u64::MAX);
        assert_eq!(tank.get_fuel(), u64::MAX);
        assert_eq!(tank.consumed_fuel, -i64::MAX);
        assert_eq!(tank.reserve_fuel, u64::MAX - (i64::MAX as u64));
    }

    #[test]
    fn refueling() {
        // It's possible to fuel to have consumed over the limit as some instructions can consume
        // multiple units of fuel at once. Refueling should be strict in it's consumption and not
        // add more fuel than there is.
        let mut tank = FuelTank::new();

        tank.yield_interval = NonZeroU64::new(10);
        tank.reserve_fuel = 42;
        tank.consumed_fuel = 4;
        assert!(tank.refuel());
        assert_eq!(tank.reserve_fuel, 28);
        assert_eq!(tank.consumed_fuel, -10);

        tank.yield_interval = NonZeroU64::new(1);
        tank.reserve_fuel = 8;
        tank.consumed_fuel = 4;
        assert_eq!(tank.get_fuel(), 4);
        assert!(tank.refuel());
        assert_eq!(tank.reserve_fuel, 3);
        assert_eq!(tank.consumed_fuel, -1);
        assert_eq!(tank.get_fuel(), 4);

        tank.yield_interval = NonZeroU64::new(10);
        tank.reserve_fuel = 3;
        tank.consumed_fuel = 4;
        assert_eq!(tank.get_fuel(), 0);
        assert!(!tank.refuel());
        assert_eq!(tank.reserve_fuel, 3);
        assert_eq!(tank.consumed_fuel, 4);
        assert_eq!(tank.get_fuel(), 0);
    }
}<|MERGE_RESOLUTION|>--- conflicted
+++ resolved
@@ -533,64 +533,11 @@
 
         let pkey = engine.allocator().next_available_pkey();
 
-<<<<<<< HEAD
-        let mut inner = Box::new(StoreInner {
-            inner: StoreOpaque {
-                _marker: marker::PhantomPinned,
-                engine: engine.clone(),
-                vm_store_context: Default::default(),
-                continuations: Vec::new(),
-                instances: Vec::new(),
-                #[cfg(feature = "component-model")]
-                num_component_instances: 0,
-                signal_handler: None,
-                gc_store: None,
-                gc_roots: RootSet::default(),
-                #[cfg(feature = "gc")]
-                gc_roots_list: GcRootsList::default(),
-                #[cfg(feature = "gc")]
-                gc_host_alloc_types: Default::default(),
-                modules: ModuleRegistry::default(),
-                func_refs: FuncRefs::default(),
-                host_globals: Vec::new(),
-                instance_count: 0,
-                instance_limit: crate::DEFAULT_INSTANCE_LIMIT,
-                memory_count: 0,
-                memory_limit: crate::DEFAULT_MEMORY_LIMIT,
-                table_count: 0,
-                table_limit: crate::DEFAULT_TABLE_LIMIT,
-                #[cfg(feature = "async")]
-                async_state: AsyncState::default(),
-                fuel_reserve: 0,
-                fuel_yield_interval: None,
-                store_data: ManuallyDrop::new(StoreData::new()),
-                default_caller: InstanceHandle::null(),
-                hostcall_val_storage: Vec::new(),
-                wasm_val_raw_storage: Vec::new(),
-                rooted_host_funcs: ManuallyDrop::new(Vec::new()),
-                pkey,
-                #[cfg(feature = "component-model")]
-                component_host_table: Default::default(),
-                #[cfg(feature = "component-model")]
-                component_calls: Default::default(),
-                #[cfg(feature = "component-model")]
-                host_resource_data: Default::default(),
-                #[cfg(has_host_compiler_backend)]
-                executor: if cfg!(feature = "pulley") && engine.target().is_pulley() {
-                    Executor::Interpreter(Interpreter::new(engine))
-                } else {
-                    Executor::Native
-                },
-                #[cfg(not(has_host_compiler_backend))]
-                executor: {
-                    debug_assert!(engine.target().is_pulley());
-                    Executor::Interpreter(Interpreter::new(engine))
-                },
-=======
         let inner = StoreOpaque {
             _marker: marker::PhantomPinned,
             engine: engine.clone(),
             vm_store_context: Default::default(),
+            continuations: Vec::new(),
             instances: Vec::new(),
             #[cfg(feature = "component-model")]
             num_component_instances: 0,
@@ -632,7 +579,6 @@
                 Executor::Interpreter(Interpreter::new(engine))
             } else {
                 Executor::Native
->>>>>>> cff811b5
             },
             #[cfg(not(has_host_compiler_backend))]
             executor: {
