--- conflicted
+++ resolved
@@ -121,26 +121,15 @@
 
                         HeapType::NoFunc => Ref::Func(None),
 
-<<<<<<< HEAD
-                        HeapType::Extern => Ref::Extern(
-                            definition
-                                .as_gc_ref()
-                                .map(|r| {
-                                    let r = store.unwrap_gc_store_mut().clone_gc_ref(r);
-                                    ExternRef::from_cloned_gc_ref(&mut store, r)
-                                })
-                                .into(),
-                        ),
+                        HeapType::Extern => Ref::Extern(definition.as_gc_ref().map(|r| {
+                            let r = store.unwrap_gc_store_mut().clone_gc_ref(r);
+                            ExternRef::from_cloned_gc_ref(&mut store, r)
+                        })),
+
                         HeapType::NoCont | HeapType::ConcreteCont(_) | HeapType::Cont => {
                             // TODO(#10248) Required to support stack switching in the embedder API.
                             unimplemented!()
                         }
-=======
-                        HeapType::Extern => Ref::Extern(definition.as_gc_ref().map(|r| {
-                            let r = store.unwrap_gc_store_mut().clone_gc_ref(r);
-                            ExternRef::from_cloned_gc_ref(&mut store, r)
-                        })),
->>>>>>> 703871a2
 
                         HeapType::NoExtern => Ref::Extern(None),
 
