//! # Wasmtime's embedding API
//!
//! Wasmtime is a WebAssembly engine for JIT-compiled or ahead-of-time compiled
//! WebAssembly modules and components. More information about the Wasmtime
//! project as a whole can be found [in the documentation
//! book](https://docs.wasmtime.dev) whereas this documentation mostly focuses
//! on the API reference of the `wasmtime` crate itself.
//!
//! This crate contains an API used to interact with [WebAssembly modules] or
//! [WebAssembly components]. For example you can compile WebAssembly, create
//! instances, call functions, etc. As an embedder of WebAssembly you can also
//! provide guests functionality from the host by creating host-defined
//! functions, memories, globals, etc, which can do things that WebAssembly
//! cannot (such as print to the screen).
//!
//! [WebAssembly modules]: https://webassembly.github.io/spec
//! [WebAssembly components]: https://component-model.bytecodealliance.org
//!
//! The `wasmtime` crate is designed to be safe, efficient, and ergonomic.
//! This enables executing WebAssembly without the embedder needing to use
//! `unsafe` code, meaning that you're guaranteed there is no undefined behavior
//! or segfaults in either the WebAssembly guest or the host itself.
//!
//! The `wasmtime` crate can roughly be thought of as being split into two
//! halves:
//!
//! * One half of the crate is similar to the [JS WebAssembly
//!   API](https://developer.mozilla.org/en-US/docs/WebAssembly) as well as the
//!   [proposed C API](https://github.com/webassembly/wasm-c-api) and is
//!   intended for working with [WebAssembly modules]. This API resides in the
//!   root of the `wasmtime` crate's namespace, for example
//!   [`wasmtime::Module`](`Module`).
//!
//! * The second half of the crate is for use with the [WebAssembly Component
//!   Model]. The implementation of the component model is present in
//!   [`wasmtime::component`](`component`) and roughly mirrors the structure for
//!   core WebAssembly, for example [`component::Func`] mirrors [`Func`].
//!
//! [WebAssembly Component Model]: https://component-model.bytecodealliance.org
//!
//! An example of using Wasmtime to run a core WebAssembly module looks like:
//!
//! ```
//! use wasmtime::*;
//!
//! fn main() -> wasmtime::Result<()> {
//!     let engine = Engine::default();
//!
//!     // Modules can be compiled through either the text or binary format
//!     let wat = r#"
//!         (module
//!             (import "host" "host_func" (func $host_hello (param i32)))
//!
//!             (func (export "hello")
//!                 i32.const 3
//!                 call $host_hello)
//!         )
//!     "#;
//!     let module = Module::new(&engine, wat)?;
//!
//!     // Host functionality can be arbitrary Rust functions and is provided
//!     // to guests through a `Linker`.
//!     let mut linker = Linker::new(&engine);
//!     linker.func_wrap("host", "host_func", |caller: Caller<'_, u32>, param: i32| {
//!         println!("Got {} from WebAssembly", param);
//!         println!("my host state is: {}", caller.data());
//!     })?;
//!
//!     // All wasm objects operate within the context of a "store". Each
//!     // `Store` has a type parameter to store host-specific data, which in
//!     // this case we're using `4` for.
//!     let mut store: Store<u32> = Store::new(&engine, 4);
//!
//!     // Instantiation of a module requires specifying its imports and then
//!     // afterwards we can fetch exports by name, as well as asserting the
//!     // type signature of the function with `get_typed_func`.
//!     let instance = linker.instantiate(&mut store, &module)?;
//!     let hello = instance.get_typed_func::<(), ()>(&mut store, "hello")?;
//!
//!     // And finally we can call the wasm!
//!     hello.call(&mut store, ())?;
//!
//!     Ok(())
//! }
//! ```
//!
//! ## Core Concepts
//!
//! There are a number of core types and concepts that are important to be aware
//! of when using the `wasmtime` crate:
//!
//! * [`Engine`] - a global compilation and runtime environment for WebAssembly.
//!   An [`Engine`] is an object that can be shared concurrently across threads
//!   and is created with a [`Config`] with many knobs for configuring
//!   behavior. Compiling or executing any WebAssembly requires first
//!   configuring and creating an [`Engine`]. All [`Module`]s and
//!   [`Component`](component::Component)s belong to an [`Engine`], and
//!   typically there's one [`Engine`] per process.
//!
//! * [`Store`] - container for all information related to WebAssembly objects
//!   such as functions, instances, memories, etc. A [`Store<T>`][`Store`]
//!   allows customization of the `T` to store arbitrary host data within a
//!   [`Store`]. This host data can be accessed through host functions via the
//!   [`Caller`] function parameter in host-defined functions. A [`Store`] is
//!   required for all WebAssembly operations, such as calling a wasm function.
//!   The [`Store`] is passed in as a "context" to methods like [`Func::call`].
//!   Dropping a [`Store`] will deallocate all memory associated with
//!   WebAssembly objects within the [`Store`]. A [`Store`] is cheap to create
//!   and destroy and does not GC objects such as unused instances internally,
//!   so it's intended to be short-lived (or no longer than the instances it
//!   contains).
//!
//! * [`Linker`] (or [`component::Linker`]) - host functions are defined within
//!   a linker to provide them a string-based name which can be looked up when
//!   instantiating a WebAssembly module or component. Linkers are traditionally
//!   populated at startup and then reused for all future instantiations of all
//!   instances, assuming the set of host functions does not change over time.
//!   Host functions are `Fn(..) + Send + Sync` and typically do not close over
//!   mutable state. Instead it's recommended to store mutable state in the `T`
//!   of [`Store<T>`] which is accessed through [`Caller<'_,
//!   T>`](crate::Caller) provided to host functions.
//!
//! * [`Module`] (or [`Component`](component::Component)) - a compiled
//!   WebAssembly module or component. These structures contain compiled
//!   executable code from a WebAssembly binary which is ready to execute after
//!   being instantiated. These are expensive to create as they require
//!   compilation of the input WebAssembly. Modules and components are safe to
//!   share across threads, however. Modules and components can additionally be
//!   [serialized into a list of bytes](crate::Module::serialize) to later be
//!   [deserialized](crate::Module::deserialize) quickly. This enables JIT-style
//!   compilation through constructors such as [`Module::new`] and AOT-style
//!   compilation by having the compilation process use [`Module::serialize`]
//!   and the execution process use [`Module::deserialize`].
//!
//! * [`Instance`] (or [`component::Instance`]) - an instantiated WebAssembly
//!   module or component. An instance is where you can actually acquire a
//!   [`Func`] (or [`component::Func`]) from, for example, to call.
//!
//! * [`Func`] (or [`component::Func`]) - a WebAssembly function. This can be
//!   acquired as the export of an [`Instance`] to call WebAssembly functions,
//!   or it can be created via functions like [`Func::wrap`] to wrap
//!   host-defined functionality and give it to WebAssembly. Functions also have
//!   typed views as [`TypedFunc`] or [`component::TypedFunc`] for a more
//!   efficient calling convention.
//!
//! * [`Table`], [`Global`], [`Memory`], [`component::Resource`] - other
//!   WebAssembly objects which can either be defined on the host or in wasm
//!   itself (via instances). These all have various ways of being interacted
//!   with like [`Func`].
//!
//! All "store-connected" types such as [`Func`], [`Memory`], etc, require the
//! store to be passed in as a context to each method. Methods in wasmtime
//! frequently have their first parameter as either [`impl
//! AsContext`][`AsContext`] or [`impl AsContextMut`][`AsContextMut`]. These
//! traits are implemented for a variety of types, allowing you to, for example,
//! pass the following types into methods:
//!
//! * `&Store<T>`
//! * `&mut Store<T>`
//! * `&Caller<'_, T>`
//! * `&mut Caller<'_, T>`
//! * `StoreContext<'_, T>`
//! * `StoreContextMut<'_, T>`
//!
//! A [`Store`] is the sole owner of all WebAssembly internals. Types like
//! [`Func`] point within the [`Store`] and require the [`Store`] to be provided
//! to actually access the internals of the WebAssembly function, for instance.
//!
//! ## WASI
//!
//! The `wasmtime` crate does not natively provide support for WASI, but you can
//! use the [`wasmtime-wasi`] crate for that purpose. With [`wasmtime-wasi`] all
//! WASI functions can be added to a [`Linker`] and then used to instantiate
//! WASI-using modules. For more information see the [WASI example in the
//! documentation](https://docs.wasmtime.dev/examples-rust-wasi.html).
//!
//! [`wasmtime-wasi`]: https://crates.io/crates/wasmtime-wasi
//!
//! ## Crate Features
//!
//! The `wasmtime` crate comes with a number of compile-time features that can
//! be used to customize what features it supports. Some of these features are
//! just internal details, but some affect the public API of the `wasmtime`
//! crate. Wasmtime APIs gated behind a Cargo feature should be indicated as
//! such in the documentation.
//!
//! * `runtime` - Enabled by default, this feature enables executing
//!   WebAssembly modules and components. If a compiler is not available (such
//!   as `cranelift`) then [`Module::deserialize`] must be used, for example, to
//!   provide an ahead-of-time compiled artifact to execute WebAssembly.
//!
//! * `cranelift` - Enabled by default, this features enables using Cranelift at
//!   runtime to compile a WebAssembly module to native code. This feature is
//!   required to process and compile new WebAssembly modules and components.
//!
//! * `cache` - Enabled by default, this feature adds support for wasmtime to
//!   perform internal caching of modules in a global location. This must still
//!   be enabled explicitly through [`Config::cache_config_load`] or
//!   [`Config::cache_config_load_default`].
//!
//! * `wat` - Enabled by default, this feature adds support for accepting the
//!   text format of WebAssembly in [`Module::new`] and
//!   [`Component::new`](component::Component::new). The text format will be
//!   automatically recognized and translated to binary when compiling a
//!   module.
//!
//! * `parallel-compilation` - Enabled by default, this feature enables support
//!   for compiling functions in parallel with `rayon`.
//!
//! * `async` - Enabled by default, this feature enables APIs and runtime
//!   support for defining asynchronous host functions and calling WebAssembly
//!   asynchronously. For more information see [`Config::async_support`].
//!
//! * `profiling` - Enabled by default, this feature compiles in support for
//!   profiling guest code via a number of possible strategies. See
//!   [`Config::profiler`] for more information.
//!
//! * `all-arch` - Not enabled by default. This feature compiles in support for
//!   all architectures for both the JIT compiler and the `wasmtime compile` CLI
//!   command. This can be combined with [`Config::target`] to precompile
//!   modules for a different platform than the host.
//!
//! * `pooling-allocator` - Enabled by default, this feature adds support for
//!   [`PoolingAllocationConfig`] to pass to [`Config::allocation_strategy`].
//!   The pooling allocator can enable efficient reuse of resources for
//!   high-concurrency and high-instantiation-count scenarios.
//!
//! * `demangle` - Enabled by default, this will affect how backtraces are
//!   printed and whether symbol names from WebAssembly are attempted to be
//!   demangled. Rust and C++ demanglings are currently supported.
//!
//! * `coredump` - Enabled by default, this will provide support for generating
//!   a core dump when a trap happens. This can be configured via
//!   [`Config::coredump_on_trap`].
//!
//! * `addr2line` - Enabled by default, this feature configures whether traps
//!   will attempt to parse DWARF debug information and convert WebAssembly
//!   addresses to source filenames and line numbers.
//!
//! * `debug-builtins` - Enabled by default, this feature includes some built-in
//!   debugging utilities and symbols for native debuggers such as GDB and LLDB
//!   to attach to the process Wasmtime is used within. The intrinsics provided
//!   will enable debugging guest code compiled to WebAssembly. This must also
//!   be enabled via [`Config::debug_info`] as well for guests.
//!
//! * `component-model` - Enabled by default, this enables support for the
//!   [`wasmtime::component`](component) API for working with components.
//!
//! More crate features can be found in the [manifest] of Wasmtime itself for
//! seeing what can be enabled and disabled.
//!
//! [manifest]: https://github.com/bytecodealliance/wasmtime/blob/main/crates/wasmtime/Cargo.toml
<<<<<<< HEAD
//!
//! ## Examples
//!
//! In addition to the examples below be sure to check out the [online embedding
//! documentation][rustdocs] as well as the [online list of examples][examples]
//!
//! [rustdocs]: https://bytecodealliance.github.io/wasmtime/lang-rust.html
//! [examples]: https://bytecodealliance.github.io/wasmtime/examples-rust-embed.html
//!
//! An example of using WASI looks like:
//!
//! ```no_run
//! # use wasmtime::*;
//! use wasi_common::sync::WasiCtxBuilder;
//!
//! # fn main() -> wasmtime::Result<()> {
//! // Compile our module and create a `Linker` which has WASI functions defined
//! // within it.
//! let engine = Engine::default();
//! let module = Module::from_file(&engine, "foo.wasm")?;
//! let mut linker = Linker::new(&engine);
//! wasi_common::sync::add_to_linker(&mut linker, |cx| cx)?;
//!
//! // Configure and create a `WasiCtx`, which WASI functions need access to
//! // through the host state of the store (which in this case is the host state
//! // of the store)
//! let wasi_ctx = WasiCtxBuilder::new().inherit_stdio().build();
//! let mut store = Store::new(&engine, wasi_ctx);
//!
//! // Instantiate our module with the imports we've created, and run it.
//! let instance = linker.instantiate(&mut store, &module)?;
//! // ...
//!
//! # Ok(())
//! # }
//! ```
//!
//! An example of reading a string from a wasm module:
//!
//! ```
//! use std::str;
//!
//! # use wasmtime::*;
//! # fn main() -> wasmtime::Result<()> {
//! let mut store = Store::default();
//! let log_str = Func::wrap(&mut store, |mut caller: Caller<'_, ()>, ptr: i32, len: i32| {
//!     // Use our `caller` context to learn about the memory export of the
//!     // module which called this host function.
//!     let mem = match caller.get_export("memory") {
//!         Some(Extern::Memory(mem)) => mem,
//!         _ => anyhow::bail!("failed to find host memory"),
//!     };
//!
//!     // Use the `ptr` and `len` values to get a subslice of the wasm-memory
//!     // which we'll attempt to interpret as utf-8.
//!     let data = mem.data(&caller)
//!         .get(ptr as u32 as usize..)
//!         .and_then(|arr| arr.get(..len as u32 as usize));
//!     let string = match data {
//!         Some(data) => match str::from_utf8(data) {
//!             Ok(s) => s,
//!             Err(_) => anyhow::bail!("invalid utf-8"),
//!         },
//!         None => anyhow::bail!("pointer/length out of bounds"),
//!     };
//!     assert_eq!(string, "Hello, world!");
//!     println!("{}", string);
//!     Ok(())
//! });
//! let module = Module::new(
//!     store.engine(),
//!     r#"
//!         (module
//!             (import "" "" (func $log_str (param i32 i32)))
//!             (func (export "foo")
//!                 i32.const 4   ;; ptr
//!                 i32.const 13  ;; len
//!                 call $log_str)
//!             (memory (export "memory") 1)
//!             (data (i32.const 4) "Hello, world!"))
//!     "#,
//! )?;
//! let instance = Instance::new(&mut store, &module, &[log_str.into()])?;
//! let foo = instance.get_typed_func::<(), ()>(&mut store, "foo")?;
//! foo.call(&mut store, ())?;
//! # Ok(())
//! # }
//! ```
=======
>>>>>>> 7464bbcb

#![deny(missing_docs)]
#![doc(test(attr(deny(warnings))))]
#![doc(test(attr(allow(dead_code, unused_variables, unused_mut))))]
#![cfg_attr(nightlydoc, feature(doc_cfg))]
#![cfg_attr(not(feature = "default"), allow(dead_code, unused_imports))]
// Allow broken links when the default features is disabled because most of our
// documentation is written for the "one build" of the `main` branch which has
// most features enabled. This will present warnings in stripped-down doc builds
// and will prevent the doc build from failing.
#![cfg_attr(feature = "default", deny(rustdoc::broken_intra_doc_links))]

#[cfg(feature = "runtime")]
mod runtime;
#[cfg(feature = "runtime")]
pub use runtime::*;

#[cfg(any(feature = "cranelift", feature = "winch"))]
mod compile;

mod config;
mod engine;
mod profiling_agent;

pub use crate::config::*;
pub use crate::engine::*;

/// A convenience wrapper for `Result<T, anyhow::Error>`.
///
/// This type can be used to interact with `wasmtimes`'s extensive use
/// of `anyhow::Error` while still not directly depending on `anyhow`.
/// This type alias is identical to `anyhow::Result`.
#[doc(no_inline)]
pub use anyhow::{Error, Result};

fn _assert_send_and_sync<T: Send + Sync>() {}

fn _assertions_lib() {
    _assert_send_and_sync::<Engine>();
    _assert_send_and_sync::<Config>();
}<|MERGE_RESOLUTION|>--- conflicted
+++ resolved
@@ -250,97 +250,6 @@
 //! seeing what can be enabled and disabled.
 //!
 //! [manifest]: https://github.com/bytecodealliance/wasmtime/blob/main/crates/wasmtime/Cargo.toml
-<<<<<<< HEAD
-//!
-//! ## Examples
-//!
-//! In addition to the examples below be sure to check out the [online embedding
-//! documentation][rustdocs] as well as the [online list of examples][examples]
-//!
-//! [rustdocs]: https://bytecodealliance.github.io/wasmtime/lang-rust.html
-//! [examples]: https://bytecodealliance.github.io/wasmtime/examples-rust-embed.html
-//!
-//! An example of using WASI looks like:
-//!
-//! ```no_run
-//! # use wasmtime::*;
-//! use wasi_common::sync::WasiCtxBuilder;
-//!
-//! # fn main() -> wasmtime::Result<()> {
-//! // Compile our module and create a `Linker` which has WASI functions defined
-//! // within it.
-//! let engine = Engine::default();
-//! let module = Module::from_file(&engine, "foo.wasm")?;
-//! let mut linker = Linker::new(&engine);
-//! wasi_common::sync::add_to_linker(&mut linker, |cx| cx)?;
-//!
-//! // Configure and create a `WasiCtx`, which WASI functions need access to
-//! // through the host state of the store (which in this case is the host state
-//! // of the store)
-//! let wasi_ctx = WasiCtxBuilder::new().inherit_stdio().build();
-//! let mut store = Store::new(&engine, wasi_ctx);
-//!
-//! // Instantiate our module with the imports we've created, and run it.
-//! let instance = linker.instantiate(&mut store, &module)?;
-//! // ...
-//!
-//! # Ok(())
-//! # }
-//! ```
-//!
-//! An example of reading a string from a wasm module:
-//!
-//! ```
-//! use std::str;
-//!
-//! # use wasmtime::*;
-//! # fn main() -> wasmtime::Result<()> {
-//! let mut store = Store::default();
-//! let log_str = Func::wrap(&mut store, |mut caller: Caller<'_, ()>, ptr: i32, len: i32| {
-//!     // Use our `caller` context to learn about the memory export of the
-//!     // module which called this host function.
-//!     let mem = match caller.get_export("memory") {
-//!         Some(Extern::Memory(mem)) => mem,
-//!         _ => anyhow::bail!("failed to find host memory"),
-//!     };
-//!
-//!     // Use the `ptr` and `len` values to get a subslice of the wasm-memory
-//!     // which we'll attempt to interpret as utf-8.
-//!     let data = mem.data(&caller)
-//!         .get(ptr as u32 as usize..)
-//!         .and_then(|arr| arr.get(..len as u32 as usize));
-//!     let string = match data {
-//!         Some(data) => match str::from_utf8(data) {
-//!             Ok(s) => s,
-//!             Err(_) => anyhow::bail!("invalid utf-8"),
-//!         },
-//!         None => anyhow::bail!("pointer/length out of bounds"),
-//!     };
-//!     assert_eq!(string, "Hello, world!");
-//!     println!("{}", string);
-//!     Ok(())
-//! });
-//! let module = Module::new(
-//!     store.engine(),
-//!     r#"
-//!         (module
-//!             (import "" "" (func $log_str (param i32 i32)))
-//!             (func (export "foo")
-//!                 i32.const 4   ;; ptr
-//!                 i32.const 13  ;; len
-//!                 call $log_str)
-//!             (memory (export "memory") 1)
-//!             (data (i32.const 4) "Hello, world!"))
-//!     "#,
-//! )?;
-//! let instance = Instance::new(&mut store, &module, &[log_str.into()])?;
-//! let foo = instance.get_typed_func::<(), ()>(&mut store, "foo")?;
-//! foo.call(&mut store, ())?;
-//! # Ok(())
-//! # }
-//! ```
-=======
->>>>>>> 7464bbcb
 
 #![deny(missing_docs)]
 #![doc(test(attr(deny(warnings))))]
