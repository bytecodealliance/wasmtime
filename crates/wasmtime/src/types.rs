--- conflicted
+++ resolved
@@ -22,11 +22,7 @@
 // Value Types
 
 /// A list of all possible value types in WebAssembly.
-<<<<<<< HEAD
-#[derive(Debug, Clone, Hash)]
-=======
-#[derive(Debug, Clone, Copy, Hash, Eq, PartialEq)]
->>>>>>> 3a92aa3d
+#[derive(Debug, Clone, Copy, Hash)]
 pub enum ValType {
     // NB: the ordering here is intended to match the ordering in
     // `wasmtime_types::WasmType` to help improve codegen when converting.
@@ -112,7 +108,7 @@
 }
 
 /// A reference type holds what it refers to and whether it is nullable
-#[derive(Debug, Clone, Hash)]
+#[derive(Debug, Clone, Copy, Hash)]
 pub struct RefType {
     /// Indicates whether the reference is nullable.
     pub nullable: bool,
@@ -164,7 +160,7 @@
 }
 
 /// A list of all possible heap types in WebAssembly
-#[derive(Debug, Clone, Hash)]
+#[derive(Debug, Clone, Copy, Hash)]
 pub enum HeapType {
     /// A reference to a Wasm function.
     Func,
