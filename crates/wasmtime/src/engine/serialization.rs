//! This module implements serialization and deserialization of `Engine`
//! configuration data which is embedded into compiled artifacts of Wasmtime.
//!
//! The data serialized here is used to double-check that when a module is
//! loaded from one host onto another that it's compatible with the target host.
//! Additionally though this data is the first data read from a precompiled
//! artifact so it's "extra hardened" to provide reasonable-ish error messages
//! for mismatching wasmtime versions. Once something successfully deserializes
//! here it's assumed it's meant for this wasmtime so error messages are in
//! general much worse afterwards.
//!
//! Wasmtime AOT artifacts are ELF files so the data for the engine here is
//! stored into a section of the output file. The structure of this section is:
//!
//! 1. A version byte, currently `VERSION`.
//! 2. A byte indicating how long the next field is.
//! 3. A version string of the length of the previous byte value.
//! 4. A `postcard`-encoded `Metadata` structure.
//!
//! This is hoped to help distinguish easily Wasmtime-based ELF files from
//! other random ELF files, as well as provide better error messages for
//! using wasmtime artifacts across versions.

use crate::prelude::*;
use crate::{Engine, ModuleVersionStrategy, Precompiled};
use core::fmt;
use core::str::FromStr;
use object::endian::Endianness;
#[cfg(any(feature = "cranelift", feature = "winch"))]
use object::write::{Object, StandardSegment};
use object::{FileFlags, Object as _, ObjectSection, read::elf::ElfFile64};
use serde_derive::{Deserialize, Serialize};
use wasmtime_environ::obj;
use wasmtime_environ::{FlagValue, ObjectKind, Tunables};

const VERSION: u8 = 0;

/// Verifies that the serialized engine in `mmap` is compatible with the
/// `engine` provided.
///
/// This function will verify that the `mmap` provided can be deserialized
/// successfully and that the contents are all compatible with the `engine`
/// provided here, notably compatible wasm features are enabled, compatible
/// compiler options, etc. If a mismatch is found and the compilation metadata
/// specified is incompatible then an error is returned.
pub fn check_compatible(engine: &Engine, mmap: &[u8], expected: ObjectKind) -> Result<()> {
    // Parse the input `mmap` as an ELF file and see if the header matches the
    // Wasmtime-generated header. This includes a Wasmtime-specific `os_abi` and
    // the `e_flags` field should indicate whether `expected` matches or not.
    //
    // Note that errors generated here could mean that a precompiled module was
    // loaded as a component, or vice versa, both of which aren't supposed to
    // work.
    //
    // Ideally we'd only `File::parse` once and avoid the linear
    // `section_by_name` search here but the general serialization code isn't
    // structured well enough to make this easy and additionally it's not really
    // a perf issue right now so doing that is left for another day's
    // refactoring.
    let obj = ElfFile64::<Endianness>::parse(mmap)
        .map_err(obj::ObjectCrateErrorWrapper)
        .context("failed to parse precompiled artifact as an ELF")?;
    let expected_e_flags = match expected {
        ObjectKind::Module => obj::EF_WASMTIME_MODULE,
        ObjectKind::Component => obj::EF_WASMTIME_COMPONENT,
    };
    match obj.flags() {
        FileFlags::Elf {
            os_abi: obj::ELFOSABI_WASMTIME,
            abi_version: 0,
            e_flags,
        } if e_flags & expected_e_flags == expected_e_flags => {}
        _ => bail!("incompatible object file format"),
    }

    let data = obj
        .section_by_name(obj::ELF_WASM_ENGINE)
        .ok_or_else(|| anyhow!("failed to find section `{}`", obj::ELF_WASM_ENGINE))?
        .data()
        .map_err(obj::ObjectCrateErrorWrapper)?;
    let (first, data) = data
        .split_first()
        .ok_or_else(|| anyhow!("invalid engine section"))?;
    if *first != VERSION {
        bail!("mismatched version in engine section");
    }
    let (len, data) = data
        .split_first()
        .ok_or_else(|| anyhow!("invalid engine section"))?;
    let len = usize::from(*len);
    let (version, data) = if data.len() < len + 1 {
        bail!("engine section too small")
    } else {
        data.split_at(len)
    };

    match &engine.config().module_version {
        ModuleVersionStrategy::WasmtimeVersion => {
            let version = core::str::from_utf8(version)?;
            if version != env!("CARGO_PKG_VERSION") {
                bail!(
                    "Module was compiled with incompatible Wasmtime version '{}'",
                    version
                );
            }
        }
        ModuleVersionStrategy::Custom(v) => {
            let version = core::str::from_utf8(&version)?;
            if version != v {
                bail!(
                    "Module was compiled with incompatible version '{}'",
                    version
                );
            }
        }
        ModuleVersionStrategy::None => { /* ignore the version info, accept all */ }
    }
    postcard::from_bytes::<Metadata<'_>>(data)?.check_compatible(engine)
}

#[cfg(any(feature = "cranelift", feature = "winch"))]
pub fn append_compiler_info(engine: &Engine, obj: &mut Object<'_>, metadata: &Metadata<'_>) {
    let section = obj.add_section(
        obj.segment_name(StandardSegment::Data).to_vec(),
        obj::ELF_WASM_ENGINE.as_bytes().to_vec(),
        object::SectionKind::ReadOnlyData,
    );
    let mut data = Vec::new();
    data.push(VERSION);
    let version = match &engine.config().module_version {
        ModuleVersionStrategy::WasmtimeVersion => env!("CARGO_PKG_VERSION"),
        ModuleVersionStrategy::Custom(c) => c,
        ModuleVersionStrategy::None => "",
    };
    // This precondition is checked in Config::module_version:
    assert!(
        version.len() < 256,
        "package version must be less than 256 bytes"
    );
    data.push(version.len() as u8);
    data.extend_from_slice(version.as_bytes());
    data.extend(postcard::to_allocvec(metadata).unwrap());
    obj.set_section_data(section, data, 1);
}

fn detect_precompiled<'data, R: object::ReadRef<'data>>(
    obj: ElfFile64<'data, Endianness, R>,
) -> Option<Precompiled> {
    match obj.flags() {
        FileFlags::Elf {
            os_abi: obj::ELFOSABI_WASMTIME,
            abi_version: 0,
            e_flags,
        } if e_flags & obj::EF_WASMTIME_MODULE != 0 => Some(Precompiled::Module),
        FileFlags::Elf {
            os_abi: obj::ELFOSABI_WASMTIME,
            abi_version: 0,
            e_flags,
        } if e_flags & obj::EF_WASMTIME_COMPONENT != 0 => Some(Precompiled::Component),
        _ => None,
    }
}

pub fn detect_precompiled_bytes(bytes: &[u8]) -> Option<Precompiled> {
    detect_precompiled(ElfFile64::parse(bytes).ok()?)
}

#[cfg(feature = "std")]
pub fn detect_precompiled_file(path: impl AsRef<std::path::Path>) -> Result<Option<Precompiled>> {
    let read_cache = object::ReadCache::new(std::fs::File::open(path)?);
    let obj = ElfFile64::parse(&read_cache)?;
    Ok(detect_precompiled(obj))
}

#[derive(Serialize, Deserialize)]
pub struct Metadata<'a> {
    target: String,
    #[serde(borrow)]
    shared_flags: Vec<(&'a str, FlagValue<'a>)>,
    #[serde(borrow)]
    isa_flags: Vec<(&'a str, FlagValue<'a>)>,
    tunables: Tunables,
<<<<<<< HEAD
    features: WasmFeatures,
}

// This exists because `wasmparser::WasmFeatures` isn't serializable
#[derive(Debug, Copy, Clone, Serialize, Deserialize)]
struct WasmFeatures {
    reference_types: bool,
    multi_value: bool,
    bulk_memory: bool,
    component_model: bool,
    simd: bool,
    tail_call: bool,
    threads: bool,
    shared_everything_threads: bool,
    multi_memory: bool,
    exceptions: bool,
    legacy_exceptions: bool,
    memory64: bool,
    relaxed_simd: bool,
    extended_const: bool,
    function_references: bool,
    gc: bool,
    custom_page_sizes: bool,
    component_model_async: bool,
    component_model_async_builtins: bool,
    component_model_async_stackful: bool,
    component_model_error_context: bool,
    gc_types: bool,
    wide_arithmetic: bool,
    stack_switching: bool,
    component_model_fixed_size_list: bool,
=======
    features: u64,
>>>>>>> 18b42ef4
}

impl Metadata<'_> {
    #[cfg(any(feature = "cranelift", feature = "winch"))]
    pub fn new(engine: &Engine) -> Metadata<'static> {
<<<<<<< HEAD
        let wasmparser::WasmFeaturesInflated {
            reference_types,
            multi_value,
            bulk_memory,
            component_model,
            simd,
            threads,
            shared_everything_threads,
            tail_call,
            multi_memory,
            exceptions,
            memory64,
            relaxed_simd,
            extended_const,
            memory_control,
            function_references,
            gc,
            custom_page_sizes,
            cm_async,
            cm_async_builtins,
            cm_async_stackful,
            cm_nested_names,
            cm_values,
            cm_error_context,
            legacy_exceptions,
            gc_types,
            stack_switching,
            wide_arithmetic,
            cm_fixed_size_list,

            // Always on; we don't currently have knobs for these.
            mutable_global: _,
            saturating_float_to_int: _,
            sign_extension: _,
            floats: _,
        } = engine.features().inflate();

        // These features are not implemented in Wasmtime yet. We match on them
        // above so that once we do implement support for them, we won't
        // silently ignore them during serialization.
        assert!(!memory_control);
        assert!(!cm_nested_names);
        assert!(!cm_values);

=======
>>>>>>> 18b42ef4
        Metadata {
            target: engine.compiler().triple().to_string(),
            shared_flags: engine.compiler().flags(),
            isa_flags: engine.compiler().isa_flags(),
            tunables: engine.tunables().clone(),
<<<<<<< HEAD
            features: WasmFeatures {
                reference_types,
                multi_value,
                bulk_memory,
                component_model,
                simd,
                threads,
                shared_everything_threads,
                tail_call,
                multi_memory,
                exceptions,
                legacy_exceptions,
                memory64,
                relaxed_simd,
                extended_const,
                function_references,
                gc,
                custom_page_sizes,
                gc_types,
                wide_arithmetic,
                stack_switching,
                component_model_async: cm_async,
                component_model_async_builtins: cm_async_builtins,
                component_model_async_stackful: cm_async_stackful,
                component_model_error_context: cm_error_context,
                component_model_fixed_size_list: cm_fixed_size_list,
            },
=======
            features: engine.features().bits(),
>>>>>>> 18b42ef4
        }
    }

    fn check_compatible(mut self, engine: &Engine) -> Result<()> {
        self.check_triple(engine)?;
        self.check_shared_flags(engine)?;
        self.check_isa_flags(engine)?;
        self.check_tunables(&engine.tunables())?;
        self.check_features(&engine.features())?;
        Ok(())
    }

    fn check_triple(&self, engine: &Engine) -> Result<()> {
        let engine_target = engine.target();
        let module_target =
            target_lexicon::Triple::from_str(&self.target).map_err(|e| anyhow!(e))?;

        if module_target.architecture != engine_target.architecture {
            bail!(
                "Module was compiled for architecture '{}'",
                module_target.architecture
            );
        }

        if module_target.operating_system != engine_target.operating_system {
            bail!(
                "Module was compiled for operating system '{}'",
                module_target.operating_system
            );
        }

        Ok(())
    }

    fn check_shared_flags(&mut self, engine: &Engine) -> Result<()> {
        for (name, val) in self.shared_flags.iter() {
            engine
                .check_compatible_with_shared_flag(name, val)
                .map_err(|s| anyhow::Error::msg(s))
                .context("compilation settings of module incompatible with native host")?;
        }
        Ok(())
    }

    fn check_isa_flags(&mut self, engine: &Engine) -> Result<()> {
        for (name, val) in self.isa_flags.iter() {
            engine
                .check_compatible_with_isa_flag(name, val)
                .map_err(|s| anyhow::Error::msg(s))
                .context("compilation settings of module incompatible with native host")?;
        }
        Ok(())
    }

    fn check_int<T: Eq + fmt::Display>(found: T, expected: T, feature: &str) -> Result<()> {
        if found == expected {
            return Ok(());
        }

        bail!(
            "Module was compiled with a {} of '{}' but '{}' is expected for the host",
            feature,
            found,
            expected
        );
    }

    fn check_bool(found: bool, expected: bool, feature: impl fmt::Display) -> Result<()> {
        if found == expected {
            return Ok(());
        }

        bail!(
            "Module was compiled {} {} but it {} enabled for the host",
            if found { "with" } else { "without" },
            feature,
            if expected { "is" } else { "is not" }
        );
    }

    fn check_tunables(&mut self, other: &Tunables) -> Result<()> {
        let Tunables {
            collector,
            memory_reservation,
            memory_guard_size,
            generate_native_debuginfo,
            parse_wasm_debuginfo,
            consume_fuel,
            epoch_interruption,
            memory_may_move,
            guard_before_linear_memory,
            table_lazy_init,
            relaxed_simd_deterministic,
            winch_callable,
            signals_based_traps,
            memory_init_cow,
            // This doesn't affect compilation, it's just a runtime setting.
            memory_reservation_for_growth: _,

            // This does technically affect compilation but modules with/without
            // trap information can be loaded into engines with the opposite
            // setting just fine (it's just a section in the compiled file and
            // whether it's present or not)
            generate_address_map: _,

            // Just a debugging aid, doesn't affect functionality at all.
            debug_adapter_modules: _,
        } = self.tunables;

        Self::check_collector(collector, other.collector)?;
        Self::check_int(
            memory_reservation,
            other.memory_reservation,
            "memory reservation",
        )?;
        Self::check_int(
            memory_guard_size,
            other.memory_guard_size,
            "memory guard size",
        )?;
        Self::check_bool(
            generate_native_debuginfo,
            other.generate_native_debuginfo,
            "debug information support",
        )?;
        Self::check_bool(
            parse_wasm_debuginfo,
            other.parse_wasm_debuginfo,
            "WebAssembly backtrace support",
        )?;
        Self::check_bool(consume_fuel, other.consume_fuel, "fuel support")?;
        Self::check_bool(
            epoch_interruption,
            other.epoch_interruption,
            "epoch interruption",
        )?;
        Self::check_bool(memory_may_move, other.memory_may_move, "memory may move")?;
        Self::check_bool(
            guard_before_linear_memory,
            other.guard_before_linear_memory,
            "guard before linear memory",
        )?;
        Self::check_bool(table_lazy_init, other.table_lazy_init, "table lazy init")?;
        Self::check_bool(
            relaxed_simd_deterministic,
            other.relaxed_simd_deterministic,
            "relaxed simd deterministic semantics",
        )?;
        Self::check_bool(
            winch_callable,
            other.winch_callable,
            "Winch calling convention",
        )?;
        Self::check_bool(
            signals_based_traps,
            other.signals_based_traps,
            "Signals-based traps",
        )?;
        Self::check_bool(
            memory_init_cow,
            other.memory_init_cow,
            "memory initialization with CoW",
        )?;

        Ok(())
    }

    fn check_cfg_bool(
        cfg: bool,
        cfg_str: &str,
        found: bool,
        expected: bool,
        feature: impl fmt::Display,
    ) -> Result<()> {
        if cfg {
            Self::check_bool(found, expected, feature)
        } else {
            assert!(!expected);
            ensure!(
                !found,
                "Module was compiled with {feature} but support in the host \
                 was disabled at compile time because the `{cfg_str}` Cargo \
                 feature was not enabled",
            );
            Ok(())
        }
    }

    fn check_features(&mut self, other: &wasmparser::WasmFeatures) -> Result<()> {
<<<<<<< HEAD
        let WasmFeatures {
            reference_types,
            multi_value,
            bulk_memory,
            component_model,
            simd,
            tail_call,
            threads,
            shared_everything_threads,
            multi_memory,
            exceptions,
            legacy_exceptions,
            memory64,
            relaxed_simd,
            extended_const,
            function_references,
            gc,
            custom_page_sizes,
            component_model_async,
            component_model_async_builtins,
            component_model_async_stackful,
            component_model_error_context,
            component_model_fixed_size_list,
            gc_types,
            wide_arithmetic,
            stack_switching,
        } = self.features;

        use wasmparser::WasmFeatures as F;
        Self::check_bool(
            reference_types,
            other.contains(F::REFERENCE_TYPES),
            "WebAssembly reference types support",
        )?;
        Self::check_bool(
            function_references,
            other.contains(F::FUNCTION_REFERENCES),
            "WebAssembly function-references support",
        )?;
        Self::check_bool(
            gc,
            other.contains(F::GC),
            "WebAssembly garbage collection support",
        )?;
        Self::check_bool(
            multi_value,
            other.contains(F::MULTI_VALUE),
            "WebAssembly multi-value support",
        )?;
        Self::check_bool(
            bulk_memory,
            other.contains(F::BULK_MEMORY),
            "WebAssembly bulk memory support",
        )?;
        Self::check_bool(
            component_model,
            other.contains(F::COMPONENT_MODEL),
            "WebAssembly component model support",
        )?;
        Self::check_bool(simd, other.contains(F::SIMD), "WebAssembly SIMD support")?;
        Self::check_bool(
            tail_call,
            other.contains(F::TAIL_CALL),
            "WebAssembly tail calls support",
        )?;
        Self::check_bool(
            threads,
            other.contains(F::THREADS),
            "WebAssembly threads support",
        )?;
        Self::check_bool(
            shared_everything_threads,
            other.contains(F::SHARED_EVERYTHING_THREADS),
            "WebAssembly shared-everything-threads support",
        )?;
        Self::check_bool(
            multi_memory,
            other.contains(F::MULTI_MEMORY),
            "WebAssembly multi-memory support",
        )?;
        Self::check_bool(
            exceptions,
            other.contains(F::EXCEPTIONS),
            "WebAssembly exceptions support",
        )?;
        Self::check_bool(
            legacy_exceptions,
            other.contains(F::LEGACY_EXCEPTIONS),
            "WebAssembly legacy exceptions support",
        )?;
        Self::check_bool(
            memory64,
            other.contains(F::MEMORY64),
            "WebAssembly 64-bit memory support",
        )?;
        Self::check_bool(
            extended_const,
            other.contains(F::EXTENDED_CONST),
            "WebAssembly extended-const support",
        )?;
        Self::check_bool(
            relaxed_simd,
            other.contains(F::RELAXED_SIMD),
            "WebAssembly relaxed-simd support",
        )?;
        Self::check_bool(
            custom_page_sizes,
            other.contains(F::CUSTOM_PAGE_SIZES),
            "WebAssembly custom-page-sizes support",
        )?;
        Self::check_bool(
            component_model_async,
            other.contains(F::CM_ASYNC),
            "WebAssembly component model support for async lifts/lowers, futures, streams, and errors",
        )?;
        Self::check_bool(
            component_model_async_builtins,
            other.contains(F::CM_ASYNC_BUILTINS),
            "WebAssembly component model support for async builtins",
        )?;
        Self::check_bool(
            component_model_async_stackful,
            other.contains(F::CM_ASYNC_STACKFUL),
            "WebAssembly component model support for async stackful",
        )?;
        Self::check_bool(
            component_model_error_context,
            other.contains(F::CM_ERROR_CONTEXT),
            "WebAssembly component model support for error-context",
        )?;
        Self::check_bool(
            component_model_fixed_size_list,
            other.contains(F::CM_FIXED_SIZE_LIST),
            "WebAssembly component model support for fixed size lists",
        )?;
        Self::check_cfg_bool(
            cfg!(feature = "gc"),
            "gc",
            gc_types,
            other.contains(F::GC_TYPES),
            "support for WebAssembly gc types",
        )?;
        Self::check_bool(
            wide_arithmetic,
            other.contains(F::WIDE_ARITHMETIC),
            "WebAssembly wide-arithmetic support",
        )?;
        Self::check_bool(
            stack_switching,
            other.contains(F::STACK_SWITCHING),
            "WebAssembly stack switching support",
        )?;
        Ok(())
=======
        let module_features = wasmparser::WasmFeatures::from_bits_truncate(self.features);
        let difference = *other ^ module_features;
        for (name, flag) in difference.iter_names() {
            let found = module_features.contains(flag);
            let expected = other.contains(flag);
            // Give a slightly more specialized error message for the `GC_TYPES`
            // feature which isn't actually part of wasm itself but is gated by
            // compile-time crate features.
            if flag == wasmparser::WasmFeatures::GC_TYPES {
                Self::check_cfg_bool(
                    cfg!(feature = "gc"),
                    "gc",
                    found,
                    expected,
                    WasmFeature(name),
                )?;
            } else {
                Self::check_bool(found, expected, WasmFeature(name))?;
            }
        }

        return Ok(());

        struct WasmFeature<'a>(&'a str);

        impl fmt::Display for WasmFeature<'_> {
            fn fmt(&self, f: &mut fmt::Formatter<'_>) -> fmt::Result {
                write!(f, "support for WebAssembly feature `")?;
                for c in self.0.chars().map(|c| c.to_lowercase()) {
                    write!(f, "{c}")?;
                }
                write!(f, "`")?;
                Ok(())
            }
        }
>>>>>>> 18b42ef4
    }

    fn check_collector(
        module: Option<wasmtime_environ::Collector>,
        host: Option<wasmtime_environ::Collector>,
    ) -> Result<()> {
        match (module, host) {
            (None, None) => Ok(()),
            (Some(module), Some(host)) if module == host => Ok(()),

            (None, Some(_)) => {
                bail!("module was compiled without GC but GC is enabled in the host")
            }
            (Some(_), None) => {
                bail!("module was compiled with GC however GC is disabled in the host")
            }

            (Some(module), Some(host)) => {
                bail!(
                    "module was compiled for the {module} collector but \
                     the host is configured to use the {host} collector",
                )
            }
        }
    }
}

#[cfg(test)]
mod test {
    use super::*;
    use crate::{Cache, Config, Module, OptLevel};
    use std::{
        collections::hash_map::DefaultHasher,
        hash::{Hash, Hasher},
    };
    use tempfile::TempDir;

    #[test]
    fn test_architecture_mismatch() -> Result<()> {
        let engine = Engine::default();
        let mut metadata = Metadata::new(&engine);
        metadata.target = "unknown-generic-linux".to_string();

        match metadata.check_compatible(&engine) {
            Ok(_) => unreachable!(),
            Err(e) => assert_eq!(
                e.to_string(),
                "Module was compiled for architecture 'unknown'",
            ),
        }

        Ok(())
    }

    // Note that this test runs on a platform that is known to use Cranelift
    #[test]
    #[cfg(all(target_arch = "x86_64", not(miri)))]
    fn test_os_mismatch() -> Result<()> {
        let engine = Engine::default();
        let mut metadata = Metadata::new(&engine);

        metadata.target = format!(
            "{}-generic-unknown",
            target_lexicon::Triple::host().architecture
        );

        match metadata.check_compatible(&engine) {
            Ok(_) => unreachable!(),
            Err(e) => assert_eq!(
                e.to_string(),
                "Module was compiled for operating system 'unknown'",
            ),
        }

        Ok(())
    }

    #[test]
    fn test_cranelift_flags_mismatch() -> Result<()> {
        let engine = Engine::default();
        let mut metadata = Metadata::new(&engine);

        metadata
            .shared_flags
            .push(("preserve_frame_pointers", FlagValue::Bool(false)));

        match metadata.check_compatible(&engine) {
            Ok(_) => unreachable!(),
            Err(e) => assert!(format!("{e:?}").starts_with(
                "\
compilation settings of module incompatible with native host

Caused by:
    setting \"preserve_frame_pointers\" is configured to Bool(false) which is not supported"
            )),
        }

        Ok(())
    }

    #[test]
    fn test_isa_flags_mismatch() -> Result<()> {
        let engine = Engine::default();
        let mut metadata = Metadata::new(&engine);

        metadata
            .isa_flags
            .push(("not_a_flag", FlagValue::Bool(true)));

        match metadata.check_compatible(&engine) {
            Ok(_) => unreachable!(),
            Err(e) => assert!(
                format!("{e:?}").starts_with(
                    "\
compilation settings of module incompatible with native host

Caused by:
    don't know how to test for target-specific flag \"not_a_flag\" at runtime",
                ),
                "bad error {e:?}",
            ),
        }

        Ok(())
    }

    #[test]
    #[cfg_attr(miri, ignore)]
    #[cfg(target_pointer_width = "64")] // different defaults on 32-bit platforms
    fn test_tunables_int_mismatch() -> Result<()> {
        let engine = Engine::default();
        let mut metadata = Metadata::new(&engine);

        metadata.tunables.memory_guard_size = 0;

        match metadata.check_compatible(&engine) {
            Ok(_) => unreachable!(),
            Err(e) => assert_eq!(
                e.to_string(),
                "Module was compiled with a memory guard size of '0' but '33554432' is expected for the host"
            ),
        }

        Ok(())
    }

    #[test]
    fn test_tunables_bool_mismatch() -> Result<()> {
        let mut config = Config::new();
        config.epoch_interruption(true);

        let engine = Engine::new(&config)?;
        let mut metadata = Metadata::new(&engine);
        metadata.tunables.epoch_interruption = false;

        match metadata.check_compatible(&engine) {
            Ok(_) => unreachable!(),
            Err(e) => assert_eq!(
                e.to_string(),
                "Module was compiled without epoch interruption but it is enabled for the host"
            ),
        }

        let mut config = Config::new();
        config.epoch_interruption(false);

        let engine = Engine::new(&config)?;
        let mut metadata = Metadata::new(&engine);
        metadata.tunables.epoch_interruption = true;

        match metadata.check_compatible(&engine) {
            Ok(_) => unreachable!(),
            Err(e) => assert_eq!(
                e.to_string(),
                "Module was compiled with epoch interruption but it is not enabled for the host"
            ),
        }

        Ok(())
    }

    /// This test is only run a platform that is known to implement threads
    #[test]
    #[cfg(all(target_arch = "x86_64", not(miri)))]
    fn test_feature_mismatch() -> Result<()> {
        let mut config = Config::new();
        config.wasm_threads(true);

        let engine = Engine::new(&config)?;
        let mut metadata = Metadata::new(&engine);
        metadata.features &= !wasmparser::WasmFeatures::THREADS.bits();

        match metadata.check_compatible(&engine) {
            Ok(_) => unreachable!(),
            Err(e) => assert_eq!(
                e.to_string(),
                "Module was compiled without support for WebAssembly feature \
                 `threads` but it is enabled for the host"
            ),
        }

        let mut config = Config::new();
        config.wasm_threads(false);

        let engine = Engine::new(&config)?;
        let mut metadata = Metadata::new(&engine);
        metadata.features |= wasmparser::WasmFeatures::THREADS.bits();

        match metadata.check_compatible(&engine) {
            Ok(_) => unreachable!(),
            Err(e) => assert_eq!(
                e.to_string(),
                "Module was compiled with support for WebAssembly feature \
                `threads` but it is not enabled for the host"
            ),
        }

        Ok(())
    }

    #[test]
    fn engine_weak_upgrades() {
        let engine = Engine::default();
        let weak = engine.weak();
        weak.upgrade()
            .expect("engine is still alive, so weak reference can upgrade");
        drop(engine);
        assert!(
            weak.upgrade().is_none(),
            "engine was dropped, so weak reference cannot upgrade"
        );
    }

    #[test]
    #[cfg_attr(miri, ignore)]
    fn cache_accounts_for_opt_level() -> Result<()> {
        let td = TempDir::new()?;
        let config_path = td.path().join("config.toml");
        std::fs::write(
            &config_path,
            &format!(
                "
                    [cache]
                    directory = '{}'
                ",
                td.path().join("cache").display()
            ),
        )?;
        let mut cfg = Config::new();
        cfg.cranelift_opt_level(OptLevel::None)
            .cache(Some(Cache::from_file(Some(&config_path))?));
        let engine = Engine::new(&cfg)?;
        Module::new(&engine, "(module (func))")?;
        let cache_config = engine
            .config()
            .cache
            .as_ref()
            .expect("Missing cache config");
        assert_eq!(cache_config.cache_hits(), 0);
        assert_eq!(cache_config.cache_misses(), 1);
        Module::new(&engine, "(module (func))")?;
        assert_eq!(cache_config.cache_hits(), 1);
        assert_eq!(cache_config.cache_misses(), 1);

        let mut cfg = Config::new();
        cfg.cranelift_opt_level(OptLevel::Speed)
            .cache(Some(Cache::from_file(Some(&config_path))?));
        let engine = Engine::new(&cfg)?;
        let cache_config = engine
            .config()
            .cache
            .as_ref()
            .expect("Missing cache config");
        Module::new(&engine, "(module (func))")?;
        assert_eq!(cache_config.cache_hits(), 0);
        assert_eq!(cache_config.cache_misses(), 1);
        Module::new(&engine, "(module (func))")?;
        assert_eq!(cache_config.cache_hits(), 1);
        assert_eq!(cache_config.cache_misses(), 1);

        let mut cfg = Config::new();
        cfg.cranelift_opt_level(OptLevel::SpeedAndSize)
            .cache(Some(Cache::from_file(Some(&config_path))?));
        let engine = Engine::new(&cfg)?;
        let cache_config = engine
            .config()
            .cache
            .as_ref()
            .expect("Missing cache config");
        Module::new(&engine, "(module (func))")?;
        assert_eq!(cache_config.cache_hits(), 0);
        assert_eq!(cache_config.cache_misses(), 1);
        Module::new(&engine, "(module (func))")?;
        assert_eq!(cache_config.cache_hits(), 1);
        assert_eq!(cache_config.cache_misses(), 1);

        let mut cfg = Config::new();
        cfg.debug_info(true)
            .cache(Some(Cache::from_file(Some(&config_path))?));
        let engine = Engine::new(&cfg)?;
        let cache_config = engine
            .config()
            .cache
            .as_ref()
            .expect("Missing cache config");
        Module::new(&engine, "(module (func))")?;
        assert_eq!(cache_config.cache_hits(), 0);
        assert_eq!(cache_config.cache_misses(), 1);
        Module::new(&engine, "(module (func))")?;
        assert_eq!(cache_config.cache_hits(), 1);
        assert_eq!(cache_config.cache_misses(), 1);

        Ok(())
    }

    #[test]
    fn precompile_compatibility_key_accounts_for_opt_level() {
        fn hash_for_config(cfg: &Config) -> u64 {
            let engine = Engine::new(cfg).expect("Config should be valid");
            let mut hasher = DefaultHasher::new();
            engine.precompile_compatibility_hash().hash(&mut hasher);
            hasher.finish()
        }
        let mut cfg = Config::new();
        cfg.cranelift_opt_level(OptLevel::None);
        let opt_none_hash = hash_for_config(&cfg);
        cfg.cranelift_opt_level(OptLevel::Speed);
        let opt_speed_hash = hash_for_config(&cfg);
        assert_ne!(opt_none_hash, opt_speed_hash)
    }

    #[test]
    fn precompile_compatibility_key_accounts_for_module_version_strategy() -> Result<()> {
        fn hash_for_config(cfg: &Config) -> u64 {
            let engine = Engine::new(cfg).expect("Config should be valid");
            let mut hasher = DefaultHasher::new();
            engine.precompile_compatibility_hash().hash(&mut hasher);
            hasher.finish()
        }
        let mut cfg_custom_version = Config::new();
        cfg_custom_version.module_version(ModuleVersionStrategy::Custom("1.0.1111".to_string()))?;
        let custom_version_hash = hash_for_config(&cfg_custom_version);

        let mut cfg_default_version = Config::new();
        cfg_default_version.module_version(ModuleVersionStrategy::WasmtimeVersion)?;
        let default_version_hash = hash_for_config(&cfg_default_version);

        let mut cfg_none_version = Config::new();
        cfg_none_version.module_version(ModuleVersionStrategy::None)?;
        let none_version_hash = hash_for_config(&cfg_none_version);

        assert_ne!(custom_version_hash, default_version_hash);
        assert_ne!(custom_version_hash, none_version_hash);
        assert_ne!(default_version_hash, none_version_hash);

        Ok(())
    }

    #[test]
    #[cfg_attr(miri, ignore)]
    #[cfg(feature = "component-model")]
    fn components_are_cached() -> Result<()> {
        use crate::component::Component;

        let td = TempDir::new()?;
        let config_path = td.path().join("config.toml");
        std::fs::write(
            &config_path,
            &format!(
                "
                    [cache]
                    directory = '{}'
                ",
                td.path().join("cache").display()
            ),
        )?;
        let mut cfg = Config::new();
        cfg.cache(Some(Cache::from_file(Some(&config_path))?));
        let engine = Engine::new(&cfg)?;
        let cache_config = engine
            .config()
            .cache
            .as_ref()
            .expect("Missing cache config");
        Component::new(&engine, "(component (core module (func)))")?;
        assert_eq!(cache_config.cache_hits(), 0);
        assert_eq!(cache_config.cache_misses(), 1);
        Component::new(&engine, "(component (core module (func)))")?;
        assert_eq!(cache_config.cache_hits(), 1);
        assert_eq!(cache_config.cache_misses(), 1);

        Ok(())
    }
}<|MERGE_RESOLUTION|>--- conflicted
+++ resolved
@@ -180,129 +180,18 @@
     #[serde(borrow)]
     isa_flags: Vec<(&'a str, FlagValue<'a>)>,
     tunables: Tunables,
-<<<<<<< HEAD
-    features: WasmFeatures,
-}
-
-// This exists because `wasmparser::WasmFeatures` isn't serializable
-#[derive(Debug, Copy, Clone, Serialize, Deserialize)]
-struct WasmFeatures {
-    reference_types: bool,
-    multi_value: bool,
-    bulk_memory: bool,
-    component_model: bool,
-    simd: bool,
-    tail_call: bool,
-    threads: bool,
-    shared_everything_threads: bool,
-    multi_memory: bool,
-    exceptions: bool,
-    legacy_exceptions: bool,
-    memory64: bool,
-    relaxed_simd: bool,
-    extended_const: bool,
-    function_references: bool,
-    gc: bool,
-    custom_page_sizes: bool,
-    component_model_async: bool,
-    component_model_async_builtins: bool,
-    component_model_async_stackful: bool,
-    component_model_error_context: bool,
-    gc_types: bool,
-    wide_arithmetic: bool,
-    stack_switching: bool,
-    component_model_fixed_size_list: bool,
-=======
     features: u64,
->>>>>>> 18b42ef4
 }
 
 impl Metadata<'_> {
     #[cfg(any(feature = "cranelift", feature = "winch"))]
     pub fn new(engine: &Engine) -> Metadata<'static> {
-<<<<<<< HEAD
-        let wasmparser::WasmFeaturesInflated {
-            reference_types,
-            multi_value,
-            bulk_memory,
-            component_model,
-            simd,
-            threads,
-            shared_everything_threads,
-            tail_call,
-            multi_memory,
-            exceptions,
-            memory64,
-            relaxed_simd,
-            extended_const,
-            memory_control,
-            function_references,
-            gc,
-            custom_page_sizes,
-            cm_async,
-            cm_async_builtins,
-            cm_async_stackful,
-            cm_nested_names,
-            cm_values,
-            cm_error_context,
-            legacy_exceptions,
-            gc_types,
-            stack_switching,
-            wide_arithmetic,
-            cm_fixed_size_list,
-
-            // Always on; we don't currently have knobs for these.
-            mutable_global: _,
-            saturating_float_to_int: _,
-            sign_extension: _,
-            floats: _,
-        } = engine.features().inflate();
-
-        // These features are not implemented in Wasmtime yet. We match on them
-        // above so that once we do implement support for them, we won't
-        // silently ignore them during serialization.
-        assert!(!memory_control);
-        assert!(!cm_nested_names);
-        assert!(!cm_values);
-
-=======
->>>>>>> 18b42ef4
         Metadata {
             target: engine.compiler().triple().to_string(),
             shared_flags: engine.compiler().flags(),
             isa_flags: engine.compiler().isa_flags(),
             tunables: engine.tunables().clone(),
-<<<<<<< HEAD
-            features: WasmFeatures {
-                reference_types,
-                multi_value,
-                bulk_memory,
-                component_model,
-                simd,
-                threads,
-                shared_everything_threads,
-                tail_call,
-                multi_memory,
-                exceptions,
-                legacy_exceptions,
-                memory64,
-                relaxed_simd,
-                extended_const,
-                function_references,
-                gc,
-                custom_page_sizes,
-                gc_types,
-                wide_arithmetic,
-                stack_switching,
-                component_model_async: cm_async,
-                component_model_async_builtins: cm_async_builtins,
-                component_model_async_stackful: cm_async_stackful,
-                component_model_error_context: cm_error_context,
-                component_model_fixed_size_list: cm_fixed_size_list,
-            },
-=======
             features: engine.features().bits(),
->>>>>>> 18b42ef4
         }
     }
 
@@ -319,37 +208,7 @@
         let engine_target = engine.target();
         let module_target =
             target_lexicon::Triple::from_str(&self.target).map_err(|e| anyhow!(e))?;
-
-        if module_target.architecture != engine_target.architecture {
-            bail!(
-                "Module was compiled for architecture '{}'",
-                module_target.architecture
-            );
-        }
-
-        if module_target.operating_system != engine_target.operating_system {
-            bail!(
-                "Module was compiled for operating system '{}'",
-                module_target.operating_system
-            );
-        }
-
-        Ok(())
-    }
-
-    fn check_shared_flags(&mut self, engine: &Engine) -> Result<()> {
-        for (name, val) in self.shared_flags.iter() {
-            engine
-                .check_compatible_with_shared_flag(name, val)
-                .map_err(|s| anyhow::Error::msg(s))
-                .context("compilation settings of module incompatible with native host")?;
-        }
-        Ok(())
-    }
-
-    fn check_isa_flags(&mut self, engine: &Engine) -> Result<()> {
         for (name, val) in self.isa_flags.iter() {
-            engine
                 .check_compatible_with_isa_flag(name, val)
                 .map_err(|s| anyhow::Error::msg(s))
                 .context("compilation settings of module incompatible with native host")?;
@@ -492,161 +351,6 @@
     }
 
     fn check_features(&mut self, other: &wasmparser::WasmFeatures) -> Result<()> {
-<<<<<<< HEAD
-        let WasmFeatures {
-            reference_types,
-            multi_value,
-            bulk_memory,
-            component_model,
-            simd,
-            tail_call,
-            threads,
-            shared_everything_threads,
-            multi_memory,
-            exceptions,
-            legacy_exceptions,
-            memory64,
-            relaxed_simd,
-            extended_const,
-            function_references,
-            gc,
-            custom_page_sizes,
-            component_model_async,
-            component_model_async_builtins,
-            component_model_async_stackful,
-            component_model_error_context,
-            component_model_fixed_size_list,
-            gc_types,
-            wide_arithmetic,
-            stack_switching,
-        } = self.features;
-
-        use wasmparser::WasmFeatures as F;
-        Self::check_bool(
-            reference_types,
-            other.contains(F::REFERENCE_TYPES),
-            "WebAssembly reference types support",
-        )?;
-        Self::check_bool(
-            function_references,
-            other.contains(F::FUNCTION_REFERENCES),
-            "WebAssembly function-references support",
-        )?;
-        Self::check_bool(
-            gc,
-            other.contains(F::GC),
-            "WebAssembly garbage collection support",
-        )?;
-        Self::check_bool(
-            multi_value,
-            other.contains(F::MULTI_VALUE),
-            "WebAssembly multi-value support",
-        )?;
-        Self::check_bool(
-            bulk_memory,
-            other.contains(F::BULK_MEMORY),
-            "WebAssembly bulk memory support",
-        )?;
-        Self::check_bool(
-            component_model,
-            other.contains(F::COMPONENT_MODEL),
-            "WebAssembly component model support",
-        )?;
-        Self::check_bool(simd, other.contains(F::SIMD), "WebAssembly SIMD support")?;
-        Self::check_bool(
-            tail_call,
-            other.contains(F::TAIL_CALL),
-            "WebAssembly tail calls support",
-        )?;
-        Self::check_bool(
-            threads,
-            other.contains(F::THREADS),
-            "WebAssembly threads support",
-        )?;
-        Self::check_bool(
-            shared_everything_threads,
-            other.contains(F::SHARED_EVERYTHING_THREADS),
-            "WebAssembly shared-everything-threads support",
-        )?;
-        Self::check_bool(
-            multi_memory,
-            other.contains(F::MULTI_MEMORY),
-            "WebAssembly multi-memory support",
-        )?;
-        Self::check_bool(
-            exceptions,
-            other.contains(F::EXCEPTIONS),
-            "WebAssembly exceptions support",
-        )?;
-        Self::check_bool(
-            legacy_exceptions,
-            other.contains(F::LEGACY_EXCEPTIONS),
-            "WebAssembly legacy exceptions support",
-        )?;
-        Self::check_bool(
-            memory64,
-            other.contains(F::MEMORY64),
-            "WebAssembly 64-bit memory support",
-        )?;
-        Self::check_bool(
-            extended_const,
-            other.contains(F::EXTENDED_CONST),
-            "WebAssembly extended-const support",
-        )?;
-        Self::check_bool(
-            relaxed_simd,
-            other.contains(F::RELAXED_SIMD),
-            "WebAssembly relaxed-simd support",
-        )?;
-        Self::check_bool(
-            custom_page_sizes,
-            other.contains(F::CUSTOM_PAGE_SIZES),
-            "WebAssembly custom-page-sizes support",
-        )?;
-        Self::check_bool(
-            component_model_async,
-            other.contains(F::CM_ASYNC),
-            "WebAssembly component model support for async lifts/lowers, futures, streams, and errors",
-        )?;
-        Self::check_bool(
-            component_model_async_builtins,
-            other.contains(F::CM_ASYNC_BUILTINS),
-            "WebAssembly component model support for async builtins",
-        )?;
-        Self::check_bool(
-            component_model_async_stackful,
-            other.contains(F::CM_ASYNC_STACKFUL),
-            "WebAssembly component model support for async stackful",
-        )?;
-        Self::check_bool(
-            component_model_error_context,
-            other.contains(F::CM_ERROR_CONTEXT),
-            "WebAssembly component model support for error-context",
-        )?;
-        Self::check_bool(
-            component_model_fixed_size_list,
-            other.contains(F::CM_FIXED_SIZE_LIST),
-            "WebAssembly component model support for fixed size lists",
-        )?;
-        Self::check_cfg_bool(
-            cfg!(feature = "gc"),
-            "gc",
-            gc_types,
-            other.contains(F::GC_TYPES),
-            "support for WebAssembly gc types",
-        )?;
-        Self::check_bool(
-            wide_arithmetic,
-            other.contains(F::WIDE_ARITHMETIC),
-            "WebAssembly wide-arithmetic support",
-        )?;
-        Self::check_bool(
-            stack_switching,
-            other.contains(F::STACK_SWITCHING),
-            "WebAssembly stack switching support",
-        )?;
-        Ok(())
-=======
         let module_features = wasmparser::WasmFeatures::from_bits_truncate(self.features);
         let difference = *other ^ module_features;
         for (name, flag) in difference.iter_names() {
@@ -682,7 +386,6 @@
                 Ok(())
             }
         }
->>>>>>> 18b42ef4
     }
 
     fn check_collector(
