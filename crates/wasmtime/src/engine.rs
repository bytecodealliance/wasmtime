#[cfg(feature = "runtime")]
use crate::runtime::type_registry::TypeRegistry;
use crate::Config;
use anyhow::{Context, Result};
use object::write::{Object, StandardSegment};
use object::SectionKind;
use once_cell::sync::OnceCell;
use std::path::Path;
use std::sync::atomic::{AtomicU64, Ordering};
use std::sync::Arc;
use wasmtime_environ::obj;
use wasmtime_environ::{FlagValue, ObjectKind, Tunables};

mod serialization;

/// An `Engine` which is a global context for compilation and management of wasm
/// modules.
///
/// An engine can be safely shared across threads and is a cheap cloneable
/// handle to the actual engine. The engine itself will be deallocated once all
/// references to it have gone away.
///
/// Engines store global configuration preferences such as compilation settings,
/// enabled features, etc. You'll likely only need at most one of these for a
/// program.
///
/// ## Engines and `Clone`
///
/// Using `clone` on an `Engine` is a cheap operation. It will not create an
/// entirely new engine, but rather just a new reference to the existing engine.
/// In other words it's a shallow copy, not a deep copy.
///
/// ## Engines and `Default`
///
/// You can create an engine with default configuration settings using
/// `Engine::default()`. Be sure to consult the documentation of [`Config`] for
/// default settings.
#[derive(Clone)]
pub struct Engine {
    inner: Arc<EngineInner>,
}

struct EngineInner {
    config: Config,
    tunables: Tunables,
    #[cfg(any(feature = "cranelift", feature = "winch"))]
    compiler: Box<dyn wasmtime_environ::Compiler>,
    #[cfg(feature = "runtime")]
    allocator: Box<dyn wasmtime_runtime::InstanceAllocator + Send + Sync>,
    #[cfg(feature = "runtime")]
    profiler: Box<dyn crate::profiling_agent::ProfilingAgent>,
    #[cfg(feature = "runtime")]
    signatures: TypeRegistry,
    #[cfg(feature = "runtime")]
    epoch: AtomicU64,
    #[cfg(feature = "runtime")]
    unique_id_allocator: wasmtime_runtime::CompiledModuleIdAllocator,

    /// One-time check of whether the compiler's settings, if present, are
    /// compatible with the native host.
    compatible_with_native_host: OnceCell<Result<(), String>>,
}

impl Default for Engine {
    fn default() -> Engine {
        Engine::new(&Config::default()).unwrap()
    }
}

impl Engine {
    /// Creates a new [`Engine`] with the specified compilation and
    /// configuration settings.
    ///
    /// # Errors
    ///
    /// This method can fail if the `config` is invalid or some
    /// configurations are incompatible.
    ///
    /// For example, feature `reference_types` will need to set
    /// the compiler setting `enable_safepoints` and `unwind_info`
    /// to `true`, but explicitly disable these two compiler settings
    /// will cause errors.
    pub fn new(config: &Config) -> Result<Engine> {
        #[cfg(feature = "runtime")]
        {
            // Ensure that wasmtime_runtime's signal handlers are configured. This
            // is the per-program initialization required for handling traps, such
            // as configuring signals, vectored exception handlers, etc.
            wasmtime_runtime::init_traps(crate::module::get_wasm_trap, config.macos_use_mach_ports);
            #[cfg(feature = "debug-builtins")]
            wasmtime_runtime::debug_builtins::ensure_exported();
        }

        let config = config.clone();
        let tunables = config.validate()?;

        #[cfg(any(feature = "cranelift", feature = "winch"))]
        let (config, compiler) = config.build_compiler(&tunables)?;

        Ok(Engine {
            inner: Arc::new(EngineInner {
                #[cfg(any(feature = "cranelift", feature = "winch"))]
                compiler,
                #[cfg(feature = "runtime")]
                allocator: config.build_allocator(&tunables)?,
                #[cfg(feature = "runtime")]
                profiler: config.build_profiler()?,
                #[cfg(feature = "runtime")]
                signatures: TypeRegistry::new(),
                #[cfg(feature = "runtime")]
                epoch: AtomicU64::new(0),
                #[cfg(feature = "runtime")]
                unique_id_allocator: wasmtime_runtime::CompiledModuleIdAllocator::new(),
                compatible_with_native_host: OnceCell::new(),
                config,
                tunables,
            }),
        })
    }

    /// Returns the configuration settings that this engine is using.
    #[inline]
    pub fn config(&self) -> &Config {
        &self.inner.config
    }

    pub(crate) fn run_maybe_parallel<
        A: Send,
        B: Send,
        E: Send,
        F: Fn(A) -> Result<B, E> + Send + Sync,
    >(
        &self,
        input: Vec<A>,
        f: F,
    ) -> Result<Vec<B>, E> {
        if self.config().parallel_compilation {
            #[cfg(feature = "parallel-compilation")]
            {
                use rayon::prelude::*;
                return input
                    .into_par_iter()
                    .map(|a| f(a))
                    .collect::<Result<Vec<B>, E>>();
            }
        }

        // In case the parallel-compilation feature is disabled or the parallel_compilation config
        // was turned off dynamically fallback to the non-parallel version.
        input
            .into_iter()
            .map(|a| f(a))
            .collect::<Result<Vec<B>, E>>()
    }

    /// Take a weak reference to this engine.
    pub fn weak(&self) -> EngineWeak {
        EngineWeak {
            inner: Arc::downgrade(&self.inner),
        }
    }

    pub(crate) fn tunables(&self) -> &Tunables {
        &self.inner.tunables
    }

    /// Returns whether the engine `a` and `b` refer to the same configuration.
    #[inline]
    pub fn same(a: &Engine, b: &Engine) -> bool {
        Arc::ptr_eq(&a.inner, &b.inner)
    }

    /// Detects whether the bytes provided are a precompiled object produced by
    /// Wasmtime.
    ///
    /// This function will inspect the header of `bytes` to determine if it
    /// looks like a precompiled core wasm module or a precompiled component.
    /// This does not validate the full structure or guarantee that
    /// deserialization will succeed, instead it helps higher-levels of the
    /// stack make a decision about what to do next when presented with the
    /// `bytes` as an input module.
    ///
    /// If the `bytes` looks like a precompiled object previously produced by
    /// [`Module::serialize`](crate::Module::serialize),
    /// [`Component::serialize`](crate::component::Component::serialize),
    /// [`Engine::precompile_module`], or [`Engine::precompile_component`], then
    /// this will return `Some(...)` indicating so. Otherwise `None` is
    /// returned.
    pub fn detect_precompiled(&self, bytes: &[u8]) -> Option<Precompiled> {
        serialization::detect_precompiled_bytes(bytes)
    }

    /// Like [`Engine::detect_precompiled`], but performs the detection on a file.
    pub fn detect_precompiled_file(&self, path: impl AsRef<Path>) -> Result<Option<Precompiled>> {
        serialization::detect_precompiled_file(path)
    }

    /// Returns the target triple which this engine is compiling code for
    /// and/or running code for.
    pub(crate) fn target(&self) -> target_lexicon::Triple {
        // If a compiler is configured, use that target.
        #[cfg(any(feature = "cranelift", feature = "winch"))]
        return self.compiler().triple().clone();

        // ... otherwise it's the native target
        #[cfg(not(any(feature = "cranelift", feature = "winch")))]
        return target_lexicon::Triple::host();
    }

    /// Verify that this engine's configuration is compatible with loading
    /// modules onto the native host platform.
    ///
    /// This method is used as part of `Module::new` to ensure that this
    /// engine can indeed load modules for the configured compiler (if any).
    /// Note that if cranelift is disabled this trivially returns `Ok` because
    /// loaded serialized modules are checked separately.
    pub(crate) fn check_compatible_with_native_host(&self) -> Result<()> {
        self.inner
            .compatible_with_native_host
            .get_or_init(|| self._check_compatible_with_native_host())
            .clone()
            .map_err(anyhow::Error::msg)
    }

    fn _check_compatible_with_native_host(&self) -> Result<(), String> {
        #[cfg(any(feature = "cranelift", feature = "winch"))]
        {
            let compiler = self.compiler();

            // Check to see that the config's target matches the host
            let target = compiler.triple();
            if *target != target_lexicon::Triple::host() {
                return Err(format!(
                    "target '{}' specified in the configuration does not match the host",
                    target
                ));
            }

            // Also double-check all compiler settings
            for (key, value) in compiler.flags().iter() {
                self.check_compatible_with_shared_flag(key, value)?;
            }
            for (key, value) in compiler.isa_flags().iter() {
                self.check_compatible_with_isa_flag(key, value)?;
            }
        }
        Ok(())
    }

    /// Checks to see whether the "shared flag", something enabled for
    /// individual compilers, is compatible with the native host platform.
    ///
    /// This is used both when validating an engine's compilation settings are
    /// compatible with the host as well as when deserializing modules from
    /// disk to ensure they're compatible with the current host.
    ///
    /// Note that most of the settings here are not configured by users that
    /// often. While theoretically possible via `Config` methods the more
    /// interesting flags are the ISA ones below. Typically the values here
    /// represent global configuration for wasm features. Settings here
    /// currently rely on the compiler informing us of all settings, including
    /// those disabled. Settings then fall in a few buckets:
    ///
    /// * Some settings must be enabled, such as `preserve_frame_pointers`.
    /// * Some settings must have a particular value, such as
    ///   `libcall_call_conv`.
    /// * Some settings do not matter as to their value, such as `opt_level`.
    pub(crate) fn check_compatible_with_shared_flag(
        &self,
        flag: &str,
        value: &FlagValue,
    ) -> Result<(), String> {
        let target = self.target();
        let ok = match flag {
            // These settings must all have be enabled, since their value
            // can affect the way the generated code performs or behaves at
            // runtime.
            "libcall_call_conv" => *value == FlagValue::Enum("isa_default".into()),
            "preserve_frame_pointers" => *value == FlagValue::Bool(true),
            "enable_probestack" => *value == FlagValue::Bool(crate::config::probestack_supported(target.architecture)),
            "probestack_strategy" => *value == FlagValue::Enum("inline".into()),

            // Features wasmtime doesn't use should all be disabled, since
            // otherwise if they are enabled it could change the behavior of
            // generated code.
            "enable_llvm_abi_extensions" => *value == FlagValue::Bool(false),
            "enable_pinned_reg" => *value == FlagValue::Bool(false),
            "use_colocated_libcalls" => *value == FlagValue::Bool(false),
            "use_pinned_reg_as_heap_base" => *value == FlagValue::Bool(false),

            // If reference types (or anything that depends on reference types,
            // like typed function references and GC) are enabled this must be
            // enabled, otherwise this setting can have any value.
            "enable_safepoints" => {
                if self.config().features.reference_types {
                    *value == FlagValue::Bool(true)
                } else {
                    return Ok(())
                }
            }

            // Windows requires unwind info as part of its ABI.
            "unwind_info" => {
                if target.operating_system == target_lexicon::OperatingSystem::Windows {
                    *value == FlagValue::Bool(true)
                } else {
                    return Ok(())
                }
            }

            // These settings don't affect the interface or functionality of
            // the module itself, so their configuration values shouldn't
            // matter.
            "enable_heap_access_spectre_mitigation"
            | "enable_table_access_spectre_mitigation"
            | "enable_nan_canonicalization"
            | "enable_jump_tables"
            | "enable_float"
            | "enable_verifier"
            | "enable_pcc"
            | "regalloc_checker"
            | "regalloc_verbose_logs"
            | "is_pic"
            | "bb_padding_log2_minus_one"
            | "machine_code_cfg_info"
            | "tls_model" // wasmtime doesn't use tls right now
            | "opt_level" // opt level doesn't change semantics
            | "enable_alias_analysis" // alias analysis-based opts don't change semantics
            | "probestack_func_adjusts_sp" // probestack above asserted disabled
            | "probestack_size_log2" // probestack above asserted disabled
            | "regalloc" // shouldn't change semantics
            | "enable_incremental_compilation_cache_checks" // shouldn't change semantics
            | "enable_atomics" => return Ok(()),

            // Everything else is unknown and needs to be added somewhere to
            // this list if encountered.
            _ => {
                return Err(format!("unknown shared setting {:?} configured to {:?}", flag, value))
            }
        };

        if !ok {
            return Err(format!(
                "setting {:?} is configured to {:?} which is not supported",
                flag, value,
            ));
        }
        Ok(())
    }

    /// Same as `check_compatible_with_native_host` except used for ISA-specific
    /// flags. This is used to test whether a configured ISA flag is indeed
    /// available on the host platform itself.
    pub(crate) fn check_compatible_with_isa_flag(
        &self,
        flag: &str,
        value: &FlagValue,
    ) -> Result<(), String> {
        match value {
            // ISA flags are used for things like CPU features, so if they're
            // disabled then it's compatible with the native host.
            FlagValue::Bool(false) => return Ok(()),

            // Fall through below where we test at runtime that features are
            // available.
            FlagValue::Bool(true) => {}

            // Only `bool` values are supported right now, other settings would
            // need more support here.
            _ => {
                return Err(format!(
                    "isa-specific feature {:?} configured to unknown value {:?}",
                    flag, value
                ))
            }
        }

        #[allow(unused_assignments)]
        let mut enabled = None;

        #[cfg(target_arch = "aarch64")]
        {
            enabled = match flag {
                "has_lse" => Some(std::arch::is_aarch64_feature_detected!("lse")),
                // No effect on its own, but in order to simplify the code on a
                // platform without pointer authentication support we fail if
                // "has_pauth" is enabled, but "sign_return_address" is not.
                "has_pauth" => Some(std::arch::is_aarch64_feature_detected!("paca")),
                // No effect on its own.
                "sign_return_address_all" => Some(true),
                // The pointer authentication instructions act as a `NOP` when
                // unsupported (but keep in mind "has_pauth" as well), so it is
                // safe to enable them.
                "sign_return_address" => Some(true),
                // No effect on its own.
                "sign_return_address_with_bkey" => Some(true),
                // The `BTI` instruction acts as a `NOP` when unsupported, so it
                // is safe to enable it.
                "use_bti" => Some(true),
                // fall through to the very bottom to indicate that support is
                // not enabled to test whether this feature is enabled on the
                // host.
                _ => None,
            };
        }

        // There is no is_s390x_feature_detected macro yet, so for now
        // we use getauxval from the libc crate directly.
        #[cfg(all(target_arch = "s390x", target_os = "linux"))]
        {
            let v = unsafe { libc::getauxval(libc::AT_HWCAP) };
            const HWCAP_S390X_VXRS_EXT2: libc::c_ulong = 32768;

            enabled = match flag {
                // There is no separate HWCAP bit for mie2, so assume
                // that any machine with vxrs_ext2 also has mie2.
                "has_vxrs_ext2" | "has_mie2" => Some((v & HWCAP_S390X_VXRS_EXT2) != 0),
                // fall through to the very bottom to indicate that support is
                // not enabled to test whether this feature is enabled on the
                // host.
                _ => None,
            }
        }

        #[cfg(target_arch = "riscv64")]
        {
            enabled = match flag {
                // make sure `test_isa_flags_mismatch` test pass.
                "not_a_flag" => None,
                // due to `is_riscv64_feature_detected` is not stable.
                // we cannot use it.
                _ => Some(true),
            }
        }

        #[cfg(target_arch = "x86_64")]
        {
            enabled = match flag {
                "has_sse3" => Some(std::is_x86_feature_detected!("sse3")),
                "has_ssse3" => Some(std::is_x86_feature_detected!("ssse3")),
                "has_sse41" => Some(std::is_x86_feature_detected!("sse4.1")),
                "has_sse42" => Some(std::is_x86_feature_detected!("sse4.2")),
                "has_popcnt" => Some(std::is_x86_feature_detected!("popcnt")),
                "has_avx" => Some(std::is_x86_feature_detected!("avx")),
                "has_avx2" => Some(std::is_x86_feature_detected!("avx2")),
                "has_fma" => Some(std::is_x86_feature_detected!("fma")),
                "has_bmi1" => Some(std::is_x86_feature_detected!("bmi1")),
                "has_bmi2" => Some(std::is_x86_feature_detected!("bmi2")),
                "has_avx512bitalg" => Some(std::is_x86_feature_detected!("avx512bitalg")),
                "has_avx512dq" => Some(std::is_x86_feature_detected!("avx512dq")),
                "has_avx512f" => Some(std::is_x86_feature_detected!("avx512f")),
                "has_avx512vl" => Some(std::is_x86_feature_detected!("avx512vl")),
                "has_avx512vbmi" => Some(std::is_x86_feature_detected!("avx512vbmi")),
                "has_lzcnt" => Some(std::is_x86_feature_detected!("lzcnt")),

                // fall through to the very bottom to indicate that support is
                // not enabled to test whether this feature is enabled on the
                // host.
                _ => None,
            };
        }

        #[cfg(target_family = "wasm")]
        {
            let _ = &mut enabled;
        }

        match enabled {
            Some(true) => return Ok(()),
            Some(false) => {
                return Err(format!(
                    "compilation setting {:?} is enabled, but not available on the host",
                    flag
                ))
            }
            // fall through
            None => {}
        }

        Err(format!(
            "cannot test if target-specific flag {:?} is available at runtime",
            flag
        ))
    }
}

#[cfg(any(feature = "cranelift", feature = "winch"))]
#[cfg_attr(docsrs, doc(cfg(any(feature = "cranelift", feature = "winch"))))]
impl Engine {
    pub(crate) fn compiler(&self) -> &dyn wasmtime_environ::Compiler {
        &*self.inner.compiler
    }

    /// Ahead-of-time (AOT) compiles a WebAssembly module.
    ///
    /// The `bytes` provided must be in one of two formats:
    ///
    /// * A [binary-encoded][binary] WebAssembly module. This is always supported.
    /// * A [text-encoded][text] instance of the WebAssembly text format.
    ///   This is only supported when the `wat` feature of this crate is enabled.
    ///   If this is supplied then the text format will be parsed before validation.
    ///   Note that the `wat` feature is enabled by default.
    ///
    /// This method may be used to compile a module for use with a different target
    /// host. The output of this method may be used with
    /// [`Module::deserialize`](crate::Module::deserialize) on hosts compatible
    /// with the [`Config`](crate::Config) associated with this [`Engine`].
    ///
    /// The output of this method is safe to send to another host machine for later
    /// execution. As the output is already a compiled module, translation and code
    /// generation will be skipped and this will improve the performance of constructing
    /// a [`Module`](crate::Module) from the output of this method.
    ///
    /// [binary]: https://webassembly.github.io/spec/core/binary/index.html
    /// [text]: https://webassembly.github.io/spec/core/text/index.html
    pub fn precompile_module(&self, bytes: &[u8]) -> Result<Vec<u8>> {
<<<<<<< HEAD
        #[cfg(feature = "wat")]
        let bytes = wat::parse_bytes(&bytes)?;
        let (v, _) = crate::compile::build_artifacts::<Vec<u8>>(self, &bytes, None)?;
        Ok(v)
=======
        crate::CodeBuilder::new(self)
            .wasm(bytes, None)?
            .compile_module_serialized()
>>>>>>> c6d923ae
    }

    /// Same as [`Engine::precompile_module`] except for a
    /// [`Component`](crate::component::Component)
    #[cfg(feature = "component-model")]
    #[cfg_attr(docsrs, doc(cfg(feature = "component-model")))]
    pub fn precompile_component(&self, bytes: &[u8]) -> Result<Vec<u8>> {
        crate::CodeBuilder::new(self)
            .wasm(bytes, None)?
            .compile_component_serialized()
    }

    /// Produces a blob of bytes by serializing the `engine`'s configuration data to
    /// be checked, perhaps in a different process, with the `check_compatible`
    /// method below.
    ///
    /// The blob of bytes is inserted into the object file specified to become part
    /// of the final compiled artifact.
    pub(crate) fn append_compiler_info(&self, obj: &mut Object<'_>) {
        serialization::append_compiler_info(self, obj, &serialization::Metadata::new(&self))
    }

    pub(crate) fn append_bti(&self, obj: &mut Object<'_>) {
        let section = obj.add_section(
            obj.segment_name(StandardSegment::Data).to_vec(),
            obj::ELF_WASM_BTI.as_bytes().to_vec(),
            SectionKind::ReadOnlyData,
        );
        let contents = if self.compiler().is_branch_protection_enabled() {
            1
        } else {
            0
        };
        obj.append_section_data(section, &[contents], 1);
    }
}

/// Return value from the [`Engine::detect_precompiled`] API.
#[derive(PartialEq, Eq, Copy, Clone, Debug)]
pub enum Precompiled {
    /// The input bytes look like a precompiled core wasm module.
    Module,
    /// The input bytes look like a precompiled wasm component.
    Component,
}

#[cfg(feature = "runtime")]
#[cfg_attr(docsrs, doc(cfg(feature = "runtime")))]
impl Engine {
    /// Eagerly initialize thread-local functionality shared by all [`Engine`]s.
    ///
    /// Wasmtime's implementation on some platforms may involve per-thread
    /// setup that needs to happen whenever WebAssembly is invoked. This setup
    /// can take on the order of a few hundred microseconds, whereas the
    /// overhead of calling WebAssembly is otherwise on the order of a few
    /// nanoseconds. This setup cost is paid once per-OS-thread. If your
    /// application is sensitive to the latencies of WebAssembly function
    /// calls, even those that happen first on a thread, then this function
    /// can be used to improve the consistency of each call into WebAssembly
    /// by explicitly frontloading the cost of the one-time setup per-thread.
    ///
    /// Note that this function is not required to be called in any embedding.
    /// Wasmtime will automatically initialize thread-local-state as necessary
    /// on calls into WebAssembly. This is provided for use cases where the
    /// latency of WebAssembly calls are extra-important, which is not
    /// necessarily true of all embeddings.
    pub fn tls_eager_initialize() {
        wasmtime_runtime::tls_eager_initialize();
    }

    pub(crate) fn allocator(&self) -> &dyn wasmtime_runtime::InstanceAllocator {
        self.inner.allocator.as_ref()
    }

    pub(crate) fn profiler(&self) -> &dyn crate::profiling_agent::ProfilingAgent {
        self.inner.profiler.as_ref()
    }

    #[cfg(feature = "cache")]
    pub(crate) fn cache_config(&self) -> &wasmtime_cache::CacheConfig {
        &self.config().cache_config
    }

    pub(crate) fn signatures(&self) -> &TypeRegistry {
        &self.inner.signatures
    }

    pub(crate) fn epoch_counter(&self) -> &AtomicU64 {
        &self.inner.epoch
    }

    pub(crate) fn current_epoch(&self) -> u64 {
        self.epoch_counter().load(Ordering::Relaxed)
    }

    /// Increments the epoch.
    ///
    /// When using epoch-based interruption, currently-executing Wasm
    /// code within this engine will trap or yield "soon" when the
    /// epoch deadline is reached or exceeded. (The configuration, and
    /// the deadline, are set on the `Store`.) The intent of the
    /// design is for this method to be called by the embedder at some
    /// regular cadence, for example by a thread that wakes up at some
    /// interval, or by a signal handler.
    ///
    /// See [`Config::epoch_interruption`](crate::Config::epoch_interruption)
    /// for an introduction to epoch-based interruption and pointers
    /// to the other relevant methods.
    ///
    /// When performing `increment_epoch` in a separate thread, consider using
    /// [`Engine::weak`] to hold an [`EngineWeak`](crate::EngineWeak) and
    /// performing [`EngineWeak::upgrade`](crate::EngineWeak::upgrade) on each
    /// tick, so that the epoch ticking thread does not keep an [`Engine`] alive
    /// longer than any of its consumers.
    ///
    /// ## Signal Safety
    ///
    /// This method is signal-safe: it does not make any syscalls, and
    /// performs only an atomic increment to the epoch value in
    /// memory.
    pub fn increment_epoch(&self) {
        self.inner.epoch.fetch_add(1, Ordering::Relaxed);
    }

    pub(crate) fn unique_id_allocator(&self) -> &wasmtime_runtime::CompiledModuleIdAllocator {
        &self.inner.unique_id_allocator
    }

    /// Returns a [`std::hash::Hash`] that can be used to check precompiled WebAssembly compatibility.
    ///
    /// The outputs of [`Engine::precompile_module`] and [`Engine::precompile_component`]
    /// are compatible with a different [`Engine`] instance only if the two engines use
    /// compatible [`Config`]s. If this Hash matches between two [`Engine`]s then binaries
    /// from one are guaranteed to deserialize in the other.
    #[cfg(any(feature = "cranelift", feature = "winch"))]
    #[cfg_attr(docsrs, doc(cfg(feature = "cranelift")))] // see build.rs
    pub fn precompile_compatibility_hash(&self) -> impl std::hash::Hash + '_ {
        crate::compile::HashedEngineCompileEnv(self)
    }

    /// Executes `f1` and `f2` in parallel if parallel compilation is enabled at
    /// both runtime and compile time, otherwise runs them synchronously.
    #[allow(dead_code)] // only used for the component-model feature right now
    pub(crate) fn join_maybe_parallel<T, U>(
        &self,
        f1: impl FnOnce() -> T + Send,
        f2: impl FnOnce() -> U + Send,
    ) -> (T, U)
    where
        T: Send,
        U: Send,
    {
        if self.config().parallel_compilation {
            #[cfg(feature = "parallel-compilation")]
            return rayon::join(f1, f2);
        }
        (f1(), f2())
    }

    /// Loads a `CodeMemory` from the specified in-memory slice, copying it to a
    /// uniquely owned mmap.
    ///
    /// The `expected` marker here is whether the bytes are expected to be a
    /// precompiled module or a component.
    pub(crate) fn load_code_bytes(
        &self,
        bytes: &[u8],
        expected: ObjectKind,
    ) -> Result<Arc<crate::CodeMemory>> {
        self.load_code(wasmtime_runtime::MmapVec::from_slice(bytes)?, expected)
    }

    /// Like `load_code_bytes`, but creates a mmap from a file on disk.
    pub(crate) fn load_code_file(
        &self,
        path: &Path,
        expected: ObjectKind,
    ) -> Result<Arc<crate::CodeMemory>> {
        self.load_code(
            wasmtime_runtime::MmapVec::from_file(path).with_context(|| {
                format!("failed to create file mapping for: {}", path.display())
            })?,
            expected,
        )
    }

    pub(crate) fn load_code(
        &self,
        mmap: wasmtime_runtime::MmapVec,
        expected: ObjectKind,
    ) -> Result<Arc<crate::CodeMemory>> {
        serialization::check_compatible(self, &mmap, expected)?;
        let mut code = crate::CodeMemory::new(mmap)?;
        code.publish()?;
        Ok(Arc::new(code))
    }
}

/// A weak reference to an [`Engine`].
#[derive(Clone)]
pub struct EngineWeak {
    inner: std::sync::Weak<EngineInner>,
}

impl EngineWeak {
    /// Upgrade this weak reference into an [`Engine`]. Returns `None` if
    /// strong references (the [`Engine`] type itself) no longer exist.
    pub fn upgrade(&self) -> Option<Engine> {
        std::sync::Weak::upgrade(&self.inner).map(|inner| Engine { inner })
    }
}<|MERGE_RESOLUTION|>--- conflicted
+++ resolved
@@ -514,16 +514,9 @@
     /// [binary]: https://webassembly.github.io/spec/core/binary/index.html
     /// [text]: https://webassembly.github.io/spec/core/text/index.html
     pub fn precompile_module(&self, bytes: &[u8]) -> Result<Vec<u8>> {
-<<<<<<< HEAD
-        #[cfg(feature = "wat")]
-        let bytes = wat::parse_bytes(&bytes)?;
-        let (v, _) = crate::compile::build_artifacts::<Vec<u8>>(self, &bytes, None)?;
-        Ok(v)
-=======
         crate::CodeBuilder::new(self)
             .wasm(bytes, None)?
             .compile_module_serialized()
->>>>>>> c6d923ae
     }
 
     /// Same as [`Engine::precompile_module`] except for a
