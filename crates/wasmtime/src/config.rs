use crate::prelude::*;
use alloc::sync::Arc;
use bitflags::Flags;
use core::fmt;
use core::str::FromStr;
#[cfg(any(feature = "cache", feature = "cranelift", feature = "winch"))]
use std::path::Path;
use wasmparser::WasmFeatures;
use wasmtime_environ::{ConfigTunables, TripleExt, Tunables};

#[cfg(feature = "runtime")]
use crate::memory::MemoryCreator;
#[cfg(feature = "runtime")]
use crate::profiling_agent::{self, ProfilingAgent};
#[cfg(feature = "runtime")]
use crate::runtime::vm::{
    GcRuntime, InstanceAllocator, OnDemandInstanceAllocator, RuntimeMemoryCreator,
};
#[cfg(feature = "runtime")]
use crate::trampoline::MemoryCreatorProxy;

#[cfg(feature = "async")]
use crate::stack::{StackCreator, StackCreatorProxy};
#[cfg(feature = "async")]
use wasmtime_fiber::RuntimeFiberStackCreator;

#[cfg(feature = "runtime")]
pub use crate::runtime::code_memory::CustomCodeMemory;
#[cfg(feature = "cache")]
pub use wasmtime_cache::{Cache, CacheConfig};
#[cfg(all(feature = "incremental-cache", feature = "cranelift"))]
pub use wasmtime_environ::CacheStore;

/// Represents the module instance allocation strategy to use.
#[derive(Clone)]
#[non_exhaustive]
pub enum InstanceAllocationStrategy {
    /// The on-demand instance allocation strategy.
    ///
    /// Resources related to a module instance are allocated at instantiation time and
    /// immediately deallocated when the `Store` referencing the instance is dropped.
    ///
    /// This is the default allocation strategy for Wasmtime.
    OnDemand,
    /// The pooling instance allocation strategy.
    ///
    /// A pool of resources is created in advance and module instantiation reuses resources
    /// from the pool. Resources are returned to the pool when the `Store` referencing the instance
    /// is dropped.
    #[cfg(feature = "pooling-allocator")]
    Pooling(PoolingAllocationConfig),
}

impl InstanceAllocationStrategy {
    /// The default pooling instance allocation strategy.
    #[cfg(feature = "pooling-allocator")]
    pub fn pooling() -> Self {
        Self::Pooling(Default::default())
    }
}

impl Default for InstanceAllocationStrategy {
    fn default() -> Self {
        Self::OnDemand
    }
}

#[cfg(feature = "pooling-allocator")]
impl From<PoolingAllocationConfig> for InstanceAllocationStrategy {
    fn from(cfg: PoolingAllocationConfig) -> InstanceAllocationStrategy {
        InstanceAllocationStrategy::Pooling(cfg)
    }
}

#[derive(Clone)]
/// Configure the strategy used for versioning in serializing and deserializing [`crate::Module`].
pub enum ModuleVersionStrategy {
    /// Use the wasmtime crate's Cargo package version.
    WasmtimeVersion,
    /// Use a custom version string. Must be at most 255 bytes.
    Custom(String),
    /// Emit no version string in serialization, and accept all version strings in deserialization.
    None,
}

impl Default for ModuleVersionStrategy {
    fn default() -> Self {
        ModuleVersionStrategy::WasmtimeVersion
    }
}

impl core::hash::Hash for ModuleVersionStrategy {
    fn hash<H: core::hash::Hasher>(&self, hasher: &mut H) {
        match self {
            Self::WasmtimeVersion => env!("CARGO_PKG_VERSION").hash(hasher),
            Self::Custom(s) => s.hash(hasher),
            Self::None => {}
        };
    }
}

/// Global configuration options used to create an [`Engine`](crate::Engine)
/// and customize its behavior.
///
/// This structure exposed a builder-like interface and is primarily consumed by
/// [`Engine::new()`](crate::Engine::new).
///
/// The validation of `Config` is deferred until the engine is being built, thus
/// a problematic config may cause `Engine::new` to fail.
///
/// # Defaults
///
/// The `Default` trait implementation and the return value from
/// [`Config::new()`] are the same and represent the default set of
/// configuration for an engine. The exact set of defaults will differ based on
/// properties such as enabled Cargo features at compile time and the configured
/// target (see [`Config::target`]). Configuration options document their
/// default values and what the conditional value of the default is where
/// applicable.
#[derive(Clone)]
pub struct Config {
    #[cfg(any(feature = "cranelift", feature = "winch"))]
    compiler_config: CompilerConfig,
    target: Option<target_lexicon::Triple>,
    #[cfg(feature = "gc")]
    collector: Collector,
    profiling_strategy: ProfilingStrategy,
    tunables: ConfigTunables,

    #[cfg(feature = "cache")]
    pub(crate) cache: Option<Cache>,
    #[cfg(feature = "runtime")]
    pub(crate) mem_creator: Option<Arc<dyn RuntimeMemoryCreator>>,
    #[cfg(feature = "runtime")]
    pub(crate) custom_code_memory: Option<Arc<dyn CustomCodeMemory>>,
    pub(crate) allocation_strategy: InstanceAllocationStrategy,
    pub(crate) max_wasm_stack: usize,
    /// Explicitly enabled features via `Config::wasm_*` methods. This is a
    /// signal that the embedder specifically wants something turned on
    /// regardless of the defaults that Wasmtime might otherwise have enabled.
    ///
    /// Note that this, and `disabled_features` below, start as the empty set of
    /// features to only track explicit user requests.
    pub(crate) enabled_features: WasmFeatures,
    /// Same as `enabled_features`, but for those that are explicitly disabled.
    pub(crate) disabled_features: WasmFeatures,
    pub(crate) wasm_backtrace: bool,
    pub(crate) wasm_backtrace_details_env_used: bool,
    pub(crate) native_unwind_info: Option<bool>,
    #[cfg(any(feature = "async", feature = "stack-switching"))]
    pub(crate) async_stack_size: usize,
    #[cfg(feature = "async")]
    pub(crate) async_stack_zeroing: bool,
    #[cfg(feature = "async")]
    pub(crate) stack_creator: Option<Arc<dyn RuntimeFiberStackCreator>>,
    pub(crate) async_support: bool,
    pub(crate) module_version: ModuleVersionStrategy,
    pub(crate) parallel_compilation: bool,
    pub(crate) memory_guaranteed_dense_image_size: u64,
    pub(crate) force_memory_init_memfd: bool,
    pub(crate) wmemcheck: bool,
    #[cfg(feature = "coredump")]
    pub(crate) coredump_on_trap: bool,
    pub(crate) macos_use_mach_ports: bool,
    pub(crate) detect_host_feature: Option<fn(&str) -> Option<bool>>,
}

/// User-provided configuration for the compiler.
#[cfg(any(feature = "cranelift", feature = "winch"))]
#[derive(Debug, Clone)]
struct CompilerConfig {
    strategy: Option<Strategy>,
    settings: crate::hash_map::HashMap<String, String>,
    flags: crate::hash_set::HashSet<String>,
    #[cfg(all(feature = "incremental-cache", feature = "cranelift"))]
    cache_store: Option<Arc<dyn CacheStore>>,
    clif_dir: Option<std::path::PathBuf>,
    wmemcheck: bool,
}

#[cfg(any(feature = "cranelift", feature = "winch"))]
impl CompilerConfig {
    fn new() -> Self {
        Self {
            strategy: Strategy::Auto.not_auto(),
            settings: Default::default(),
            flags: Default::default(),
            #[cfg(all(feature = "incremental-cache", feature = "cranelift"))]
            cache_store: None,
            clif_dir: None,
            wmemcheck: false,
        }
    }

    /// Ensures that the key is not set or equals to the given value.
    /// If the key is not set, it will be set to the given value.
    ///
    /// # Returns
    ///
    /// Returns true if successfully set or already had the given setting
    /// value, or false if the setting was explicitly set to something
    /// else previously.
    fn ensure_setting_unset_or_given(&mut self, k: &str, v: &str) -> bool {
        if let Some(value) = self.settings.get(k) {
            if value != v {
                return false;
            }
        } else {
            self.settings.insert(k.to_string(), v.to_string());
        }
        true
    }
}

#[cfg(any(feature = "cranelift", feature = "winch"))]
impl Default for CompilerConfig {
    fn default() -> Self {
        Self::new()
    }
}

impl Config {
    /// Creates a new configuration object with the default configuration
    /// specified.
    pub fn new() -> Self {
        let mut ret = Self {
            tunables: ConfigTunables::default(),
            #[cfg(any(feature = "cranelift", feature = "winch"))]
            compiler_config: CompilerConfig::default(),
            target: None,
            #[cfg(feature = "gc")]
            collector: Collector::default(),
            #[cfg(feature = "cache")]
            cache: None,
            profiling_strategy: ProfilingStrategy::None,
            #[cfg(feature = "runtime")]
            mem_creator: None,
            #[cfg(feature = "runtime")]
            custom_code_memory: None,
            allocation_strategy: InstanceAllocationStrategy::OnDemand,
            // 512k of stack -- note that this is chosen currently to not be too
            // big, not be too small, and be a good default for most platforms.
            // One platform of particular note is Windows where the stack size
            // of the main thread seems to, by default, be smaller than that of
            // Linux and macOS. This 512k value at least lets our current test
            // suite pass on the main thread of Windows (using `--test-threads
            // 1` forces this), or at least it passed when this change was
            // committed.
            max_wasm_stack: 512 * 1024,
            wasm_backtrace: true,
            wasm_backtrace_details_env_used: false,
            native_unwind_info: None,
            enabled_features: WasmFeatures::empty(),
            disabled_features: WasmFeatures::empty(),
            #[cfg(any(feature = "async", feature = "stack-switching"))]
            async_stack_size: 2 << 20,
            #[cfg(feature = "async")]
            async_stack_zeroing: false,
            #[cfg(feature = "async")]
            stack_creator: None,
            async_support: false,
            module_version: ModuleVersionStrategy::default(),
            parallel_compilation: !cfg!(miri),
            memory_guaranteed_dense_image_size: 16 << 20,
            force_memory_init_memfd: false,
            wmemcheck: false,
            #[cfg(feature = "coredump")]
            coredump_on_trap: false,
            macos_use_mach_ports: !cfg!(miri),
            #[cfg(feature = "std")]
            detect_host_feature: Some(detect_host_feature),
            #[cfg(not(feature = "std"))]
            detect_host_feature: None,
        };
        #[cfg(any(feature = "cranelift", feature = "winch"))]
        {
            ret.cranelift_debug_verifier(false);
            ret.cranelift_opt_level(OptLevel::Speed);

            // When running under MIRI try to optimize for compile time of wasm
            // code itself as much as possible. Disable optimizations by
            // default.
            if cfg!(miri) {
                ret.cranelift_opt_level(OptLevel::None);
            }
        }

        ret.wasm_backtrace_details(WasmBacktraceDetails::Environment);

        ret
    }

    /// Configures the target platform of this [`Config`].
    ///
    /// This method is used to configure the output of compilation in an
    /// [`Engine`](crate::Engine). This can be used, for example, to
    /// cross-compile from one platform to another. By default, the host target
    /// triple is used meaning compiled code is suitable to run on the host.
    ///
    /// Note that the [`Module`](crate::Module) type can only be created if the
    /// target configured here matches the host. Otherwise if a cross-compile is
    /// being performed where the host doesn't match the target then
    /// [`Engine::precompile_module`](crate::Engine::precompile_module) must be
    /// used instead.
    ///
    /// Target-specific flags (such as CPU features) will not be inferred by
    /// default for the target when one is provided here. This means that this
    /// can also be used, for example, with the host architecture to disable all
    /// host-inferred feature flags. Configuring target-specific flags can be
    /// done with [`Config::cranelift_flag_set`] and
    /// [`Config::cranelift_flag_enable`].
    ///
    /// # Errors
    ///
    /// This method will error if the given target triple is not supported.
    pub fn target(&mut self, target: &str) -> Result<&mut Self> {
        self.target =
            Some(target_lexicon::Triple::from_str(target).map_err(|e| anyhow::anyhow!(e))?);

        Ok(self)
    }

    /// Enables the incremental compilation cache in Cranelift, using the provided `CacheStore`
    /// backend for storage.
    #[cfg(all(feature = "incremental-cache", feature = "cranelift"))]
    pub fn enable_incremental_compilation(
        &mut self,
        cache_store: Arc<dyn CacheStore>,
    ) -> Result<&mut Self> {
        self.compiler_config.cache_store = Some(cache_store);
        Ok(self)
    }

    /// Whether or not to enable support for asynchronous functions in Wasmtime.
    ///
    /// When enabled, the config can optionally define host functions with `async`.
    /// Instances created and functions called with this `Config` *must* be called
    /// through their asynchronous APIs, however. For example using
    /// [`Func::call`](crate::Func::call) will panic when used with this config.
    ///
    /// # Asynchronous Wasm
    ///
    /// WebAssembly does not currently have a way to specify at the bytecode
    /// level what is and isn't async. Host-defined functions, however, may be
    /// defined as `async`. WebAssembly imports always appear synchronous, which
    /// gives rise to a bit of an impedance mismatch here. To solve this
    /// Wasmtime supports "asynchronous configs" which enables calling these
    /// asynchronous functions in a way that looks synchronous to the executing
    /// WebAssembly code.
    ///
    /// An asynchronous config must always invoke wasm code asynchronously,
    /// meaning we'll always represent its computation as a
    /// [`Future`](std::future::Future). The `poll` method of the futures
    /// returned by Wasmtime will perform the actual work of calling the
    /// WebAssembly. Wasmtime won't manage its own thread pools or similar,
    /// that's left up to the embedder.
    ///
    /// To implement futures in a way that WebAssembly sees asynchronous host
    /// functions as synchronous, all async Wasmtime futures will execute on a
    /// separately allocated native stack from the thread otherwise executing
    /// Wasmtime. This separate native stack can then be switched to and from.
    /// Using this whenever an `async` host function returns a future that
    /// resolves to `Pending` we switch away from the temporary stack back to
    /// the main stack and propagate the `Pending` status.
    ///
    /// In general it's encouraged that the integration with `async` and
    /// wasmtime is designed early on in your embedding of Wasmtime to ensure
    /// that it's planned that WebAssembly executes in the right context of your
    /// application.
    ///
    /// # Execution in `poll`
    ///
    /// The [`Future::poll`](std::future::Future::poll) method is the main
    /// driving force behind Rust's futures. That method's own documentation
    /// states "an implementation of `poll` should strive to return quickly, and
    /// should not block". This, however, can be at odds with executing
    /// WebAssembly code as part of the `poll` method itself. If your
    /// WebAssembly is untrusted then this could allow the `poll` method to take
    /// arbitrarily long in the worst case, likely blocking all other
    /// asynchronous tasks.
    ///
    /// To remedy this situation you have a few possible ways to solve this:
    ///
    /// * The most efficient solution is to enable
    ///   [`Config::epoch_interruption`] in conjunction with
    ///   [`crate::Store::epoch_deadline_async_yield_and_update`]. Coupled with
    ///   periodic calls to [`crate::Engine::increment_epoch`] this will cause
    ///   executing WebAssembly to periodically yield back according to the
    ///   epoch configuration settings. This enables `Future::poll` to take at
    ///   most a certain amount of time according to epoch configuration
    ///   settings and when increments happen. The benefit of this approach is
    ///   that the instrumentation in compiled code is quite lightweight, but a
    ///   downside can be that the scheduling is somewhat nondeterministic since
    ///   increments are usually timer-based which are not always deterministic.
    ///
    ///   Note that to prevent infinite execution of wasm it's recommended to
    ///   place a timeout on the entire future representing executing wasm code
    ///   and the periodic yields with epochs should ensure that when the
    ///   timeout is reached it's appropriately recognized.
    ///
    /// * Alternatively you can enable the
    ///   [`Config::consume_fuel`](crate::Config::consume_fuel) method as well
    ///   as [`crate::Store::fuel_async_yield_interval`] When doing so this will
    ///   configure Wasmtime futures to yield periodically while they're
    ///   executing WebAssembly code. After consuming the specified amount of
    ///   fuel wasm futures will return `Poll::Pending` from their `poll`
    ///   method, and will get automatically re-polled later. This enables the
    ///   `Future::poll` method to take roughly a fixed amount of time since
    ///   fuel is guaranteed to get consumed while wasm is executing. Unlike
    ///   epoch-based preemption this is deterministic since wasm always
    ///   consumes a fixed amount of fuel per-operation. The downside of this
    ///   approach, however, is that the compiled code instrumentation is
    ///   significantly more expensive than epoch checks.
    ///
    ///   Note that to prevent infinite execution of wasm it's recommended to
    ///   place a timeout on the entire future representing executing wasm code
    ///   and the periodic yields with epochs should ensure that when the
    ///   timeout is reached it's appropriately recognized.
    ///
    /// In all cases special care needs to be taken when integrating
    /// asynchronous wasm into your application. You should carefully plan where
    /// WebAssembly will execute and what compute resources will be allotted to
    /// it. If Wasmtime doesn't support exactly what you'd like just yet, please
    /// feel free to open an issue!
    #[cfg(feature = "async")]
    pub fn async_support(&mut self, enable: bool) -> &mut Self {
        self.async_support = enable;
        self
    }

    /// Configures whether DWARF debug information will be emitted during
    /// compilation.
    ///
    /// Note that the `debug-builtins` compile-time Cargo feature must also be
    /// enabled for native debuggers such as GDB or LLDB to be able to debug
    /// guest WebAssembly programs.
    ///
    /// By default this option is `false`.
    /// **Note** Enabling this option is not compatible with the Winch compiler.
    pub fn debug_info(&mut self, enable: bool) -> &mut Self {
        self.tunables.generate_native_debuginfo = Some(enable);
        self
    }

    /// Configures whether [`WasmBacktrace`] will be present in the context of
    /// errors returned from Wasmtime.
    ///
    /// A backtrace may be collected whenever an error is returned from a host
    /// function call through to WebAssembly or when WebAssembly itself hits a
    /// trap condition, such as an out-of-bounds memory access. This flag
    /// indicates, in these conditions, whether the backtrace is collected or
    /// not.
    ///
    /// Currently wasm backtraces are implemented through frame pointer walking.
    /// This means that collecting a backtrace is expected to be a fast and
    /// relatively cheap operation. Additionally backtrace collection is
    /// suitable in concurrent environments since one thread capturing a
    /// backtrace won't block other threads.
    ///
    /// Collected backtraces are attached via [`anyhow::Error::context`] to
    /// errors returned from host functions. The [`WasmBacktrace`] type can be
    /// acquired via [`anyhow::Error::downcast_ref`] to inspect the backtrace.
    /// When this option is disabled then this context is never applied to
    /// errors coming out of wasm.
    ///
    /// This option is `true` by default.
    ///
    /// [`WasmBacktrace`]: crate::WasmBacktrace
    pub fn wasm_backtrace(&mut self, enable: bool) -> &mut Self {
        self.wasm_backtrace = enable;
        self
    }

    /// Configures whether backtraces in `Trap` will parse debug info in the wasm file to
    /// have filename/line number information.
    ///
    /// When enabled this will causes modules to retain debugging information
    /// found in wasm binaries. This debug information will be used when a trap
    /// happens to symbolicate each stack frame and attempt to print a
    /// filename/line number for each wasm frame in the stack trace.
    ///
    /// By default this option is `WasmBacktraceDetails::Environment`, meaning
    /// that wasm will read `WASMTIME_BACKTRACE_DETAILS` to indicate whether
    /// details should be parsed. Note that the `std` feature of this crate must
    /// be active to read environment variables, otherwise this is disabled by
    /// default.
    pub fn wasm_backtrace_details(&mut self, enable: WasmBacktraceDetails) -> &mut Self {
        self.wasm_backtrace_details_env_used = false;
        self.tunables.parse_wasm_debuginfo = match enable {
            WasmBacktraceDetails::Enable => Some(true),
            WasmBacktraceDetails::Disable => Some(false),
            WasmBacktraceDetails::Environment => {
                #[cfg(feature = "std")]
                {
                    self.wasm_backtrace_details_env_used = true;
                    std::env::var("WASMTIME_BACKTRACE_DETAILS")
                        .map(|s| Some(s == "1"))
                        .unwrap_or(Some(false))
                }
                #[cfg(not(feature = "std"))]
                {
                    Some(false)
                }
            }
        };
        self
    }

    /// Configures whether to generate native unwind information
    /// (e.g. `.eh_frame` on Linux).
    ///
    /// This configuration option only exists to help third-party stack
    /// capturing mechanisms, such as the system's unwinder or the `backtrace`
    /// crate, determine how to unwind through Wasm frames. It does not affect
    /// whether Wasmtime can capture Wasm backtraces or not. The presence of
    /// [`WasmBacktrace`] is controlled by the [`Config::wasm_backtrace`]
    /// option.
    ///
    /// Native unwind information is included:
    /// - When targeting Windows, since the Windows ABI requires it.
    /// - By default.
    ///
    /// Note that systems loading many modules may wish to disable this
    /// configuration option instead of leaving it on-by-default. Some platforms
    /// exhibit quadratic behavior when registering/unregistering unwinding
    /// information which can greatly slow down the module loading/unloading
    /// process.
    ///
    /// [`WasmBacktrace`]: crate::WasmBacktrace
    pub fn native_unwind_info(&mut self, enable: bool) -> &mut Self {
        self.native_unwind_info = Some(enable);
        self
    }

    /// Configures whether execution of WebAssembly will "consume fuel" to
    /// either halt or yield execution as desired.
    ///
    /// This can be used to deterministically prevent infinitely-executing
    /// WebAssembly code by instrumenting generated code to consume fuel as it
    /// executes. When fuel runs out a trap is raised, however [`Store`] can be
    /// configured to yield execution periodically via
    /// [`crate::Store::fuel_async_yield_interval`].
    ///
    /// Note that a [`Store`] starts with no fuel, so if you enable this option
    /// you'll have to be sure to pour some fuel into [`Store`] before
    /// executing some code.
    ///
    /// By default this option is `false`.
    ///
    /// **Note** Enabling this option is not compatible with the Winch compiler.
    ///
    /// [`Store`]: crate::Store
    pub fn consume_fuel(&mut self, enable: bool) -> &mut Self {
        self.tunables.consume_fuel = Some(enable);
        self
    }

    /// Enables epoch-based interruption.
    ///
    /// When executing code in async mode, we sometimes want to
    /// implement a form of cooperative timeslicing: long-running Wasm
    /// guest code should periodically yield to the executor
    /// loop. This yielding could be implemented by using "fuel" (see
    /// [`consume_fuel`](Config::consume_fuel)). However, fuel
    /// instrumentation is somewhat expensive: it modifies the
    /// compiled form of the Wasm code so that it maintains a precise
    /// instruction count, frequently checking this count against the
    /// remaining fuel. If one does not need this precise count or
    /// deterministic interruptions, and only needs a periodic
    /// interrupt of some form, then It would be better to have a more
    /// lightweight mechanism.
    ///
    /// Epoch-based interruption is that mechanism. There is a global
    /// "epoch", which is a counter that divides time into arbitrary
    /// periods (or epochs). This counter lives on the
    /// [`Engine`](crate::Engine) and can be incremented by calling
    /// [`Engine::increment_epoch`](crate::Engine::increment_epoch).
    /// Epoch-based instrumentation works by setting a "deadline
    /// epoch". The compiled code knows the deadline, and at certain
    /// points, checks the current epoch against that deadline. It
    /// will yield if the deadline has been reached.
    ///
    /// The idea is that checking an infrequently-changing counter is
    /// cheaper than counting and frequently storing a precise metric
    /// (instructions executed) locally. The interruptions are not
    /// deterministic, but if the embedder increments the epoch in a
    /// periodic way (say, every regular timer tick by a thread or
    /// signal handler), then we can ensure that all async code will
    /// yield to the executor within a bounded time.
    ///
    /// The deadline check cannot be avoided by malicious wasm code. It is safe
    /// to use epoch deadlines to limit the execution time of untrusted
    /// code.
    ///
    /// The [`Store`](crate::Store) tracks the deadline, and controls
    /// what happens when the deadline is reached during
    /// execution. Several behaviors are possible:
    ///
    /// - Trap if code is executing when the epoch deadline is
    ///   met. See
    ///   [`Store::epoch_deadline_trap`](crate::Store::epoch_deadline_trap).
    ///
    /// - Call an arbitrary function. This function may chose to trap or
    ///   increment the epoch. See
    ///   [`Store::epoch_deadline_callback`](crate::Store::epoch_deadline_callback).
    ///
    /// - Yield to the executor loop, then resume when the future is
    ///   next polled. See
    ///   [`Store::epoch_deadline_async_yield_and_update`](crate::Store::epoch_deadline_async_yield_and_update).
    ///
    /// Trapping is the default. The yielding behaviour may be used for
    /// the timeslicing behavior described above.
    ///
    /// This feature is available with or without async support.
    /// However, without async support, the timeslicing behaviour is
    /// not available. This means epoch-based interruption can only
    /// serve as a simple external-interruption mechanism.
    ///
    /// An initial deadline must be set before executing code by calling
    /// [`Store::set_epoch_deadline`](crate::Store::set_epoch_deadline). If this
    /// deadline is not configured then wasm will immediately trap.
    ///
    /// ## Interaction with blocking host calls
    ///
    /// Epochs (and fuel) do not assist in handling WebAssembly code blocked in
    /// a call to the host. For example if the WebAssembly function calls
    /// `wasi:io/poll/poll` to sleep epochs will not assist in waking this up or
    /// timing it out. Epochs intentionally only affect running WebAssembly code
    /// itself and it's left to the embedder to determine how best to wake up
    /// indefinitely blocking code in the host.
    ///
    /// The typical solution for this, however, is to use
    /// [`Config::async_support(true)`](Config::async_support) and the `async`
    /// variant of WASI host functions. This models computation as a Rust
    /// `Future` which means that when blocking happens the future is only
    /// suspended and control yields back to the main event loop. This gives the
    /// embedder the opportunity to use `tokio::time::timeout` for example on a
    /// wasm computation and have the desired effect of cancelling a blocking
    /// operation when a timeout expires.
    ///
    /// ## When to use fuel vs. epochs
    ///
    /// In general, epoch-based interruption results in faster
    /// execution. This difference is sometimes significant: in some
    /// measurements, up to 2-3x. This is because epoch-based
    /// interruption does less work: it only watches for a global
    /// rarely-changing counter to increment, rather than keeping a
    /// local frequently-changing counter and comparing it to a
    /// deadline.
    ///
    /// Fuel, in contrast, should be used when *deterministic*
    /// yielding or trapping is needed. For example, if it is required
    /// that the same function call with the same starting state will
    /// always either complete or trap with an out-of-fuel error,
    /// deterministically, then fuel with a fixed bound should be
    /// used.
    ///
    /// **Note** Enabling this option is not compatible with the Winch compiler.
    ///
    /// # See Also
    ///
    /// - [`Engine::increment_epoch`](crate::Engine::increment_epoch)
    /// - [`Store::set_epoch_deadline`](crate::Store::set_epoch_deadline)
    /// - [`Store::epoch_deadline_trap`](crate::Store::epoch_deadline_trap)
    /// - [`Store::epoch_deadline_callback`](crate::Store::epoch_deadline_callback)
    /// - [`Store::epoch_deadline_async_yield_and_update`](crate::Store::epoch_deadline_async_yield_and_update)
    pub fn epoch_interruption(&mut self, enable: bool) -> &mut Self {
        self.tunables.epoch_interruption = Some(enable);
        self
    }

    /// Configures the maximum amount of stack space available for
    /// executing WebAssembly code.
    ///
    /// WebAssembly has well-defined semantics on stack overflow. This is
    /// intended to be a knob which can help configure how much stack space
    /// wasm execution is allowed to consume. Note that the number here is not
    /// super-precise, but rather wasm will take at most "pretty close to this
    /// much" stack space.
    ///
    /// If a wasm call (or series of nested wasm calls) take more stack space
    /// than the `size` specified then a stack overflow trap will be raised.
    ///
    /// Caveat: this knob only limits the stack space consumed by wasm code.
    /// More importantly, it does not ensure that this much stack space is
    /// available on the calling thread stack. Exhausting the thread stack
    /// typically leads to an **abort** of the process.
    ///
    /// Here are some examples of how that could happen:
    ///
    /// - Let's assume this option is set to 2 MiB and then a thread that has
    ///   a stack with 512 KiB left.
    ///
    ///   If wasm code consumes more than 512 KiB then the process will be aborted.
    ///
    /// - Assuming the same conditions, but this time wasm code does not consume
    ///   any stack but calls into a host function. The host function consumes
    ///   more than 512 KiB of stack space. The process will be aborted.
    ///
    /// There's another gotcha related to recursive calling into wasm: the stack
    /// space consumed by a host function is counted towards this limit. The
    /// host functions are not prevented from consuming more than this limit.
    /// However, if the host function that used more than this limit and called
    /// back into wasm, then the execution will trap immediately because of
    /// stack overflow.
    ///
    /// When the `async` feature is enabled, this value cannot exceed the
    /// `async_stack_size` option. Be careful not to set this value too close
    /// to `async_stack_size` as doing so may limit how much stack space
    /// is available for host functions.
    ///
    /// By default this option is 512 KiB.
    ///
    /// # Errors
    ///
    /// The `Engine::new` method will fail if the `size` specified here is
    /// either 0 or larger than the [`Config::async_stack_size`] configuration.
    pub fn max_wasm_stack(&mut self, size: usize) -> &mut Self {
        self.max_wasm_stack = size;
        self
    }

    /// Configures the size of the stacks used for asynchronous execution.
    ///
    /// This setting configures the size of the stacks that are allocated for
    /// asynchronous execution. The value cannot be less than `max_wasm_stack`.
    ///
    /// The amount of stack space guaranteed for host functions is
    /// `async_stack_size - max_wasm_stack`, so take care not to set these two values
    /// close to one another; doing so may cause host functions to overflow the
    /// stack and abort the process.
    ///
    /// By default this option is 2 MiB.
    ///
    /// # Errors
    ///
    /// The `Engine::new` method will fail if the value for this option is
    /// smaller than the [`Config::max_wasm_stack`] option.
    #[cfg(any(feature = "async", feature = "stack-switching"))]
    pub fn async_stack_size(&mut self, size: usize) -> &mut Self {
        self.async_stack_size = size;
        self
    }

    /// Configures whether or not stacks used for async futures are zeroed
    /// before (re)use.
    ///
    /// When the [`async_support`](Config::async_support) method is enabled for
    /// Wasmtime and the [`call_async`] variant of calling WebAssembly is used
    /// then Wasmtime will create a separate runtime execution stack for each
    /// future produced by [`call_async`]. By default upon allocation, depending
    /// on the platform, these stacks might be filled with uninitialized
    /// memory. This is safe and correct because, modulo bugs in Wasmtime,
    /// compiled Wasm code will never read from a stack slot before it
    /// initializes the stack slot.
    ///
    /// However, as a defense-in-depth mechanism, you may configure Wasmtime to
    /// ensure that these stacks are zeroed before they are used. Notably, if
    /// you are using the pooling allocator, stacks can be pooled and reused
    /// across different Wasm guests; ensuring that stacks are zeroed can
    /// prevent data leakage between Wasm guests even in the face of potential
    /// read-of-stack-slot-before-initialization bugs in Wasmtime's compiler.
    ///
    /// Stack zeroing can be a costly operation in highly concurrent
    /// environments due to modifications of the virtual address space requiring
    /// process-wide synchronization. It can also be costly in `no-std`
    /// environments that must manually zero memory, and cannot rely on an OS
    /// and virtual memory to provide zeroed pages.
    ///
    /// This option defaults to `false`.
    ///
    /// [`call_async`]: crate::TypedFunc::call_async
    #[cfg(feature = "async")]
    pub fn async_stack_zeroing(&mut self, enable: bool) -> &mut Self {
        self.async_stack_zeroing = enable;
        self
    }

    fn wasm_feature(&mut self, flag: WasmFeatures, enable: bool) -> &mut Self {
        self.enabled_features.set(flag, enable);
        self.disabled_features.set(flag, !enable);
        self
    }

    /// Configures whether the WebAssembly tail calls proposal will be enabled
    /// for compilation or not.
    ///
    /// The [WebAssembly tail calls proposal] introduces the `return_call` and
    /// `return_call_indirect` instructions. These instructions allow for Wasm
    /// programs to implement some recursive algorithms with *O(1)* stack space
    /// usage.
    ///
    /// This is `true` by default except when the Winch compiler is enabled.
    ///
    /// [WebAssembly tail calls proposal]: https://github.com/WebAssembly/tail-call
    pub fn wasm_tail_call(&mut self, enable: bool) -> &mut Self {
        self.wasm_feature(WasmFeatures::TAIL_CALL, enable);
        self
    }

    /// Configures whether the WebAssembly custom-page-sizes proposal will be
    /// enabled for compilation or not.
    ///
    /// The [WebAssembly custom-page-sizes proposal] allows a memory to
    /// customize its page sizes. By default, Wasm page sizes are 64KiB
    /// large. This proposal allows the memory to opt into smaller page sizes
    /// instead, allowing Wasm to run in environments with less than 64KiB RAM
    /// available, for example.
    ///
    /// Note that the page size is part of the memory's type, and because
    /// different memories may have different types, they may also have
    /// different page sizes.
    ///
    /// Currently the only valid page sizes are 64KiB (the default) and 1
    /// byte. Future extensions may relax this constraint and allow all powers
    /// of two.
    ///
    /// Support for this proposal is disabled by default.
    ///
    /// [WebAssembly custom-page-sizes proposal]: https://github.com/WebAssembly/custom-page-sizes
    pub fn wasm_custom_page_sizes(&mut self, enable: bool) -> &mut Self {
        self.wasm_feature(WasmFeatures::CUSTOM_PAGE_SIZES, enable);
        self
    }

    /// Configures whether the WebAssembly [threads] proposal will be enabled
    /// for compilation.
    ///
    /// This feature gates items such as shared memories and atomic
    /// instructions. Note that the threads feature depends on the bulk memory
    /// feature, which is enabled by default. Additionally note that while the
    /// wasm feature is called "threads" it does not actually include the
    /// ability to spawn threads. Spawning threads is part of the [wasi-threads]
    /// proposal which is a separately gated feature in Wasmtime.
    ///
    /// Embeddings of Wasmtime are able to build their own custom threading
    /// scheme on top of the core wasm threads proposal, however.
    ///
    /// The default value for this option is whether the `threads`
    /// crate feature of Wasmtime is enabled or not. By default this crate
    /// feature is enabled.
    ///
    /// [threads]: https://github.com/webassembly/threads
    /// [wasi-threads]: https://github.com/webassembly/wasi-threads
    #[cfg(feature = "threads")]
    pub fn wasm_threads(&mut self, enable: bool) -> &mut Self {
        self.wasm_feature(WasmFeatures::THREADS, enable);
        self
    }

    /// Configures whether the WebAssembly [shared-everything-threads] proposal
    /// will be enabled for compilation.
    ///
    /// This feature gates extended use of the `shared` attribute on items other
    /// than memories, extra atomic instructions, and new component model
    /// intrinsics for spawning threads. It depends on the
    /// [`wasm_threads`][Self::wasm_threads] being enabled.
    ///
    /// [shared-everything-threads]:
    ///     https://github.com/webassembly/shared-everything-threads
    pub fn wasm_shared_everything_threads(&mut self, enable: bool) -> &mut Self {
        self.wasm_feature(WasmFeatures::SHARED_EVERYTHING_THREADS, enable);
        self
    }

    /// Configures whether the [WebAssembly reference types proposal][proposal]
    /// will be enabled for compilation.
    ///
    /// This feature gates items such as the `externref` and `funcref` types as
    /// well as allowing a module to define multiple tables.
    ///
    /// Note that the reference types proposal depends on the bulk memory proposal.
    ///
    /// This feature is `true` by default.
    ///
    /// # Errors
    ///
    /// The validation of this feature are deferred until the engine is being built,
    /// and thus may cause `Engine::new` fail if the `bulk_memory` feature is disabled.
    ///
    /// [proposal]: https://github.com/webassembly/reference-types
    #[cfg(feature = "gc")]
    pub fn wasm_reference_types(&mut self, enable: bool) -> &mut Self {
        self.wasm_feature(WasmFeatures::REFERENCE_TYPES, enable);
        self
    }

    /// Configures whether the [WebAssembly function references
    /// proposal][proposal] will be enabled for compilation.
    ///
    /// This feature gates non-nullable reference types, function reference
    /// types, `call_ref`, `ref.func`, and non-nullable reference related
    /// instructions.
    ///
    /// Note that the function references proposal depends on the reference
    /// types proposal.
    ///
    /// This feature is `false` by default.
    ///
    /// [proposal]: https://github.com/WebAssembly/function-references
    #[cfg(feature = "gc")]
    pub fn wasm_function_references(&mut self, enable: bool) -> &mut Self {
        self.wasm_feature(WasmFeatures::FUNCTION_REFERENCES, enable);
        self
    }

    /// Configures whether the [WebAssembly wide-arithmetic][proposal] will be
    /// enabled for compilation.
    ///
    /// This feature is `false` by default.
    ///
    /// [proposal]: https://github.com/WebAssembly/wide-arithmetic
    pub fn wasm_wide_arithmetic(&mut self, enable: bool) -> &mut Self {
        self.wasm_feature(WasmFeatures::WIDE_ARITHMETIC, enable);
        self
    }

    /// Configures whether the [WebAssembly Garbage Collection
    /// proposal][proposal] will be enabled for compilation.
    ///
    /// This feature gates `struct` and `array` type definitions and references,
    /// the `i31ref` type, and all related instructions.
    ///
    /// Note that the function references proposal depends on the typed function
    /// references proposal.
    ///
    /// This feature is `false` by default.
    ///
    /// **Warning: Wasmtime's implementation of the GC proposal is still in
    /// progress and generally not ready for primetime.**
    ///
    /// [proposal]: https://github.com/WebAssembly/gc
    #[cfg(feature = "gc")]
    pub fn wasm_gc(&mut self, enable: bool) -> &mut Self {
        self.wasm_feature(WasmFeatures::GC, enable);
        self
    }

    /// Configures whether the WebAssembly SIMD proposal will be
    /// enabled for compilation.
    ///
    /// The [WebAssembly SIMD proposal][proposal]. This feature gates items such
    /// as the `v128` type and all of its operators being in a module. Note that
    /// this does not enable the [relaxed simd proposal].
    ///
    /// **Note**
    ///
    /// On x86_64 platforms the base CPU feature requirement for SIMD
    /// is SSE2 for the Cranelift compiler and AVX for the Winch compiler.
    ///
    /// This is `true` by default.
    ///
    /// [proposal]: https://github.com/webassembly/simd
    /// [relaxed simd proposal]: https://github.com/WebAssembly/relaxed-simd
    pub fn wasm_simd(&mut self, enable: bool) -> &mut Self {
        self.wasm_feature(WasmFeatures::SIMD, enable);
        self
    }

    /// Configures whether the WebAssembly Relaxed SIMD proposal will be
    /// enabled for compilation.
    ///
    /// The relaxed SIMD proposal adds new instructions to WebAssembly which,
    /// for some specific inputs, are allowed to produce different results on
    /// different hosts. More-or-less this proposal enables exposing
    /// platform-specific semantics of SIMD instructions in a controlled
    /// fashion to a WebAssembly program. From an embedder's perspective this
    /// means that WebAssembly programs may execute differently depending on
    /// whether the host is x86_64 or AArch64, for example.
    ///
    /// By default Wasmtime lowers relaxed SIMD instructions to the fastest
    /// lowering for the platform it's running on. This means that, by default,
    /// some relaxed SIMD instructions may have different results for the same
    /// inputs across x86_64 and AArch64. This behavior can be disabled through
    /// the [`Config::relaxed_simd_deterministic`] option which will force
    /// deterministic behavior across all platforms, as classified by the
    /// specification, at the cost of performance.
    ///
    /// This is `true` by default.
    ///
    /// [proposal]: https://github.com/webassembly/relaxed-simd
    pub fn wasm_relaxed_simd(&mut self, enable: bool) -> &mut Self {
        self.wasm_feature(WasmFeatures::RELAXED_SIMD, enable);
        self
    }

    /// This option can be used to control the behavior of the [relaxed SIMD
    /// proposal's][proposal] instructions.
    ///
    /// The relaxed SIMD proposal introduces instructions that are allowed to
    /// have different behavior on different architectures, primarily to afford
    /// an efficient implementation on all architectures. This means, however,
    /// that the same module may execute differently on one host than another,
    /// which typically is not otherwise the case. This option is provided to
    /// force Wasmtime to generate deterministic code for all relaxed simd
    /// instructions, at the cost of performance, for all architectures. When
    /// this option is enabled then the deterministic behavior of all
    /// instructions in the relaxed SIMD proposal is selected.
    ///
    /// This is `false` by default.
    ///
    /// [proposal]: https://github.com/webassembly/relaxed-simd
    pub fn relaxed_simd_deterministic(&mut self, enable: bool) -> &mut Self {
        self.tunables.relaxed_simd_deterministic = Some(enable);
        self
    }

    /// Configures whether the [WebAssembly bulk memory operations
    /// proposal][proposal] will be enabled for compilation.
    ///
    /// This feature gates items such as the `memory.copy` instruction, passive
    /// data/table segments, etc, being in a module.
    ///
    /// This is `true` by default.
    ///
    /// Feature `reference_types`, which is also `true` by default, requires
    /// this feature to be enabled. Thus disabling this feature must also disable
    /// `reference_types` as well using [`wasm_reference_types`](crate::Config::wasm_reference_types).
    ///
    /// # Errors
    ///
    /// Disabling this feature without disabling `reference_types` will cause
    /// `Engine::new` to fail.
    ///
    /// [proposal]: https://github.com/webassembly/bulk-memory-operations
    pub fn wasm_bulk_memory(&mut self, enable: bool) -> &mut Self {
        self.wasm_feature(WasmFeatures::BULK_MEMORY, enable);
        self
    }

    /// Configures whether the WebAssembly multi-value [proposal] will
    /// be enabled for compilation.
    ///
    /// This feature gates functions and blocks returning multiple values in a
    /// module, for example.
    ///
    /// This is `true` by default.
    ///
    /// [proposal]: https://github.com/webassembly/multi-value
    pub fn wasm_multi_value(&mut self, enable: bool) -> &mut Self {
        self.wasm_feature(WasmFeatures::MULTI_VALUE, enable);
        self
    }

    /// Configures whether the WebAssembly multi-memory [proposal] will
    /// be enabled for compilation.
    ///
    /// This feature gates modules having more than one linear memory
    /// declaration or import.
    ///
    /// This is `true` by default.
    ///
    /// [proposal]: https://github.com/webassembly/multi-memory
    pub fn wasm_multi_memory(&mut self, enable: bool) -> &mut Self {
        self.wasm_feature(WasmFeatures::MULTI_MEMORY, enable);
        self
    }

    /// Configures whether the WebAssembly memory64 [proposal] will
    /// be enabled for compilation.
    ///
    /// Note that this the upstream specification is not finalized and Wasmtime
    /// may also have bugs for this feature since it hasn't been exercised
    /// much.
    ///
    /// This is `false` by default.
    ///
    /// [proposal]: https://github.com/webassembly/memory64
    pub fn wasm_memory64(&mut self, enable: bool) -> &mut Self {
        self.wasm_feature(WasmFeatures::MEMORY64, enable);
        self
    }

    /// Configures whether the WebAssembly extended-const [proposal] will
    /// be enabled for compilation.
    ///
    /// This is `true` by default.
    ///
    /// [proposal]: https://github.com/webassembly/extended-const
    pub fn wasm_extended_const(&mut self, enable: bool) -> &mut Self {
        self.wasm_feature(WasmFeatures::EXTENDED_CONST, enable);
        self
    }

    /// Configures whether the [WebAssembly stack switching
    /// proposal][proposal] will be enabled for compilation.
    ///
    /// This feature gates the use of control tags.
    ///
    /// This feature depends on the `function_reference_types` and
    /// `exceptions` features.
    ///
    /// This feature is `false` by default.
    ///
    /// # Errors
    ///
    /// [proposal]: https://github.com/webassembly/stack-switching
    pub fn wasm_stack_switching(&mut self, enable: bool) -> &mut Self {
        self.wasm_feature(WasmFeatures::STACK_SWITCHING, enable);
        self
    }

    /// Configures whether the WebAssembly component-model [proposal] will
    /// be enabled for compilation.
    ///
    /// This flag can be used to blanket disable all components within Wasmtime.
    /// Otherwise usage of components requires statically using
    /// [`Component`](crate::component::Component) instead of
    /// [`Module`](crate::Module) for example anyway.
    ///
    /// The default value for this option is whether the `component-model`
    /// crate feature of Wasmtime is enabled or not. By default this crate
    /// feature is enabled.
    ///
    /// [proposal]: https://github.com/webassembly/component-model
    #[cfg(feature = "component-model")]
    pub fn wasm_component_model(&mut self, enable: bool) -> &mut Self {
        self.wasm_feature(WasmFeatures::COMPONENT_MODEL, enable);
        self
    }

    /// Configures whether components support the async ABI [proposal] for
    /// lifting and lowering functions, as well as `stream`, `future`, and
    /// `error-context` types.
    ///
    /// Please note that Wasmtime's support for this feature is _very_
    /// incomplete.
    ///
    /// [proposal]:
    ///     https://github.com/WebAssembly/component-model/blob/main/design/mvp/Async.md
    #[cfg(feature = "component-model-async")]
    pub fn wasm_component_model_async(&mut self, enable: bool) -> &mut Self {
        self.wasm_feature(WasmFeatures::CM_ASYNC, enable);
        self
    }

    /// This corresponds to the 🚝 emoji in the component model specification.
    ///
    /// Please note that Wasmtime's support for this feature is _very_
    /// incomplete.
    ///
    /// [proposal]:
    ///     https://github.com/WebAssembly/component-model/blob/main/design/mvp/Async.md
    #[cfg(feature = "component-model-async")]
    pub fn wasm_component_model_async_builtins(&mut self, enable: bool) -> &mut Self {
        self.wasm_feature(WasmFeatures::CM_ASYNC_BUILTINS, enable);
        self
    }

    /// This corresponds to the 🚟 emoji in the component model specification.
    ///
    /// Please note that Wasmtime's support for this feature is _very_
    /// incomplete.
    ///
    /// [proposal]: https://github.com/WebAssembly/component-model/blob/main/design/mvp/Async.md
    #[cfg(feature = "component-model-async")]
    pub fn wasm_component_model_async_stackful(&mut self, enable: bool) -> &mut Self {
        self.wasm_feature(WasmFeatures::CM_ASYNC_STACKFUL, enable);
        self
    }

<<<<<<< HEAD
    /// This corresponds to the 🔧 emoji in the component model specification.
    ///
    /// Please note that Wasmtime's support for this feature is _very_
    /// incomplete.
    #[cfg(feature = "component-model")]
    pub fn wasm_component_model_fixed_size_lists(&mut self, enable: bool) -> &mut Self {
        self.wasm_feature(WasmFeatures::CM_FIXED_SIZE_LIST, enable);
=======
    /// This corresponds to the 📝 emoji in the component model specification.
    ///
    /// Please note that Wasmtime's support for this feature is _very_
    /// incomplete.
    ///
    /// [proposal]: https://github.com/WebAssembly/component-model/blob/main/design/mvp/Async.md
    #[cfg(feature = "component-model")]
    pub fn wasm_component_model_error_context(&mut self, enable: bool) -> &mut Self {
        self.wasm_feature(WasmFeatures::CM_ERROR_CONTEXT, enable);
        self
    }

    /// Configures whether the [GC extension to the component-model
    /// proposal][proposal] is enabled or not.
    ///
    /// This corresponds to the 🛸 emoji in the component model specification.
    ///
    /// Please note that Wasmtime's support for this feature is _very_
    /// incomplete.
    ///
    /// [proposal]: https://github.com/WebAssembly/component-model/issues/525
    #[cfg(feature = "component-model")]
    pub fn wasm_component_model_gc(&mut self, enable: bool) -> &mut Self {
        self.wasm_feature(WasmFeatures::CM_GC, enable);
>>>>>>> 18b42ef4
        self
    }

    #[doc(hidden)] // FIXME(#3427) - if/when implemented then un-hide this
    pub fn wasm_exceptions(&mut self, enable: bool) -> &mut Self {
        self.wasm_feature(WasmFeatures::EXCEPTIONS, enable);
        self
    }

    #[doc(hidden)] // FIXME(#3427) - if/when implemented then un-hide this
    #[deprecated = "This configuration option only exists for internal \
                    usage with the spec testsuite. It may be removed at \
                    any time and without warning. Do not rely on it!"]
    pub fn wasm_legacy_exceptions(&mut self, enable: bool) -> &mut Self {
        self.wasm_feature(WasmFeatures::LEGACY_EXCEPTIONS, enable);
        self
    }

    /// Configures which compilation strategy will be used for wasm modules.
    ///
    /// This method can be used to configure which compiler is used for wasm
    /// modules, and for more documentation consult the [`Strategy`] enumeration
    /// and its documentation.
    ///
    /// The default value for this is `Strategy::Auto`.
    #[cfg(any(feature = "cranelift", feature = "winch"))]
    pub fn strategy(&mut self, strategy: Strategy) -> &mut Self {
        self.compiler_config.strategy = strategy.not_auto();
        self
    }

    /// Configures which garbage collector will be used for Wasm modules.
    ///
    /// This method can be used to configure which garbage collector
    /// implementation is used for Wasm modules. For more documentation, consult
    /// the [`Collector`] enumeration and its documentation.
    ///
    /// The default value for this is `Collector::Auto`.
    #[cfg(feature = "gc")]
    pub fn collector(&mut self, collector: Collector) -> &mut Self {
        self.collector = collector;
        self
    }

    /// Creates a default profiler based on the profiling strategy chosen.
    ///
    /// Profiler creation calls the type's default initializer where the purpose is
    /// really just to put in place the type used for profiling.
    ///
    /// Some [`ProfilingStrategy`] require specific platforms or particular feature
    /// to be enabled, such as `ProfilingStrategy::JitDump` requires the `jitdump`
    /// feature.
    ///
    /// # Errors
    ///
    /// The validation of this field is deferred until the engine is being built, and thus may
    /// cause `Engine::new` fail if the required feature is disabled, or the platform is not
    /// supported.
    pub fn profiler(&mut self, profile: ProfilingStrategy) -> &mut Self {
        self.profiling_strategy = profile;
        self
    }

    /// Configures whether the debug verifier of Cranelift is enabled or not.
    ///
    /// When Cranelift is used as a code generation backend this will configure
    /// it to have the `enable_verifier` flag which will enable a number of debug
    /// checks inside of Cranelift. This is largely only useful for the
    /// developers of wasmtime itself.
    ///
    /// The default value for this is `false`
    #[cfg(any(feature = "cranelift", feature = "winch"))]
    pub fn cranelift_debug_verifier(&mut self, enable: bool) -> &mut Self {
        let val = if enable { "true" } else { "false" };
        self.compiler_config
            .settings
            .insert("enable_verifier".to_string(), val.to_string());
        self
    }

    /// Configures the Cranelift code generator optimization level.
    ///
    /// When the Cranelift code generator is used you can configure the
    /// optimization level used for generated code in a few various ways. For
    /// more information see the documentation of [`OptLevel`].
    ///
    /// The default value for this is `OptLevel::Speed`.
    #[cfg(any(feature = "cranelift", feature = "winch"))]
    pub fn cranelift_opt_level(&mut self, level: OptLevel) -> &mut Self {
        let val = match level {
            OptLevel::None => "none",
            OptLevel::Speed => "speed",
            OptLevel::SpeedAndSize => "speed_and_size",
        };
        self.compiler_config
            .settings
            .insert("opt_level".to_string(), val.to_string());
        self
    }

    /// Configures the regalloc algorithm used by the Cranelift code generator.
    ///
    /// Cranelift can select any of several register allocator algorithms. Each
    /// of these algorithms generates correct code, but they represent different
    /// tradeoffs between compile speed (how expensive the compilation process
    /// is) and run-time speed (how fast the generated code runs).
    /// For more information see the documentation of [`RegallocAlgorithm`].
    ///
    /// The default value for this is `RegallocAlgorithm::Backtracking`.
    #[cfg(any(feature = "cranelift", feature = "winch"))]
    pub fn cranelift_regalloc_algorithm(&mut self, algo: RegallocAlgorithm) -> &mut Self {
        let val = match algo {
            RegallocAlgorithm::Backtracking => "backtracking",
        };
        self.compiler_config
            .settings
            .insert("regalloc_algorithm".to_string(), val.to_string());
        self
    }

    /// Configures whether Cranelift should perform a NaN-canonicalization pass.
    ///
    /// When Cranelift is used as a code generation backend this will configure
    /// it to replace NaNs with a single canonical value. This is useful for
    /// users requiring entirely deterministic WebAssembly computation.  This is
    /// not required by the WebAssembly spec, so it is not enabled by default.
    ///
    /// Note that this option affects not only WebAssembly's `f32` and `f64`
    /// types but additionally the `v128` type. This option will cause
    /// operations using any of these types to have extra checks placed after
    /// them to normalize NaN values as needed.
    ///
    /// The default value for this is `false`
    #[cfg(any(feature = "cranelift", feature = "winch"))]
    pub fn cranelift_nan_canonicalization(&mut self, enable: bool) -> &mut Self {
        let val = if enable { "true" } else { "false" };
        self.compiler_config
            .settings
            .insert("enable_nan_canonicalization".to_string(), val.to_string());
        self
    }

    /// Controls whether proof-carrying code (PCC) is used to validate
    /// lowering of Wasm sandbox checks.
    ///
    /// Proof-carrying code carries "facts" about program values from
    /// the IR all the way to machine code, and checks those facts
    /// against known machine-instruction semantics. This guards
    /// against bugs in instruction lowering that might create holes
    /// in the Wasm sandbox.
    ///
    /// PCC is designed to be fast: it does not require complex
    /// solvers or logic engines to verify, but only a linear pass
    /// over a trail of "breadcrumbs" or facts at each intermediate
    /// value. Thus, it is appropriate to enable in production.
    #[cfg(any(feature = "cranelift", feature = "winch"))]
    pub fn cranelift_pcc(&mut self, enable: bool) -> &mut Self {
        let val = if enable { "true" } else { "false" };
        self.compiler_config
            .settings
            .insert("enable_pcc".to_string(), val.to_string());
        self
    }

    /// Allows setting a Cranelift boolean flag or preset. This allows
    /// fine-tuning of Cranelift settings.
    ///
    /// Since Cranelift flags may be unstable, this method should not be considered to be stable
    /// either; other `Config` functions should be preferred for stability.
    ///
    /// # Safety
    ///
    /// This is marked as unsafe, because setting the wrong flag might break invariants,
    /// resulting in execution hazards.
    ///
    /// # Errors
    ///
    /// The validation of the flags are deferred until the engine is being built, and thus may
    /// cause `Engine::new` fail if the flag's name does not exist, or the value is not appropriate
    /// for the flag type.
    #[cfg(any(feature = "cranelift", feature = "winch"))]
    pub unsafe fn cranelift_flag_enable(&mut self, flag: &str) -> &mut Self {
        self.compiler_config.flags.insert(flag.to_string());
        self
    }

    /// Allows settings another Cranelift flag defined by a flag name and value. This allows
    /// fine-tuning of Cranelift settings.
    ///
    /// Since Cranelift flags may be unstable, this method should not be considered to be stable
    /// either; other `Config` functions should be preferred for stability.
    ///
    /// # Safety
    ///
    /// This is marked as unsafe, because setting the wrong flag might break invariants,
    /// resulting in execution hazards.
    ///
    /// # Errors
    ///
    /// The validation of the flags are deferred until the engine is being built, and thus may
    /// cause `Engine::new` fail if the flag's name does not exist, or incompatible with other
    /// settings.
    ///
    /// For example, feature `wasm_backtrace` will set `unwind_info` to `true`, but if it's
    /// manually set to false then it will fail.
    #[cfg(any(feature = "cranelift", feature = "winch"))]
    pub unsafe fn cranelift_flag_set(&mut self, name: &str, value: &str) -> &mut Self {
        self.compiler_config
            .settings
            .insert(name.to_string(), value.to_string());
        self
    }

    /// Set a custom [`Cache`].
    ///
    /// To load a cache from a file, use [`Cache::from_file`]. Otherwise, you can create a new
    /// cache config using [`CacheConfig::new`] and passing that to [`Cache::new`].
    ///
    /// If you want to disable the cache, you can call this method with `None`.
    ///
    /// By default, new configs do not have caching enabled.
    /// Every call to [`Module::new(my_wasm)`][crate::Module::new] will recompile `my_wasm`,
    /// even when it is unchanged, unless an enabled `CacheConfig` is provided.
    ///
    /// This method is only available when the `cache` feature of this crate is
    /// enabled.
    ///
    /// [docs]: https://bytecodealliance.github.io/wasmtime/cli-cache.html
    #[cfg(feature = "cache")]
    pub fn cache(&mut self, cache: Option<Cache>) -> &mut Self {
        self.cache = cache;
        self
    }

    /// Sets a custom memory creator.
    ///
    /// Custom memory creators are used when creating host `Memory` objects or when
    /// creating instance linear memories for the on-demand instance allocation strategy.
    #[cfg(feature = "runtime")]
    pub fn with_host_memory(&mut self, mem_creator: Arc<dyn MemoryCreator>) -> &mut Self {
        self.mem_creator = Some(Arc::new(MemoryCreatorProxy(mem_creator)));
        self
    }

    /// Sets a custom stack creator.
    ///
    /// Custom memory creators are used when creating creating async instance stacks for
    /// the on-demand instance allocation strategy.
    #[cfg(feature = "async")]
    pub fn with_host_stack(&mut self, stack_creator: Arc<dyn StackCreator>) -> &mut Self {
        self.stack_creator = Some(Arc::new(StackCreatorProxy(stack_creator)));
        self
    }

    /// Sets a custom executable-memory publisher.
    ///
    /// Custom executable-memory publishers are hooks that allow
    /// Wasmtime to make certain regions of memory executable when
    /// loading precompiled modules or compiling new modules
    /// in-process. In most modern operating systems, memory allocated
    /// for heap usage is readable and writable by default but not
    /// executable. To jump to machine code stored in that memory, we
    /// need to make it executable. For security reasons, we usually
    /// also make it read-only at the same time, so the executing code
    /// can't be modified later.
    ///
    /// By default, Wasmtime will use the appropriate system calls on
    /// the host platform for this work. However, it also allows
    /// plugging in a custom implementation via this configuration
    /// option. This may be useful on custom or `no_std` platforms,
    /// for example, especially where virtual memory is not otherwise
    /// used by Wasmtime (no `signals-and-traps` feature).
    #[cfg(feature = "runtime")]
    pub fn with_custom_code_memory(
        &mut self,
        custom_code_memory: Option<Arc<dyn CustomCodeMemory>>,
    ) -> &mut Self {
        self.custom_code_memory = custom_code_memory;
        self
    }

    /// Sets the instance allocation strategy to use.
    ///
    /// This is notably used in conjunction with
    /// [`InstanceAllocationStrategy::Pooling`] and [`PoolingAllocationConfig`].
    pub fn allocation_strategy(
        &mut self,
        strategy: impl Into<InstanceAllocationStrategy>,
    ) -> &mut Self {
        self.allocation_strategy = strategy.into();
        self
    }

    /// Specifies the capacity of linear memories, in bytes, in their initial
    /// allocation.
    ///
    /// > Note: this value has important performance ramifications, be sure to
    /// > benchmark when setting this to a non-default value and read over this
    /// > documentation.
    ///
    /// This function will change the size of the initial memory allocation made
    /// for linear memories. This setting is only applicable when the initial
    /// size of a linear memory is below this threshold. Linear memories are
    /// allocated in the virtual address space of the host process with OS APIs
    /// such as `mmap` and this setting affects how large the allocation will
    /// be.
    ///
    /// ## Background: WebAssembly Linear Memories
    ///
    /// WebAssembly linear memories always start with a minimum size and can
    /// possibly grow up to a maximum size. The minimum size is always specified
    /// in a WebAssembly module itself and the maximum size can either be
    /// optionally specified in the module or inherently limited by the index
    /// type. For example for this module:
    ///
    /// ```wasm
    /// (module
    ///     (memory $a 4)
    ///     (memory $b 4096 4096 (pagesize 1))
    ///     (memory $c i64 10)
    /// )
    /// ```
    ///
    /// * Memory `$a` initially allocates 4 WebAssembly pages (256KiB) and can
    ///   grow up to 4GiB, the limit of the 32-bit index space.
    /// * Memory `$b` initially allocates 4096 WebAssembly pages, but in this
    ///   case its page size is 1, so it's 4096 bytes. Memory can also grow no
    ///   further meaning that it will always be 4096 bytes.
    /// * Memory `$c` is a 64-bit linear memory which starts with 640KiB of
    ///   memory and can theoretically grow up to 2^64 bytes, although most
    ///   hosts will run out of memory long before that.
    ///
    /// All operations on linear memories done by wasm are required to be
    /// in-bounds. Any access beyond the end of a linear memory is considered a
    /// trap.
    ///
    /// ## What this setting affects: Virtual Memory
    ///
    /// This setting is used to configure the behavior of the size of the linear
    /// memory allocation performed for each of these memories. For example the
    /// initial linear memory allocation looks like this:
    ///
    /// ```text
    ///              memory_reservation
    ///                    |
    ///          ◄─────────┴────────────────►
    /// ┌───────┬─────────┬──────────────────┬───────┐
    /// │ guard │ initial │ ... capacity ... │ guard │
    /// └───────┴─────────┴──────────────────┴───────┘
    ///  ◄──┬──►                              ◄──┬──►
    ///     │                                    │
    ///     │                             memory_guard_size
    ///     │
    ///     │
    ///  memory_guard_size (if guard_before_linear_memory)
    /// ```
    ///
    /// Memory in the `initial` range is accessible to the instance and can be
    /// read/written by wasm code. Memory in the `guard` regions is never
    /// accessible to wasm code and memory in `capacity` is initially
    /// inaccessible but may become accessible through `memory.grow` instructions
    /// for example.
    ///
    /// This means that this setting is the size of the initial chunk of virtual
    /// memory that a linear memory may grow into.
    ///
    /// ## What this setting affects: Runtime Speed
    ///
    /// This is a performance-sensitive setting which is taken into account
    /// during the compilation process of a WebAssembly module. For example if a
    /// 32-bit WebAssembly linear memory has a `memory_reservation` size of 4GiB
    /// then bounds checks can be elided because `capacity` will be guaranteed
    /// to be unmapped for all addressable bytes that wasm can access (modulo a
    /// few details).
    ///
    /// If `memory_reservation` was something smaller like 256KiB then that
    /// would have a much smaller impact on virtual memory but the compile code
    /// would then need to have explicit bounds checks to ensure that
    /// loads/stores are in-bounds.
    ///
    /// The goal of this setting is to enable skipping bounds checks in most
    /// modules by default. Some situations which require explicit bounds checks
    /// though are:
    ///
    /// * When `memory_reservation` is smaller than the addressable size of the
    ///   linear memory. For example if 64-bit linear memories always need
    ///   bounds checks as they can address the entire virtual address spacce.
    ///   For 32-bit linear memories a `memory_reservation` minimum size of 4GiB
    ///   is required to elide bounds checks.
    ///
    /// * When linear memories have a page size of 1 then bounds checks are
    ///   required. In this situation virtual memory can't be relied upon
    ///   because that operates at the host page size granularity where wasm
    ///   requires a per-byte level granularity.
    ///
    /// * Configuration settings such as [`Config::signals_based_traps`] can be
    ///   used to disable the use of signal handlers and virtual memory so
    ///   explicit bounds checks are required.
    ///
    /// * When [`Config::memory_guard_size`] is too small a bounds check may be
    ///   required. For 32-bit wasm addresses are actually 33-bit effective
    ///   addresses because loads/stores have a 32-bit static offset to add to
    ///   the dynamic 32-bit address. If the static offset is larger than the
    ///   size of the guard region then an explicit bounds check is required.
    ///
    /// ## What this setting affects: Memory Growth Behavior
    ///
    /// In addition to affecting bounds checks emitted in compiled code this
    /// setting also affects how WebAssembly linear memories are grown. The
    /// `memory.grow` instruction can be used to make a linear memory larger and
    /// this is also affected by APIs such as
    /// [`Memory::grow`](crate::Memory::grow).
    ///
    /// In these situations when the amount being grown is small enough to fit
    /// within the remaining capacity then the linear memory doesn't have to be
    /// moved at runtime. If the capacity runs out though then a new linear
    /// memory allocation must be made and the contents of linear memory is
    /// copied over.
    ///
    /// For example here's a situation where a copy happens:
    ///
    /// * The `memory_reservation` setting is configured to 128KiB.
    /// * A WebAssembly linear memory starts with a single 64KiB page.
    /// * This memory can be grown by one page to contain the full 128KiB of
    ///   memory.
    /// * If grown by one more page, though, then a 192KiB allocation must be
    ///   made and the previous 128KiB of contents are copied into the new
    ///   allocation.
    ///
    /// This growth behavior can have a significant performance impact if lots
    /// of data needs to be copied on growth. Conversely if memory growth never
    /// needs to happen because the capacity will always be large enough then
    /// optimizations can be applied to cache the base pointer of linear memory.
    ///
    /// When memory is grown then the
    /// [`Config::memory_reservation_for_growth`] is used for the new
    /// memory allocation to have memory to grow into.
    ///
    /// When using the pooling allocator via [`PoolingAllocationConfig`] then
    /// memories are never allowed to move so requests for growth are instead
    /// rejected with an error.
    ///
    /// ## When this setting is not used
    ///
    /// This setting is ignored and unused when the initial size of linear
    /// memory is larger than this threshold. For example if this setting is set
    /// to 1MiB but a wasm module requires a 2MiB minimum allocation then this
    /// setting is ignored. In this situation the minimum size of memory will be
    /// allocated along with [`Config::memory_reservation_for_growth`]
    /// after it to grow into.
    ///
    /// That means that this value can be set to zero. That can be useful in
    /// benchmarking to see the overhead of bounds checks for example.
    /// Additionally it can be used to minimize the virtual memory allocated by
    /// Wasmtime.
    ///
    /// ## Default Value
    ///
    /// The default value for this property depends on the host platform. For
    /// 64-bit platforms there's lots of address space available, so the default
    /// configured here is 4GiB. When coupled with the default size of
    /// [`Config::memory_guard_size`] this means that 32-bit WebAssembly linear
    /// memories with 64KiB page sizes will skip almost all bounds checks by
    /// default.
    ///
    /// For 32-bit platforms this value defaults to 10MiB. This means that
    /// bounds checks will be required on 32-bit platforms.
    pub fn memory_reservation(&mut self, bytes: u64) -> &mut Self {
        self.tunables.memory_reservation = Some(bytes);
        self
    }

    /// Indicates whether linear memories may relocate their base pointer at
    /// runtime.
    ///
    /// WebAssembly linear memories either have a maximum size that's explicitly
    /// listed in the type of a memory or inherently limited by the index type
    /// of the memory (e.g. 4GiB for 32-bit linear memories). Depending on how
    /// the linear memory is allocated (see [`Config::memory_reservation`]) it
    /// may be necessary to move the memory in the host's virtual address space
    /// during growth. This option controls whether this movement is allowed or
    /// not.
    ///
    /// An example of a linear memory needing to move is when
    /// [`Config::memory_reservation`] is 0 then a linear memory will be
    /// allocated as the minimum size of the memory plus
    /// [`Config::memory_reservation_for_growth`]. When memory grows beyond the
    /// reservation for growth then the memory needs to be relocated.
    ///
    /// When this option is set to `false` then it can have a number of impacts
    /// on how memories work at runtime:
    ///
    /// * Modules can be compiled with static knowledge the base pointer of
    ///   linear memory never changes to enable optimizations such as
    ///   loop invariant code motion (hoisting the base pointer out of a loop).
    ///
    /// * Memories cannot grow in excess of their original allocation. This
    ///   means that [`Config::memory_reservation`] and
    ///   [`Config::memory_reservation_for_growth`] may need tuning to ensure
    ///   the memory configuration works at runtime.
    ///
    /// The default value for this option is `true`.
    pub fn memory_may_move(&mut self, enable: bool) -> &mut Self {
        self.tunables.memory_may_move = Some(enable);
        self
    }

    /// Configures the size, in bytes, of the guard region used at the end of a
    /// linear memory's address space reservation.
    ///
    /// > Note: this value has important performance ramifications, be sure to
    /// > understand what this value does before tweaking it and benchmarking.
    ///
    /// This setting controls how many bytes are guaranteed to be unmapped after
    /// the virtual memory allocation of a linear memory. When
    /// combined with sufficiently large values of
    /// [`Config::memory_reservation`] (e.g. 4GiB for 32-bit linear memories)
    /// then a guard region can be used to eliminate bounds checks in generated
    /// code.
    ///
    /// This setting additionally can be used to help deduplicate bounds checks
    /// in code that otherwise requires bounds checks. For example with a 4KiB
    /// guard region then a 64-bit linear memory which accesses addresses `x+8`
    /// and `x+16` only needs to perform a single bounds check on `x`. If that
    /// bounds check passes then the offset is guaranteed to either reside in
    /// linear memory or the guard region, resulting in deterministic behavior
    /// either way.
    ///
    /// ## How big should the guard be?
    ///
    /// In general, like with configuring [`Config::memory_reservation`], you
    /// probably don't want to change this value from the defaults. Removing
    /// bounds checks is dependent on a number of factors where the size of the
    /// guard region is only one piece of the equation. Other factors include:
    ///
    /// * [`Config::memory_reservation`]
    /// * The index type of the linear memory (e.g. 32-bit or 64-bit)
    /// * The page size of the linear memory
    /// * Other settings such as [`Config::signals_based_traps`]
    ///
    /// Embeddings using virtual memory almost always want at least some guard
    /// region, but otherwise changes from the default should be profiled
    /// locally to see the performance impact.
    ///
    /// ## Default
    ///
    /// The default value for this property is 32MiB on 64-bit platforms. This
    /// allows eliminating almost all bounds checks on loads/stores with an
    /// immediate offset of less than 32MiB. On 32-bit platforms this defaults
    /// to 64KiB.
    pub fn memory_guard_size(&mut self, bytes: u64) -> &mut Self {
        self.tunables.memory_guard_size = Some(bytes);
        self
    }

    /// Configures the size, in bytes, of the extra virtual memory space
    /// reserved after a linear memory is relocated.
    ///
    /// This setting is used in conjunction with [`Config::memory_reservation`]
    /// to configure what happens after a linear memory is relocated in the host
    /// address space. If the initial size of a linear memory exceeds
    /// [`Config::memory_reservation`] or if it grows beyond that size
    /// throughout its lifetime then this setting will be used.
    ///
    /// When a linear memory is relocated it will initially look like this:
    ///
    /// ```text
    ///            memory.size
    ///                 │
    ///          ◄──────┴─────►
    /// ┌───────┬──────────────┬───────┐
    /// │ guard │  accessible  │ guard │
    /// └───────┴──────────────┴───────┘
    ///                         ◄──┬──►
    ///                            │
    ///                     memory_guard_size
    /// ```
    ///
    /// where `accessible` needs to be grown but there's no more memory to grow
    /// into. A new region of the virtual address space will be allocated that
    /// looks like this:
    ///
    /// ```text
    ///                           memory_reservation_for_growth
    ///                                       │
    ///            memory.size                │
    ///                 │                     │
    ///          ◄──────┴─────► ◄─────────────┴───────────►
    /// ┌───────┬──────────────┬───────────────────────────┬───────┐
    /// │ guard │  accessible  │ .. reserved for growth .. │ guard │
    /// └───────┴──────────────┴───────────────────────────┴───────┘
    ///                                                     ◄──┬──►
    ///                                                        │
    ///                                               memory_guard_size
    /// ```
    ///
    /// This means that up to `memory_reservation_for_growth` bytes can be
    /// allocated again before the entire linear memory needs to be moved again
    /// when another `memory_reservation_for_growth` bytes will be appended to
    /// the size of the allocation.
    ///
    /// Note that this is a currently simple heuristic for optimizing the growth
    /// of dynamic memories, primarily implemented for the memory64 proposal
    /// where the maximum size of memory is larger than 4GiB. This setting is
    /// unlikely to be a one-size-fits-all style approach and if you're an
    /// embedder running into issues with growth and are interested in having
    /// other growth strategies available here please feel free to [open an
    /// issue on the Wasmtime repository][issue]!
    ///
    /// [issue]: https://github.com/bytecodealliance/wasmtime/issues/new
    ///
    /// ## Default
    ///
    /// For 64-bit platforms this defaults to 2GiB, and for 32-bit platforms
    /// this defaults to 1MiB.
    pub fn memory_reservation_for_growth(&mut self, bytes: u64) -> &mut Self {
        self.tunables.memory_reservation_for_growth = Some(bytes);
        self
    }

    /// Indicates whether a guard region is present before allocations of
    /// linear memory.
    ///
    /// Guard regions before linear memories are never used during normal
    /// operation of WebAssembly modules, even if they have out-of-bounds
    /// loads. The only purpose for a preceding guard region in linear memory
    /// is extra protection against possible bugs in code generators like
    /// Cranelift. This setting does not affect performance in any way, but will
    /// result in larger virtual memory reservations for linear memories (it
    /// won't actually ever use more memory, just use more of the address
    /// space).
    ///
    /// The size of the guard region before linear memory is the same as the
    /// guard size that comes after linear memory, which is configured by
    /// [`Config::memory_guard_size`].
    ///
    /// ## Default
    ///
    /// This value defaults to `true`.
    pub fn guard_before_linear_memory(&mut self, enable: bool) -> &mut Self {
        self.tunables.guard_before_linear_memory = Some(enable);
        self
    }

    /// Indicates whether to initialize tables lazily, so that instantiation
    /// is fast but indirect calls are a little slower. If false, tables
    /// are initialized eagerly during instantiation from any active element
    /// segments that apply to them.
    ///
    /// **Note** Disabling this option is not compatible with the Winch compiler.
    ///
    /// ## Default
    ///
    /// This value defaults to `true`.
    pub fn table_lazy_init(&mut self, table_lazy_init: bool) -> &mut Self {
        self.tunables.table_lazy_init = Some(table_lazy_init);
        self
    }

    /// Configure the version information used in serialized and deserialized [`crate::Module`]s.
    /// This effects the behavior of [`crate::Module::serialize()`], as well as
    /// [`crate::Module::deserialize()`] and related functions.
    ///
    /// The default strategy is to use the wasmtime crate's Cargo package version.
    pub fn module_version(&mut self, strategy: ModuleVersionStrategy) -> Result<&mut Self> {
        match strategy {
            // This case requires special precondition for assertion in SerializedModule::to_bytes
            ModuleVersionStrategy::Custom(ref v) => {
                if v.as_bytes().len() > 255 {
                    bail!("custom module version cannot be more than 255 bytes: {}", v);
                }
            }
            _ => {}
        }
        self.module_version = strategy;
        Ok(self)
    }

    /// Configure whether wasmtime should compile a module using multiple
    /// threads.
    ///
    /// Disabling this will result in a single thread being used to compile
    /// the wasm bytecode.
    ///
    /// By default parallel compilation is enabled.
    #[cfg(feature = "parallel-compilation")]
    pub fn parallel_compilation(&mut self, parallel: bool) -> &mut Self {
        self.parallel_compilation = parallel;
        self
    }

    /// Configures whether compiled artifacts will contain information to map
    /// native program addresses back to the original wasm module.
    ///
    /// This configuration option is `true` by default and, if enabled,
    /// generates the appropriate tables in compiled modules to map from native
    /// address back to wasm source addresses. This is used for displaying wasm
    /// program counters in backtraces as well as generating filenames/line
    /// numbers if so configured as well (and the original wasm module has DWARF
    /// debugging information present).
    pub fn generate_address_map(&mut self, generate: bool) -> &mut Self {
        self.tunables.generate_address_map = Some(generate);
        self
    }

    /// Configures whether copy-on-write memory-mapped data is used to
    /// initialize a linear memory.
    ///
    /// Initializing linear memory via a copy-on-write mapping can drastically
    /// improve instantiation costs of a WebAssembly module because copying
    /// memory is deferred. Additionally if a page of memory is only ever read
    /// from WebAssembly and never written too then the same underlying page of
    /// data will be reused between all instantiations of a module meaning that
    /// if a module is instantiated many times this can lower the overall memory
    /// required needed to run that module.
    ///
    /// The main disadvantage of copy-on-write initialization, however, is that
    /// it may be possible for highly-parallel scenarios to be less scalable. If
    /// a page is read initially by a WebAssembly module then that page will be
    /// mapped to a read-only copy shared between all WebAssembly instances. If
    /// the same page is then written, however, then a private copy is created
    /// and swapped out from the read-only version. This also requires an [IPI],
    /// however, which can be a significant bottleneck in high-parallelism
    /// situations.
    ///
    /// This feature is only applicable when a WebAssembly module meets specific
    /// criteria to be initialized in this fashion, such as:
    ///
    /// * Only memories defined in the module can be initialized this way.
    /// * Data segments for memory must use statically known offsets.
    /// * Data segments for memory must all be in-bounds.
    ///
    /// Modules which do not meet these criteria will fall back to
    /// initialization of linear memory based on copying memory.
    ///
    /// This feature of Wasmtime is also platform-specific:
    ///
    /// * Linux - this feature is supported for all instances of [`Module`].
    ///   Modules backed by an existing mmap (such as those created by
    ///   [`Module::deserialize_file`]) will reuse that mmap to cow-initialize
    ///   memory. Other instance of [`Module`] may use the `memfd_create`
    ///   syscall to create an initialization image to `mmap`.
    /// * Unix (not Linux) - this feature is only supported when loading modules
    ///   from a precompiled file via [`Module::deserialize_file`] where there
    ///   is a file descriptor to use to map data into the process. Note that
    ///   the module must have been compiled with this setting enabled as well.
    /// * Windows - there is no support for this feature at this time. Memory
    ///   initialization will always copy bytes.
    ///
    /// By default this option is enabled.
    ///
    /// [`Module::deserialize_file`]: crate::Module::deserialize_file
    /// [`Module`]: crate::Module
    /// [IPI]: https://en.wikipedia.org/wiki/Inter-processor_interrupt
    pub fn memory_init_cow(&mut self, enable: bool) -> &mut Self {
        self.tunables.memory_init_cow = Some(enable);
        self
    }

    /// A configuration option to force the usage of `memfd_create` on Linux to
    /// be used as the backing source for a module's initial memory image.
    ///
    /// When [`Config::memory_init_cow`] is enabled, which is enabled by
    /// default, module memory initialization images are taken from a module's
    /// original mmap if possible. If a precompiled module was loaded from disk
    /// this means that the disk's file is used as an mmap source for the
    /// initial linear memory contents. This option can be used to force, on
    /// Linux, that instead of using the original file on disk a new in-memory
    /// file is created with `memfd_create` to hold the contents of the initial
    /// image.
    ///
    /// This option can be used to avoid possibly loading the contents of memory
    /// from disk through a page fault. Instead with `memfd_create` the contents
    /// of memory are always in RAM, meaning that even page faults which
    /// initially populate a wasm linear memory will only work with RAM instead
    /// of ever hitting the disk that the original precompiled module is stored
    /// on.
    ///
    /// This option is disabled by default.
    pub fn force_memory_init_memfd(&mut self, enable: bool) -> &mut Self {
        self.force_memory_init_memfd = enable;
        self
    }

    /// Configures whether or not a coredump should be generated and attached to
    /// the anyhow::Error when a trap is raised.
    ///
    /// This option is disabled by default.
    #[cfg(feature = "coredump")]
    pub fn coredump_on_trap(&mut self, enable: bool) -> &mut Self {
        self.coredump_on_trap = enable;
        self
    }

    /// Enables memory error checking for wasm programs.
    ///
    /// This option is disabled by default.
    #[cfg(any(feature = "cranelift", feature = "winch"))]
    pub fn wmemcheck(&mut self, enable: bool) -> &mut Self {
        self.wmemcheck = enable;
        self.compiler_config.wmemcheck = enable;
        self
    }

    /// Configures the "guaranteed dense image size" for copy-on-write
    /// initialized memories.
    ///
    /// When using the [`Config::memory_init_cow`] feature to initialize memory
    /// efficiently (which is enabled by default), compiled modules contain an
    /// image of the module's initial heap. If the module has a fairly sparse
    /// initial heap, with just a few data segments at very different offsets,
    /// this could result in a large region of zero bytes in the image. In
    /// other words, it's not very memory-efficient.
    ///
    /// We normally use a heuristic to avoid this: if less than half
    /// of the initialized range (first non-zero to last non-zero
    /// byte) of any memory in the module has pages with nonzero
    /// bytes, then we avoid creating a memory image for the entire module.
    ///
    /// However, if the embedder always needs the instantiation-time efficiency
    /// of copy-on-write initialization, and is otherwise carefully controlling
    /// parameters of the modules (for example, by limiting the maximum heap
    /// size of the modules), then it may be desirable to ensure a memory image
    /// is created even if this could go against the heuristic above. Thus, we
    /// add another condition: there is a size of initialized data region up to
    /// which we *always* allow a memory image. The embedder can set this to a
    /// known maximum heap size if they desire to always get the benefits of
    /// copy-on-write images.
    ///
    /// In the future we may implement a "best of both worlds"
    /// solution where we have a dense image up to some limit, and
    /// then support a sparse list of initializers beyond that; this
    /// would get most of the benefit of copy-on-write and pay the incremental
    /// cost of eager initialization only for those bits of memory
    /// that are out-of-bounds. However, for now, an embedder desiring
    /// fast instantiation should ensure that this setting is as large
    /// as the maximum module initial memory content size.
    ///
    /// By default this value is 16 MiB.
    pub fn memory_guaranteed_dense_image_size(&mut self, size_in_bytes: u64) -> &mut Self {
        self.memory_guaranteed_dense_image_size = size_in_bytes;
        self
    }

    /// Returns the set of features that the currently selected compiler backend
    /// does not support at all and may panic on.
    ///
    /// Wasmtime strives to reject unknown modules or unsupported modules with
    /// first-class errors instead of panics. Not all compiler backends have the
    /// same level of feature support on all platforms as well. This method
    /// returns a set of features that the currently selected compiler
    /// configuration is known to not support and may panic on. This acts as a
    /// first-level filter on incoming wasm modules/configuration to fail-fast
    /// instead of panicking later on.
    ///
    /// Note that if a feature is not listed here it does not mean that the
    /// backend fully supports the proposal. Instead that means that the backend
    /// doesn't ever panic on the proposal, but errors during compilation may
    /// still be returned. This means that features listed here are definitely
    /// not supported at all, but features not listed here may still be
    /// partially supported. For example at the time of this writing the Winch
    /// backend partially supports simd so it's not listed here. Winch doesn't
    /// fully support simd but unimplemented instructions just return errors.
    fn compiler_panicking_wasm_features(&self) -> WasmFeatures {
        #[cfg(any(feature = "cranelift", feature = "winch"))]
        match self.compiler_config.strategy {
            None | Some(Strategy::Cranelift) => {
                let mut unsupported = WasmFeatures::empty();

                // Pulley at this time fundamentally doesn't support the
                // `threads` proposal, notably shared memory, because Rust can't
                // safely implement loads/stores in the face of shared memory.
                // Stack switching is not implemented, either.
                if self.compiler_target().is_pulley() {
                    unsupported |= WasmFeatures::THREADS;
                    unsupported |= WasmFeatures::STACK_SWITCHING;
                }

                use target_lexicon::*;
                match self.compiler_target() {
                    Triple {
                        architecture: Architecture::X86_64 | Architecture::X86_64h,
                        operating_system:
                            OperatingSystem::Linux
                            | OperatingSystem::MacOSX(_)
                            | OperatingSystem::Darwin(_),
                        ..
                    } => {
                        // Stack switching supported on (non-Pulley) Cranelift.
                    }

                    _ => {
                        // On platforms other than x64 Unix-like, we don't
                        // support stack switching.
                        unsupported |= WasmFeatures::STACK_SWITCHING;
                    }
                }
                unsupported
            }
            Some(Strategy::Winch) => {
                let mut unsupported = WasmFeatures::GC
                    | WasmFeatures::FUNCTION_REFERENCES
                    | WasmFeatures::RELAXED_SIMD
                    | WasmFeatures::TAIL_CALL
                    | WasmFeatures::GC_TYPES
                    | WasmFeatures::EXCEPTIONS
                    | WasmFeatures::LEGACY_EXCEPTIONS
                    | WasmFeatures::STACK_SWITCHING;
                match self.compiler_target().architecture {
                    target_lexicon::Architecture::Aarch64(_) => {
                        unsupported |= WasmFeatures::THREADS;
                        unsupported |= WasmFeatures::WIDE_ARITHMETIC;
                    }

                    // Winch doesn't support other non-x64 architectures at this
                    // time either but will return an first-class error for
                    // them.
                    _ => {}
                }
                unsupported
            }
            Some(Strategy::Auto) => unreachable!(),
        }
        #[cfg(not(any(feature = "cranelift", feature = "winch")))]
        return WasmFeatures::empty();
    }

    /// Calculates the set of features that are enabled for this `Config`.
    ///
    /// This method internally will start with the an empty set of features to
    /// avoid being tied to wasmparser's defaults. Next Wasmtime's set of
    /// default features are added to this set, some of which are conditional
    /// depending on crate features. Finally explicitly requested features via
    /// `wasm_*` methods on `Config` are applied. Everything is then validated
    /// later in `Config::validate`.
    fn features(&self) -> WasmFeatures {
        // Wasmtime by default supports all of the wasm 2.0 version of the
        // specification.
        let mut features = WasmFeatures::WASM2;

        // On-by-default features that wasmtime has. Note that these are all
        // subject to the criteria at
        // https://docs.wasmtime.dev/contributing-implementing-wasm-proposals.html
        // and
        // https://docs.wasmtime.dev/stability-wasm-proposals.html
        features |= WasmFeatures::MULTI_MEMORY;
        features |= WasmFeatures::RELAXED_SIMD;
        features |= WasmFeatures::TAIL_CALL;
        features |= WasmFeatures::EXTENDED_CONST;
        features |= WasmFeatures::MEMORY64;
        // NB: if you add a feature above this line please double-check
        // https://docs.wasmtime.dev/stability-wasm-proposals.html
        // to ensure all requirements are met and/or update the documentation
        // there too.

        // Set some features to their conditionally-enabled defaults depending
        // on crate compile-time features.
        features.set(WasmFeatures::GC_TYPES, cfg!(feature = "gc"));
        features.set(WasmFeatures::THREADS, cfg!(feature = "threads"));
        features.set(
            WasmFeatures::COMPONENT_MODEL,
            cfg!(feature = "component-model"),
        );

        // From the default set of proposals remove any that the current
        // compiler backend may panic on if the module contains them.
        features = features & !self.compiler_panicking_wasm_features();

        // After wasmtime's defaults are configured then factor in user requests
        // and disable/enable features. Note that the enable/disable sets should
        // be disjoint.
        debug_assert!((self.enabled_features & self.disabled_features).is_empty());
        features &= !self.disabled_features;
        features |= self.enabled_features;

        features
    }

    /// Returns the configured compiler target for this `Config`.
    pub(crate) fn compiler_target(&self) -> target_lexicon::Triple {
        // If a target is explicitly configured, always use that.
        if let Some(target) = self.target.clone() {
            return target;
        }

        // If the `build.rs` script determined that this platform uses pulley by
        // default, then use Pulley.
        if cfg!(default_target_pulley) {
            return target_lexicon::Triple::pulley_host();
        }

        // And at this point the target is for sure the host.
        target_lexicon::Triple::host()
    }

    pub(crate) fn validate(&self) -> Result<(Tunables, WasmFeatures)> {
        let features = self.features();

        // First validate that the selected compiler backend and configuration
        // supports the set of `features` that are enabled. This will help
        // provide more first class errors instead of panics about unsupported
        // features and configurations.
        let unsupported = features & self.compiler_panicking_wasm_features();
        if !unsupported.is_empty() {
            for flag in WasmFeatures::FLAGS.iter() {
                if !unsupported.contains(*flag.value()) {
                    continue;
                }
                bail!(
                    "the wasm_{} feature is not supported on this compiler configuration",
                    flag.name().to_lowercase()
                );
            }

            panic!("should have returned an error by now")
        }

        #[cfg(any(feature = "async", feature = "stack-switching"))]
        if self.async_support && self.max_wasm_stack > self.async_stack_size {
            bail!("max_wasm_stack size cannot exceed the async_stack_size");
        }
        if self.max_wasm_stack == 0 {
            bail!("max_wasm_stack size cannot be zero");
        }
        #[cfg(not(feature = "wmemcheck"))]
        if self.wmemcheck {
            bail!("wmemcheck (memory checker) was requested but is not enabled in this build");
        }

        let mut tunables = Tunables::default_for_target(&self.compiler_target())?;

        // If no target is explicitly specified then further refine `tunables`
        // for the configuration of this host depending on what platform
        // features were found available at compile time. This means that anyone
        // cross-compiling for a customized host will need to further refine
        // compilation options.
        if self.target.is_none() {
            // If this platform doesn't have native signals then change some
            // defaults to account for that. Note that VM guards are turned off
            // here because that's primarily a feature of eliding
            // bounds-checks.
            if !cfg!(has_native_signals) {
                tunables.signals_based_traps = cfg!(has_native_signals);
                tunables.memory_guard_size = 0;
            }

            // When virtual memory is not available use slightly different
            // defaults for tunables to be more amenable to `MallocMemory`.
            // Note that these can still be overridden by config options.
            if !cfg!(has_virtual_memory) {
                tunables.memory_reservation = 0;
                tunables.memory_reservation_for_growth = 1 << 20; // 1MB
                tunables.memory_init_cow = false;
            }
        }

        self.tunables.configure(&mut tunables);

        // If we're going to compile with winch, we must use the winch calling convention.
        #[cfg(any(feature = "cranelift", feature = "winch"))]
        {
            tunables.winch_callable = self.compiler_config.strategy == Some(Strategy::Winch);
        }

        tunables.collector = if features.gc_types() {
            #[cfg(feature = "gc")]
            {
                use wasmtime_environ::Collector as EnvCollector;
                Some(match self.collector.try_not_auto()? {
                    Collector::DeferredReferenceCounting => EnvCollector::DeferredReferenceCounting,
                    Collector::Null => EnvCollector::Null,
                    Collector::Auto => unreachable!(),
                })
            }
            #[cfg(not(feature = "gc"))]
            bail!("cannot use GC types: the `gc` feature was disabled at compile time")
        } else {
            None
        };

        Ok((tunables, features))
    }

    #[cfg(feature = "runtime")]
    pub(crate) fn build_allocator(
        &self,
        tunables: &Tunables,
    ) -> Result<Box<dyn InstanceAllocator + Send + Sync>> {
        #[cfg(feature = "async")]
        let (stack_size, stack_zeroing) = (self.async_stack_size, self.async_stack_zeroing);

        #[cfg(not(feature = "async"))]
        let (stack_size, stack_zeroing) = (0, false);

        let _ = tunables;

        match &self.allocation_strategy {
            InstanceAllocationStrategy::OnDemand => {
                #[allow(unused_mut)]
                let mut allocator = Box::new(OnDemandInstanceAllocator::new(
                    self.mem_creator.clone(),
                    stack_size,
                    stack_zeroing,
                ));
                #[cfg(feature = "async")]
                if let Some(stack_creator) = &self.stack_creator {
                    allocator.set_stack_creator(stack_creator.clone());
                }
                Ok(allocator)
            }
            #[cfg(feature = "pooling-allocator")]
            InstanceAllocationStrategy::Pooling(config) => {
                let mut config = config.config;
                config.stack_size = stack_size;
                config.async_stack_zeroing = stack_zeroing;
                Ok(Box::new(crate::runtime::vm::PoolingInstanceAllocator::new(
                    &config, tunables,
                )?))
            }
        }
    }

    #[cfg(feature = "runtime")]
    pub(crate) fn build_gc_runtime(&self) -> Result<Option<Arc<dyn GcRuntime>>> {
        if !self.features().gc_types() {
            return Ok(None);
        }

        #[cfg(not(feature = "gc"))]
        bail!("cannot create a GC runtime: the `gc` feature was disabled at compile time");

        #[cfg(feature = "gc")]
        #[cfg_attr(
            not(any(feature = "gc-null", feature = "gc-drc")),
            allow(unused_variables, unreachable_code)
        )]
        {
            Ok(Some(match self.collector.try_not_auto()? {
                #[cfg(feature = "gc-drc")]
                Collector::DeferredReferenceCounting => {
                    Arc::new(crate::runtime::vm::DrcCollector::default()) as Arc<dyn GcRuntime>
                }
                #[cfg(not(feature = "gc-drc"))]
                Collector::DeferredReferenceCounting => unreachable!(),

                #[cfg(feature = "gc-null")]
                Collector::Null => {
                    Arc::new(crate::runtime::vm::NullCollector::default()) as Arc<dyn GcRuntime>
                }
                #[cfg(not(feature = "gc-null"))]
                Collector::Null => unreachable!(),

                Collector::Auto => unreachable!(),
            }))
        }
    }

    #[cfg(feature = "runtime")]
    pub(crate) fn build_profiler(&self) -> Result<Box<dyn ProfilingAgent>> {
        Ok(match self.profiling_strategy {
            ProfilingStrategy::PerfMap => profiling_agent::new_perfmap()?,
            ProfilingStrategy::JitDump => profiling_agent::new_jitdump()?,
            ProfilingStrategy::VTune => profiling_agent::new_vtune()?,
            ProfilingStrategy::None => profiling_agent::new_null(),
            ProfilingStrategy::Pulley => profiling_agent::new_pulley()?,
        })
    }

    #[cfg(any(feature = "cranelift", feature = "winch"))]
    pub(crate) fn build_compiler(
        mut self,
        tunables: &Tunables,
        features: WasmFeatures,
    ) -> Result<(Self, Box<dyn wasmtime_environ::Compiler>)> {
        let target = self.compiler_target();

        // The target passed to the builders below is an `Option<Triple>` where
        // `None` represents the current host with CPU features inferred from
        // the host's CPU itself. The `target` above is not an `Option`, so
        // switch it to `None` in the case that a target wasn't explicitly
        // specified (which indicates no feature inference) and the target
        // matches the host.
        let target_for_builder =
            if self.target.is_none() && target == target_lexicon::Triple::host() {
                None
            } else {
                Some(target.clone())
            };

        let mut compiler = match self.compiler_config.strategy {
            #[cfg(feature = "cranelift")]
            Some(Strategy::Cranelift) => wasmtime_cranelift::builder(target_for_builder)?,
            #[cfg(not(feature = "cranelift"))]
            Some(Strategy::Cranelift) => bail!("cranelift support not compiled in"),
            #[cfg(feature = "winch")]
            Some(Strategy::Winch) => wasmtime_winch::builder(target_for_builder)?,
            #[cfg(not(feature = "winch"))]
            Some(Strategy::Winch) => bail!("winch support not compiled in"),

            None | Some(Strategy::Auto) => unreachable!(),
        };

        if let Some(path) = &self.compiler_config.clif_dir {
            compiler.clif_dir(path)?;
        }

        // If probestack is enabled for a target, Wasmtime will always use the
        // inline strategy which doesn't require us to define a `__probestack`
        // function or similar.
        self.compiler_config
            .settings
            .insert("probestack_strategy".into(), "inline".into());

        // We enable stack probing by default on all targets.
        // This is required on Windows because of the way Windows
        // commits its stacks, but it's also a good idea on other
        // platforms to ensure guard pages are hit for large frame
        // sizes.
        self.compiler_config
            .flags
            .insert("enable_probestack".into());

        // The current wasm multivalue implementation depends on this.
        // FIXME(#9510) handle this in wasmtime-cranelift instead.
        self.compiler_config
            .flags
            .insert("enable_multi_ret_implicit_sret".into());

        if let Some(unwind_requested) = self.native_unwind_info {
            if !self
                .compiler_config
                .ensure_setting_unset_or_given("unwind_info", &unwind_requested.to_string())
            {
                bail!(
                    "incompatible settings requested for Cranelift and Wasmtime `unwind-info` settings"
                );
            }
        }

        if target.operating_system == target_lexicon::OperatingSystem::Windows {
            if !self
                .compiler_config
                .ensure_setting_unset_or_given("unwind_info", "true")
            {
                bail!("`native_unwind_info` cannot be disabled on Windows");
            }
        }

        // We require frame pointers for correct stack walking, which is safety
        // critical in the presence of reference types, and otherwise it is just
        // really bad developer experience to get wrong.
        self.compiler_config
            .settings
            .insert("preserve_frame_pointers".into(), "true".into());

        if !tunables.signals_based_traps {
            let mut ok = self
                .compiler_config
                .ensure_setting_unset_or_given("enable_table_access_spectre_mitigation", "false");
            ok = ok
                && self.compiler_config.ensure_setting_unset_or_given(
                    "enable_heap_access_spectre_mitigation",
                    "false",
                );

            // Right now spectre-mitigated bounds checks will load from zero so
            // if host-based signal handlers are disabled then that's a mismatch
            // and doesn't work right now. Fixing this will require more thought
            // of how to implement the bounds check in spectre-only mode.
            if !ok {
                bail!(
                    "when signals-based traps are disabled then spectre \
                     mitigations must also be disabled"
                );
            }
        }

        // check for incompatible compiler options and set required values
        if features.contains(WasmFeatures::REFERENCE_TYPES) {
            if !self
                .compiler_config
                .ensure_setting_unset_or_given("enable_safepoints", "true")
            {
                bail!(
                    "compiler option 'enable_safepoints' must be enabled when 'reference types' is enabled"
                );
            }
        }

        if features.contains(WasmFeatures::RELAXED_SIMD) && !features.contains(WasmFeatures::SIMD) {
            bail!("cannot disable the simd proposal but enable the relaxed simd proposal");
        }

        if features.contains(WasmFeatures::STACK_SWITCHING) {
            use target_lexicon::OperatingSystem;
            let model = match target.operating_system {
                OperatingSystem::Windows => "update_windows_tib",
                OperatingSystem::Linux
                | OperatingSystem::MacOSX(_)
                | OperatingSystem::Darwin(_) => "basic",
                _ => bail!("stack-switching feature not supported on this platform "),
            };

            if !self
                .compiler_config
                .ensure_setting_unset_or_given("stack_switch_model", model)
            {
                bail!(
                    "compiler option 'stack_switch_model' must be set to '{}' on this platform",
                    model
                );
            }
        }

        // Apply compiler settings and flags
        for (k, v) in self.compiler_config.settings.iter() {
            compiler.set(k, v)?;
        }
        for flag in self.compiler_config.flags.iter() {
            compiler.enable(flag)?;
        }

        #[cfg(all(feature = "incremental-cache", feature = "cranelift"))]
        if let Some(cache_store) = &self.compiler_config.cache_store {
            compiler.enable_incremental_compilation(cache_store.clone())?;
        }

        compiler.set_tunables(tunables.clone())?;
        compiler.wmemcheck(self.compiler_config.wmemcheck);

        Ok((self, compiler.build()?))
    }

    /// Internal setting for whether adapter modules for components will have
    /// extra WebAssembly instructions inserted performing more debug checks
    /// then are necessary.
    #[cfg(feature = "component-model")]
    pub fn debug_adapter_modules(&mut self, debug: bool) -> &mut Self {
        self.tunables.debug_adapter_modules = Some(debug);
        self
    }

    /// Enables clif output when compiling a WebAssembly module.
    #[cfg(any(feature = "cranelift", feature = "winch"))]
    pub fn emit_clif(&mut self, path: &Path) -> &mut Self {
        self.compiler_config.clif_dir = Some(path.to_path_buf());
        self
    }

    /// Configures whether, when on macOS, Mach ports are used for exception
    /// handling instead of traditional Unix-based signal handling.
    ///
    /// WebAssembly traps in Wasmtime are implemented with native faults, for
    /// example a `SIGSEGV` will occur when a WebAssembly guest accesses
    /// out-of-bounds memory. Handling this can be configured to either use Unix
    /// signals or Mach ports on macOS. By default Mach ports are used.
    ///
    /// Mach ports enable Wasmtime to work by default with foreign
    /// error-handling systems such as breakpad which also use Mach ports to
    /// handle signals. In this situation Wasmtime will continue to handle guest
    /// faults gracefully while any non-guest faults will get forwarded to
    /// process-level handlers such as breakpad. Some more background on this
    /// can be found in #2456.
    ///
    /// A downside of using mach ports, however, is that they don't interact
    /// well with `fork()`. Forking a Wasmtime process on macOS will produce a
    /// child process that cannot successfully run WebAssembly. In this
    /// situation traditional Unix signal handling should be used as that's
    /// inherited and works across forks.
    ///
    /// If your embedding wants to use a custom error handler which leverages
    /// Mach ports and you additionally wish to `fork()` the process and use
    /// Wasmtime in the child process that's not currently possible. Please
    /// reach out to us if you're in this bucket!
    ///
    /// This option defaults to `true`, using Mach ports by default.
    pub fn macos_use_mach_ports(&mut self, mach_ports: bool) -> &mut Self {
        self.macos_use_mach_ports = mach_ports;
        self
    }

    /// Configures an embedder-provided function, `detect`, which is used to
    /// determine if an ISA-specific feature is available on the current host.
    ///
    /// This function is used to verify that any features enabled for a compiler
    /// backend, such as AVX support on x86\_64, are also available on the host.
    /// It is undefined behavior to execute an AVX instruction on a host that
    /// doesn't support AVX instructions, for example.
    ///
    /// When the `std` feature is active on this crate then this function is
    /// configured to a default implementation that uses the standard library's
    /// feature detection. When the `std` feature is disabled then there is no
    /// default available and this method must be called to configure a feature
    /// probing function.
    ///
    /// The `detect` function provided is given a string name of an ISA feature.
    /// The function should then return:
    ///
    /// * `Some(true)` - indicates that the feature was found on the host and it
    ///   is supported.
    /// * `Some(false)` - the feature name was recognized but it was not
    ///   detected on the host, for example the CPU is too old.
    /// * `None` - the feature name was not recognized and it's not known
    ///   whether it's on the host or not.
    ///
    /// Feature names passed to `detect` match the same feature name used in the
    /// Rust standard library. For example `"sse4.2"` is used on x86\_64.
    ///
    /// # Unsafety
    ///
    /// This function is `unsafe` because it is undefined behavior to execute
    /// instructions that a host does not support. This means that the result of
    /// `detect` must be correct for memory safe execution at runtime.
    pub unsafe fn detect_host_feature(&mut self, detect: fn(&str) -> Option<bool>) -> &mut Self {
        self.detect_host_feature = Some(detect);
        self
    }

    /// Configures Wasmtime to not use signals-based trap handlers, for example
    /// disables `SIGILL` and `SIGSEGV` handler registration on Unix platforms.
    ///
    /// Wasmtime will by default leverage signals-based trap handlers (or the
    /// platform equivalent, for example "vectored exception handlers" on
    /// Windows) to make generated code more efficient. For example an
    /// out-of-bounds load in WebAssembly will result in a `SIGSEGV` on Unix
    /// that is caught by a signal handler in Wasmtime by default. Another
    /// example is divide-by-zero is reported by hardware rather than
    /// explicitly checked and Wasmtime turns that into a trap.
    ///
    /// Some environments however may not have easy access to signal handlers.
    /// For example embedded scenarios may not support virtual memory. Other
    /// environments where Wasmtime is embedded within the surrounding
    /// environment may require that new signal handlers aren't registered due
    /// to the global nature of signal handlers. This option exists to disable
    /// the signal handler registration when required.
    ///
    /// When signals-based trap handlers are disabled then generated code will
    /// never rely on segfaults or other signals. Generated code will be slower
    /// because bounds checks must be explicit along with other operations like
    /// integer division which must check for zero.
    ///
    /// When this option is disable it additionally requires that the
    /// `enable_heap_access_spectre_mitigation` and
    /// `enable_table_access_spectre_mitigation` Cranelift settings are
    /// disabled. This means that generated code must have spectre mitigations
    /// disabled. This is because spectre mitigations rely on faults from
    /// loading from the null address to implement bounds checks.
    ///
    /// This option defaults to `true` meaning that signals-based trap handlers
    /// are enabled by default.
    ///
    /// **Note** Disabling this option is not compatible with the Winch compiler.
    pub fn signals_based_traps(&mut self, enable: bool) -> &mut Self {
        self.tunables.signals_based_traps = Some(enable);
        self
    }
}

impl Default for Config {
    fn default() -> Config {
        Config::new()
    }
}

impl fmt::Debug for Config {
    fn fmt(&self, f: &mut fmt::Formatter) -> fmt::Result {
        let mut f = f.debug_struct("Config");

        // Not every flag in WasmFeatures can be enabled as part of creating
        // a Config. This impl gives a complete picture of all WasmFeatures
        // enabled, and doesn't require maintenance by hand (which has become out
        // of date in the past), at the cost of possible confusion for why
        // a flag in this set doesn't have a Config setter.
        let features = self.features();
        for flag in WasmFeatures::FLAGS.iter() {
            f.field(
                &format!("wasm_{}", flag.name().to_lowercase()),
                &features.contains(*flag.value()),
            );
        }

        f.field("parallel_compilation", &self.parallel_compilation);
        #[cfg(any(feature = "cranelift", feature = "winch"))]
        {
            f.field("compiler_config", &self.compiler_config);
        }

        self.tunables.format(&mut f);
        f.finish()
    }
}

/// Possible Compilation strategies for a wasm module.
///
/// This is used as an argument to the [`Config::strategy`] method.
#[non_exhaustive]
#[derive(PartialEq, Eq, Clone, Debug, Copy)]
pub enum Strategy {
    /// An indicator that the compilation strategy should be automatically
    /// selected.
    ///
    /// This is generally what you want for most projects and indicates that the
    /// `wasmtime` crate itself should make the decision about what the best
    /// code generator for a wasm module is.
    ///
    /// Currently this always defaults to Cranelift, but the default value may
    /// change over time.
    Auto,

    /// Currently the default backend, Cranelift aims to be a reasonably fast
    /// code generator which generates high quality machine code.
    Cranelift,

    /// A baseline compiler for WebAssembly, currently under active development and not ready for
    /// production applications.
    Winch,
}

#[cfg(any(feature = "winch", feature = "cranelift"))]
impl Strategy {
    fn not_auto(&self) -> Option<Strategy> {
        match self {
            Strategy::Auto => {
                if cfg!(feature = "cranelift") {
                    Some(Strategy::Cranelift)
                } else if cfg!(feature = "winch") {
                    Some(Strategy::Winch)
                } else {
                    None
                }
            }
            other => Some(*other),
        }
    }
}

/// Possible garbage collector implementations for Wasm.
///
/// This is used as an argument to the [`Config::collector`] method.
///
/// The properties of Wasmtime's available collectors are summarized in the
/// following table:
///
/// | Collector                   | Collects Garbage[^1] | Latency[^2] | Throughput[^3] | Allocation Speed[^4] | Heap Utilization[^5] |
/// |-----------------------------|----------------------|-------------|----------------|----------------------|----------------------|
/// | `DeferredReferenceCounting` | Yes, but not cycles  | 🙂         | 🙁             | 😐                   | 😐                  |
/// | `Null`                      | No                   | 🙂         | 🙂             | 🙂                   | 🙂                  |
///
/// [^1]: Whether or not the collector is capable of collecting garbage and cyclic garbage.
///
/// [^2]: How long the Wasm program is paused during garbage
///       collections. Shorter is better. In general, better latency implies
///       worse throughput and vice versa.
///
/// [^3]: How fast the Wasm program runs when using this collector. Roughly
///       equivalent to the number of Wasm instructions executed per
///       second. Faster is better. In general, better throughput implies worse
///       latency and vice versa.
///
/// [^4]: How fast can individual objects be allocated?
///
/// [^5]: How many objects can the collector fit into N bytes of memory? That
///       is, how much space for bookkeeping and metadata does this collector
///       require? Less space taken up by metadata means more space for
///       additional objects. Reference counts are larger than mark bits and
///       free lists are larger than bump pointers, for example.
#[non_exhaustive]
#[derive(PartialEq, Eq, Clone, Debug, Copy)]
pub enum Collector {
    /// An indicator that the garbage collector should be automatically
    /// selected.
    ///
    /// This is generally what you want for most projects and indicates that the
    /// `wasmtime` crate itself should make the decision about what the best
    /// collector for a wasm module is.
    ///
    /// Currently this always defaults to the deferred reference-counting
    /// collector, but the default value may change over time.
    Auto,

    /// The deferred reference-counting collector.
    ///
    /// A reference-counting collector, generally trading improved latency for
    /// worsened throughput. However, to avoid the largest overheads of
    /// reference counting, it avoids manipulating reference counts for Wasm
    /// objects on the stack. Instead, it will hold a reference count for an
    /// over-approximation of all objects that are currently on the stack, trace
    /// the stack during collection to find the precise set of on-stack roots,
    /// and decrement the reference count of any object that was in the
    /// over-approximation but not the precise set. This improves throughput,
    /// compared to "pure" reference counting, by performing many fewer
    /// refcount-increment and -decrement operations. The cost is the increased
    /// latency associated with tracing the stack.
    ///
    /// This collector cannot currently collect cycles; they will leak until the
    /// GC heap's store is dropped.
    DeferredReferenceCounting,

    /// The null collector.
    ///
    /// This collector does not actually collect any garbage. It simply
    /// allocates objects until it runs out of memory, at which point further
    /// objects allocation attempts will trap.
    ///
    /// This collector is useful for incredibly short-running Wasm instances
    /// where additionally you would rather halt an over-allocating Wasm program
    /// than spend time collecting its garbage to allow it to keep running. It
    /// is also useful for measuring the overheads associated with other
    /// collectors, as this collector imposes as close to zero throughput and
    /// latency overhead as possible.
    Null,
}

impl Default for Collector {
    fn default() -> Collector {
        Collector::Auto
    }
}

#[cfg(feature = "gc")]
impl Collector {
    fn not_auto(&self) -> Option<Collector> {
        match self {
            Collector::Auto => {
                if cfg!(feature = "gc-drc") {
                    Some(Collector::DeferredReferenceCounting)
                } else if cfg!(feature = "gc-null") {
                    Some(Collector::Null)
                } else {
                    None
                }
            }
            other => Some(*other),
        }
    }

    fn try_not_auto(&self) -> Result<Self> {
        match self.not_auto() {
            #[cfg(feature = "gc-drc")]
            Some(c @ Collector::DeferredReferenceCounting) => Ok(c),
            #[cfg(not(feature = "gc-drc"))]
            Some(Collector::DeferredReferenceCounting) => bail!(
                "cannot create an engine using the deferred reference-counting \
                 collector because the `gc-drc` feature was not enabled at \
                 compile time",
            ),

            #[cfg(feature = "gc-null")]
            Some(c @ Collector::Null) => Ok(c),
            #[cfg(not(feature = "gc-null"))]
            Some(Collector::Null) => bail!(
                "cannot create an engine using the null collector because \
                 the `gc-null` feature was not enabled at compile time",
            ),

            Some(Collector::Auto) => unreachable!(),

            None => bail!(
                "cannot create an engine with GC support when none of the \
                 collectors are available; enable one of the following \
                 features: `gc-drc`, `gc-null`",
            ),
        }
    }
}

/// Possible optimization levels for the Cranelift codegen backend.
#[non_exhaustive]
#[derive(Copy, Clone, Debug, Eq, PartialEq)]
pub enum OptLevel {
    /// No optimizations performed, minimizes compilation time by disabling most
    /// optimizations.
    None,
    /// Generates the fastest possible code, but may take longer.
    Speed,
    /// Similar to `speed`, but also performs transformations aimed at reducing
    /// code size.
    SpeedAndSize,
}

/// Possible register allocator algorithms for the Cranelift codegen backend.
#[non_exhaustive]
#[derive(Copy, Clone, Debug, Eq, PartialEq)]
pub enum RegallocAlgorithm {
    /// Generates the fastest possible code, but may take longer.
    ///
    /// This algorithm performs "backtracking", which means that it may
    /// undo its earlier work and retry as it discovers conflicts. This
    /// results in better register utilization, producing fewer spills
    /// and moves, but can cause super-linear compile runtime.
    Backtracking,
}

/// Select which profiling technique to support.
#[derive(Debug, Clone, Copy, PartialEq)]
pub enum ProfilingStrategy {
    /// No profiler support.
    None,

    /// Collect function name information as the "perf map" file format, used with `perf` on Linux.
    PerfMap,

    /// Collect profiling info for "jitdump" file format, used with `perf` on
    /// Linux.
    JitDump,

    /// Collect profiling info using the "ittapi", used with `VTune` on Linux.
    VTune,

    /// Support for profiling Pulley, Wasmtime's interpreter. Note that enabling
    /// this at runtime requires enabling the `profile-pulley` Cargo feature at
    /// compile time.
    Pulley,
}

/// Select how wasm backtrace detailed information is handled.
#[derive(Debug, Clone, Copy)]
pub enum WasmBacktraceDetails {
    /// Support is unconditionally enabled and wasmtime will parse and read
    /// debug information.
    Enable,

    /// Support is disabled, and wasmtime will not parse debug information for
    /// backtrace details.
    Disable,

    /// Support for backtrace details is conditional on the
    /// `WASMTIME_BACKTRACE_DETAILS` environment variable.
    Environment,
}

/// Describe the tri-state configuration of memory protection keys (MPK).
#[derive(Clone, Copy, Debug, Eq, PartialEq, Hash)]
pub enum MpkEnabled {
    /// Use MPK if supported by the current system; fall back to guard regions
    /// otherwise.
    Auto,
    /// Use MPK or fail if not supported.
    Enable,
    /// Do not use MPK.
    Disable,
}

/// Configuration options used with [`InstanceAllocationStrategy::Pooling`] to
/// change the behavior of the pooling instance allocator.
///
/// This structure has a builder-style API in the same manner as [`Config`] and
/// is configured with [`Config::allocation_strategy`].
///
/// Note that usage of the pooling allocator does not affect compiled
/// WebAssembly code. Compiled `*.cwasm` files, for example, are usable both
/// with and without the pooling allocator.
///
/// ## Advantages of Pooled Allocation
///
/// The main benefit of the pooling allocator is to make WebAssembly
/// instantiation both faster and more scalable in terms of parallelism.
/// Allocation is faster because virtual memory is already configured and ready
/// to go within the pool, there's no need to [`mmap`] (for example on Unix) a
/// new region and configure it with guard pages. By avoiding [`mmap`] this
/// avoids whole-process virtual memory locks which can improve scalability and
/// performance through avoiding this.
///
/// Additionally with pooled allocation it's possible to create "affine slots"
/// to a particular WebAssembly module or component over time. For example if
/// the same module is multiple times over time the pooling allocator will, by
/// default, attempt to reuse the same slot. This mean that the slot has been
/// pre-configured and can retain virtual memory mappings for a copy-on-write
/// image, for example (see [`Config::memory_init_cow`] for more information.
/// This means that in a steady state instance deallocation is a single
/// [`madvise`] to reset linear memory to its original contents followed by a
/// single (optional) [`mprotect`] during the next instantiation to shrink
/// memory back to its original size. Compared to non-pooled allocation this
/// avoids the need to [`mmap`] a new region of memory, [`munmap`] it, and
/// [`mprotect`] regions too.
///
/// Another benefit of pooled allocation is that it's possible to configure
/// things such that no virtual memory management is required at all in a steady
/// state. For example a pooling allocator can be configured with:
///
/// * [`Config::memory_init_cow`] disabled
/// * [`Config::memory_guard_size`] disabled
/// * [`Config::memory_reservation`] shrunk to minimal size
/// * [`PoolingAllocationConfig::table_keep_resident`] sufficiently large
/// * [`PoolingAllocationConfig::linear_memory_keep_resident`] sufficiently large
///
/// With all these options in place no virtual memory tricks are used at all and
/// everything is manually managed by Wasmtime (for example resetting memory is
/// a `memset(0)`). This is not as fast in a single-threaded scenario but can
/// provide benefits in high-parallelism situations as no virtual memory locks
/// or IPIs need happen.
///
/// ## Disadvantages of Pooled Allocation
///
/// Despite the above advantages to instantiation performance the pooling
/// allocator is not enabled by default in Wasmtime. One reason is that the
/// performance advantages are not necessarily portable, for example while the
/// pooling allocator works on Windows it has not been tuned for performance on
/// Windows in the same way it has on Linux.
///
/// Additionally the main cost of the pooling allocator is that it requires a
/// very large reservation of virtual memory (on the order of most of the
/// addressable virtual address space). WebAssembly 32-bit linear memories in
/// Wasmtime are, by default 4G address space reservations with a small guard
/// region both before and after the linear memory. Memories in the pooling
/// allocator are contiguous which means that we only need a guard after linear
/// memory because the previous linear memory's slot post-guard is our own
/// pre-guard. This means that, by default, the pooling allocator uses roughly
/// 4G of virtual memory per WebAssembly linear memory slot. 4G of virtual
/// memory is 32 bits of a 64-bit address. Many 64-bit systems can only
/// actually use 48-bit addresses by default (although this can be extended on
/// architectures nowadays too), and of those 48 bits one of them is reserved
/// to indicate kernel-vs-userspace. This leaves 47-32=15 bits left,
/// meaning you can only have at most 32k slots of linear memories on many
/// systems by default. This is a relatively small number and shows how the
/// pooling allocator can quickly exhaust all of virtual memory.
///
/// Another disadvantage of the pooling allocator is that it may keep memory
/// alive when nothing is using it. A previously used slot for an instance might
/// have paged-in memory that will not get paged out until the
/// [`Engine`](crate::Engine) owning the pooling allocator is dropped. While
/// suitable for some applications this behavior may not be suitable for all
/// applications.
///
/// Finally the last disadvantage of the pooling allocator is that the
/// configuration values for the maximum number of instances, memories, tables,
/// etc, must all be fixed up-front. There's not always a clear answer as to
/// what these values should be so not all applications may be able to work
/// with this constraint.
///
/// [`madvise`]: https://man7.org/linux/man-pages/man2/madvise.2.html
/// [`mprotect`]: https://man7.org/linux/man-pages/man2/mprotect.2.html
/// [`mmap`]: https://man7.org/linux/man-pages/man2/mmap.2.html
/// [`munmap`]: https://man7.org/linux/man-pages/man2/munmap.2.html
#[cfg(feature = "pooling-allocator")]
#[derive(Debug, Clone, Default)]
pub struct PoolingAllocationConfig {
    config: crate::runtime::vm::PoolingInstanceAllocatorConfig,
}

#[cfg(feature = "pooling-allocator")]
impl PoolingAllocationConfig {
    /// Returns a new configuration builder with all default settings
    /// configured.
    pub fn new() -> PoolingAllocationConfig {
        PoolingAllocationConfig::default()
    }

    /// Configures the maximum number of "unused warm slots" to retain in the
    /// pooling allocator.
    ///
    /// The pooling allocator operates over slots to allocate from, and each
    /// slot is considered "cold" if it's never been used before or "warm" if
    /// it's been used by some module in the past. Slots in the pooling
    /// allocator additionally track an "affinity" flag to a particular core
    /// wasm module. When a module is instantiated into a slot then the slot is
    /// considered affine to that module, even after the instance has been
    /// deallocated.
    ///
    /// When a new instance is created then a slot must be chosen, and the
    /// current algorithm for selecting a slot is:
    ///
    /// * If there are slots that are affine to the module being instantiated,
    ///   then the most recently used slot is selected to be allocated from.
    ///   This is done to improve reuse of resources such as memory mappings and
    ///   additionally try to benefit from temporal locality for things like
    ///   caches.
    ///
    /// * Otherwise if there are more than N affine slots to other modules, then
    ///   one of those affine slots is chosen to be allocated. The slot chosen
    ///   is picked on a least-recently-used basis.
    ///
    /// * Finally, if there are less than N affine slots to other modules, then
    ///   the non-affine slots are allocated from.
    ///
    /// This setting, `max_unused_warm_slots`, is the value for N in the above
    /// algorithm. The purpose of this setting is to have a knob over the RSS
    /// impact of "unused slots" for a long-running wasm server.
    ///
    /// If this setting is set to 0, for example, then affine slots are
    /// aggressively reused on a least-recently-used basis. A "cold" slot is
    /// only used if there are no affine slots available to allocate from. This
    /// means that the set of slots used over the lifetime of a program is the
    /// same as the maximum concurrent number of wasm instances.
    ///
    /// If this setting is set to infinity, however, then cold slots are
    /// prioritized to be allocated from. This means that the set of slots used
    /// over the lifetime of a program will approach
    /// [`PoolingAllocationConfig::total_memories`], or the maximum number of
    /// slots in the pooling allocator.
    ///
    /// Wasmtime does not aggressively decommit all resources associated with a
    /// slot when the slot is not in use. For example the
    /// [`PoolingAllocationConfig::linear_memory_keep_resident`] option can be
    /// used to keep memory associated with a slot, even when it's not in use.
    /// This means that the total set of used slots in the pooling instance
    /// allocator can impact the overall RSS usage of a program.
    ///
    /// The default value for this option is `100`.
    pub fn max_unused_warm_slots(&mut self, max: u32) -> &mut Self {
        self.config.max_unused_warm_slots = max;
        self
    }

    /// The target number of decommits to do per batch.
    ///
    /// This is not precise, as we can queue up decommits at times when we
    /// aren't prepared to immediately flush them, and so we may go over this
    /// target size occasionally.
    ///
    /// A batch size of one effectively disables batching.
    ///
    /// Defaults to `1`.
    pub fn decommit_batch_size(&mut self, batch_size: usize) -> &mut Self {
        self.config.decommit_batch_size = batch_size;
        self
    }

    /// How much memory, in bytes, to keep resident for async stacks allocated
    /// with the pooling allocator.
    ///
    /// When [`PoolingAllocationConfig::async_stack_zeroing`] is enabled then
    /// Wasmtime will reset the contents of async stacks back to zero upon
    /// deallocation. This option can be used to perform the zeroing operation
    /// with `memset` up to a certain threshold of bytes instead of using system
    /// calls to reset the stack to zero.
    ///
    /// Note that when using this option the memory with async stacks will
    /// never be decommitted.
    #[cfg(feature = "async")]
    pub fn async_stack_keep_resident(&mut self, size: usize) -> &mut Self {
        self.config.async_stack_keep_resident = size;
        self
    }

    /// How much memory, in bytes, to keep resident for each linear memory
    /// after deallocation.
    ///
    /// This option is only applicable on Linux and has no effect on other
    /// platforms.
    ///
    /// By default Wasmtime will use `madvise` to reset the entire contents of
    /// linear memory back to zero when a linear memory is deallocated. This
    /// option can be used to use `memset` instead to set memory back to zero
    /// which can, in some configurations, reduce the number of page faults
    /// taken when a slot is reused.
    pub fn linear_memory_keep_resident(&mut self, size: usize) -> &mut Self {
        self.config.linear_memory_keep_resident = size;
        self
    }

    /// How much memory, in bytes, to keep resident for each table after
    /// deallocation.
    ///
    /// This option is only applicable on Linux and has no effect on other
    /// platforms.
    ///
    /// This option is the same as
    /// [`PoolingAllocationConfig::linear_memory_keep_resident`] except that it
    /// is applicable to tables instead.
    pub fn table_keep_resident(&mut self, size: usize) -> &mut Self {
        self.config.table_keep_resident = size;
        self
    }

    /// The maximum number of concurrent component instances supported (default
    /// is `1000`).
    ///
    /// This provides an upper-bound on the total size of component
    /// metadata-related allocations, along with
    /// [`PoolingAllocationConfig::max_component_instance_size`]. The upper bound is
    ///
    /// ```text
    /// total_component_instances * max_component_instance_size
    /// ```
    ///
    /// where `max_component_instance_size` is rounded up to the size and alignment
    /// of the internal representation of the metadata.
    pub fn total_component_instances(&mut self, count: u32) -> &mut Self {
        self.config.limits.total_component_instances = count;
        self
    }

    /// The maximum size, in bytes, allocated for a component instance's
    /// `VMComponentContext` metadata.
    ///
    /// The [`wasmtime::component::Instance`][crate::component::Instance] type
    /// has a static size but its internal `VMComponentContext` is dynamically
    /// sized depending on the component being instantiated. This size limit
    /// loosely correlates to the size of the component, taking into account
    /// factors such as:
    ///
    /// * number of lifted and lowered functions,
    /// * number of memories
    /// * number of inner instances
    /// * number of resources
    ///
    /// If the allocated size per instance is too small then instantiation of a
    /// module will fail at runtime with an error indicating how many bytes were
    /// needed.
    ///
    /// The default value for this is 1MiB.
    ///
    /// This provides an upper-bound on the total size of component
    /// metadata-related allocations, along with
    /// [`PoolingAllocationConfig::total_component_instances`]. The upper bound is
    ///
    /// ```text
    /// total_component_instances * max_component_instance_size
    /// ```
    ///
    /// where `max_component_instance_size` is rounded up to the size and alignment
    /// of the internal representation of the metadata.
    pub fn max_component_instance_size(&mut self, size: usize) -> &mut Self {
        self.config.limits.component_instance_size = size;
        self
    }

    /// The maximum number of core instances a single component may contain
    /// (default is unlimited).
    ///
    /// This method (along with
    /// [`PoolingAllocationConfig::max_memories_per_component`],
    /// [`PoolingAllocationConfig::max_tables_per_component`], and
    /// [`PoolingAllocationConfig::max_component_instance_size`]) allows you to cap
    /// the amount of resources a single component allocation consumes.
    ///
    /// If a component will instantiate more core instances than `count`, then
    /// the component will fail to instantiate.
    pub fn max_core_instances_per_component(&mut self, count: u32) -> &mut Self {
        self.config.limits.max_core_instances_per_component = count;
        self
    }

    /// The maximum number of Wasm linear memories that a single component may
    /// transitively contain (default is unlimited).
    ///
    /// This method (along with
    /// [`PoolingAllocationConfig::max_core_instances_per_component`],
    /// [`PoolingAllocationConfig::max_tables_per_component`], and
    /// [`PoolingAllocationConfig::max_component_instance_size`]) allows you to cap
    /// the amount of resources a single component allocation consumes.
    ///
    /// If a component transitively contains more linear memories than `count`,
    /// then the component will fail to instantiate.
    pub fn max_memories_per_component(&mut self, count: u32) -> &mut Self {
        self.config.limits.max_memories_per_component = count;
        self
    }

    /// The maximum number of tables that a single component may transitively
    /// contain (default is unlimited).
    ///
    /// This method (along with
    /// [`PoolingAllocationConfig::max_core_instances_per_component`],
    /// [`PoolingAllocationConfig::max_memories_per_component`],
    /// [`PoolingAllocationConfig::max_component_instance_size`]) allows you to cap
    /// the amount of resources a single component allocation consumes.
    ///
    /// If a component will transitively contains more tables than `count`, then
    /// the component will fail to instantiate.
    pub fn max_tables_per_component(&mut self, count: u32) -> &mut Self {
        self.config.limits.max_tables_per_component = count;
        self
    }

    /// The maximum number of concurrent Wasm linear memories supported (default
    /// is `1000`).
    ///
    /// This value has a direct impact on the amount of memory allocated by the pooling
    /// instance allocator.
    ///
    /// The pooling instance allocator allocates a memory pool, where each entry
    /// in the pool contains the reserved address space for each linear memory
    /// supported by an instance.
    ///
    /// The memory pool will reserve a large quantity of host process address
    /// space to elide the bounds checks required for correct WebAssembly memory
    /// semantics. Even with 64-bit address spaces, the address space is limited
    /// when dealing with a large number of linear memories.
    ///
    /// For example, on Linux x86_64, the userland address space limit is 128
    /// TiB. That might seem like a lot, but each linear memory will *reserve* 6
    /// GiB of space by default.
    pub fn total_memories(&mut self, count: u32) -> &mut Self {
        self.config.limits.total_memories = count;
        self
    }

    /// The maximum number of concurrent tables supported (default is `1000`).
    ///
    /// This value has a direct impact on the amount of memory allocated by the
    /// pooling instance allocator.
    ///
    /// The pooling instance allocator allocates a table pool, where each entry
    /// in the pool contains the space needed for each WebAssembly table
    /// supported by an instance (see `table_elements` to control the size of
    /// each table).
    pub fn total_tables(&mut self, count: u32) -> &mut Self {
        self.config.limits.total_tables = count;
        self
    }

    /// The maximum number of execution stacks allowed for asynchronous
    /// execution, when enabled (default is `1000`).
    ///
    /// This value has a direct impact on the amount of memory allocated by the
    /// pooling instance allocator.
    #[cfg(feature = "async")]
    pub fn total_stacks(&mut self, count: u32) -> &mut Self {
        self.config.limits.total_stacks = count;
        self
    }

    /// The maximum number of concurrent core instances supported (default is
    /// `1000`).
    ///
    /// This provides an upper-bound on the total size of core instance
    /// metadata-related allocations, along with
    /// [`PoolingAllocationConfig::max_core_instance_size`]. The upper bound is
    ///
    /// ```text
    /// total_core_instances * max_core_instance_size
    /// ```
    ///
    /// where `max_core_instance_size` is rounded up to the size and alignment of
    /// the internal representation of the metadata.
    pub fn total_core_instances(&mut self, count: u32) -> &mut Self {
        self.config.limits.total_core_instances = count;
        self
    }

    /// The maximum size, in bytes, allocated for a core instance's `VMContext`
    /// metadata.
    ///
    /// The [`Instance`][crate::Instance] type has a static size but its
    /// `VMContext` metadata is dynamically sized depending on the module being
    /// instantiated. This size limit loosely correlates to the size of the Wasm
    /// module, taking into account factors such as:
    ///
    /// * number of functions
    /// * number of globals
    /// * number of memories
    /// * number of tables
    /// * number of function types
    ///
    /// If the allocated size per instance is too small then instantiation of a
    /// module will fail at runtime with an error indicating how many bytes were
    /// needed.
    ///
    /// The default value for this is 1MiB.
    ///
    /// This provides an upper-bound on the total size of core instance
    /// metadata-related allocations, along with
    /// [`PoolingAllocationConfig::total_core_instances`]. The upper bound is
    ///
    /// ```text
    /// total_core_instances * max_core_instance_size
    /// ```
    ///
    /// where `max_core_instance_size` is rounded up to the size and alignment of
    /// the internal representation of the metadata.
    pub fn max_core_instance_size(&mut self, size: usize) -> &mut Self {
        self.config.limits.core_instance_size = size;
        self
    }

    /// The maximum number of defined tables for a core module (default is `1`).
    ///
    /// This value controls the capacity of the `VMTableDefinition` table in
    /// each instance's `VMContext` structure.
    ///
    /// The allocated size of the table will be `tables *
    /// sizeof(VMTableDefinition)` for each instance regardless of how many
    /// tables are defined by an instance's module.
    pub fn max_tables_per_module(&mut self, tables: u32) -> &mut Self {
        self.config.limits.max_tables_per_module = tables;
        self
    }

    /// The maximum table elements for any table defined in a module (default is
    /// `20000`).
    ///
    /// If a table's minimum element limit is greater than this value, the
    /// module will fail to instantiate.
    ///
    /// If a table's maximum element limit is unbounded or greater than this
    /// value, the maximum will be `table_elements` for the purpose of any
    /// `table.grow` instruction.
    ///
    /// This value is used to reserve the maximum space for each supported
    /// table; table elements are pointer-sized in the Wasmtime runtime.
    /// Therefore, the space reserved for each instance is `tables *
    /// table_elements * sizeof::<*const ()>`.
    pub fn table_elements(&mut self, elements: usize) -> &mut Self {
        self.config.limits.table_elements = elements;
        self
    }

    /// The maximum number of defined linear memories for a module (default is
    /// `1`).
    ///
    /// This value controls the capacity of the `VMMemoryDefinition` table in
    /// each core instance's `VMContext` structure.
    ///
    /// The allocated size of the table will be `memories *
    /// sizeof(VMMemoryDefinition)` for each core instance regardless of how
    /// many memories are defined by the core instance's module.
    pub fn max_memories_per_module(&mut self, memories: u32) -> &mut Self {
        self.config.limits.max_memories_per_module = memories;
        self
    }

    /// The maximum byte size that any WebAssembly linear memory may grow to.
    ///
    /// This option defaults to 4 GiB meaning that for 32-bit linear memories
    /// there is no restrictions. 64-bit linear memories will not be allowed to
    /// grow beyond 4 GiB by default.
    ///
    /// If a memory's minimum size is greater than this value, the module will
    /// fail to instantiate.
    ///
    /// If a memory's maximum size is unbounded or greater than this value, the
    /// maximum will be `max_memory_size` for the purpose of any `memory.grow`
    /// instruction.
    ///
    /// This value is used to control the maximum accessible space for each
    /// linear memory of a core instance. This can be thought of as a simple
    /// mechanism like [`Store::limiter`](crate::Store::limiter) to limit memory
    /// at runtime. This value can also affect striping/coloring behavior when
    /// used in conjunction with
    /// [`memory_protection_keys`](PoolingAllocationConfig::memory_protection_keys).
    ///
    /// The virtual memory reservation size of each linear memory is controlled
    /// by the [`Config::memory_reservation`] setting and this method's
    /// configuration cannot exceed [`Config::memory_reservation`].
    pub fn max_memory_size(&mut self, bytes: usize) -> &mut Self {
        self.config.limits.max_memory_size = bytes;
        self
    }

    /// Configures whether memory protection keys (MPK) should be used for more
    /// efficient layout of pool-allocated memories.
    ///
    /// When using the pooling allocator (see [`Config::allocation_strategy`],
    /// [`InstanceAllocationStrategy::Pooling`]), memory protection keys can
    /// reduce the total amount of allocated virtual memory by eliminating guard
    /// regions between WebAssembly memories in the pool. It does so by
    /// "coloring" memory regions with different memory keys and setting which
    /// regions are accessible each time executions switches from host to guest
    /// (or vice versa).
    ///
    /// Leveraging MPK requires configuring a smaller-than-default
    /// [`max_memory_size`](PoolingAllocationConfig::max_memory_size) to enable
    /// this coloring/striping behavior. For example embeddings might want to
    /// reduce the default 4G allowance to 128M.
    ///
    /// MPK is only available on Linux (called `pku` there) and recent x86
    /// systems; we check for MPK support at runtime by examining the `CPUID`
    /// register. This configuration setting can be in three states:
    ///
    /// - `auto`: if MPK support is available the guard regions are removed; if
    ///   not, the guard regions remain
    /// - `enable`: use MPK to eliminate guard regions; fail if MPK is not
    ///   supported
    /// - `disable`: never use MPK
    ///
    /// By default this value is `disabled`, but may become `auto` in future
    /// releases.
    ///
    /// __WARNING__: this configuration options is still experimental--use at
    /// your own risk! MPK uses kernel and CPU features to protect memory
    /// regions; you may observe segmentation faults if anything is
    /// misconfigured.
    #[cfg(feature = "memory-protection-keys")]
    pub fn memory_protection_keys(&mut self, enable: MpkEnabled) -> &mut Self {
        self.config.memory_protection_keys = enable;
        self
    }

    /// Sets an upper limit on how many memory protection keys (MPK) Wasmtime
    /// will use.
    ///
    /// This setting is only applicable when
    /// [`PoolingAllocationConfig::memory_protection_keys`] is set to `enable`
    /// or `auto`. Configuring this above the HW and OS limits (typically 15)
    /// has no effect.
    ///
    /// If multiple Wasmtime engines are used in the same process, note that all
    /// engines will share the same set of allocated keys; this setting will
    /// limit how many keys are allocated initially and thus available to all
    /// other engines.
    #[cfg(feature = "memory-protection-keys")]
    pub fn max_memory_protection_keys(&mut self, max: usize) -> &mut Self {
        self.config.max_memory_protection_keys = max;
        self
    }

    /// Check if memory protection keys (MPK) are available on the current host.
    ///
    /// This is a convenience method for determining MPK availability using the
    /// same method that [`MpkEnabled::Auto`] does. See
    /// [`PoolingAllocationConfig::memory_protection_keys`] for more
    /// information.
    #[cfg(feature = "memory-protection-keys")]
    pub fn are_memory_protection_keys_available() -> bool {
        crate::runtime::vm::mpk::is_supported()
    }

    /// The maximum number of concurrent GC heaps supported (default is `1000`).
    ///
    /// This value has a direct impact on the amount of memory allocated by the
    /// pooling instance allocator.
    ///
    /// The pooling instance allocator allocates a GC heap pool, where each
    /// entry in the pool contains the space needed for each GC heap used by a
    /// store.
    #[cfg(feature = "gc")]
    pub fn total_gc_heaps(&mut self, count: u32) -> &mut Self {
        self.config.limits.total_gc_heaps = count;
        self
    }
}

#[cfg(feature = "std")]
fn detect_host_feature(feature: &str) -> Option<bool> {
    #[cfg(target_arch = "aarch64")]
    {
        return match feature {
            "lse" => Some(std::arch::is_aarch64_feature_detected!("lse")),
            "paca" => Some(std::arch::is_aarch64_feature_detected!("paca")),
            "fp16" => Some(std::arch::is_aarch64_feature_detected!("fp16")),

            _ => None,
        };
    }

    // There is no is_s390x_feature_detected macro yet, so for now
    // we use getauxval from the libc crate directly.
    #[cfg(all(target_arch = "s390x", target_os = "linux"))]
    {
        let v = unsafe { libc::getauxval(libc::AT_HWCAP) };
        const HWCAP_S390X_VXRS_EXT2: libc::c_ulong = 32768;

        return match feature {
            // There is no separate HWCAP bit for mie2, so assume
            // that any machine with vxrs_ext2 also has mie2.
            "vxrs_ext2" | "mie2" => Some((v & HWCAP_S390X_VXRS_EXT2) != 0),

            _ => None,
        };
    }

    #[cfg(target_arch = "riscv64")]
    {
        return match feature {
            // due to `is_riscv64_feature_detected` is not stable.
            // we cannot use it. For now lie and say all features are always
            // found to keep tests working.
            _ => Some(true),
        };
    }

    #[cfg(target_arch = "x86_64")]
    {
        return match feature {
            "cmpxchg16b" => Some(std::is_x86_feature_detected!("cmpxchg16b")),
            "sse3" => Some(std::is_x86_feature_detected!("sse3")),
            "ssse3" => Some(std::is_x86_feature_detected!("ssse3")),
            "sse4.1" => Some(std::is_x86_feature_detected!("sse4.1")),
            "sse4.2" => Some(std::is_x86_feature_detected!("sse4.2")),
            "popcnt" => Some(std::is_x86_feature_detected!("popcnt")),
            "avx" => Some(std::is_x86_feature_detected!("avx")),
            "avx2" => Some(std::is_x86_feature_detected!("avx2")),
            "fma" => Some(std::is_x86_feature_detected!("fma")),
            "bmi1" => Some(std::is_x86_feature_detected!("bmi1")),
            "bmi2" => Some(std::is_x86_feature_detected!("bmi2")),
            "avx512bitalg" => Some(std::is_x86_feature_detected!("avx512bitalg")),
            "avx512dq" => Some(std::is_x86_feature_detected!("avx512dq")),
            "avx512f" => Some(std::is_x86_feature_detected!("avx512f")),
            "avx512vl" => Some(std::is_x86_feature_detected!("avx512vl")),
            "avx512vbmi" => Some(std::is_x86_feature_detected!("avx512vbmi")),
            "lzcnt" => Some(std::is_x86_feature_detected!("lzcnt")),

            _ => None,
        };
    }

    #[allow(unreachable_code)]
    {
        let _ = feature;
        return None;
    }
}<|MERGE_RESOLUTION|>--- conflicted
+++ resolved
@@ -1159,7 +1159,6 @@
         self
     }
 
-<<<<<<< HEAD
     /// This corresponds to the 🔧 emoji in the component model specification.
     ///
     /// Please note that Wasmtime's support for this feature is _very_
@@ -1167,7 +1166,8 @@
     #[cfg(feature = "component-model")]
     pub fn wasm_component_model_fixed_size_lists(&mut self, enable: bool) -> &mut Self {
         self.wasm_feature(WasmFeatures::CM_FIXED_SIZE_LIST, enable);
-=======
+    }
+    
     /// This corresponds to the 📝 emoji in the component model specification.
     ///
     /// Please note that Wasmtime's support for this feature is _very_
@@ -1192,7 +1192,6 @@
     #[cfg(feature = "component-model")]
     pub fn wasm_component_model_gc(&mut self, enable: bool) -> &mut Self {
         self.wasm_feature(WasmFeatures::CM_GC, enable);
->>>>>>> 18b42ef4
         self
     }
 
