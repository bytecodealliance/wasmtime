--- conflicted
+++ resolved
@@ -2091,9 +2091,10 @@
                 // Pulley at this time fundamentally doesn't support the
                 // `threads` proposal, notably shared memory, because Rust can't
                 // safely implement loads/stores in the face of shared memory.
+                // Stack switching is not implemented, either.
                 if self.compiler_target().is_pulley() {
-<<<<<<< HEAD
-                    return WasmFeatures::THREADS | WasmFeatures::STACK_SWITCHING;
+                    unsupported |= WasmFeatures::THREADS;
+                    unsupported |= WasmFeatures::STACK_SWITCHING;
                 }
 
                 use target_lexicon::*;
@@ -2106,37 +2107,26 @@
                             | OperatingSystem::Darwin(_),
                         ..
                     } => {
-                        // Other Cranelift backends are either 100% missing or complete
-                        // at this time, so no need to further filter.
-                        WasmFeatures::empty()
+                        // Stack switching supported on (non-Pulley) Cranelift.
                     }
 
                     _ => {
                         // On platforms other than x64 Unix-like, we don't
                         // support stack switching.
-                        WasmFeatures::STACK_SWITCHING
+                        unsupported |= WasmFeatures::STACK_SWITCHING;
                     }
                 }
-=======
-                    unsupported |= WasmFeatures::THREADS;
-                }
-
                 unsupported
->>>>>>> cff811b5
             }
             Some(Strategy::Winch) => {
                 let mut unsupported = WasmFeatures::GC
                     | WasmFeatures::FUNCTION_REFERENCES
                     | WasmFeatures::RELAXED_SIMD
                     | WasmFeatures::TAIL_CALL
-<<<<<<< HEAD
-                    | WasmFeatures::STACK_SWITCHING
-                    | WasmFeatures::GC_TYPES;
-=======
                     | WasmFeatures::GC_TYPES
                     | WasmFeatures::EXCEPTIONS
-                    | WasmFeatures::LEGACY_EXCEPTIONS;
->>>>>>> cff811b5
+                    | WasmFeatures::LEGACY_EXCEPTIONS
+                    | WasmFeatures::STACK_SWITCHING;
                 match self.compiler_target().architecture {
                     target_lexicon::Architecture::Aarch64(_) => {
                         // no support for simd on aarch64
