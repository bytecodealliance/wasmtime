--- conflicted
+++ resolved
@@ -326,7 +326,25 @@
   export run;
 }
 
-<<<<<<< HEAD
+world synchronous-transmit-guest {
+  export synchronous-transmit;
+}
+
+world sleep-post-return-callee {
+  import sleep;
+  export sleep-post-return;
+}
+
+world sleep-post-return-caller {
+  import sleep;
+  import sleep-post-return;
+  export sleep-post-return;
+}
+
+world closed-stream-guest {
+  export closed-stream;
+}
+
 interface coop {
   get-index: async func() -> u32;
 }
@@ -338,27 +356,4 @@
 world coop-threads-caller {
   import coop;
   export run;
-=======
-world readiness-guest {
-  export readiness;
-}
-
-world synchronous-transmit-guest {
-  export synchronous-transmit;
-}
-
-world sleep-post-return-callee {
-  import sleep;
-  export sleep-post-return;
-}
-
-world sleep-post-return-caller {
-  import sleep;
-  import sleep-post-return;
-  export sleep-post-return;
-}
-
-world closed-stream-guest {
-  export closed-stream;
->>>>>>> df21758b
 }