[package]
name = "wasmtime-cache"
version.workspace = true
authors.workspace = true
description = "Support for automatic module caching with Wasmtime"
license = "Apache-2.0 WITH LLVM-exception"
repository = "https://github.com/bytecodealliance/wasmtime"
documentation = "https://docs.rs/wasmtime-cache/"
edition.workspace = true

[lints]
workspace = true

[dependencies]
anyhow = { workspace = true }
base64 = "0.21.0"
bincode = "1.1.4"
directories-next = "2.0"
log = { workspace = true }
serde = "1.0.188"
serde_derive = "1.0.188"
sha2 = "0.10.2"
<<<<<<< HEAD
toml = "0.5.5"
zstd = { version = "0.11.1", default-features = false }
gimli = { workspace = true }
wasmtime-environ = { workspace = true }
=======
toml = { workspace = true }
zstd = { version = "0.13.0", default-features = false }
>>>>>>> bd2ea901

[target.'cfg(target_os = "windows")'.dependencies.windows-sys]
workspace = true
features = [
  "Win32_System_Threading",
]

[target.'cfg(not(target_os = "windows"))'.dependencies]
rustix = { workspace = true, features = ["process"] }

[dev-dependencies]
filetime = "0.2.7"
once_cell = { workspace = true }
pretty_env_logger = { workspace = true }
tempfile = "3"<|MERGE_RESOLUTION|>--- conflicted
+++ resolved
@@ -20,15 +20,10 @@
 serde = "1.0.188"
 serde_derive = "1.0.188"
 sha2 = "0.10.2"
-<<<<<<< HEAD
-toml = "0.5.5"
-zstd = { version = "0.11.1", default-features = false }
+toml = { workspace = true }
+zstd = { version = "0.13.0", default-features = false }
 gimli = { workspace = true }
 wasmtime-environ = { workspace = true }
-=======
-toml = { workspace = true }
-zstd = { version = "0.13.0", default-features = false }
->>>>>>> bd2ea901
 
 [target.'cfg(target_os = "windows")'.dependencies.windows-sys]
 workspace = true
