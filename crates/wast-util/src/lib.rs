use anyhow::{Context, Result};
use serde::de::DeserializeOwned;
use serde_derive::Deserialize;
use std::fmt;
use std::fs;
use std::path::Path;
use std::path::PathBuf;

/// Limits for running wast tests.
///
/// This is useful for sharing between `tests/wast.rs` and fuzzing, for
/// example, and is used as the minimum threshold for configuration when
/// fuzzing.
///
/// Note that it's ok to increase these numbers if a test comes along and needs
/// it, they're just here as empirically found minimum thresholds so far and
/// they're not too scientific.
pub mod limits {
    pub const MEMORY_SIZE: usize = 805 << 16;
    pub const MEMORIES: u32 = 450;
    pub const TABLES: u32 = 200;
    pub const MEMORIES_PER_MODULE: u32 = 9;
    pub const TABLES_PER_MODULE: u32 = 5;
    pub const COMPONENT_INSTANCES: u32 = 50;
    pub const CORE_INSTANCES: u32 = 900;
    pub const TABLE_ELEMENTS: usize = 1000;
    pub const CORE_INSTANCE_SIZE: usize = 64 * 1024;
}

/// Local all `*.wast` tests under `root` which should be the path to the root
/// of the wasmtime repository.
pub fn find_tests(root: &Path) -> Result<Vec<WastTest>> {
    let mut tests = Vec::new();
    add_tests(&mut tests, &root.join("tests/spec_testsuite"), false)?;
    add_tests(&mut tests, &root.join("tests/misc_testsuite"), true)?;
    Ok(tests)
}

fn add_tests(tests: &mut Vec<WastTest>, path: &Path, has_config: bool) -> Result<()> {
    for entry in path.read_dir().context("failed to read directory")? {
        let entry = entry.context("failed to read directory entry")?;
        let path = entry.path();
        if entry
            .file_type()
            .context("failed to get file type")?
            .is_dir()
        {
            add_tests(tests, &path, has_config).context("failed to read sub-directory")?;
            continue;
        }

        if path.extension().and_then(|s| s.to_str()) != Some("wast") {
            continue;
        }

        let contents =
            fs::read_to_string(&path).with_context(|| format!("failed to read test: {path:?}"))?;
        let config = if has_config {
            parse_test_config(&contents)
                .with_context(|| format!("failed to parse test configuration: {path:?}"))?
        } else {
            spec_test_config(&path)
        };
        tests.push(WastTest {
            path,
            contents,
            config,
        })
    }
    Ok(())
}

fn spec_test_config(test: &Path) -> TestConfig {
    let mut ret = TestConfig::default();
    match spec_proposal_from_path(test) {
        Some("multi-memory") => {
            ret.multi_memory = Some(true);
            ret.reference_types = Some(true);
            ret.simd = Some(true);
        }
        Some("wide-arithmetic") => {
            ret.wide_arithmetic = Some(true);
        }
        Some("threads") => {
            ret.threads = Some(true);
            ret.reference_types = Some(false);
        }
        Some("tail-call") => {
            ret.tail_call = Some(true);
            ret.reference_types = Some(true);
        }
        Some("relaxed-simd") => {
            ret.relaxed_simd = Some(true);
        }
        Some("memory64") => {
            ret.memory64 = Some(true);
            ret.tail_call = Some(true);
            ret.gc = Some(true);
            ret.extended_const = Some(true);
            ret.multi_memory = Some(true);
            ret.relaxed_simd = Some(true);
        }
        Some("extended-const") => {
            ret.extended_const = Some(true);
            ret.reference_types = Some(true);
        }
        Some("custom-page-sizes") => {
            ret.custom_page_sizes = Some(true);
            ret.multi_memory = Some(true);
        }
        Some("exception-handling") => {
            ret.reference_types = Some(true);
        }
        Some("gc") => {
            ret.gc = Some(true);
            ret.tail_call = Some(true);
        }
        Some("function-references") => {
            ret.function_references = Some(true);
            ret.tail_call = Some(true);
        }
        Some("annotations") => {
            ret.simd = Some(true);
        }
        Some(proposal) => panic!("unsuported proposal {proposal:?}"),
        None => {
            ret.reference_types = Some(true);
            ret.simd = Some(true);
        }
    }

    ret
}

/// Parse test configuration from the specified test, comments starting with
/// `;;!`.
pub fn parse_test_config<T>(wat: &str) -> Result<T>
where
    T: DeserializeOwned,
{
    // The test config source is the leading lines of the WAT file that are
    // prefixed with `;;!`.
    let config_lines: Vec<_> = wat
        .lines()
        .take_while(|l| l.starts_with(";;!"))
        .map(|l| &l[3..])
        .collect();
    let config_text = config_lines.join("\n");

    toml::from_str(&config_text).context("failed to parse the test configuration")
}

/// A `*.wast` test with its path, contents, and configuration.
#[derive(Clone)]
pub struct WastTest {
    pub path: PathBuf,
    pub contents: String,
    pub config: TestConfig,
}

impl fmt::Debug for WastTest {
    fn fmt(&self, f: &mut fmt::Formatter<'_>) -> fmt::Result {
        f.debug_struct("WastTest")
            .field("path", &self.path)
            .field("contents", &"...")
            .field("config", &self.config)
            .finish()
    }
}

macro_rules! foreach_config_option {
    ($m:ident) => {
        $m! {
            memory64
            custom_page_sizes
            multi_memory
            threads
            gc
            function_references
            relaxed_simd
            reference_types
            tail_call
            extended_const
            wide_arithmetic
            hogs_memory
            nan_canonicalization
            component_model_more_flags
            component_model_async
            simd
            gc_types
        }
    };
}

macro_rules! define_test_config {
    ($($option:ident)*) => {
        /// Per-test configuration which is written down in the test file itself for
        /// `misc_testsuite/**/*.wast` or in `spec_test_config` above for spec tests.
        #[derive(Debug, PartialEq, Default, Deserialize, Clone)]
        #[serde(deny_unknown_fields)]
        pub struct TestConfig {
            $(pub $option: Option<bool>,)*
        }

        impl TestConfig {
            $(
                pub fn $option(&self) -> bool {
                    self.$option.unwrap_or(false)
                }
            )*
        }

    }
}

foreach_config_option!(define_test_config);

impl TestConfig {
    /// Returns an iterator over each option.
    pub fn options_mut(&mut self) -> impl Iterator<Item = (&'static str, &mut Option<bool>)> {
        macro_rules! mk {
            ($($option:ident)*) => {
                [
                    $((stringify!($option), &mut self.$option),)*
                ].into_iter()
            }
        }
        foreach_config_option!(mk)
    }
}

/// Configuration that spec tests can run under.
#[derive(Debug)]
pub struct WastConfig {
    /// Compiler chosen to run this test.
    pub compiler: Compiler,
    /// Whether or not the pooling allocator is enabled.
    pub pooling: bool,
    /// What garbage collector is being used.
    pub collector: Collector,
}

/// Different compilers that can be tested in Wasmtime.
#[derive(PartialEq, Debug, Copy, Clone)]
pub enum Compiler {
    /// Cranelift backend.
    ///
    /// This tests the Cranelift code generator for native platforms. This
    /// notably excludes Pulley since that's listed separately below even though
    /// Pulley is a backend of Cranelift. This is only used for native code
    /// generation such as x86_64.
    CraneliftNative,

    /// Winch backend.
    ///
    /// This tests the Winch backend for native platforms. Currently Winch
    /// primarily supports x86_64.
    Winch,

    /// Pulley interpreter.
    ///
    /// This tests the Cranelift pulley backend plus the pulley execution
    /// environment of the output bytecode. Note that this is separate from
    /// `Cranelift` above to be able to test both on platforms where Cranelift
    /// has native codegen support.
    CraneliftPulley,
}

impl Compiler {
    /// Returns whether this compiler is known to fail for the provided
    /// `TestConfig`.
    ///
    /// This function will determine if the configuration of the test provided
    /// is known to guarantee fail. This effectively tracks the proposal support
    /// for each compiler backend/runtime and tests whether `config` enables or
    /// disables features that aren't supported.
    ///
    /// Note that this is closely aligned with
    /// `Config::compiler_panicking_wasm_features`.
    pub fn should_fail(&self, config: &TestConfig) -> bool {
        match self {
            // Currently Cranelift supports all wasm proposals that wasmtime
            // tests.
            Compiler::CraneliftNative => {}

            // Winch doesn't have quite the full breadth of support that
            // Cranelift has quite yet.
            Compiler::Winch => {
                if config.gc()
                    || config.tail_call()
                    || config.function_references()
                    || config.gc()
                    || config.relaxed_simd()
                    || config.gc_types()
                {
                    return true;
                }
            }

            Compiler::CraneliftPulley => {
                // Pulley at this time fundamentally does not support threads
                // due to being unable to implement non-atomic loads/stores
                // safely.
                if config.threads() {
                    return true;
                }
            }
        }

        false
    }

    /// Returns whether this compiler configuration supports the current host
    /// architecture.
    pub fn supports_host(&self) -> bool {
        match self {
            Compiler::CraneliftNative => {
                cfg!(target_arch = "x86_64")
                    || cfg!(target_arch = "aarch64")
                    || cfg!(target_arch = "riscv64")
                    || cfg!(target_arch = "s390x")
            }
            Compiler::Winch => {
                cfg!(target_arch = "x86_64")
            }
            Compiler::CraneliftPulley => true,
        }
    }
}

#[derive(PartialEq, Debug, Copy, Clone)]
pub enum Collector {
    Auto,
    Null,
    DeferredReferenceCounting,
}

impl WastTest {
    /// Returns whether this test exercises the GC types and might want to use
    /// multiple different garbage collectors.
    pub fn test_uses_gc_types(&self) -> bool {
        self.config.gc() || self.config.function_references()
    }

    /// Returns the optional spec proposal that this test is associated with.
    pub fn spec_proposal(&self) -> Option<&str> {
        spec_proposal_from_path(&self.path)
    }

    /// Returns whether this test should fail under the specified extra
    /// configuration.
    pub fn should_fail(&self, config: &WastConfig) -> bool {
        if !config.compiler.supports_host() {
            return true;
        }

        // Some tests are known to fail with the pooling allocator
        if config.pooling {
            let unsupported = [
                // allocates too much memory for the pooling configuration here
                "misc_testsuite/memory64/more-than-4gb.wast",
                // shared memories + pooling allocator aren't supported yet
                "misc_testsuite/memory-combos.wast",
                "misc_testsuite/threads/LB.wast",
                "misc_testsuite/threads/LB_atomic.wast",
                "misc_testsuite/threads/MP.wast",
                "misc_testsuite/threads/MP_atomic.wast",
                "misc_testsuite/threads/MP_wait.wast",
                "misc_testsuite/threads/SB.wast",
                "misc_testsuite/threads/SB_atomic.wast",
                "misc_testsuite/threads/atomics_notify.wast",
                "misc_testsuite/threads/atomics_wait_address.wast",
                "misc_testsuite/threads/wait_notify.wast",
                "spec_testsuite/proposals/threads/atomic.wast",
                "spec_testsuite/proposals/threads/exports.wast",
                "spec_testsuite/proposals/threads/memory.wast",
            ];

            if unsupported.iter().any(|part| self.path.ends_with(part)) {
                return true;
            }
        }

        if config.compiler.should_fail(&self.config) {
            return true;
        }

        // Disable spec tests for proposals that Winch does not implement yet.
        if config.compiler == Compiler::Winch {
            let unsupported = [
                // externref/reference-types related
                "component-model/modules.wast",
                "extended-const/elem.wast",
                "extended-const/global.wast",
                "misc_testsuite/externref-id-function.wast",
                "misc_testsuite/externref-segment.wast",
                "misc_testsuite/externref-segments.wast",
                "misc_testsuite/externref-table-dropped-segment-issue-8281.wast",
                "misc_testsuite/linking-errors.wast",
                "misc_testsuite/many_table_gets_lead_to_gc.wast",
                "misc_testsuite/mutable_externref_globals.wast",
                "misc_testsuite/no-mixup-stack-maps.wast",
                "misc_testsuite/no-panic.wast",
                "misc_testsuite/simple_ref_is_null.wast",
                "misc_testsuite/table_grow_with_funcref.wast",
                "spec_testsuite/br_table.wast",
                "spec_testsuite/data-invalid.wast",
                "spec_testsuite/elem.wast",
                "spec_testsuite/global.wast",
                "spec_testsuite/linking.wast",
                "spec_testsuite/ref_func.wast",
                "spec_testsuite/ref_is_null.wast",
                "spec_testsuite/ref_null.wast",
                "spec_testsuite/select.wast",
                "spec_testsuite/table_fill.wast",
                "spec_testsuite/table_get.wast",
                "spec_testsuite/table_grow.wast",
                "spec_testsuite/table_set.wast",
                "spec_testsuite/table_size.wast",
                // simd-related failures
                "memory64/simd.wast",
                "misc_testsuite/simd/canonicalize-nan.wast",
                "misc_testsuite/simd/issue_3327_bnot_lowering.wast",
                "spec_testsuite/simd_f32x4.wast",
                "spec_testsuite/simd_f32x4_arith.wast",
                "spec_testsuite/simd_f32x4_pmin_pmax.wast",
                "spec_testsuite/simd_f32x4_rounding.wast",
                "spec_testsuite/simd_f64x2.wast",
                "spec_testsuite/simd_f64x2_arith.wast",
                "spec_testsuite/simd_f64x2_pmin_pmax.wast",
                "spec_testsuite/simd_f64x2_rounding.wast",
                "spec_testsuite/simd_i16x8_arith2.wast",
                "spec_testsuite/simd_i16x8_extadd_pairwise_i8x16.wast",
                "spec_testsuite/simd_i16x8_extmul_i8x16.wast",
                "spec_testsuite/simd_i32x4_arith2.wast",
                "spec_testsuite/simd_i32x4_extadd_pairwise_i16x8.wast",
                "spec_testsuite/simd_i32x4_extmul_i16x8.wast",
                "spec_testsuite/simd_i32x4_trunc_sat_f32x4.wast",
                "spec_testsuite/simd_i32x4_trunc_sat_f64x2.wast",
                "spec_testsuite/simd_i64x2_extmul_i32x4.wast",
                "spec_testsuite/simd_i8x16_arith2.wast",
                "spec_testsuite/simd_load.wast",
                "spec_testsuite/simd_load_zero.wast",
                "spec_testsuite/simd_splat.wast",
            ];

            if unsupported.iter().any(|part| self.path.ends_with(part)) {
                return true;
            }

            // SIMD on Winch requires AVX instructions.
            #[cfg(target_arch = "x86_64")]
            if !(std::is_x86_feature_detected!("avx") && std::is_x86_feature_detected!("avx2")) {
                let unsupported = [
                    "annotations/simd_lane.wast",
                    "misc_testsuite/int-to-float-splat.wast",
                    "misc_testsuite/issue6562.wast",
                    "misc_testsuite/simd/almost-extmul.wast",
                    "misc_testsuite/simd/cvt-from-uint.wast",
                    "misc_testsuite/simd/issue6725-no-egraph-panic.wast",
                    "misc_testsuite/simd/replace-lane-preserve.wast",
                    "misc_testsuite/simd/spillslot-size-fuzzbug.wast",
                    "misc_testsuite/winch/_simd_load.wast",
                    "misc_testsuite/winch/_simd_splat.wast",
                    "spec_testsuite/simd_align.wast",
                    "spec_testsuite/simd_boolean.wast",
                    "spec_testsuite/simd_conversions.wast",
                    "spec_testsuite/simd_f32x4_cmp.wast",
                    "spec_testsuite/simd_f64x2_cmp.wast",
                    "spec_testsuite/simd_i16x8_cmp.wast",
                    "spec_testsuite/simd_i32x4_cmp.wast",
                    "spec_testsuite/simd_i64x2_arith2.wast",
                    "spec_testsuite/simd_i64x2_cmp.wast",
                    "spec_testsuite/simd_i8x16_cmp.wast",
                    "spec_testsuite/simd_int_to_int_extend.wast",
                    "spec_testsuite/simd_load_extend.wast",
                    "spec_testsuite/simd_load_splat.wast",
                    "spec_testsuite/simd_store16_lane.wast",
                    "spec_testsuite/simd_store32_lane.wast",
                    "spec_testsuite/simd_store64_lane.wast",
                    "spec_testsuite/simd_store8_lane.wast",
                    "spec_testsuite/simd_load16_lane.wast",
                    "spec_testsuite/simd_load32_lane.wast",
                    "spec_testsuite/simd_load64_lane.wast",
                    "spec_testsuite/simd_load8_lane.wast",
                    "spec_testsuite/simd_bitwise.wast",
                    "misc_testsuite/simd/load_splat_out_of_bounds.wast",
                    "misc_testsuite/simd/unaligned-load.wast",
                    "multi-memory/simd_memory-multi.wast",
                    "misc_testsuite/simd/issue4807.wast",
                    "spec_testsuite/simd_const.wast",
                    "spec_testsuite/simd_i8x16_sat_arith.wast",
                    "spec_testsuite/simd_i64x2_arith.wast",
                    "spec_testsuite/simd_i16x8_arith.wast",
                    "spec_testsuite/simd_i32x4_arith.wast",
<<<<<<< HEAD
                    "spec_testsuite/simd_i32x4_dot_i16x8.wast",
=======
                    "spec_testsuite/simd_i16x8_q15mulr_sat_s.wast",
>>>>>>> b5b82579
                    "spec_testsuite/simd_i16x8_sat_arith.wast",
                    "spec_testsuite/simd_i8x16_arith.wast",
                    "spec_testsuite/simd_bit_shift.wast",
                    "spec_testsuite/simd_lane.wast",
                ];

                if unsupported.iter().any(|part| self.path.ends_with(part)) {
                    return true;
                }
            }
        }

        for part in self.path.iter() {
            // Not implemented in Wasmtime yet
            if part == "exception-handling" {
                return !self.path.ends_with("binary.wast") && !self.path.ends_with("exports.wast");
            }

            if part == "memory64" {
                if [
                    // wasmtime doesn't implement exceptions yet
                    "imports.wast",
                    "ref_null.wast",
                    "throw.wast",
                    "throw_ref.wast",
                    "try_table.wast",
                    "tag.wast",
                    "instance.wast",
                ]
                .iter()
                .any(|i| self.path.ends_with(i))
                {
                    return true;
                }
            }
        }

        false
    }
}

fn spec_proposal_from_path(path: &Path) -> Option<&str> {
    let mut iter = path.iter();
    loop {
        match iter.next()?.to_str()? {
            "proposals" => break,
            _ => {}
        }
    }
    Some(iter.next()?.to_str()?)
}<|MERGE_RESOLUTION|>--- conflicted
+++ resolved
@@ -492,13 +492,10 @@
                     "spec_testsuite/simd_i8x16_sat_arith.wast",
                     "spec_testsuite/simd_i64x2_arith.wast",
                     "spec_testsuite/simd_i16x8_arith.wast",
+                    "spec_testsuite/simd_i16x8_q15mulr_sat_s.wast",
+                    "spec_testsuite/simd_i16x8_sat_arith.wast",
                     "spec_testsuite/simd_i32x4_arith.wast",
-<<<<<<< HEAD
                     "spec_testsuite/simd_i32x4_dot_i16x8.wast",
-=======
-                    "spec_testsuite/simd_i16x8_q15mulr_sat_s.wast",
->>>>>>> b5b82579
-                    "spec_testsuite/simd_i16x8_sat_arith.wast",
                     "spec_testsuite/simd_i8x16_arith.wast",
                     "spec_testsuite/simd_bit_shift.wast",
                     "spec_testsuite/simd_lane.wast",
