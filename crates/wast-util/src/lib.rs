--- conflicted
+++ resolved
@@ -404,11 +404,6 @@
                 "misc_testsuite/simd/canonicalize-nan.wast",
                 "misc_testsuite/simd/issue_3327_bnot_lowering.wast",
                 "misc_testsuite/simd/v128-select.wast",
-<<<<<<< HEAD
-                "spec_testsuite/proposals/relaxed-simd/i16x8_relaxed_q15mulr_s.wast",
-=======
-                "spec_testsuite/proposals/annotations/simd_lane.wast",
->>>>>>> 2d1c0abd
                 "spec_testsuite/proposals/relaxed-simd/i32x4_relaxed_trunc.wast",
                 "spec_testsuite/proposals/relaxed-simd/relaxed_dot_product.wast",
                 "spec_testsuite/proposals/relaxed-simd/relaxed_madd_nmadd.wast",
