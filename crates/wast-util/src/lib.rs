--- conflicted
+++ resolved
@@ -409,11 +409,6 @@
                 "spec_testsuite/proposals/relaxed-simd/relaxed_madd_nmadd.wast",
                 "spec_testsuite/proposals/memory64/simd_lane.wast",
                 "spec_testsuite/proposals/memory64/relaxed_madd_nmadd.wast",
-<<<<<<< HEAD
-                "spec_testsuite/proposals/memory64/i16x8_relaxed_q15mulr_s.wast",
-=======
-                "spec_testsuite/proposals/memory64/relaxed_dot_product.wast",
->>>>>>> 2d1c0abd
                 "spec_testsuite/proposals/memory64/i32x4_relaxed_trunc.wast",
                 "spec_testsuite/simd_f32x4_arith.wast",
                 "spec_testsuite/simd_f32x4_cmp.wast",
@@ -421,16 +416,7 @@
                 "spec_testsuite/simd_f64x2_arith.wast",
                 "spec_testsuite/simd_f64x2_cmp.wast",
                 "spec_testsuite/simd_f64x2_pmin_pmax.wast",
-<<<<<<< HEAD
-                "spec_testsuite/simd_i16x8_q15mulr_sat_s.wast",
                 "spec_testsuite/simd_i16x8_sat_arith.wast",
-                "spec_testsuite/simd_i32x4_arith2.wast",
-=======
-                "spec_testsuite/simd_i16x8_extadd_pairwise_i8x16.wast",
-                "spec_testsuite/simd_i16x8_sat_arith.wast",
-                "spec_testsuite/simd_i32x4_dot_i16x8.wast",
-                "spec_testsuite/simd_i32x4_extadd_pairwise_i16x8.wast",
->>>>>>> 2d1c0abd
                 "spec_testsuite/simd_i32x4_trunc_sat_f32x4.wast",
                 "spec_testsuite/simd_i32x4_trunc_sat_f64x2.wast",
                 "spec_testsuite/simd_i64x2_arith2.wast",
