--- conflicted
+++ resolved
@@ -430,15 +430,6 @@
                 "spec_testsuite/simd_f64x2_pmin_pmax.wast",
                 "spec_testsuite/simd_f64x2_rounding.wast",
                 "spec_testsuite/simd_i16x8_arith2.wast",
-<<<<<<< HEAD
-                "spec_testsuite/simd_i32x4_dot_i16x8.wast",
-=======
-                "spec_testsuite/simd_i16x8_extadd_pairwise_i8x16.wast",
-                "spec_testsuite/simd_i16x8_extmul_i8x16.wast",
-                "spec_testsuite/simd_i32x4_arith2.wast",
-                "spec_testsuite/simd_i32x4_extadd_pairwise_i16x8.wast",
-                "spec_testsuite/simd_i32x4_extmul_i16x8.wast",
->>>>>>> ec9f885a
                 "spec_testsuite/simd_i32x4_trunc_sat_f32x4.wast",
                 "spec_testsuite/simd_i32x4_trunc_sat_f64x2.wast",
                 "spec_testsuite/simd_i8x16_arith2.wast",
@@ -507,6 +498,7 @@
                     "spec_testsuite/simd_i64x2_extmul_i32x4.wast",
                     "spec_testsuite/simd_i16x8_extadd_pairwise_i8x16.wast",
                     "spec_testsuite/simd_i32x4_extadd_pairwise_i16x8.wast",
+                    "spec_testsuite/simd_i32x4_arith2.wast",
                 ];
 
                 if unsupported.iter().any(|part| self.path.ends_with(part)) {
