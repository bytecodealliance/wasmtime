use anyhow::{Context, Result};
use serde::de::DeserializeOwned;
use serde_derive::Deserialize;
use std::fmt;
use std::fs;
use std::path::Path;
use std::path::PathBuf;

/// Limits for running wast tests.
///
/// This is useful for sharing between `tests/wast.rs` and fuzzing, for
/// example, and is used as the minimum threshold for configuration when
/// fuzzing.
///
/// Note that it's ok to increase these numbers if a test comes along and needs
/// it, they're just here as empirically found minimum thresholds so far and
/// they're not too scientific.
pub mod limits {
    pub const MEMORY_SIZE: usize = 805 << 16;
    pub const MEMORIES: u32 = 450;
    pub const TABLES: u32 = 200;
    pub const MEMORIES_PER_MODULE: u32 = 9;
    pub const TABLES_PER_MODULE: u32 = 5;
    pub const COMPONENT_INSTANCES: u32 = 50;
    pub const CORE_INSTANCES: u32 = 900;
    pub const TABLE_ELEMENTS: usize = 1000;
    pub const CORE_INSTANCE_SIZE: usize = 64 * 1024;
}

/// Local all `*.wast` tests under `root` which should be the path to the root
/// of the wasmtime repository.
pub fn find_tests(root: &Path) -> Result<Vec<WastTest>> {
    let mut tests = Vec::new();
    add_tests(&mut tests, &root.join("tests/spec_testsuite"), false)?;
    add_tests(&mut tests, &root.join("tests/misc_testsuite"), true)?;
    Ok(tests)
}

fn add_tests(tests: &mut Vec<WastTest>, path: &Path, has_config: bool) -> Result<()> {
    for entry in path.read_dir().context("failed to read directory")? {
        let entry = entry.context("failed to read directory entry")?;
        let path = entry.path();
        if entry
            .file_type()
            .context("failed to get file type")?
            .is_dir()
        {
            add_tests(tests, &path, has_config).context("failed to read sub-directory")?;
            continue;
        }

        if path.extension().and_then(|s| s.to_str()) != Some("wast") {
            continue;
        }

        let contents =
            fs::read_to_string(&path).with_context(|| format!("failed to read test: {path:?}"))?;
        let config = if has_config {
            parse_test_config(&contents)
                .with_context(|| format!("failed to parse test configuration: {path:?}"))?
        } else {
            spec_test_config(&path)
        };
        tests.push(WastTest {
            path,
            contents,
            config,
        })
    }
    Ok(())
}

fn spec_test_config(test: &Path) -> TestConfig {
    let mut ret = TestConfig::default();
    match spec_proposal_from_path(test) {
        Some("multi-memory") => {
            ret.multi_memory = Some(true);
            ret.reference_types = Some(true);
            ret.simd = Some(true);
        }
        Some("wide-arithmetic") => {
            ret.wide_arithmetic = Some(true);
        }
        Some("threads") => {
            ret.threads = Some(true);
            ret.reference_types = Some(false);
        }
        Some("tail-call") => {
            ret.tail_call = Some(true);
            ret.reference_types = Some(true);
        }
        Some("relaxed-simd") => {
            ret.relaxed_simd = Some(true);
        }
        Some("memory64") => {
            ret.memory64 = Some(true);
            ret.tail_call = Some(true);
            ret.gc = Some(true);
            ret.extended_const = Some(true);
            ret.multi_memory = Some(true);
            ret.relaxed_simd = Some(true);
        }
        Some("extended-const") => {
            ret.extended_const = Some(true);
            ret.reference_types = Some(true);
        }
        Some("custom-page-sizes") => {
            ret.custom_page_sizes = Some(true);
            ret.multi_memory = Some(true);
        }
        Some("exception-handling") => {
            ret.reference_types = Some(true);
        }
        Some("gc") => {
            ret.gc = Some(true);
            ret.tail_call = Some(true);
        }
        Some("function-references") => {
            ret.function_references = Some(true);
            ret.tail_call = Some(true);
        }
        Some("annotations") => {
            ret.simd = Some(true);
        }
        Some(proposal) => panic!("unsuported proposal {proposal:?}"),
        None => {
            ret.reference_types = Some(true);
            ret.simd = Some(true);
        }
    }

    ret
}

/// Parse test configuration from the specified test, comments starting with
/// `;;!`.
pub fn parse_test_config<T>(wat: &str) -> Result<T>
where
    T: DeserializeOwned,
{
    // The test config source is the leading lines of the WAT file that are
    // prefixed with `;;!`.
    let config_lines: Vec<_> = wat
        .lines()
        .take_while(|l| l.starts_with(";;!"))
        .map(|l| &l[3..])
        .collect();
    let config_text = config_lines.join("\n");

    toml::from_str(&config_text).context("failed to parse the test configuration")
}

/// A `*.wast` test with its path, contents, and configuration.
#[derive(Clone)]
pub struct WastTest {
    pub path: PathBuf,
    pub contents: String,
    pub config: TestConfig,
}

impl fmt::Debug for WastTest {
    fn fmt(&self, f: &mut fmt::Formatter<'_>) -> fmt::Result {
        f.debug_struct("WastTest")
            .field("path", &self.path)
            .field("contents", &"...")
            .field("config", &self.config)
            .finish()
    }
}

macro_rules! foreach_config_option {
    ($m:ident) => {
        $m! {
            memory64
            custom_page_sizes
            multi_memory
            threads
            gc
            function_references
            relaxed_simd
            reference_types
            tail_call
            extended_const
            wide_arithmetic
            hogs_memory
            nan_canonicalization
            component_model_more_flags
            simd
            gc_types
        }
    };
}

macro_rules! define_test_config {
    ($($option:ident)*) => {
        /// Per-test configuration which is written down in the test file itself for
        /// `misc_testsuite/**/*.wast` or in `spec_test_config` above for spec tests.
        #[derive(Debug, PartialEq, Default, Deserialize, Clone)]
        #[serde(deny_unknown_fields)]
        pub struct TestConfig {
            $(pub $option: Option<bool>,)*
        }

        impl TestConfig {
            $(
                pub fn $option(&self) -> bool {
                    self.$option.unwrap_or(false)
                }
            )*
        }

    }
}

foreach_config_option!(define_test_config);

impl TestConfig {
    /// Returns an iterator over each option.
    pub fn options_mut(&mut self) -> impl Iterator<Item = (&'static str, &mut Option<bool>)> {
        macro_rules! mk {
            ($($option:ident)*) => {
                [
                    $((stringify!($option), &mut self.$option),)*
                ].into_iter()
            }
        }
        foreach_config_option!(mk)
    }
}

/// Configuration that spec tests can run under.
#[derive(Debug)]
pub struct WastConfig {
    /// Compiler chosen to run this test.
    pub compiler: Compiler,
    /// Whether or not the pooling allocator is enabled.
    pub pooling: bool,
    /// What garbage collector is being used.
    pub collector: Collector,
}

/// Different compilers that can be tested in Wasmtime.
#[derive(PartialEq, Debug, Copy, Clone)]
pub enum Compiler {
    /// Cranelift backend.
    ///
    /// This tests the Cranelift code generator for native platforms. This
    /// notably excludes Pulley since that's listed separately below even though
    /// Pulley is a backend of Cranelift. This is only used for native code
    /// generation such as x86_64.
    CraneliftNative,

    /// Winch backend.
    ///
    /// This tests the Winch backend for native platforms. Currently Winch
    /// primarily supports x86_64.
    Winch,

    /// Pulley interpreter.
    ///
    /// This tests the Cranelift pulley backend plus the pulley execution
    /// environment of the output bytecode. Note that this is separate from
    /// `Cranelift` above to be able to test both on platforms where Cranelift
    /// has native codegen support.
    CraneliftPulley,
}

impl Compiler {
    /// Returns whether this compiler is known to fail for the provided
    /// `TestConfig`.
    ///
    /// This function will determine if the configuration of the test provided
    /// is known to guarantee fail. This effectively tracks the proposal support
    /// for each compiler backend/runtime and tests whether `config` enables or
    /// disables features that aren't supported.
    ///
    /// Note that this is closely aligned with
    /// `Config::compiler_panicking_wasm_features`.
    pub fn should_fail(&self, config: &TestConfig) -> bool {
        match self {
            // Currently Cranelift supports all wasm proposals that wasmtime
            // tests.
            Compiler::CraneliftNative => {}

            // Winch doesn't have quite the full breadth of support that
            // Cranelift has quite yet.
            Compiler::Winch => {
                if config.gc()
                    || config.threads()
                    || config.tail_call()
                    || config.function_references()
                    || config.gc()
                    || config.relaxed_simd()
                    || config.gc_types()
                {
                    return true;
                }
            }

            Compiler::CraneliftPulley => {
                // Pulley at this time fundamentally does not support threads
                // due to being unable to implement non-atomic loads/stores
                // safely.
                if config.threads() {
                    return true;
                }
                // Unsupported proposals. Note that other proposals have partial
                // support at this time (pulley is a work-in-progress) and so
                // individual tests are listed below as "should fail" even if
                // they're not covered in this list.
                if config.wide_arithmetic() {
                    return true;
                }
            }
        }

        false
    }

    /// Returns whether this compiler configuration supports the current host
    /// architecture.
    pub fn supports_host(&self) -> bool {
        match self {
            Compiler::CraneliftNative => {
                cfg!(target_arch = "x86_64")
                    || cfg!(target_arch = "aarch64")
                    || cfg!(target_arch = "riscv64")
                    || cfg!(target_arch = "s390x")
            }
            Compiler::Winch => {
                cfg!(target_arch = "x86_64")
            }
            Compiler::CraneliftPulley => true,
        }
    }
}

#[derive(PartialEq, Debug, Copy, Clone)]
pub enum Collector {
    Auto,
    Null,
    DeferredReferenceCounting,
}

impl WastTest {
    /// Returns whether this test exercises the GC types and might want to use
    /// multiple different garbage collectors.
    pub fn test_uses_gc_types(&self) -> bool {
        self.config.gc() || self.config.function_references()
    }

    /// Returns the optional spec proposal that this test is associated with.
    pub fn spec_proposal(&self) -> Option<&str> {
        spec_proposal_from_path(&self.path)
    }

    /// Returns whether this test should fail under the specified extra
    /// configuration.
    pub fn should_fail(&self, config: &WastConfig) -> bool {
        if !config.compiler.supports_host() {
            return true;
        }

        // Some tests are known to fail with the pooling allocator
        if config.pooling {
            let unsupported = [
                // allocates too much memory for the pooling configuration here
                "misc_testsuite/memory64/more-than-4gb.wast",
                // shared memories + pooling allocator aren't supported yet
                "misc_testsuite/memory-combos.wast",
                "misc_testsuite/threads/LB.wast",
                "misc_testsuite/threads/LB_atomic.wast",
                "misc_testsuite/threads/MP.wast",
                "misc_testsuite/threads/MP_atomic.wast",
                "misc_testsuite/threads/MP_wait.wast",
                "misc_testsuite/threads/SB.wast",
                "misc_testsuite/threads/SB_atomic.wast",
                "misc_testsuite/threads/atomics_notify.wast",
                "misc_testsuite/threads/atomics_wait_address.wast",
                "misc_testsuite/threads/wait_notify.wast",
                "spec_testsuite/proposals/threads/atomic.wast",
                "spec_testsuite/proposals/threads/exports.wast",
                "spec_testsuite/proposals/threads/memory.wast",
            ];

            if unsupported.iter().any(|part| self.path.ends_with(part)) {
                return true;
            }
        }

        if config.compiler.should_fail(&self.config) {
            return true;
        }

        // Pulley supports a mishmash of proposals at this time as it's in an
        // interim state. It doesn't support all of the MVP but it supports
        // enough to pass some GC tests for example. This means that
        // `Compiler::should_fail` is pretty liberal (the check above). To
        // handle this there's an extra check here for an exhaustive list of
        // unsupported tests on Pulley. This list will get burned down as
        // features in Pulley are implemented.
        if config.compiler == Compiler::CraneliftPulley {
            let unsupported = [
                "misc_testsuite/simd/canonicalize-nan.wast",
                "misc_testsuite/simd/issue_3327_bnot_lowering.wast",
                "misc_testsuite/simd/v128-select.wast",
                "spec_testsuite/proposals/relaxed-simd/i32x4_relaxed_trunc.wast",
                "spec_testsuite/proposals/relaxed-simd/relaxed_dot_product.wast",
                "spec_testsuite/proposals/relaxed-simd/relaxed_madd_nmadd.wast",
                "spec_testsuite/proposals/memory64/relaxed_madd_nmadd.wast",
                "spec_testsuite/proposals/memory64/relaxed_dot_product.wast",
                "spec_testsuite/proposals/memory64/i32x4_relaxed_trunc.wast",
                "spec_testsuite/simd_f32x4_arith.wast",
                "spec_testsuite/simd_f32x4_cmp.wast",
                "spec_testsuite/simd_f32x4_pmin_pmax.wast",
                "spec_testsuite/simd_f64x2_arith.wast",
                "spec_testsuite/simd_f64x2_cmp.wast",
                "spec_testsuite/simd_f64x2_pmin_pmax.wast",
                "spec_testsuite/simd_i16x8_extadd_pairwise_i8x16.wast",
                "spec_testsuite/simd_i32x4_dot_i16x8.wast",
                "spec_testsuite/simd_i32x4_extadd_pairwise_i16x8.wast",
                "spec_testsuite/simd_i32x4_trunc_sat_f32x4.wast",
                "spec_testsuite/simd_i32x4_trunc_sat_f64x2.wast",
<<<<<<< HEAD
                "spec_testsuite/simd_i64x2_arith2.wast",
                "spec_testsuite/simd_i8x16_arith2.wast",
                "spec_testsuite/simd_i8x16_sat_arith.wast",
=======
                "spec_testsuite/simd_lane.wast",
>>>>>>> 6a95189c
                "spec_testsuite/simd_load.wast",
                "spec_testsuite/simd_splat.wast",
            ];

            if unsupported.iter().any(|part| self.path.ends_with(part)) {
                return true;
            }
        }

        // Disable spec tests for proposals that Winch does not implement yet.
        if config.compiler == Compiler::Winch {
            let unsupported = [
                // externref/reference-types related
                "component-model/modules.wast",
                "extended-const/elem.wast",
                "extended-const/global.wast",
                "memory64/threads.wast",
                "misc_testsuite/externref-id-function.wast",
                "misc_testsuite/externref-segment.wast",
                "misc_testsuite/externref-segments.wast",
                "misc_testsuite/externref-table-dropped-segment-issue-8281.wast",
                "misc_testsuite/linking-errors.wast",
                "misc_testsuite/many_table_gets_lead_to_gc.wast",
                "misc_testsuite/mutable_externref_globals.wast",
                "misc_testsuite/no-mixup-stack-maps.wast",
                "misc_testsuite/no-panic.wast",
                "misc_testsuite/simple_ref_is_null.wast",
                "misc_testsuite/table_grow_with_funcref.wast",
                "spec_testsuite/br_table.wast",
                "spec_testsuite/data-invalid.wast",
                "spec_testsuite/elem.wast",
                "spec_testsuite/global.wast",
                "spec_testsuite/linking.wast",
                "spec_testsuite/ref_func.wast",
                "spec_testsuite/ref_is_null.wast",
                "spec_testsuite/ref_null.wast",
                "spec_testsuite/select.wast",
                "spec_testsuite/table_fill.wast",
                "spec_testsuite/table_get.wast",
                "spec_testsuite/table_grow.wast",
                "spec_testsuite/table_set.wast",
                "spec_testsuite/table_size.wast",
                // simd-related failures
                "annotations/simd_lane.wast",
                "memory64/simd.wast",
                "misc_testsuite/int-to-float-splat.wast",
                "misc_testsuite/issue6562.wast",
                "misc_testsuite/simd/almost-extmul.wast",
                "misc_testsuite/simd/canonicalize-nan.wast",
                "misc_testsuite/simd/cvt-from-uint.wast",
                "misc_testsuite/simd/issue4807.wast",
                "misc_testsuite/simd/issue6725-no-egraph-panic.wast",
                "misc_testsuite/simd/issue_3327_bnot_lowering.wast",
                "misc_testsuite/simd/load_splat_out_of_bounds.wast",
                "misc_testsuite/simd/replace-lane-preserve.wast",
                "misc_testsuite/simd/spillslot-size-fuzzbug.wast",
                "misc_testsuite/simd/unaligned-load.wast",
                "multi-memory/simd_memory-multi.wast",
                "spec_testsuite/simd_align.wast",
                "spec_testsuite/simd_bit_shift.wast",
                "spec_testsuite/simd_bitwise.wast",
                "spec_testsuite/simd_boolean.wast",
                "spec_testsuite/simd_const.wast",
                "spec_testsuite/simd_conversions.wast",
                "spec_testsuite/simd_f32x4.wast",
                "spec_testsuite/simd_f32x4_arith.wast",
                "spec_testsuite/simd_f32x4_cmp.wast",
                "spec_testsuite/simd_f32x4_pmin_pmax.wast",
                "spec_testsuite/simd_f32x4_rounding.wast",
                "spec_testsuite/simd_f64x2.wast",
                "spec_testsuite/simd_f64x2_arith.wast",
                "spec_testsuite/simd_f64x2_cmp.wast",
                "spec_testsuite/simd_f64x2_pmin_pmax.wast",
                "spec_testsuite/simd_f64x2_rounding.wast",
                "spec_testsuite/simd_i16x8_arith.wast",
                "spec_testsuite/simd_i16x8_arith2.wast",
                "spec_testsuite/simd_i16x8_cmp.wast",
                "spec_testsuite/simd_i16x8_extadd_pairwise_i8x16.wast",
                "spec_testsuite/simd_i16x8_extmul_i8x16.wast",
                "spec_testsuite/simd_i16x8_q15mulr_sat_s.wast",
                "spec_testsuite/simd_i16x8_sat_arith.wast",
                "spec_testsuite/simd_i32x4_arith.wast",
                "spec_testsuite/simd_i32x4_arith2.wast",
                "spec_testsuite/simd_i32x4_cmp.wast",
                "spec_testsuite/simd_i32x4_dot_i16x8.wast",
                "spec_testsuite/simd_i32x4_extadd_pairwise_i16x8.wast",
                "spec_testsuite/simd_i32x4_extmul_i16x8.wast",
                "spec_testsuite/simd_i32x4_trunc_sat_f32x4.wast",
                "spec_testsuite/simd_i32x4_trunc_sat_f64x2.wast",
                "spec_testsuite/simd_i64x2_arith.wast",
                "spec_testsuite/simd_i64x2_arith2.wast",
                "spec_testsuite/simd_i64x2_cmp.wast",
                "spec_testsuite/simd_i64x2_extmul_i32x4.wast",
                "spec_testsuite/simd_i8x16_arith.wast",
                "spec_testsuite/simd_i8x16_arith2.wast",
                "spec_testsuite/simd_i8x16_cmp.wast",
                "spec_testsuite/simd_i8x16_sat_arith.wast",
                "spec_testsuite/simd_int_to_int_extend.wast",
                "spec_testsuite/simd_lane.wast",
                "spec_testsuite/simd_load.wast",
                "spec_testsuite/simd_load16_lane.wast",
                "spec_testsuite/simd_load32_lane.wast",
                "spec_testsuite/simd_load64_lane.wast",
                "spec_testsuite/simd_load8_lane.wast",
                "spec_testsuite/simd_load_extend.wast",
                "spec_testsuite/simd_load_splat.wast",
                "spec_testsuite/simd_load_zero.wast",
                "spec_testsuite/simd_splat.wast",
                "spec_testsuite/simd_store16_lane.wast",
                "spec_testsuite/simd_store32_lane.wast",
                "spec_testsuite/simd_store64_lane.wast",
                "spec_testsuite/simd_store8_lane.wast",
            ];

            if unsupported.iter().any(|part| self.path.ends_with(part)) {
                return true;
            }
        }

        for part in self.path.iter() {
            // Not implemented in Wasmtime yet
            if part == "exception-handling" {
                return !self.path.ends_with("binary.wast") && !self.path.ends_with("exports.wast");
            }

            if part == "memory64" {
                if [
                    // wasmtime doesn't implement exceptions yet
                    "imports.wast",
                    "ref_null.wast",
                    "throw.wast",
                    "throw_ref.wast",
                    "try_table.wast",
                    "tag.wast",
                    "instance.wast",
                ]
                .iter()
                .any(|i| self.path.ends_with(i))
                {
                    return true;
                }
            }
        }

        false
    }
}

fn spec_proposal_from_path(path: &Path) -> Option<&str> {
    let mut iter = path.iter();
    loop {
        match iter.next()?.to_str()? {
            "proposals" => break,
            _ => {}
        }
    }
    Some(iter.next()?.to_str()?)
}<|MERGE_RESOLUTION|>--- conflicted
+++ resolved
@@ -421,13 +421,6 @@
                 "spec_testsuite/simd_i32x4_extadd_pairwise_i16x8.wast",
                 "spec_testsuite/simd_i32x4_trunc_sat_f32x4.wast",
                 "spec_testsuite/simd_i32x4_trunc_sat_f64x2.wast",
-<<<<<<< HEAD
-                "spec_testsuite/simd_i64x2_arith2.wast",
-                "spec_testsuite/simd_i8x16_arith2.wast",
-                "spec_testsuite/simd_i8x16_sat_arith.wast",
-=======
-                "spec_testsuite/simd_lane.wast",
->>>>>>> 6a95189c
                 "spec_testsuite/simd_load.wast",
                 "spec_testsuite/simd_splat.wast",
             ];
