--- conflicted
+++ resolved
@@ -419,11 +419,6 @@
                 "spec_testsuite/simd_f64x2_cmp.wast",
                 "spec_testsuite/simd_f64x2_pmin_pmax.wast",
                 "spec_testsuite/simd_i16x8_extadd_pairwise_i8x16.wast",
-<<<<<<< HEAD
-                "spec_testsuite/simd_i16x8_q15mulr_sat_s.wast",
-=======
-                "spec_testsuite/simd_i16x8_sat_arith.wast",
->>>>>>> 2d1c0abd
                 "spec_testsuite/simd_i32x4_dot_i16x8.wast",
                 "spec_testsuite/simd_i32x4_extadd_pairwise_i16x8.wast",
                 "spec_testsuite/simd_i32x4_trunc_sat_f32x4.wast",
