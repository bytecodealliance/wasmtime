--- conflicted
+++ resolved
@@ -452,11 +452,8 @@
                     "spec_testsuite/simd_conversions.wast",
                     "spec_testsuite/simd_f32x4_arith.wast",
                     "spec_testsuite/simd_f32x4_cmp.wast",
-<<<<<<< HEAD
+                    "spec_testsuite/simd_f32x4_rounding.wast",
                     "spec_testsuite/simd_f64x2_arith.wast",
-=======
-                    "spec_testsuite/simd_f32x4_rounding.wast",
->>>>>>> 0b4c754a
                     "spec_testsuite/simd_f64x2_cmp.wast",
                     "spec_testsuite/simd_f64x2_rounding.wast",
                     "spec_testsuite/simd_i16x8_cmp.wast",
