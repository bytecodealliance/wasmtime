use anyhow::{Context, Result};
use serde::de::DeserializeOwned;
use serde_derive::Deserialize;
use std::fmt;
use std::fs;
use std::path::Path;
use std::path::PathBuf;

/// Limits for running wast tests.
///
/// This is useful for sharing between `tests/wast.rs` and fuzzing, for
/// example, and is used as the minimum threshold for configuration when
/// fuzzing.
///
/// Note that it's ok to increase these numbers if a test comes along and needs
/// it, they're just here as empirically found minimum thresholds so far and
/// they're not too scientific.
pub mod limits {
    pub const MEMORY_SIZE: usize = 805 << 16;
    pub const MEMORIES: u32 = 450;
    pub const TABLES: u32 = 200;
    pub const MEMORIES_PER_MODULE: u32 = 9;
    pub const TABLES_PER_MODULE: u32 = 5;
    pub const COMPONENT_INSTANCES: u32 = 50;
    pub const CORE_INSTANCES: u32 = 900;
    pub const TABLE_ELEMENTS: usize = 1000;
    pub const CORE_INSTANCE_SIZE: usize = 64 * 1024;
}

/// Local all `*.wast` tests under `root` which should be the path to the root
/// of the wasmtime repository.
pub fn find_tests(root: &Path) -> Result<Vec<WastTest>> {
    let mut tests = Vec::new();
    add_tests(&mut tests, &root.join("tests/spec_testsuite"), false)?;
    add_tests(&mut tests, &root.join("tests/misc_testsuite"), true)?;
    Ok(tests)
}

fn add_tests(tests: &mut Vec<WastTest>, path: &Path, has_config: bool) -> Result<()> {
    for entry in path.read_dir().context("failed to read directory")? {
        let entry = entry.context("failed to read directory entry")?;
        let path = entry.path();
        if entry
            .file_type()
            .context("failed to get file type")?
            .is_dir()
        {
            add_tests(tests, &path, has_config).context("failed to read sub-directory")?;
            continue;
        }

        if path.extension().and_then(|s| s.to_str()) != Some("wast") {
            continue;
        }

        let contents =
            fs::read_to_string(&path).with_context(|| format!("failed to read test: {path:?}"))?;
        let config = if has_config {
            parse_test_config(&contents)
                .with_context(|| format!("failed to parse test configuration: {path:?}"))?
        } else {
            spec_test_config(&path)
        };
        tests.push(WastTest {
            path,
            contents,
            config,
        })
    }
    Ok(())
}

fn spec_test_config(test: &Path) -> TestConfig {
    let mut ret = TestConfig::default();
    match spec_proposal_from_path(test) {
        Some("multi-memory") => {
            ret.multi_memory = Some(true);
            ret.reference_types = Some(true);
            ret.simd = Some(true);
        }
        Some("wide-arithmetic") => {
            ret.wide_arithmetic = Some(true);
        }
        Some("threads") => {
            ret.threads = Some(true);
            ret.reference_types = Some(false);
        }
        Some("tail-call") => {
            ret.tail_call = Some(true);
            ret.reference_types = Some(true);
        }
        Some("relaxed-simd") => {
            ret.relaxed_simd = Some(true);
        }
        Some("memory64") => {
            ret.memory64 = Some(true);
            ret.tail_call = Some(true);
            ret.gc = Some(true);
            ret.extended_const = Some(true);
            ret.multi_memory = Some(true);
            ret.relaxed_simd = Some(true);
        }
        Some("extended-const") => {
            ret.extended_const = Some(true);
            ret.reference_types = Some(true);
        }
        Some("custom-page-sizes") => {
            ret.custom_page_sizes = Some(true);
            ret.multi_memory = Some(true);
        }
        Some("exception-handling") => {
            ret.reference_types = Some(true);
        }
        Some("gc") => {
            ret.gc = Some(true);
            ret.tail_call = Some(true);
        }
        Some("function-references") => {
            ret.function_references = Some(true);
            ret.tail_call = Some(true);
        }
        Some("annotations") => {
            ret.simd = Some(true);
        }
        Some(proposal) => panic!("unsuported proposal {proposal:?}"),
        None => {
            ret.reference_types = Some(true);
            ret.simd = Some(true);
        }
    }

    ret
}

/// Parse test configuration from the specified test, comments starting with
/// `;;!`.
pub fn parse_test_config<T>(wat: &str) -> Result<T>
where
    T: DeserializeOwned,
{
    // The test config source is the leading lines of the WAT file that are
    // prefixed with `;;!`.
    let config_lines: Vec<_> = wat
        .lines()
        .take_while(|l| l.starts_with(";;!"))
        .map(|l| &l[3..])
        .collect();
    let config_text = config_lines.join("\n");

    toml::from_str(&config_text).context("failed to parse the test configuration")
}

/// A `*.wast` test with its path, contents, and configuration.
#[derive(Clone)]
pub struct WastTest {
    pub path: PathBuf,
    pub contents: String,
    pub config: TestConfig,
}

impl fmt::Debug for WastTest {
    fn fmt(&self, f: &mut fmt::Formatter<'_>) -> fmt::Result {
        f.debug_struct("WastTest")
            .field("path", &self.path)
            .field("contents", &"...")
            .field("config", &self.config)
            .finish()
    }
}

macro_rules! foreach_config_option {
    ($m:ident) => {
        $m! {
            memory64
            custom_page_sizes
            multi_memory
            threads
            gc
            function_references
            relaxed_simd
            reference_types
            tail_call
            extended_const
            wide_arithmetic
            hogs_memory
            nan_canonicalization
            component_model_async
            simd
            gc_types
        }
    };
}

macro_rules! define_test_config {
    ($($option:ident)*) => {
        /// Per-test configuration which is written down in the test file itself for
        /// `misc_testsuite/**/*.wast` or in `spec_test_config` above for spec tests.
        #[derive(Debug, PartialEq, Default, Deserialize, Clone)]
        #[serde(deny_unknown_fields)]
        pub struct TestConfig {
            $(pub $option: Option<bool>,)*
        }

        impl TestConfig {
            $(
                pub fn $option(&self) -> bool {
                    self.$option.unwrap_or(false)
                }
            )*
        }

    }
}

foreach_config_option!(define_test_config);

impl TestConfig {
    /// Returns an iterator over each option.
    pub fn options_mut(&mut self) -> impl Iterator<Item = (&'static str, &mut Option<bool>)> {
        macro_rules! mk {
            ($($option:ident)*) => {
                [
                    $((stringify!($option), &mut self.$option),)*
                ].into_iter()
            }
        }
        foreach_config_option!(mk)
    }
}

/// Configuration that spec tests can run under.
#[derive(Debug)]
pub struct WastConfig {
    /// Compiler chosen to run this test.
    pub compiler: Compiler,
    /// Whether or not the pooling allocator is enabled.
    pub pooling: bool,
    /// What garbage collector is being used.
    pub collector: Collector,
}

/// Different compilers that can be tested in Wasmtime.
#[derive(PartialEq, Debug, Copy, Clone)]
pub enum Compiler {
    /// Cranelift backend.
    ///
    /// This tests the Cranelift code generator for native platforms. This
    /// notably excludes Pulley since that's listed separately below even though
    /// Pulley is a backend of Cranelift. This is only used for native code
    /// generation such as x86_64.
    CraneliftNative,

    /// Winch backend.
    ///
    /// This tests the Winch backend for native platforms. Currently Winch
    /// primarily supports x86_64.
    Winch,

    /// Pulley interpreter.
    ///
    /// This tests the Cranelift pulley backend plus the pulley execution
    /// environment of the output bytecode. Note that this is separate from
    /// `Cranelift` above to be able to test both on platforms where Cranelift
    /// has native codegen support.
    CraneliftPulley,
}

impl Compiler {
    /// Returns whether this compiler is known to fail for the provided
    /// `TestConfig`.
    ///
    /// This function will determine if the configuration of the test provided
    /// is known to guarantee fail. This effectively tracks the proposal support
    /// for each compiler backend/runtime and tests whether `config` enables or
    /// disables features that aren't supported.
    ///
    /// Note that this is closely aligned with
    /// `Config::compiler_panicking_wasm_features`.
    pub fn should_fail(&self, config: &TestConfig) -> bool {
        match self {
            // Currently Cranelift supports all wasm proposals that wasmtime
            // tests.
            Compiler::CraneliftNative => {}

            // Winch doesn't have quite the full breadth of support that
            // Cranelift has quite yet.
            Compiler::Winch => {
                if config.gc()
                    || config.tail_call()
                    || config.function_references()
                    || config.gc()
                    || config.relaxed_simd()
                    || config.gc_types()
                {
                    return true;
                }
            }

            Compiler::CraneliftPulley => {
                // Pulley at this time fundamentally does not support threads
                // due to being unable to implement non-atomic loads/stores
                // safely.
                if config.threads() {
                    return true;
                }
            }
        }

        false
    }

    /// Returns whether this compiler configuration supports the current host
    /// architecture.
    pub fn supports_host(&self) -> bool {
        match self {
            Compiler::CraneliftNative => {
                cfg!(target_arch = "x86_64")
                    || cfg!(target_arch = "aarch64")
                    || cfg!(target_arch = "riscv64")
                    || cfg!(target_arch = "s390x")
            }
            Compiler::Winch => {
                cfg!(target_arch = "x86_64")
            }
            Compiler::CraneliftPulley => true,
        }
    }
}

#[derive(PartialEq, Debug, Copy, Clone)]
pub enum Collector {
    Auto,
    Null,
    DeferredReferenceCounting,
}

impl WastTest {
    /// Returns whether this test exercises the GC types and might want to use
    /// multiple different garbage collectors.
    pub fn test_uses_gc_types(&self) -> bool {
        self.config.gc() || self.config.function_references()
    }

    /// Returns the optional spec proposal that this test is associated with.
    pub fn spec_proposal(&self) -> Option<&str> {
        spec_proposal_from_path(&self.path)
    }

    /// Returns whether this test should fail under the specified extra
    /// configuration.
    pub fn should_fail(&self, config: &WastConfig) -> bool {
        if !config.compiler.supports_host() {
            return true;
        }

        // Some tests are known to fail with the pooling allocator
        if config.pooling {
            let unsupported = [
                // allocates too much memory for the pooling configuration here
                "misc_testsuite/memory64/more-than-4gb.wast",
                // shared memories + pooling allocator aren't supported yet
                "misc_testsuite/memory-combos.wast",
                "misc_testsuite/threads/LB.wast",
                "misc_testsuite/threads/LB_atomic.wast",
                "misc_testsuite/threads/MP.wast",
                "misc_testsuite/threads/MP_atomic.wast",
                "misc_testsuite/threads/MP_wait.wast",
                "misc_testsuite/threads/SB.wast",
                "misc_testsuite/threads/SB_atomic.wast",
                "misc_testsuite/threads/atomics_notify.wast",
                "misc_testsuite/threads/atomics_wait_address.wast",
                "misc_testsuite/threads/wait_notify.wast",
                "spec_testsuite/proposals/threads/atomic.wast",
                "spec_testsuite/proposals/threads/exports.wast",
                "spec_testsuite/proposals/threads/memory.wast",
            ];

            if unsupported.iter().any(|part| self.path.ends_with(part)) {
                return true;
            }
        }

        if config.compiler.should_fail(&self.config) {
            return true;
        }

        // Disable spec tests for proposals that Winch does not implement yet.
        if config.compiler == Compiler::Winch {
            let unsupported = [
                // externref/reference-types related
                "component-model/modules.wast",
                "extended-const/elem.wast",
                "extended-const/global.wast",
                "misc_testsuite/externref-id-function.wast",
                "misc_testsuite/externref-segment.wast",
                "misc_testsuite/externref-segments.wast",
                "misc_testsuite/externref-table-dropped-segment-issue-8281.wast",
                "misc_testsuite/linking-errors.wast",
                "misc_testsuite/many_table_gets_lead_to_gc.wast",
                "misc_testsuite/mutable_externref_globals.wast",
                "misc_testsuite/no-mixup-stack-maps.wast",
                "misc_testsuite/no-panic.wast",
                "misc_testsuite/simple_ref_is_null.wast",
                "misc_testsuite/table_grow_with_funcref.wast",
                "spec_testsuite/br_table.wast",
                "spec_testsuite/data-invalid.wast",
                "spec_testsuite/elem.wast",
                "spec_testsuite/global.wast",
                "spec_testsuite/linking.wast",
                "spec_testsuite/ref_func.wast",
                "spec_testsuite/ref_is_null.wast",
                "spec_testsuite/ref_null.wast",
                "spec_testsuite/select.wast",
                "spec_testsuite/table_fill.wast",
                "spec_testsuite/table_get.wast",
                "spec_testsuite/table_grow.wast",
                "spec_testsuite/table_set.wast",
                "spec_testsuite/table_size.wast",
                // simd-related failures
                "misc_testsuite/simd/canonicalize-nan.wast",
<<<<<<< HEAD
                "spec_testsuite/simd_f32x4_pmin_pmax.wast",
                "spec_testsuite/simd_f64x2_pmin_pmax.wast",
=======
                "spec_testsuite/simd_load_zero.wast",
>>>>>>> b0319ebc
            ];

            if unsupported.iter().any(|part| self.path.ends_with(part)) {
                return true;
            }

            // SIMD on Winch requires AVX instructions.
            #[cfg(target_arch = "x86_64")]
            if !(std::is_x86_feature_detected!("avx") && std::is_x86_feature_detected!("avx2")) {
                let unsupported = [
                    "annotations/simd_lane.wast",
                    "memory64/simd.wast",
                    "misc_testsuite/int-to-float-splat.wast",
                    "misc_testsuite/issue6562.wast",
                    "misc_testsuite/simd/almost-extmul.wast",
                    "misc_testsuite/simd/cvt-from-uint.wast",
                    "misc_testsuite/simd/issue_3327_bnot_lowering.wast",
                    "misc_testsuite/simd/issue6725-no-egraph-panic.wast",
                    "misc_testsuite/simd/replace-lane-preserve.wast",
                    "misc_testsuite/simd/spillslot-size-fuzzbug.wast",
                    "spec_testsuite/simd_align.wast",
                    "spec_testsuite/simd_boolean.wast",
                    "spec_testsuite/simd_conversions.wast",
                    "spec_testsuite/simd_f32x4.wast",
                    "spec_testsuite/simd_f32x4_arith.wast",
                    "spec_testsuite/simd_f32x4_cmp.wast",
                    "spec_testsuite/simd_f32x4_pmin_pmax.wast",
                    "spec_testsuite/simd_f32x4_rounding.wast",
                    "spec_testsuite/simd_f64x2.wast",
                    "spec_testsuite/simd_f64x2_arith.wast",
                    "spec_testsuite/simd_f64x2_cmp.wast",
                    "spec_testsuite/simd_f64x2_pmin_pmax.wast",
                    "spec_testsuite/simd_f64x2_rounding.wast",
                    "spec_testsuite/simd_i16x8_cmp.wast",
                    "spec_testsuite/simd_i32x4_cmp.wast",
                    "spec_testsuite/simd_i64x2_arith2.wast",
                    "spec_testsuite/simd_i64x2_cmp.wast",
                    "spec_testsuite/simd_i8x16_arith2.wast",
                    "spec_testsuite/simd_i8x16_cmp.wast",
                    "spec_testsuite/simd_int_to_int_extend.wast",
                    "spec_testsuite/simd_load.wast",
                    "spec_testsuite/simd_load_extend.wast",
                    "spec_testsuite/simd_load_splat.wast",
                    "spec_testsuite/simd_load_zero.wast",
                    "spec_testsuite/simd_splat.wast",
                    "spec_testsuite/simd_store16_lane.wast",
                    "spec_testsuite/simd_store32_lane.wast",
                    "spec_testsuite/simd_store64_lane.wast",
                    "spec_testsuite/simd_store8_lane.wast",
                    "spec_testsuite/simd_load16_lane.wast",
                    "spec_testsuite/simd_load32_lane.wast",
                    "spec_testsuite/simd_load64_lane.wast",
                    "spec_testsuite/simd_load8_lane.wast",
                    "spec_testsuite/simd_bitwise.wast",
                    "misc_testsuite/simd/load_splat_out_of_bounds.wast",
                    "misc_testsuite/simd/unaligned-load.wast",
                    "multi-memory/simd_memory-multi.wast",
                    "misc_testsuite/simd/issue4807.wast",
                    "spec_testsuite/simd_const.wast",
                    "spec_testsuite/simd_i8x16_sat_arith.wast",
                    "spec_testsuite/simd_i64x2_arith.wast",
                    "spec_testsuite/simd_i16x8_arith.wast",
                    "spec_testsuite/simd_i16x8_arith2.wast",
                    "spec_testsuite/simd_i16x8_q15mulr_sat_s.wast",
                    "spec_testsuite/simd_i16x8_sat_arith.wast",
                    "spec_testsuite/simd_i32x4_arith.wast",
                    "spec_testsuite/simd_i32x4_dot_i16x8.wast",
                    "spec_testsuite/simd_i32x4_trunc_sat_f32x4.wast",
                    "spec_testsuite/simd_i32x4_trunc_sat_f64x2.wast",
                    "spec_testsuite/simd_i8x16_arith.wast",
                    "spec_testsuite/simd_bit_shift.wast",
                    "spec_testsuite/simd_lane.wast",
                    "spec_testsuite/simd_i16x8_extmul_i8x16.wast",
                    "spec_testsuite/simd_i32x4_extmul_i16x8.wast",
                    "spec_testsuite/simd_i64x2_extmul_i32x4.wast",
                    "spec_testsuite/simd_i16x8_extadd_pairwise_i8x16.wast",
                    "spec_testsuite/simd_i32x4_extadd_pairwise_i16x8.wast",
                    "spec_testsuite/simd_i32x4_arith2.wast",
                ];

                if unsupported.iter().any(|part| self.path.ends_with(part)) {
                    return true;
                }
            }
        }

        for part in self.path.iter() {
            // Not implemented in Wasmtime yet
            if part == "exception-handling" {
                return !self.path.ends_with("binary.wast") && !self.path.ends_with("exports.wast");
            }

            if part == "memory64" {
                if [
                    // wasmtime doesn't implement exceptions yet
                    "imports.wast",
                    "ref_null.wast",
                    "throw.wast",
                    "throw_ref.wast",
                    "try_table.wast",
                    "tag.wast",
                    "instance.wast",
                ]
                .iter()
                .any(|i| self.path.ends_with(i))
                {
                    return true;
                }
            }
        }

        false
    }
}

fn spec_proposal_from_path(path: &Path) -> Option<&str> {
    let mut iter = path.iter();
    loop {
        match iter.next()?.to_str()? {
            "proposals" => break,
            _ => {}
        }
    }
    Some(iter.next()?.to_str()?)
}<|MERGE_RESOLUTION|>--- conflicted
+++ resolved
@@ -418,12 +418,6 @@
                 "spec_testsuite/table_size.wast",
                 // simd-related failures
                 "misc_testsuite/simd/canonicalize-nan.wast",
-<<<<<<< HEAD
-                "spec_testsuite/simd_f32x4_pmin_pmax.wast",
-                "spec_testsuite/simd_f64x2_pmin_pmax.wast",
-=======
-                "spec_testsuite/simd_load_zero.wast",
->>>>>>> b0319ebc
             ];
 
             if unsupported.iter().any(|part| self.path.ends_with(part)) {
