--- conflicted
+++ resolved
@@ -349,10 +349,8 @@
                     || config.relaxed_simd()
                     || config.gc_types()
                     || config.exceptions()
-<<<<<<< HEAD
                     || config.legacy_exceptions()
                     || config.stack_switching()
-=======
                     || config.legacy_exceptions();
 
                 if cfg!(target_arch = "x86_64") {
@@ -367,7 +365,6 @@
                 }
 
                 false
->>>>>>> b2c64de1
             }
 
             Compiler::CraneliftPulley => {
