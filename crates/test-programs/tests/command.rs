use anyhow::Result;
use cap_std::{ambient_authority, fs::Dir, time::Duration};
use std::{io::Write, sync::Mutex};
use wasmtime::{
    component::{Component, Linker},
    Config, Engine, Store,
};
use wasmtime_wasi::preview2::{
<<<<<<< HEAD
    pipe::MemoryInputPipe, wasi::command::add_to_linker, wasi::command::Command, DirPerms,
    FilePerms, Table, WasiCtx, WasiCtxBuilder, WasiMonotonicClock, WasiView, WasiWallClock,
=======
    clocks::{WasiMonotonicClock, WasiWallClock},
    pipe::ReadPipe,
    wasi::command::add_to_linker,
    wasi::command::Command,
    DirPerms, FilePerms, Table, WasiClocks, WasiCtx, WasiCtxBuilder, WasiView,
>>>>>>> a3308671
};

lazy_static::lazy_static! {
    static ref ENGINE: Engine = {
        let mut config = Config::new();
        config.wasm_backtrace_details(wasmtime::WasmBacktraceDetails::Enable);
        config.wasm_component_model(true);
        config.async_support(true);

        let engine = Engine::new(&config).unwrap();
        engine
    };
}
// uses ENGINE, creates a fn get_component(&str) -> Component
include!(concat!(env!("OUT_DIR"), "/command_tests_components.rs"));

struct CommandCtx {
    table: Table,
    wasi: WasiCtx,
}

impl WasiView for CommandCtx {
    fn table(&self) -> &Table {
        &self.table
    }
    fn table_mut(&mut self) -> &mut Table {
        &mut self.table
    }
    fn ctx(&self) -> &WasiCtx {
        &self.wasi
    }
    fn ctx_mut(&mut self) -> &mut WasiCtx {
        &mut self.wasi
    }
}

async fn instantiate(
    component: Component,
    ctx: CommandCtx,
) -> Result<(Store<CommandCtx>, Command)> {
    let mut linker = Linker::new(&ENGINE);
    add_to_linker(&mut linker)?;

    let mut store = Store::new(&ENGINE, ctx);

    let (command, _instance) = Command::instantiate_async(&mut store, &component, &linker).await?;
    Ok((store, command))
}

#[test_log::test(tokio::test)]
async fn hello_stdout() -> Result<()> {
    let mut table = Table::new();
    let wasi = WasiCtxBuilder::new()
        .set_args(&["gussie", "sparky", "willa"])
        .build(&mut table)?;
    let (mut store, command) =
        instantiate(get_component("hello_stdout"), CommandCtx { table, wasi }).await?;
    command
        .call_run(&mut store)
        .await?
        .map_err(|()| anyhow::anyhow!("command returned with failing exit status"))
}

#[test_log::test(tokio::test)]
async fn panic() -> Result<()> {
    let mut table = Table::new();
    let wasi = WasiCtxBuilder::new()
        .set_args(&[
            "diesel",
            "the",
            "cat",
            "scratched",
            "me",
            "real",
            "good",
            "yesterday",
        ])
        .build(&mut table)?;
    let (mut store, command) =
        instantiate(get_component("panic"), CommandCtx { table, wasi }).await?;
    let r = command.call_run(&mut store).await;
    assert!(r.is_err());
    println!("{:?}", r);
    Ok(())
}

#[test_log::test(tokio::test)]
async fn args() -> Result<()> {
    let mut table = Table::new();
    let wasi = WasiCtxBuilder::new()
        .set_args(&["hello", "this", "", "is an argument", "with 🚩 emoji"])
        .build(&mut table)?;
    let (mut store, command) =
        instantiate(get_component("args"), CommandCtx { table, wasi }).await?;
    command
        .call_run(&mut store)
        .await?
        .map_err(|()| anyhow::anyhow!("command returned with failing exit status"))
}

#[test_log::test(tokio::test)]
async fn random() -> Result<()> {
    let mut table = Table::new();
    let wasi = WasiCtxBuilder::new().build(&mut table)?;
    let (mut store, command) =
        instantiate(get_component("random"), CommandCtx { table, wasi }).await?;

    command
        .call_run(&mut store)
        .await?
        .map_err(|()| anyhow::anyhow!("command returned with failing exit status"))
}

#[test_log::test(tokio::test)]
async fn time() -> Result<()> {
    struct FakeWallClock;

    impl WasiWallClock for FakeWallClock {
        fn resolution(&self) -> Duration {
            Duration::from_secs(1)
        }

        fn now(&self) -> Duration {
            Duration::new(1431648000, 100)
        }
    }

    struct FakeMonotonicClock {
        now: Mutex<u64>,
    }

    impl WasiMonotonicClock for FakeMonotonicClock {
        fn resolution(&self) -> u64 {
            1_000_000_000
        }

        fn now(&self) -> u64 {
            let mut now = self.now.lock().unwrap();
            let then = *now;
            *now += 42 * 1_000_000_000;
            then
        }
    }

    let mut table = Table::new();
    let wasi = WasiCtxBuilder::new()
        .set_clocks(WasiClocks {
            wall: Box::new(FakeWallClock),
            monotonic: Box::new(FakeMonotonicClock { now: Mutex::new(0) }),
        })
        .build(&mut table)?;

    let (mut store, command) =
        instantiate(get_component("time"), CommandCtx { table, wasi }).await?;

    command
        .call_run(&mut store)
        .await?
        .map_err(|()| anyhow::anyhow!("command returned with failing exit status"))
}

#[test_log::test(tokio::test)]
async fn stdin() -> Result<()> {
    let mut table = Table::new();
    let wasi = WasiCtxBuilder::new()
        .set_stdin(MemoryInputPipe::new("So rested he by the Tumtum tree"))
        .build(&mut table)?;

    let (mut store, command) =
        instantiate(get_component("stdin"), CommandCtx { table, wasi }).await?;

    command
        .call_run(&mut store)
        .await?
        .map_err(|()| anyhow::anyhow!("command returned with failing exit status"))
}

#[test_log::test(tokio::test)]
async fn poll_stdin() -> Result<()> {
    let mut table = Table::new();
    let wasi = WasiCtxBuilder::new()
        .set_stdin(MemoryInputPipe::new("So rested he by the Tumtum tree"))
        .build(&mut table)?;

    let (mut store, command) =
        instantiate(get_component("poll_stdin"), CommandCtx { table, wasi }).await?;

    command
        .call_run(&mut store)
        .await?
        .map_err(|()| anyhow::anyhow!("command returned with failing exit status"))
}

#[test_log::test(tokio::test)]
async fn env() -> Result<()> {
    let mut table = Table::new();
    let wasi = WasiCtxBuilder::new()
        .push_env("frabjous", "day")
        .push_env("callooh", "callay")
        .build(&mut table)?;

    let (mut store, command) =
        instantiate(get_component("env"), CommandCtx { table, wasi }).await?;

    command
        .call_run(&mut store)
        .await?
        .map_err(|()| anyhow::anyhow!("command returned with failing exit status"))
}

#[test_log::test(tokio::test)]
async fn file_read() -> Result<()> {
    let dir = tempfile::tempdir()?;

    std::fs::File::create(dir.path().join("bar.txt"))?.write_all(b"And stood awhile in thought")?;

    let open_dir = Dir::open_ambient_dir(dir.path(), ambient_authority())?;

    let mut table = Table::new();
    let wasi = WasiCtxBuilder::new()
        .push_preopened_dir(open_dir, DirPerms::all(), FilePerms::all(), "/")
        .build(&mut table)?;

    let (mut store, command) =
        instantiate(get_component("file_read"), CommandCtx { table, wasi }).await?;

    command
        .call_run(&mut store)
        .await?
        .map_err(|()| anyhow::anyhow!("command returned with failing exit status"))
}

#[test_log::test(tokio::test)]
async fn file_append() -> Result<()> {
    let dir = tempfile::tempdir()?;

    std::fs::File::create(dir.path().join("bar.txt"))?
        .write_all(b"'Twas brillig, and the slithy toves.\n")?;

    let open_dir = Dir::open_ambient_dir(dir.path(), ambient_authority())?;

    let mut table = Table::new();
    let wasi = WasiCtxBuilder::new()
        .push_preopened_dir(open_dir, DirPerms::all(), FilePerms::all(), "/")
        .build(&mut table)?;

    let (mut store, command) =
        instantiate(get_component("file_append"), CommandCtx { table, wasi }).await?;
    command
        .call_run(&mut store)
        .await?
        .map_err(|()| anyhow::anyhow!("command returned with failing exit status"))?;

    let contents = std::fs::read(dir.path().join("bar.txt"))?;
    assert_eq!(
        std::str::from_utf8(&contents).unwrap(),
        "'Twas brillig, and the slithy toves.\n\
               Did gyre and gimble in the wabe;\n\
               All mimsy were the borogoves,\n\
               And the mome raths outgrabe.\n"
    );
    Ok(())
}

#[test_log::test(tokio::test)]
async fn file_dir_sync() -> Result<()> {
    let dir = tempfile::tempdir()?;

    std::fs::File::create(dir.path().join("bar.txt"))?
        .write_all(b"'Twas brillig, and the slithy toves.\n")?;

    let open_dir = Dir::open_ambient_dir(dir.path(), ambient_authority())?;

    let mut table = Table::new();
    let wasi = WasiCtxBuilder::new()
        .push_preopened_dir(open_dir, DirPerms::all(), FilePerms::all(), "/")
        .build(&mut table)?;

    let (mut store, command) =
        instantiate(get_component("file_dir_sync"), CommandCtx { table, wasi }).await?;

    command
        .call_run(&mut store)
        .await?
        .map_err(|()| anyhow::anyhow!("command returned with failing exit status"))
}

#[test_log::test(tokio::test)]
async fn exit_success() -> Result<()> {
    let mut table = Table::new();
    let wasi = WasiCtxBuilder::new().build(&mut table)?;

    let (mut store, command) =
        instantiate(get_component("exit_success"), CommandCtx { table, wasi }).await?;

    let r = command.call_run(&mut store).await;
    let err = r.unwrap_err();
    let status = err
        .downcast_ref::<wasmtime_wasi::preview2::I32Exit>()
        .unwrap();
    assert_eq!(status.0, 0);
    Ok(())
}

#[test_log::test(tokio::test)]
async fn exit_default() -> Result<()> {
    let mut table = Table::new();
    let wasi = WasiCtxBuilder::new().build(&mut table)?;

    let (mut store, command) =
        instantiate(get_component("exit_default"), CommandCtx { table, wasi }).await?;

    let r = command.call_run(&mut store).await?;
    assert!(r.is_ok());
    Ok(())
}

#[test_log::test(tokio::test)]
async fn exit_failure() -> Result<()> {
    let mut table = Table::new();
    let wasi = WasiCtxBuilder::new().build(&mut table)?;

    let (mut store, command) =
        instantiate(get_component("exit_failure"), CommandCtx { table, wasi }).await?;

    let r = command.call_run(&mut store).await;
    let err = r.unwrap_err();
    let status = err
        .downcast_ref::<wasmtime_wasi::preview2::I32Exit>()
        .unwrap();
    assert_eq!(status.0, 1);
    Ok(())
}

#[test_log::test(tokio::test)]
async fn exit_panic() -> Result<()> {
    let mut table = Table::new();
    let wasi = WasiCtxBuilder::new().build(&mut table)?;

    let (mut store, command) =
        instantiate(get_component("exit_panic"), CommandCtx { table, wasi }).await?;

    let r = command.call_run(&mut store).await;
    let err = r.unwrap_err();
    // The panic should trap.
    assert!(err
        .downcast_ref::<wasmtime_wasi::preview2::I32Exit>()
        .is_none());
    Ok(())
}

#[test_log::test(tokio::test)]
async fn directory_list() -> Result<()> {
    let dir = tempfile::tempdir()?;

    std::fs::File::create(dir.path().join("foo.txt"))?;
    std::fs::File::create(dir.path().join("bar.txt"))?;
    std::fs::File::create(dir.path().join("baz.txt"))?;
    std::fs::create_dir(dir.path().join("sub"))?;
    std::fs::File::create(dir.path().join("sub").join("wow.txt"))?;
    std::fs::File::create(dir.path().join("sub").join("yay.txt"))?;

    let open_dir = Dir::open_ambient_dir(dir.path(), ambient_authority())?;

    let mut table = Table::new();
    let wasi = WasiCtxBuilder::new()
        .inherit_stdio()
        .push_preopened_dir(open_dir, DirPerms::all(), FilePerms::all(), "/")
        .build(&mut table)?;

    let (mut store, command) =
        instantiate(get_component("directory_list"), CommandCtx { table, wasi }).await?;

    command
        .call_run(&mut store)
        .await?
        .map_err(|()| anyhow::anyhow!("command returned with failing exit status"))
}

#[test_log::test(tokio::test)]
async fn default_clocks() -> Result<()> {
    let mut table = Table::new();
    let wasi = WasiCtxBuilder::new().build(&mut table)?;

    let (mut store, command) =
        instantiate(get_component("default_clocks"), CommandCtx { table, wasi }).await?;

    command
        .call_run(&mut store)
        .await?
        .map_err(|()| anyhow::anyhow!("command returned with failing exit status"))
}

#[test_log::test(tokio::test)]
async fn export_cabi_realloc() -> Result<()> {
    let mut table = Table::new();
    let wasi = WasiCtxBuilder::new().build(&mut table)?;
    let (mut store, command) = instantiate(
        get_component("export_cabi_realloc"),
        CommandCtx { table, wasi },
    )
    .await?;

    command
        .call_run(&mut store)
        .await?
        .map_err(|()| anyhow::anyhow!("command returned with failing exit status"))
}

#[test_log::test(tokio::test)]
async fn read_only() -> Result<()> {
    let dir = tempfile::tempdir()?;

    std::fs::File::create(dir.path().join("bar.txt"))?.write_all(b"And stood awhile in thought")?;
    std::fs::create_dir(dir.path().join("sub"))?;

    let mut table = Table::new();
    let open_dir = Dir::open_ambient_dir(dir.path(), ambient_authority())?;
    let wasi = WasiCtxBuilder::new()
        .push_preopened_dir(open_dir, DirPerms::READ, FilePerms::READ, "/")
        .build(&mut table)?;

    let (mut store, command) =
        instantiate(get_component("read_only"), CommandCtx { table, wasi }).await?;

    command
        .call_run(&mut store)
        .await?
        .map_err(|()| anyhow::anyhow!("command returned with failing exit status"))
}<|MERGE_RESOLUTION|>--- conflicted
+++ resolved
@@ -6,16 +6,9 @@
     Config, Engine, Store,
 };
 use wasmtime_wasi::preview2::{
-<<<<<<< HEAD
     pipe::MemoryInputPipe, wasi::command::add_to_linker, wasi::command::Command, DirPerms,
-    FilePerms, Table, WasiCtx, WasiCtxBuilder, WasiMonotonicClock, WasiView, WasiWallClock,
-=======
-    clocks::{WasiMonotonicClock, WasiWallClock},
-    pipe::ReadPipe,
-    wasi::command::add_to_linker,
-    wasi::command::Command,
-    DirPerms, FilePerms, Table, WasiClocks, WasiCtx, WasiCtxBuilder, WasiView,
->>>>>>> a3308671
+    FilePerms, Table, WasiClocks, WasiCtx, WasiCtxBuilder, WasiMonotonicClock, WasiView,
+    WasiWallClock,
 };
 
 lazy_static::lazy_static! {
