--- conflicted
+++ resolved
@@ -116,11 +116,7 @@
     let r = reactor.call_write_strings_to(&mut store, table_ix).await?;
     assert_eq!(r, Ok(()));
 
-<<<<<<< HEAD
-    assert_eq!(writepipe.contents(), b"hellogussiehello againgussie");
-=======
-    assert_eq!(*write_dest.read().unwrap(), b"hellogussie");
->>>>>>> a3308671
+    assert_eq!(writepipe.contents(), b"hellogussie");
 
     // Show that the `with` invocation in the macro means we get to re-use the
     // type definitions from inside the `host` crate for these structures:
