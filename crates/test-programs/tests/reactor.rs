use anyhow::Result;
use std::sync::{Arc, RwLock};
use wasmtime::{
    component::{Component, Linker},
    Config, Engine, Store,
};
use wasmtime_wasi::preview2::wasi::clocks::wall_clock;
use wasmtime_wasi::preview2::wasi::filesystem::filesystem;
use wasmtime_wasi::preview2::{self, Table, WasiCtx, WasiCtxBuilder, WasiView};

lazy_static::lazy_static! {
    static ref ENGINE: Engine = {
        let mut config = Config::new();
        config.wasm_backtrace_details(wasmtime::WasmBacktraceDetails::Enable);
        config.wasm_component_model(true);
        config.async_support(true);

        let engine = Engine::new(&config).unwrap();
        engine
    };
}

// uses ENGINE, creates a fn get_component(&str) -> Component
include!(concat!(env!("OUT_DIR"), "/reactor_tests_components.rs"));

wasmtime::component::bindgen!({
    path: "../wasi/wit",
    world: "test-reactor",
    async: true,
    with: {
<<<<<<< HEAD
       "wasi:io/streams": preview2::wasi::io::streams,
       "wasi:filesystem/filesystem": preview2::wasi::filesystem::filesystem,
       "wasi:cli-base/environment": preview2::wasi::cli_base::environment,
       "wasi:cli-base/preopens": preview2::wasi::cli_base::preopens,
       "wasi:cli-base/exit": preview2::wasi::cli_base::exit,
=======
       "environment": wasi::environment,
       "streams": wasi::streams,
       "preopens": wasi::preopens,
       "stdin": wasi::stdin,
       "stdout": wasi::stdout,
       "stderr": wasi::stderr,
       "filesystem": wasi::filesystem,
       "exit": wasi::exit,
>>>>>>> 0562837a
    },
});

struct ReactorCtx {
    table: Table,
    wasi: WasiCtx,
}

impl WasiView for ReactorCtx {
    fn table(&self) -> &Table {
        &self.table
    }
    fn table_mut(&mut self) -> &mut Table {
        &mut self.table
    }
    fn ctx(&self) -> &WasiCtx {
        &self.wasi
    }
    fn ctx_mut(&mut self) -> &mut WasiCtx {
        &mut self.wasi
    }
}

async fn instantiate(
    component: Component,
    wasi_ctx: ReactorCtx,
) -> Result<(Store<ReactorCtx>, TestReactor)> {
    let mut linker = Linker::new(&ENGINE);

    // All of the imports available to the world are provided by the wasi-common crate:
<<<<<<< HEAD
    preview2::wasi::filesystem::filesystem::add_to_linker(&mut linker, |x| x)?;
    preview2::wasi::io::streams::add_to_linker(&mut linker, |x| x)?;
    preview2::wasi::cli_base::environment::add_to_linker(&mut linker, |x| x)?;
    preview2::wasi::cli_base::preopens::add_to_linker(&mut linker, |x| x)?;
    preview2::wasi::cli_base::exit::add_to_linker(&mut linker, |x| x)?;
=======
    wasi::filesystem::add_to_linker(&mut linker, |x| x)?;
    wasi::streams::add_to_linker(&mut linker, |x| x)?;
    wasi::environment::add_to_linker(&mut linker, |x| x)?;
    wasi::preopens::add_to_linker(&mut linker, |x| x)?;
    wasi::stdin::add_to_linker(&mut linker, |x| x)?;
    wasi::stdout::add_to_linker(&mut linker, |x| x)?;
    wasi::stderr::add_to_linker(&mut linker, |x| x)?;
    wasi::exit::add_to_linker(&mut linker, |x| x)?;
>>>>>>> 0562837a

    let mut store = Store::new(&ENGINE, wasi_ctx);

    let (testreactor, _instance) =
        TestReactor::instantiate_async(&mut store, &component, &linker).await?;
    Ok((store, testreactor))
}

#[test_log::test(tokio::test)]
async fn reactor_tests() -> Result<()> {
    let mut table = Table::new();
    let wasi = WasiCtxBuilder::new().build(&mut table)?;

    let (mut store, reactor) =
        instantiate(get_component("reactor_tests"), ReactorCtx { table, wasi }).await?;

    store
        .data_mut()
        .wasi
        .env
        .push(("GOOD_DOG".to_owned(), "gussie".to_owned()));

    let r = reactor
        .call_add_strings(&mut store, &["hello", "$GOOD_DOG"])
        .await?;
    assert_eq!(r, 2);

    // Redefine the env, show that the adapter only fetches it once
    // even if the libc ctors copy it in multiple times:
    store.data_mut().wasi.env.clear();
    store
        .data_mut()
        .wasi
        .env
        .push(("GOOD_DOG".to_owned(), "cody".to_owned()));
    // Cody is indeed good but this should be "hello again" "gussie"
    let r = reactor
        .call_add_strings(&mut store, &["hello again", "$GOOD_DOG"])
        .await?;
    assert_eq!(r, 4);

    let contents = reactor.call_get_strings(&mut store).await?;
    assert_eq!(contents, &["hello", "gussie", "hello again", "gussie"]);

    // Show that we can pass in a resource type whose impls are defined in the
    // `host` and `wasi-common` crate.
    // Note, this works because of the add_to_linker invocations using the
    // `host` crate for `streams`, not because of `with` in the bindgen macro.
    let write_dest: Arc<RwLock<Vec<u8>>> = Arc::new(RwLock::new(Vec::new()));
    let writepipe = wasmtime_wasi::preview2::pipe::WritePipe::from_shared(write_dest.clone());
    let outputstream: Box<dyn wasmtime_wasi::preview2::OutputStream> = Box::new(writepipe);
    let table_ix = store.data_mut().table_mut().push(Box::new(outputstream))?;
    let r = reactor.call_write_strings_to(&mut store, table_ix).await?;
    assert_eq!(r, Ok(()));

    assert_eq!(*write_dest.read().unwrap(), b"hellogussiehello againgussie");

    // Show that the `with` invocation in the macro means we get to re-use the
    // type definitions from inside the `host` crate for these structures:
    let ds = filesystem::DescriptorStat {
        data_access_timestamp: wall_clock::Datetime {
            nanoseconds: 123,
            seconds: 45,
        },
        data_modification_timestamp: wall_clock::Datetime {
            nanoseconds: 789,
            seconds: 10,
        },
        device: 0,
        inode: 0,
        link_count: 0,
        size: 0,
        status_change_timestamp: wall_clock::Datetime {
            nanoseconds: 0,
            seconds: 1,
        },
        type_: filesystem::DescriptorType::Unknown,
    };
    let expected = format!("{ds:?}");
    let got = reactor.call_pass_an_imported_record(&mut store, ds).await?;
    assert_eq!(expected, got);

    Ok(())
}<|MERGE_RESOLUTION|>--- conflicted
+++ resolved
@@ -28,22 +28,14 @@
     world: "test-reactor",
     async: true,
     with: {
-<<<<<<< HEAD
        "wasi:io/streams": preview2::wasi::io::streams,
        "wasi:filesystem/filesystem": preview2::wasi::filesystem::filesystem,
        "wasi:cli-base/environment": preview2::wasi::cli_base::environment,
        "wasi:cli-base/preopens": preview2::wasi::cli_base::preopens,
        "wasi:cli-base/exit": preview2::wasi::cli_base::exit,
-=======
-       "environment": wasi::environment,
-       "streams": wasi::streams,
-       "preopens": wasi::preopens,
-       "stdin": wasi::stdin,
-       "stdout": wasi::stdout,
-       "stderr": wasi::stderr,
-       "filesystem": wasi::filesystem,
-       "exit": wasi::exit,
->>>>>>> 0562837a
+       "wasi:cli-base/stdin": preview2::wasi::cli_base::stdin,
+       "wasi:cli-base/stdout": preview2::wasi::cli_base::stdout,
+       "wasi:cli-base/stderr": preview2::wasi::cli_base::stderr,
     },
 });
 
@@ -74,22 +66,14 @@
     let mut linker = Linker::new(&ENGINE);
 
     // All of the imports available to the world are provided by the wasi-common crate:
-<<<<<<< HEAD
     preview2::wasi::filesystem::filesystem::add_to_linker(&mut linker, |x| x)?;
     preview2::wasi::io::streams::add_to_linker(&mut linker, |x| x)?;
     preview2::wasi::cli_base::environment::add_to_linker(&mut linker, |x| x)?;
     preview2::wasi::cli_base::preopens::add_to_linker(&mut linker, |x| x)?;
     preview2::wasi::cli_base::exit::add_to_linker(&mut linker, |x| x)?;
-=======
-    wasi::filesystem::add_to_linker(&mut linker, |x| x)?;
-    wasi::streams::add_to_linker(&mut linker, |x| x)?;
-    wasi::environment::add_to_linker(&mut linker, |x| x)?;
-    wasi::preopens::add_to_linker(&mut linker, |x| x)?;
-    wasi::stdin::add_to_linker(&mut linker, |x| x)?;
-    wasi::stdout::add_to_linker(&mut linker, |x| x)?;
-    wasi::stderr::add_to_linker(&mut linker, |x| x)?;
-    wasi::exit::add_to_linker(&mut linker, |x| x)?;
->>>>>>> 0562837a
+    preview2::wasi::cli_base::stdin::add_to_linker(&mut linker, |x| x)?;
+    preview2::wasi::cli_base::stdout::add_to_linker(&mut linker, |x| x)?;
+    preview2::wasi::cli_base::stderr::add_to_linker(&mut linker, |x| x)?;
 
     let mut store = Store::new(&ENGINE, wasi_ctx);
 
