--- conflicted
+++ resolved
@@ -4,13 +4,7 @@
     Config, Engine, Store,
 };
 use wasmtime_wasi::preview2::{
-<<<<<<< HEAD
-    command::{add_to_linker, Command},
-    pipe::MemoryOutputPipe,
-    Table, WasiCtx, WasiCtxBuilder, WasiView,
-=======
-    command::Command, pipe::MemoryOutputPipe, IsATTY, Table, WasiCtx, WasiCtxBuilder, WasiView,
->>>>>>> 11a66086
+    command::Command, pipe::MemoryOutputPipe, Table, WasiCtx, WasiCtxBuilder, WasiView,
 };
 use wasmtime_wasi_http::{WasiHttpCtx, WasiHttpView};
 
