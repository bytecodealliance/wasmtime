--- conflicted
+++ resolved
@@ -210,13 +210,8 @@
         #[allow(clippy::all)]
         pub mod a {
             #[allow(unused_imports)]
-<<<<<<< HEAD
             use wasmtime::component::__internal::{anyhow, Box};
-            #[wasmtime::component::__internal::async_trait]
-=======
-            use wasmtime::component::__internal::anyhow;
             #[wasmtime::component::__internal::trait_variant_make(::core::marker::Send)]
->>>>>>> 7c4f0c73
             pub trait Host: Send {
                 async fn x(&mut self) -> ();
             }
@@ -286,13 +281,8 @@
         #[allow(clippy::all)]
         pub mod a {
             #[allow(unused_imports)]
-<<<<<<< HEAD
             use wasmtime::component::__internal::{anyhow, Box};
-            #[wasmtime::component::__internal::async_trait]
-=======
-            use wasmtime::component::__internal::anyhow;
             #[wasmtime::component::__internal::trait_variant_make(::core::marker::Send)]
->>>>>>> 7c4f0c73
             pub trait Host: Send {
                 async fn x(&mut self) -> ();
             }
