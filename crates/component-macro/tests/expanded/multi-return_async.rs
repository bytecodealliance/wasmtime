--- conflicted
+++ resolved
@@ -194,13 +194,8 @@
         #[allow(clippy::all)]
         pub mod multi_return {
             #[allow(unused_imports)]
-<<<<<<< HEAD
             use wasmtime::component::__internal::{anyhow, Box};
-            #[wasmtime::component::__internal::async_trait]
-=======
-            use wasmtime::component::__internal::anyhow;
             #[wasmtime::component::__internal::trait_variant_make(::core::marker::Send)]
->>>>>>> 7c4f0c73
             pub trait Host: Send {
                 async fn mra(&mut self) -> ();
                 async fn mrb(&mut self) -> ();
