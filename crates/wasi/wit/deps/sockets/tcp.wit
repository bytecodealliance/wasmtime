
<<<<<<< HEAD
interface tcp {
	use wasi:io/streams.{input-stream, output-stream}
	use wasi:poll/poll.{pollable}
	use network.{network, error, ip-socket-address, ip-address-family}
=======
default interface tcp {
	use io.streams.{input-stream, output-stream}
	use poll.poll.{pollable}
	use pkg.network.{network, error-code, ip-socket-address, ip-address-family}
>>>>>>> 0562837a

	/// A TCP socket handle.
	type tcp-socket = u32


	enum shutdown-type {
		/// Similar to `SHUT_RD` in POSIX.
		receive,

		/// Similar to `SHUT_WR` in POSIX.
		send,

		/// Similar to `SHUT_RDWR` in POSIX.
		both,
	}


	/// Bind the socket to a specific network on the provided IP address and port.
	///
	/// If the IP address is zero (`0.0.0.0` in IPv4, `::` in IPv6), it is left to the implementation to decide which
	/// network interface(s) to bind to.
	/// If the TCP/UDP port is zero, the socket will be bound to a random free port.
	///
	/// When a socket is not explicitly bound, the first invocation to a listen or connect operation will
	/// implicitly bind the socket.
<<<<<<< HEAD
	///
	/// Fails when:
	/// - the socket is already bound.
	///
	/// References
=======
	/// 
	/// Unlike in POSIX, this function is async. This enables interactive WASI hosts to inject permission prompts.
	/// 
	/// # Typical `start` errors
	/// - `address-family-mismatch`:   The `local-address` has the wrong address family. (EINVAL)
	/// - `already-bound`:             The socket is already bound. (EINVAL)
	/// - `concurrency-conflict`:      Another `bind`, `connect` or `listen` operation is already in progress. (EALREADY)
	/// 
	/// # Typical `finish` errors
	/// - `ephemeral-ports-exhausted`: No ephemeral ports available. (EADDRINUSE, ENOBUFS on Windows)
	/// - `address-in-use`:            Address is already in use. (EADDRINUSE)
	/// - `address-not-bindable`:      `local-address` is not an address that the `network` can bind to. (EADDRNOTAVAIL)
	/// - `not-in-progress`:           A `bind` operation is not in progress.
	/// - `would-block`:               Can't finish the operation, it is still in progress. (EWOULDBLOCK, EAGAIN)
	/// 
	/// # References
>>>>>>> 0562837a
	/// - <https://pubs.opengroup.org/onlinepubs/9699919799/functions/bind.html>
	/// - <https://man7.org/linux/man-pages/man2/bind.2.html>
	/// - <https://learn.microsoft.com/en-us/windows/win32/api/winsock/nf-winsock-bind>
	/// - <https://man.freebsd.org/cgi/man.cgi?query=bind&sektion=2&format=html>
	start-bind: func(this: tcp-socket, network: network, local-address: ip-socket-address) -> result<_, error-code>
	finish-bind: func(this: tcp-socket) -> result<_, error-code>

	/// Connect to a remote endpoint.
	///
	/// On success:
	/// - the socket is transitioned into the Connection state
	/// - a pair of streams is returned that can be used to read & write to the connection
<<<<<<< HEAD
	///
	/// Fails when:
	/// - the socket is already bound to a different network.
	/// - the provided network does not allow connections to the specified endpoint.
	/// - the socket is already in the Connection or Listener state.
	/// - either the remote IP address or port is 0.
	///
	/// References
=======
	/// 
	/// # Typical `start` errors
	/// - `address-family-mismatch`:   The `remote-address` has the wrong address family. (EAFNOSUPPORT)
	/// - `invalid-remote-address`:    The IP address in `remote-address` is set to INADDR_ANY (`0.0.0.0` / `::`). (EADDRNOTAVAIL on Windows)
	/// - `invalid-remote-address`:    The port in `remote-address` is set to 0. (EADDRNOTAVAIL on Windows)
	/// - `already-attached`:          The socket is already attached to a different network. The `network` passed to `connect` must be identical to the one passed to `bind`.
	/// - `already-connected`:         The socket is already in the Connection state. (EISCONN)
	/// - `already-listening`:         The socket is already in the Listener state. (EOPNOTSUPP, EINVAL on Windows)
	/// - `concurrency-conflict`:      Another `bind`, `connect` or `listen` operation is already in progress. (EALREADY)
	/// 
	/// # Typical `finish` errors
	/// - `timeout`:                   Connection timed out. (ETIMEDOUT)
	/// - `connection-refused`:        The connection was forcefully rejected. (ECONNREFUSED)
	/// - `connection-reset`:          The connection was reset. (ECONNRESET)
	/// - `remote-unreachable`:        The remote address is not reachable. (EHOSTUNREACH, EHOSTDOWN, ENETUNREACH, ENETDOWN)
	/// - `ephemeral-ports-exhausted`: Tried to perform an implicit bind, but there were no ephemeral ports available. (EADDRINUSE, EADDRNOTAVAIL on Linux, EAGAIN on BSD)
	/// - `not-in-progress`:           A `connect` operation is not in progress.
	/// - `would-block`:               Can't finish the operation, it is still in progress. (EWOULDBLOCK, EAGAIN)
	/// 
	/// # References
>>>>>>> 0562837a
	/// - <https://pubs.opengroup.org/onlinepubs/9699919799/functions/connect.html>
	/// - <https://man7.org/linux/man-pages/man2/connect.2.html>
	/// - <https://learn.microsoft.com/en-us/windows/win32/api/winsock2/nf-winsock2-connect>
	/// - <https://man.freebsd.org/cgi/man.cgi?connect>
	start-connect: func(this: tcp-socket, network: network, remote-address: ip-socket-address) -> result<_, error-code>
	finish-connect: func(this: tcp-socket) -> result<tuple<input-stream, output-stream>, error-code>

	/// Start listening for new connections.
	///
	/// Transitions the socket into the Listener state.
<<<<<<< HEAD
	///
	/// Fails when:
	/// - the socket is already bound to a different network.
	/// - the provided network does not allow listening on the specified address.
	/// - the socket is already in the Connection or Listener state.
=======
	/// 
	/// Unlike in POSIX, this function is async. This enables interactive WASI hosts to inject permission prompts.
	/// 
	/// # Typical `start` errors
	/// - `already-attached`:          The socket is already attached to a different network. The `network` passed to `listen` must be identical to the one passed to `bind`.
	/// - `already-connected`:         The socket is already in the Connection state. (EISCONN, EINVAL on BSD)
	/// - `already-listening`:         The socket is already in the Listener state.
	/// - `concurrency-conflict`:      Another `bind`, `connect` or `listen` operation is already in progress. (EINVAL on BSD)
>>>>>>> 0562837a
	///
	/// # Typical `finish` errors
	/// - `ephemeral-ports-exhausted`: Tried to perform an implicit bind, but there were no ephemeral ports available. (EADDRINUSE)
	/// - `not-in-progress`:           A `listen` operation is not in progress.
	/// - `would-block`:               Can't finish the operation, it is still in progress. (EWOULDBLOCK, EAGAIN)
	///
	/// # References
	/// - <https://pubs.opengroup.org/onlinepubs/9699919799/functions/listen.html>
	/// - <https://man7.org/linux/man-pages/man2/listen.2.html>
	/// - <https://learn.microsoft.com/en-us/windows/win32/api/winsock2/nf-winsock2-listen>
	/// - <https://man.freebsd.org/cgi/man.cgi?query=listen&sektion=2>
	start-listen: func(this: tcp-socket, network: network) -> result<_, error-code>
	finish-listen: func(this: tcp-socket) -> result<_, error-code>

	/// Accept a new client socket.
	///
	/// The returned socket is bound and in the Connection state.
	///
	/// On success, this function returns the newly accepted client socket along with
	/// a pair of streams that can be used to read & write to the connection.
<<<<<<< HEAD
	///
	/// Fails when this socket is not in the Listening state.
	///
	/// References:
=======
	/// 
	/// # Typical errors
	/// - `not-listening`: Socket is not in the Listener state. (EINVAL)
	/// - `would-block`:   No pending connections at the moment. (EWOULDBLOCK, EAGAIN)
	/// 
	/// Host implementations must skip over transient errors returned by the native accept syscall.
	/// 
	/// # References
>>>>>>> 0562837a
	/// - <https://pubs.opengroup.org/onlinepubs/9699919799/functions/accept.html>
	/// - <https://man7.org/linux/man-pages/man2/accept.2.html>
	/// - <https://learn.microsoft.com/en-us/windows/win32/api/winsock2/nf-winsock2-accept>
	/// - <https://man.freebsd.org/cgi/man.cgi?query=accept&sektion=2>
	accept: func(this: tcp-socket) -> result<tuple<tcp-socket, input-stream, output-stream>, error-code>

	/// Get the bound local address.
<<<<<<< HEAD
	///
	/// Returns an error if the socket is not bound.
	///
	/// References
=======
	/// 
	/// # Typical errors
	/// - `not-bound`: The socket is not bound to any local address.
	/// 
	/// # References
>>>>>>> 0562837a
	/// - <https://pubs.opengroup.org/onlinepubs/9699919799/functions/getsockname.html>
	/// - <https://man7.org/linux/man-pages/man2/getsockname.2.html>
	/// - <https://learn.microsoft.com/en-us/windows/win32/api/winsock/nf-winsock-getsockname>
	/// - <https://man.freebsd.org/cgi/man.cgi?getsockname>
	local-address: func(this: tcp-socket) -> result<ip-socket-address, error-code>

	/// Get the bound remote address.
<<<<<<< HEAD
	///
	/// Fails when the socket is not in the Connection state.
	///
	/// References
=======
	/// 
	/// # Typical errors
	/// - `not-connected`: The socket is not connected to a remote address. (ENOTCONN)
	/// 
	/// # References
>>>>>>> 0562837a
	/// - <https://pubs.opengroup.org/onlinepubs/9699919799/functions/getpeername.html>
	/// - <https://man7.org/linux/man-pages/man2/getpeername.2.html>
	/// - <https://learn.microsoft.com/en-us/windows/win32/api/winsock/nf-winsock-getpeername>
	/// - <https://man.freebsd.org/cgi/man.cgi?query=getpeername&sektion=2&n=1>
	remote-address: func(this: tcp-socket) -> result<ip-socket-address, error-code>

	/// Whether this is a IPv4 or IPv6 socket.
	///
	/// Equivalent to the SO_DOMAIN socket option.
<<<<<<< HEAD
	address-family: func(this: tcp-socket) -> result<ip-address-family, error>

	/// Whether IPv4 compatibility (dual-stack) mode is disabled or not.
	/// Implementations are not required to support dual-stack mode. Calling `set-ipv6-only(false)` might fail.
	///
	/// Fails when called on an IPv4 socket.
	///
=======
	address-family: func(this: tcp-socket) -> ip-address-family
	
	/// Whether IPv4 compatibility (dual-stack) mode is disabled or not.
	/// 
>>>>>>> 0562837a
	/// Equivalent to the IPV6_V6ONLY socket option.
	/// 
	/// # Typical errors
	/// - `ipv6-only-operation`:  (get/set) `this` socket is an IPv4 socket.
	/// - `already-bound`:        (set) The socket is already bound.
	/// - `not-supported`:        (set) Host does not support dual-stack sockets. (Implementations are not required to.)
	/// - `concurrency-conflict`: (set) A `bind`, `connect` or `listen` operation is already in progress. (EALREADY)
	ipv6-only: func(this: tcp-socket) -> result<bool, error-code>
	set-ipv6-only: func(this: tcp-socket, value: bool) -> result<_, error-code>

	/// Hints the desired listen queue size. Implementations are free to ignore this.
	/// 
	/// # Typical errors
	/// - `already-connected`:    (set) The socket is already in the Connection state.
	/// - `concurrency-conflict`: (set) A `bind`, `connect` or `listen` operation is already in progress. (EALREADY)
	set-listen-backlog-size: func(this: tcp-socket, value: u64) -> result<_, error-code>

	/// Equivalent to the SO_KEEPALIVE socket option.
	/// 
	/// # Typical errors
	/// - `concurrency-conflict`: (set) A `bind`, `connect` or `listen` operation is already in progress. (EALREADY)
	keep-alive: func(this: tcp-socket) -> result<bool, error-code>
	set-keep-alive: func(this: tcp-socket, value: bool) -> result<_, error-code>

	/// Equivalent to the TCP_NODELAY socket option.
<<<<<<< HEAD
	no-delay: func(this: tcp-socket) -> result<bool, error>
	set-no-delay: func(this: tcp-socket, value: bool) -> result<_, error>

=======
	/// 
	/// # Typical errors
	/// - `concurrency-conflict`: (set) A `bind`, `connect` or `listen` operation is already in progress. (EALREADY)
	no-delay: func(this: tcp-socket) -> result<bool, error-code>
	set-no-delay: func(this: tcp-socket, value: bool) -> result<_, error-code>
	
>>>>>>> 0562837a
	/// Equivalent to the IP_TTL & IPV6_UNICAST_HOPS socket options.
	/// 
	/// # Typical errors
	/// - `already-connected`:    (set) The socket is already in the Connection state.
	/// - `already-listening`:    (set) The socket is already in the Listener state.
	/// - `concurrency-conflict`: (set) A `bind`, `connect` or `listen` operation is already in progress. (EALREADY)
	unicast-hop-limit: func(this: tcp-socket) -> result<u8, error-code>
	set-unicast-hop-limit: func(this: tcp-socket, value: u8) -> result<_, error-code>

	/// The kernel buffer space reserved for sends/receives on this socket.
	///
	/// Note #1: an implementation may choose to cap or round the buffer size when setting the value.
	/// 	In other words, after setting a value, reading the same setting back may return a different value.
	///
	/// Note #2: there is not necessarily a direct relationship between the kernel buffer size and the bytes of
	/// 	actual data to be sent/received by the application, because the kernel might also use the buffer space
	/// 	for internal metadata structures.
<<<<<<< HEAD
	///
	/// Fails when this socket is in the Listening state.
	///
	/// Equivalent to the SO_RCVBUF and SO_SNDBUF socket options.
	receive-buffer-size: func(this: tcp-socket) -> result<u64, error>
	set-receive-buffer-size: func(this: tcp-socket, value: u64) -> result<_, error>
	send-buffer-size: func(this: tcp-socket) -> result<u64, error>
	set-send-buffer-size: func(this: tcp-socket, value: u64) -> result<_, error>

	/// Get/set the blocking mode of the socket.
	///
	/// By default a socket is in "blocking" mode, meaning that any function blocks and waits for its completion.
	/// When switched to "non-blocking" mode, operations that would block return an `again` error. After which
	/// the API consumer is expected to call `subscribe` and wait for completion using the wasi-poll module.
	///
	/// Note: these functions are here for WASI Preview2 only.
	/// They're planned to be removed when `future` is natively supported in Preview3.
	non-blocking: func(this: tcp-socket) -> result<bool, error>
	set-non-blocking: func(this: tcp-socket, value: bool) -> result<_, error>
=======
	/// 
	/// Equivalent to the SO_RCVBUF and SO_SNDBUF socket options.
	/// 
	/// # Typical errors
	/// - `already-connected`:    (set) The socket is already in the Connection state.
	/// - `already-listening`:    (set) The socket is already in the Listener state.
	/// - `concurrency-conflict`: (set) A `bind`, `connect` or `listen` operation is already in progress. (EALREADY)
	receive-buffer-size: func(this: tcp-socket) -> result<u64, error-code>
	set-receive-buffer-size: func(this: tcp-socket, value: u64) -> result<_, error-code>
	send-buffer-size: func(this: tcp-socket) -> result<u64, error-code>
	set-send-buffer-size: func(this: tcp-socket, value: u64) -> result<_, error-code>
>>>>>>> 0562837a

	/// Create a `pollable` which will resolve once the socket is ready for I/O.
	///
	/// Note: this function is here for WASI Preview2 only.
	/// It's planned to be removed when `future` is natively supported in Preview3.
	subscribe: func(this: tcp-socket) -> pollable

<<<<<<< HEAD
	/// Gracefully shut down the connection.
	///
=======
	/// Initiate a graceful shutdown.
	/// 
>>>>>>> 0562837a
	/// - receive: the socket is not expecting to receive any more data from the peer. All subsequent read
	///   operations on the `input-stream` associated with this socket will return an End Of Stream indication.
	///   Any data still in the receive queue at time of calling `shutdown` will be discarded.
	/// - send: the socket is not expecting to send any more data to the peer. All subsequent write
	///   operations on the `output-stream` associated with this socket will return an error.
	/// - both: same effect as receive & send combined.
<<<<<<< HEAD
	///
	/// The shutdown function does not close the socket.
	///
	/// Fails when the socket is not in the Connection state.
	///
	/// References
=======
	/// 
	/// The shutdown function does not close (drop) the socket.
	/// 
	/// # Typical errors
	/// - `not-connected`: The socket is not in the Connection state. (ENOTCONN)
	/// 
	/// # References
>>>>>>> 0562837a
	/// - <https://pubs.opengroup.org/onlinepubs/9699919799/functions/shutdown.html>
	/// - <https://man7.org/linux/man-pages/man2/shutdown.2.html>
	/// - <https://learn.microsoft.com/en-us/windows/win32/api/winsock/nf-winsock-shutdown>
	/// - <https://man.freebsd.org/cgi/man.cgi?query=shutdown&sektion=2>
	shutdown: func(this: tcp-socket, shutdown-type: shutdown-type) -> result<_, error-code>

	/// Dispose of the specified `tcp-socket`, after which it may no longer be used.
<<<<<<< HEAD
	///
=======
	/// 
	/// Similar to the POSIX `close` function.
	/// 
>>>>>>> 0562837a
	/// Note: this function is scheduled to be removed when Resources are natively supported in Wit.
	drop-tcp-socket: func(this: tcp-socket)
}<|MERGE_RESOLUTION|>--- conflicted
+++ resolved
@@ -1,15 +1,8 @@
 
-<<<<<<< HEAD
 interface tcp {
 	use wasi:io/streams.{input-stream, output-stream}
 	use wasi:poll/poll.{pollable}
-	use network.{network, error, ip-socket-address, ip-address-family}
-=======
-default interface tcp {
-	use io.streams.{input-stream, output-stream}
-	use poll.poll.{pollable}
-	use pkg.network.{network, error-code, ip-socket-address, ip-address-family}
->>>>>>> 0562837a
+	use network.{network, error-code, ip-socket-address, ip-address-family}
 
 	/// A TCP socket handle.
 	type tcp-socket = u32
@@ -35,30 +28,22 @@
 	///
 	/// When a socket is not explicitly bound, the first invocation to a listen or connect operation will
 	/// implicitly bind the socket.
-<<<<<<< HEAD
-	///
-	/// Fails when:
-	/// - the socket is already bound.
-	///
-	/// References
-=======
-	/// 
+	///
 	/// Unlike in POSIX, this function is async. This enables interactive WASI hosts to inject permission prompts.
-	/// 
+	///
 	/// # Typical `start` errors
 	/// - `address-family-mismatch`:   The `local-address` has the wrong address family. (EINVAL)
 	/// - `already-bound`:             The socket is already bound. (EINVAL)
 	/// - `concurrency-conflict`:      Another `bind`, `connect` or `listen` operation is already in progress. (EALREADY)
-	/// 
+	///
 	/// # Typical `finish` errors
 	/// - `ephemeral-ports-exhausted`: No ephemeral ports available. (EADDRINUSE, ENOBUFS on Windows)
 	/// - `address-in-use`:            Address is already in use. (EADDRINUSE)
 	/// - `address-not-bindable`:      `local-address` is not an address that the `network` can bind to. (EADDRNOTAVAIL)
 	/// - `not-in-progress`:           A `bind` operation is not in progress.
 	/// - `would-block`:               Can't finish the operation, it is still in progress. (EWOULDBLOCK, EAGAIN)
-	/// 
-	/// # References
->>>>>>> 0562837a
+	///
+	/// # References
 	/// - <https://pubs.opengroup.org/onlinepubs/9699919799/functions/bind.html>
 	/// - <https://man7.org/linux/man-pages/man2/bind.2.html>
 	/// - <https://learn.microsoft.com/en-us/windows/win32/api/winsock/nf-winsock-bind>
@@ -71,17 +56,7 @@
 	/// On success:
 	/// - the socket is transitioned into the Connection state
 	/// - a pair of streams is returned that can be used to read & write to the connection
-<<<<<<< HEAD
-	///
-	/// Fails when:
-	/// - the socket is already bound to a different network.
-	/// - the provided network does not allow connections to the specified endpoint.
-	/// - the socket is already in the Connection or Listener state.
-	/// - either the remote IP address or port is 0.
-	///
-	/// References
-=======
-	/// 
+	///
 	/// # Typical `start` errors
 	/// - `address-family-mismatch`:   The `remote-address` has the wrong address family. (EAFNOSUPPORT)
 	/// - `invalid-remote-address`:    The IP address in `remote-address` is set to INADDR_ANY (`0.0.0.0` / `::`). (EADDRNOTAVAIL on Windows)
@@ -90,7 +65,7 @@
 	/// - `already-connected`:         The socket is already in the Connection state. (EISCONN)
 	/// - `already-listening`:         The socket is already in the Listener state. (EOPNOTSUPP, EINVAL on Windows)
 	/// - `concurrency-conflict`:      Another `bind`, `connect` or `listen` operation is already in progress. (EALREADY)
-	/// 
+	///
 	/// # Typical `finish` errors
 	/// - `timeout`:                   Connection timed out. (ETIMEDOUT)
 	/// - `connection-refused`:        The connection was forcefully rejected. (ECONNREFUSED)
@@ -99,9 +74,8 @@
 	/// - `ephemeral-ports-exhausted`: Tried to perform an implicit bind, but there were no ephemeral ports available. (EADDRINUSE, EADDRNOTAVAIL on Linux, EAGAIN on BSD)
 	/// - `not-in-progress`:           A `connect` operation is not in progress.
 	/// - `would-block`:               Can't finish the operation, it is still in progress. (EWOULDBLOCK, EAGAIN)
-	/// 
-	/// # References
->>>>>>> 0562837a
+	///
+	/// # References
 	/// - <https://pubs.opengroup.org/onlinepubs/9699919799/functions/connect.html>
 	/// - <https://man7.org/linux/man-pages/man2/connect.2.html>
 	/// - <https://learn.microsoft.com/en-us/windows/win32/api/winsock2/nf-winsock2-connect>
@@ -112,22 +86,14 @@
 	/// Start listening for new connections.
 	///
 	/// Transitions the socket into the Listener state.
-<<<<<<< HEAD
-	///
-	/// Fails when:
-	/// - the socket is already bound to a different network.
-	/// - the provided network does not allow listening on the specified address.
-	/// - the socket is already in the Connection or Listener state.
-=======
-	/// 
+	///
 	/// Unlike in POSIX, this function is async. This enables interactive WASI hosts to inject permission prompts.
-	/// 
+	///
 	/// # Typical `start` errors
 	/// - `already-attached`:          The socket is already attached to a different network. The `network` passed to `listen` must be identical to the one passed to `bind`.
 	/// - `already-connected`:         The socket is already in the Connection state. (EISCONN, EINVAL on BSD)
 	/// - `already-listening`:         The socket is already in the Listener state.
 	/// - `concurrency-conflict`:      Another `bind`, `connect` or `listen` operation is already in progress. (EINVAL on BSD)
->>>>>>> 0562837a
 	///
 	/// # Typical `finish` errors
 	/// - `ephemeral-ports-exhausted`: Tried to perform an implicit bind, but there were no ephemeral ports available. (EADDRINUSE)
@@ -148,21 +114,14 @@
 	///
 	/// On success, this function returns the newly accepted client socket along with
 	/// a pair of streams that can be used to read & write to the connection.
-<<<<<<< HEAD
-	///
-	/// Fails when this socket is not in the Listening state.
-	///
-	/// References:
-=======
-	/// 
+	///
 	/// # Typical errors
 	/// - `not-listening`: Socket is not in the Listener state. (EINVAL)
 	/// - `would-block`:   No pending connections at the moment. (EWOULDBLOCK, EAGAIN)
-	/// 
+	///
 	/// Host implementations must skip over transient errors returned by the native accept syscall.
-	/// 
-	/// # References
->>>>>>> 0562837a
+	///
+	/// # References
 	/// - <https://pubs.opengroup.org/onlinepubs/9699919799/functions/accept.html>
 	/// - <https://man7.org/linux/man-pages/man2/accept.2.html>
 	/// - <https://learn.microsoft.com/en-us/windows/win32/api/winsock2/nf-winsock2-accept>
@@ -170,18 +129,11 @@
 	accept: func(this: tcp-socket) -> result<tuple<tcp-socket, input-stream, output-stream>, error-code>
 
 	/// Get the bound local address.
-<<<<<<< HEAD
-	///
-	/// Returns an error if the socket is not bound.
-	///
-	/// References
-=======
-	/// 
+	///
 	/// # Typical errors
 	/// - `not-bound`: The socket is not bound to any local address.
-	/// 
-	/// # References
->>>>>>> 0562837a
+	///
+	/// # References
 	/// - <https://pubs.opengroup.org/onlinepubs/9699919799/functions/getsockname.html>
 	/// - <https://man7.org/linux/man-pages/man2/getsockname.2.html>
 	/// - <https://learn.microsoft.com/en-us/windows/win32/api/winsock/nf-winsock-getsockname>
@@ -189,18 +141,11 @@
 	local-address: func(this: tcp-socket) -> result<ip-socket-address, error-code>
 
 	/// Get the bound remote address.
-<<<<<<< HEAD
-	///
-	/// Fails when the socket is not in the Connection state.
-	///
-	/// References
-=======
-	/// 
+	///
 	/// # Typical errors
 	/// - `not-connected`: The socket is not connected to a remote address. (ENOTCONN)
-	/// 
-	/// # References
->>>>>>> 0562837a
+	///
+	/// # References
 	/// - <https://pubs.opengroup.org/onlinepubs/9699919799/functions/getpeername.html>
 	/// - <https://man7.org/linux/man-pages/man2/getpeername.2.html>
 	/// - <https://learn.microsoft.com/en-us/windows/win32/api/winsock/nf-winsock-getpeername>
@@ -210,22 +155,12 @@
 	/// Whether this is a IPv4 or IPv6 socket.
 	///
 	/// Equivalent to the SO_DOMAIN socket option.
-<<<<<<< HEAD
-	address-family: func(this: tcp-socket) -> result<ip-address-family, error>
+	address-family: func(this: tcp-socket) -> ip-address-family
 
 	/// Whether IPv4 compatibility (dual-stack) mode is disabled or not.
-	/// Implementations are not required to support dual-stack mode. Calling `set-ipv6-only(false)` might fail.
-	///
-	/// Fails when called on an IPv4 socket.
-	///
-=======
-	address-family: func(this: tcp-socket) -> ip-address-family
-	
-	/// Whether IPv4 compatibility (dual-stack) mode is disabled or not.
-	/// 
->>>>>>> 0562837a
+	///
 	/// Equivalent to the IPV6_V6ONLY socket option.
-	/// 
+	///
 	/// # Typical errors
 	/// - `ipv6-only-operation`:  (get/set) `this` socket is an IPv4 socket.
 	/// - `already-bound`:        (set) The socket is already bound.
@@ -235,34 +170,28 @@
 	set-ipv6-only: func(this: tcp-socket, value: bool) -> result<_, error-code>
 
 	/// Hints the desired listen queue size. Implementations are free to ignore this.
-	/// 
+	///
 	/// # Typical errors
 	/// - `already-connected`:    (set) The socket is already in the Connection state.
 	/// - `concurrency-conflict`: (set) A `bind`, `connect` or `listen` operation is already in progress. (EALREADY)
 	set-listen-backlog-size: func(this: tcp-socket, value: u64) -> result<_, error-code>
 
 	/// Equivalent to the SO_KEEPALIVE socket option.
-	/// 
+	///
 	/// # Typical errors
 	/// - `concurrency-conflict`: (set) A `bind`, `connect` or `listen` operation is already in progress. (EALREADY)
 	keep-alive: func(this: tcp-socket) -> result<bool, error-code>
 	set-keep-alive: func(this: tcp-socket, value: bool) -> result<_, error-code>
 
 	/// Equivalent to the TCP_NODELAY socket option.
-<<<<<<< HEAD
-	no-delay: func(this: tcp-socket) -> result<bool, error>
-	set-no-delay: func(this: tcp-socket, value: bool) -> result<_, error>
-
-=======
-	/// 
+	///
 	/// # Typical errors
 	/// - `concurrency-conflict`: (set) A `bind`, `connect` or `listen` operation is already in progress. (EALREADY)
 	no-delay: func(this: tcp-socket) -> result<bool, error-code>
 	set-no-delay: func(this: tcp-socket, value: bool) -> result<_, error-code>
-	
->>>>>>> 0562837a
+
 	/// Equivalent to the IP_TTL & IPV6_UNICAST_HOPS socket options.
-	/// 
+	///
 	/// # Typical errors
 	/// - `already-connected`:    (set) The socket is already in the Connection state.
 	/// - `already-listening`:    (set) The socket is already in the Listener state.
@@ -278,30 +207,9 @@
 	/// Note #2: there is not necessarily a direct relationship between the kernel buffer size and the bytes of
 	/// 	actual data to be sent/received by the application, because the kernel might also use the buffer space
 	/// 	for internal metadata structures.
-<<<<<<< HEAD
-	///
-	/// Fails when this socket is in the Listening state.
 	///
 	/// Equivalent to the SO_RCVBUF and SO_SNDBUF socket options.
-	receive-buffer-size: func(this: tcp-socket) -> result<u64, error>
-	set-receive-buffer-size: func(this: tcp-socket, value: u64) -> result<_, error>
-	send-buffer-size: func(this: tcp-socket) -> result<u64, error>
-	set-send-buffer-size: func(this: tcp-socket, value: u64) -> result<_, error>
-
-	/// Get/set the blocking mode of the socket.
-	///
-	/// By default a socket is in "blocking" mode, meaning that any function blocks and waits for its completion.
-	/// When switched to "non-blocking" mode, operations that would block return an `again` error. After which
-	/// the API consumer is expected to call `subscribe` and wait for completion using the wasi-poll module.
-	///
-	/// Note: these functions are here for WASI Preview2 only.
-	/// They're planned to be removed when `future` is natively supported in Preview3.
-	non-blocking: func(this: tcp-socket) -> result<bool, error>
-	set-non-blocking: func(this: tcp-socket, value: bool) -> result<_, error>
-=======
-	/// 
-	/// Equivalent to the SO_RCVBUF and SO_SNDBUF socket options.
-	/// 
+	///
 	/// # Typical errors
 	/// - `already-connected`:    (set) The socket is already in the Connection state.
 	/// - `already-listening`:    (set) The socket is already in the Listener state.
@@ -310,7 +218,6 @@
 	set-receive-buffer-size: func(this: tcp-socket, value: u64) -> result<_, error-code>
 	send-buffer-size: func(this: tcp-socket) -> result<u64, error-code>
 	set-send-buffer-size: func(this: tcp-socket, value: u64) -> result<_, error-code>
->>>>>>> 0562837a
 
 	/// Create a `pollable` which will resolve once the socket is ready for I/O.
 	///
@@ -318,35 +225,21 @@
 	/// It's planned to be removed when `future` is natively supported in Preview3.
 	subscribe: func(this: tcp-socket) -> pollable
 
-<<<<<<< HEAD
-	/// Gracefully shut down the connection.
-	///
-=======
 	/// Initiate a graceful shutdown.
-	/// 
->>>>>>> 0562837a
+	///
 	/// - receive: the socket is not expecting to receive any more data from the peer. All subsequent read
 	///   operations on the `input-stream` associated with this socket will return an End Of Stream indication.
 	///   Any data still in the receive queue at time of calling `shutdown` will be discarded.
 	/// - send: the socket is not expecting to send any more data to the peer. All subsequent write
 	///   operations on the `output-stream` associated with this socket will return an error.
 	/// - both: same effect as receive & send combined.
-<<<<<<< HEAD
-	///
-	/// The shutdown function does not close the socket.
-	///
-	/// Fails when the socket is not in the Connection state.
-	///
-	/// References
-=======
-	/// 
+	///
 	/// The shutdown function does not close (drop) the socket.
-	/// 
+	///
 	/// # Typical errors
 	/// - `not-connected`: The socket is not in the Connection state. (ENOTCONN)
-	/// 
-	/// # References
->>>>>>> 0562837a
+	///
+	/// # References
 	/// - <https://pubs.opengroup.org/onlinepubs/9699919799/functions/shutdown.html>
 	/// - <https://man7.org/linux/man-pages/man2/shutdown.2.html>
 	/// - <https://learn.microsoft.com/en-us/windows/win32/api/winsock/nf-winsock-shutdown>
@@ -354,13 +247,9 @@
 	shutdown: func(this: tcp-socket, shutdown-type: shutdown-type) -> result<_, error-code>
 
 	/// Dispose of the specified `tcp-socket`, after which it may no longer be used.
-<<<<<<< HEAD
-	///
-=======
-	/// 
+	///
 	/// Similar to the POSIX `close` function.
-	/// 
->>>>>>> 0562837a
+	///
 	/// Note: this function is scheduled to be removed when Resources are natively supported in Wit.
 	drop-tcp-socket: func(this: tcp-socket)
 }