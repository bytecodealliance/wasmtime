
<<<<<<< HEAD
interface tcp-create-socket {
	use network.{network, error, ip-address-family}
	use tcp.{tcp-socket}
=======
default interface tcp-create-socket {
	use pkg.network.{network, error-code, ip-address-family}
	use pkg.tcp.{tcp-socket}
>>>>>>> 0562837a

	/// Create a new TCP socket.
	///
	/// Similar to `socket(AF_INET or AF_INET6, SOCK_STREAM, IPPROTO_TCP)` in POSIX.
	///
	/// This function does not require a network capability handle. This is considered to be safe because
	/// at time of creation, the socket is not bound to any `network` yet. Up to the moment `bind`/`listen`/`connect`
	/// is called, the socket is effectively an in-memory configuration object, unable to communicate with the outside world.
<<<<<<< HEAD
	///
	/// References:
	/// - <https://pubs.opengroup.org/onlinepubs/9699919799/functions/socket.html>
	/// - <https://man7.org/linux/man-pages/man2/socket.2.html>
	///
	create-tcp-socket: func(address-family: ip-address-family) -> result<tcp-socket, error>
=======
	/// 
	/// All sockets are non-blocking. Use the wasi-poll interface to block on asynchronous operations.
	/// 
	/// # Typical errors
	/// - `not-supported`:                The host does not support TCP sockets. (EOPNOTSUPP)
	/// - `address-family-not-supported`: The specified `address-family` is not supported. (EAFNOSUPPORT)
	/// - `new-socket-limit`:             The new socket resource could not be created because of a system limit. (EMFILE, ENFILE)
	/// 
	/// # References
	/// - <https://pubs.opengroup.org/onlinepubs/9699919799/functions/socket.html>
	/// - <https://man7.org/linux/man-pages/man2/socket.2.html>
	/// - <https://learn.microsoft.com/en-us/windows/win32/api/winsock2/nf-winsock2-wsasocketw>
	/// - <https://man.freebsd.org/cgi/man.cgi?query=socket&sektion=2>
	create-tcp-socket: func(address-family: ip-address-family) -> result<tcp-socket, error-code>
>>>>>>> 0562837a
}<|MERGE_RESOLUTION|>--- conflicted
+++ resolved
@@ -1,13 +1,7 @@
 
-<<<<<<< HEAD
 interface tcp-create-socket {
-	use network.{network, error, ip-address-family}
+	use network.{network, error-code, ip-address-family}
 	use tcp.{tcp-socket}
-=======
-default interface tcp-create-socket {
-	use pkg.network.{network, error-code, ip-address-family}
-	use pkg.tcp.{tcp-socket}
->>>>>>> 0562837a
 
 	/// Create a new TCP socket.
 	///
@@ -16,27 +10,18 @@
 	/// This function does not require a network capability handle. This is considered to be safe because
 	/// at time of creation, the socket is not bound to any `network` yet. Up to the moment `bind`/`listen`/`connect`
 	/// is called, the socket is effectively an in-memory configuration object, unable to communicate with the outside world.
-<<<<<<< HEAD
 	///
-	/// References:
-	/// - <https://pubs.opengroup.org/onlinepubs/9699919799/functions/socket.html>
-	/// - <https://man7.org/linux/man-pages/man2/socket.2.html>
+	/// All sockets are non-blocking. Use the wasi-poll interface to block on asynchronous operations.
 	///
-	create-tcp-socket: func(address-family: ip-address-family) -> result<tcp-socket, error>
-=======
-	/// 
-	/// All sockets are non-blocking. Use the wasi-poll interface to block on asynchronous operations.
-	/// 
 	/// # Typical errors
 	/// - `not-supported`:                The host does not support TCP sockets. (EOPNOTSUPP)
 	/// - `address-family-not-supported`: The specified `address-family` is not supported. (EAFNOSUPPORT)
 	/// - `new-socket-limit`:             The new socket resource could not be created because of a system limit. (EMFILE, ENFILE)
-	/// 
+	///
 	/// # References
 	/// - <https://pubs.opengroup.org/onlinepubs/9699919799/functions/socket.html>
 	/// - <https://man7.org/linux/man-pages/man2/socket.2.html>
 	/// - <https://learn.microsoft.com/en-us/windows/win32/api/winsock2/nf-winsock2-wsasocketw>
 	/// - <https://man.freebsd.org/cgi/man.cgi?query=socket&sektion=2>
 	create-tcp-socket: func(address-family: ip-address-family) -> result<tcp-socket, error-code>
->>>>>>> 0562837a
 }