<<<<<<< HEAD
package wasi:preview

world command-extended {
  import wasi:clocks/wall-clock
  import wasi:clocks/monotonic-clock
  import wasi:clocks/timezone
  import wasi:filesystem/filesystem
  import wasi:sockets/instance-network
  import wasi:sockets/ip-name-lookup
  import wasi:sockets/network
  import wasi:sockets/tcp-create-socket
  import wasi:sockets/tcp
  import wasi:sockets/udp-create-socket
  import wasi:sockets/udp
  import wasi:random/random
  import wasi:poll/poll
  import wasi:io/streams
  import wasi:cli-base/environment
  import wasi:cli-base/preopens
  import wasi:cli-base/exit
=======
default world command-extended {
  import wall-clock: clocks.wall-clock
  import monotonic-clock: clocks.monotonic-clock
  import timezone: clocks.timezone
  import filesystem: filesystem.filesystem
  import instance-network: sockets.instance-network
  import ip-name-lookup: sockets.ip-name-lookup
  import network: sockets.network
  import tcp-create-socket: sockets.tcp-create-socket
  import tcp: sockets.tcp
  import udp-create-socket: sockets.udp-create-socket
  import udp: sockets.udp
  import random: random.random
  import insecure-random: random.insecure
  import insecure-random-seed: random.insecure-seed
  import poll: poll.poll
  import streams: io.streams
  import environment: wasi-cli-base.environment
  import preopens: wasi-cli-base.preopens
  import exit: wasi-cli-base.exit
>>>>>>> 0562837a

  // We should replace all others with `include self.command`
  // as soon as the unioning of worlds is available:
  // https://github.com/WebAssembly/component-model/issues/169
  import wasi:logging/handler
  import wasi:http/outgoing-handler

  export run: func(
    args: list<string>,
  ) -> result
}<|MERGE_RESOLUTION|>--- conflicted
+++ resolved
@@ -1,4 +1,3 @@
-<<<<<<< HEAD
 package wasi:preview
 
 world command-extended {
@@ -14,33 +13,16 @@
   import wasi:sockets/udp-create-socket
   import wasi:sockets/udp
   import wasi:random/random
+  import wasi:random/insecure
+  import wasi:random/insecure-seed
   import wasi:poll/poll
   import wasi:io/streams
   import wasi:cli-base/environment
   import wasi:cli-base/preopens
   import wasi:cli-base/exit
-=======
-default world command-extended {
-  import wall-clock: clocks.wall-clock
-  import monotonic-clock: clocks.monotonic-clock
-  import timezone: clocks.timezone
-  import filesystem: filesystem.filesystem
-  import instance-network: sockets.instance-network
-  import ip-name-lookup: sockets.ip-name-lookup
-  import network: sockets.network
-  import tcp-create-socket: sockets.tcp-create-socket
-  import tcp: sockets.tcp
-  import udp-create-socket: sockets.udp-create-socket
-  import udp: sockets.udp
-  import random: random.random
-  import insecure-random: random.insecure
-  import insecure-random-seed: random.insecure-seed
-  import poll: poll.poll
-  import streams: io.streams
-  import environment: wasi-cli-base.environment
-  import preopens: wasi-cli-base.preopens
-  import exit: wasi-cli-base.exit
->>>>>>> 0562837a
+  import wasi:cli-base/stdin
+  import wasi:cli-base/stdout
+  import wasi:cli-base/stderr
 
   // We should replace all others with `include self.command`
   // as soon as the unioning of worlds is available:
