use crate::preview2::bindings::{
    io::streams::{InputStream, OutputStream},
    poll::poll::Pollable,
    sockets::network::{self, ErrorCode, IpAddressFamily, IpSocketAddress, Network},
    sockets::tcp::{self, ShutdownType},
};
use crate::preview2::network::TableNetworkExt;
use crate::preview2::poll::TablePollableExt;
use crate::preview2::stream::TableStreamExt;
use crate::preview2::tcp::{HostTcpSocket, HostTcpState, TableTcpSocketExt};
use crate::preview2::{HostPollable, PollableFuture, WasiView};
use cap_net_ext::{Blocking, PoolExt, TcpListenerExt};
use cap_std::net::TcpListener;
use io_lifetimes::AsSocketlike;
use rustix::io::Errno;
use rustix::net::sockopt;
use std::any::Any;
use tokio::io::Interest;

impl<T: WasiView> tcp::Host for T {
    fn start_bind(
        &mut self,
        this: tcp::TcpSocket,
        network: Network,
        local_address: IpSocketAddress,
    ) -> Result<(), network::Error> {
        let table = self.table_mut();
        let socket = table.get_tcp_socket(this)?;

        match socket.tcp_state {
            HostTcpState::Default => {}
            _ => return Err(ErrorCode::NotInProgress.into()),
        }

        let network = table.get_network(network)?;
        let binder = network.0.tcp_binder(local_address)?;

        // Perform the OS bind call.
        binder.bind_existing_tcp_listener(
            &*socket.tcp_socket().as_socketlike_view::<TcpListener>(),
        )?;

        let socket = table.get_tcp_socket_mut(this)?;
        socket.tcp_state = HostTcpState::BindStarted;

        Ok(())
    }

    fn finish_bind(&mut self, this: tcp::TcpSocket) -> Result<(), network::Error> {
        let table = self.table_mut();
        let socket = table.get_tcp_socket_mut(this)?;

        match socket.tcp_state {
            HostTcpState::BindStarted => {}
            _ => return Err(ErrorCode::NotInProgress.into()),
        }

        socket.tcp_state = HostTcpState::Bound;

        Ok(())
    }

    fn start_connect(
        &mut self,
        this: tcp::TcpSocket,
        network: Network,
        remote_address: IpSocketAddress,
    ) -> Result<(), network::Error> {
        let table = self.table_mut();
        let r = {
            let socket = table.get_tcp_socket(this)?;

            match socket.tcp_state {
                HostTcpState::Default => {}
                HostTcpState::Connected => return Err(ErrorCode::AlreadyConnected.into()),
                _ => return Err(ErrorCode::NotInProgress.into()),
            }

            let network = table.get_network(network)?;
            let connecter = network.0.tcp_connecter(remote_address)?;

            // Do an OS `connect`. Our socket is non-blocking, so it'll either...
            {
                let view = &*socket.tcp_socket().as_socketlike_view::<TcpListener>();
                let r = connecter.connect_existing_tcp_listener(view);
                r
            }
        };

        match r {
            // succeed immediately,
            Ok(()) => {
                let socket = table.get_tcp_socket_mut(this)?;
                socket.tcp_state = HostTcpState::ConnectReady;
                return Ok(());
            }
            // continue in progress,
            Err(err) if err.raw_os_error() == Some(INPROGRESS.raw_os_error()) => {}
            // or fail immediately.
            Err(err) => return Err(err.into()),
        }

        let socket = table.get_tcp_socket_mut(this)?;
        socket.tcp_state = HostTcpState::Connecting;

        Ok(())
    }

    fn finish_connect(
        &mut self,
        this: tcp::TcpSocket,
    ) -> Result<(InputStream, OutputStream), network::Error> {
        let table = self.table_mut();
        let socket = table.get_tcp_socket_mut(this)?;

        match socket.tcp_state {
            HostTcpState::ConnectReady => {}
            HostTcpState::Connecting => {
                // Do a `poll` to test for completion, using a timeout of zero
                // to avoid blocking.
                match rustix::event::poll(
                    &mut [rustix::event::PollFd::new(
                        socket.tcp_socket(),
                        rustix::event::PollFlags::OUT,
                    )],
                    0,
                ) {
                    Ok(0) => return Err(ErrorCode::WouldBlock.into()),
                    Ok(_) => (),
                    Err(err) => Err(err).unwrap(),
                }

                // Check whether the connect succeeded.
                match sockopt::get_socket_error(socket.tcp_socket()) {
                    Ok(Ok(())) => {}
                    Err(err) | Ok(Err(err)) => return Err(err.into()),
                }
            }
            _ => return Err(ErrorCode::NotInProgress.into()),
        };

        socket.tcp_state = HostTcpState::Connected;
        let (input, output) = socket.as_split();
        let input_stream = self.table_mut().push_input_stream_child(input, this)?;
        let output_stream = self.table_mut().push_output_stream_child(output, this)?;

        Ok((input_stream, output_stream))
    }

    fn start_listen(&mut self, this: tcp::TcpSocket) -> Result<(), network::Error> {
        let table = self.table_mut();
        let socket = table.get_tcp_socket_mut(this)?;

        match socket.tcp_state {
            HostTcpState::Bound => {}
            HostTcpState::ListenStarted => return Err(ErrorCode::AlreadyListening.into()),
            HostTcpState::Connected => return Err(ErrorCode::AlreadyConnected.into()),
            _ => return Err(ErrorCode::NotInProgress.into()),
        }

        socket
            .tcp_socket()
            .as_socketlike_view::<TcpListener>()
            .listen(None)?;

        socket.tcp_state = HostTcpState::ListenStarted;

        Ok(())
    }

    fn finish_listen(&mut self, this: tcp::TcpSocket) -> Result<(), network::Error> {
        let table = self.table_mut();
        let socket = table.get_tcp_socket_mut(this)?;

        match socket.tcp_state {
            HostTcpState::ListenStarted => {}
            _ => return Err(ErrorCode::NotInProgress.into()),
        }

        socket.tcp_state = HostTcpState::Listening;

        Ok(())
    }

    fn accept(
        &mut self,
        this: tcp::TcpSocket,
    ) -> Result<(tcp::TcpSocket, InputStream, OutputStream), network::Error> {
        let table = self.table();
        let socket = table.get_tcp_socket(this)?;

        match socket.tcp_state {
            HostTcpState::Listening => {}
            HostTcpState::Connected => return Err(ErrorCode::AlreadyConnected.into()),
            _ => return Err(ErrorCode::NotInProgress.into()),
        }

        // Do the OS accept call.
<<<<<<< HEAD
        let (connection, _addr) = socket
            .tcp_socket()
            .as_socketlike_view::<TcpListener>()
            .accept_with(Blocking::No)?;
=======
        let tcp_socket = socket.tcp_socket();
        let (connection, _addr) = tcp_socket.try_io(Interest::READABLE, || {
            tcp_socket
                .as_socketlike_view::<TcpListener>()
                .accept_with(Blocking::No)
        })?;
        let tcp_socket = HostTcpSocket::from_tcp_stream(connection)?;
>>>>>>> f62baeed

        let mut tcp_socket = HostTcpSocket::from_tcp_stream(connection)?;

        // Mark the socket as connected so that we can exit early from methods like `start-bind`.
        tcp_socket.tcp_state = HostTcpState::Connected;

        let (input, output) = tcp_socket.as_split();

        let tcp_socket = self.table_mut().push_tcp_socket(tcp_socket)?;
        let input_stream = self
            .table_mut()
            .push_input_stream_child(input, tcp_socket)?;
        let output_stream = self
            .table_mut()
            .push_output_stream_child(output, tcp_socket)?;

        Ok((tcp_socket, input_stream, output_stream))
    }

    fn local_address(&mut self, this: tcp::TcpSocket) -> Result<IpSocketAddress, network::Error> {
        let table = self.table();
        let socket = table.get_tcp_socket(this)?;
        let addr = socket
            .tcp_socket()
            .as_socketlike_view::<std::net::TcpStream>()
            .local_addr()?;
        Ok(addr.into())
    }

    fn remote_address(&mut self, this: tcp::TcpSocket) -> Result<IpSocketAddress, network::Error> {
        let table = self.table();
        let socket = table.get_tcp_socket(this)?;
        let addr = socket
            .tcp_socket()
            .as_socketlike_view::<std::net::TcpStream>()
            .peer_addr()?;
        Ok(addr.into())
    }

    fn address_family(&mut self, this: tcp::TcpSocket) -> Result<IpAddressFamily, anyhow::Error> {
        let table = self.table();
        let socket = table.get_tcp_socket(this)?;

        // If `SO_DOMAIN` is available, use it.
        //
        // TODO: OpenBSD also supports this; upstream PRs are posted.
        #[cfg(not(any(
            windows,
            target_os = "ios",
            target_os = "macos",
            target_os = "netbsd",
            target_os = "openbsd"
        )))]
        {
            use rustix::net::AddressFamily;

            let family = sockopt::get_socket_domain(socket.tcp_socket())?;
            let family = match family {
                AddressFamily::INET => IpAddressFamily::Ipv4,
                AddressFamily::INET6 => IpAddressFamily::Ipv6,
                _ => return Err(ErrorCode::NotSupported.into()),
            };
            Ok(family)
        }

        // When `SO_DOMAIN` is not available, emulate it.
        #[cfg(any(
            windows,
            target_os = "ios",
            target_os = "macos",
            target_os = "netbsd",
            target_os = "openbsd"
        ))]
        {
            if let Ok(_) = sockopt::get_ipv6_unicast_hops(socket.tcp_socket()) {
                return Ok(IpAddressFamily::Ipv6);
            }
            if let Ok(_) = sockopt::get_ip_ttl(socket.tcp_socket()) {
                return Ok(IpAddressFamily::Ipv4);
            }
            Err(ErrorCode::NotSupported.into())
        }
    }

    fn ipv6_only(&mut self, this: tcp::TcpSocket) -> Result<bool, network::Error> {
        let table = self.table();
        let socket = table.get_tcp_socket(this)?;
        Ok(sockopt::get_ipv6_v6only(socket.tcp_socket())?)
    }

    fn set_ipv6_only(&mut self, this: tcp::TcpSocket, value: bool) -> Result<(), network::Error> {
        let table = self.table();
        let socket = table.get_tcp_socket(this)?;
        Ok(sockopt::set_ipv6_v6only(socket.tcp_socket(), value)?)
    }

    fn set_listen_backlog_size(
        &mut self,
        this: tcp::TcpSocket,
        value: u64,
    ) -> Result<(), network::Error> {
        let table = self.table();
        let socket = table.get_tcp_socket(this)?;

        match socket.tcp_state {
            HostTcpState::Listening => {}
            _ => return Err(ErrorCode::NotInProgress.into()),
        }

        let value = value.try_into().map_err(|_| ErrorCode::OutOfMemory)?;
        Ok(rustix::net::listen(socket.tcp_socket(), value)?)
    }

    fn keep_alive(&mut self, this: tcp::TcpSocket) -> Result<bool, network::Error> {
        let table = self.table();
        let socket = table.get_tcp_socket(this)?;
        Ok(sockopt::get_socket_keepalive(socket.tcp_socket())?)
    }

    fn set_keep_alive(&mut self, this: tcp::TcpSocket, value: bool) -> Result<(), network::Error> {
        let table = self.table();
        let socket = table.get_tcp_socket(this)?;
        Ok(sockopt::set_socket_keepalive(socket.tcp_socket(), value)?)
    }

    fn no_delay(&mut self, this: tcp::TcpSocket) -> Result<bool, network::Error> {
        let table = self.table();
        let socket = table.get_tcp_socket(this)?;
        Ok(sockopt::get_tcp_nodelay(socket.tcp_socket())?)
    }

    fn set_no_delay(&mut self, this: tcp::TcpSocket, value: bool) -> Result<(), network::Error> {
        let table = self.table();
        let socket = table.get_tcp_socket(this)?;
        Ok(sockopt::set_tcp_nodelay(socket.tcp_socket(), value)?)
    }

    fn unicast_hop_limit(&mut self, this: tcp::TcpSocket) -> Result<u8, network::Error> {
        let table = self.table();
        let socket = table.get_tcp_socket(this)?;

        // We don't track whether the socket is IPv4 or IPv6 so try one and
        // fall back to the other.
        match sockopt::get_ipv6_unicast_hops(socket.tcp_socket()) {
            Ok(value) => Ok(value),
            Err(Errno::NOPROTOOPT) => {
                let value = sockopt::get_ip_ttl(socket.tcp_socket())?;
                let value = value.try_into().unwrap();
                Ok(value)
            }
            Err(err) => Err(err.into()),
        }
    }

    fn set_unicast_hop_limit(
        &mut self,
        this: tcp::TcpSocket,
        value: u8,
    ) -> Result<(), network::Error> {
        let table = self.table();
        let socket = table.get_tcp_socket(this)?;

        // We don't track whether the socket is IPv4 or IPv6 so try one and
        // fall back to the other.
        match sockopt::set_ipv6_unicast_hops(socket.tcp_socket(), Some(value)) {
            Ok(()) => Ok(()),
            Err(Errno::NOPROTOOPT) => Ok(sockopt::set_ip_ttl(socket.tcp_socket(), value.into())?),
            Err(err) => Err(err.into()),
        }
    }

    fn receive_buffer_size(&mut self, this: tcp::TcpSocket) -> Result<u64, network::Error> {
        let table = self.table();
        let socket = table.get_tcp_socket(this)?;
        Ok(sockopt::get_socket_recv_buffer_size(socket.tcp_socket())? as u64)
    }

    fn set_receive_buffer_size(
        &mut self,
        this: tcp::TcpSocket,
        value: u64,
    ) -> Result<(), network::Error> {
        let table = self.table();
        let socket = table.get_tcp_socket(this)?;
        let value = value.try_into().map_err(|_| ErrorCode::OutOfMemory)?;
        Ok(sockopt::set_socket_recv_buffer_size(
            socket.tcp_socket(),
            value,
        )?)
    }

    fn send_buffer_size(&mut self, this: tcp::TcpSocket) -> Result<u64, network::Error> {
        let table = self.table();
        let socket = table.get_tcp_socket(this)?;
        Ok(sockopt::get_socket_send_buffer_size(socket.tcp_socket())? as u64)
    }

    fn set_send_buffer_size(
        &mut self,
        this: tcp::TcpSocket,
        value: u64,
    ) -> Result<(), network::Error> {
        let table = self.table();
        let socket = table.get_tcp_socket(this)?;
        let value = value.try_into().map_err(|_| ErrorCode::OutOfMemory)?;
        Ok(sockopt::set_socket_send_buffer_size(
            socket.tcp_socket(),
            value,
        )?)
    }

    fn subscribe(&mut self, this: tcp::TcpSocket) -> anyhow::Result<Pollable> {
        fn make_tcp_socket_future<'a>(stream: &'a mut dyn Any) -> PollableFuture<'a> {
            let socket = stream
                .downcast_mut::<HostTcpSocket>()
                .expect("downcast to HostTcpSocket failed");

            // Some states are ready immediately.
            match socket.tcp_state {
                HostTcpState::BindStarted
                | HostTcpState::ListenStarted
                | HostTcpState::ConnectReady => return Box::pin(async { Ok(()) }),
                _ => {}
            }

            // FIXME: Add `Interest::ERROR` when we update to tokio 1.32.
            let join = Box::pin(async move {
                socket
                    .inner
                    .ready(Interest::READABLE | Interest::WRITABLE)
                    .await
                    .unwrap();
                Ok(())
            });

            join
        }

        let pollable = HostPollable::TableEntry {
            index: this,
            make_future: make_tcp_socket_future,
        };

        Ok(self.table_mut().push_host_pollable(pollable)?)
    }

    fn shutdown(
        &mut self,
        this: tcp::TcpSocket,
        shutdown_type: ShutdownType,
    ) -> Result<(), network::Error> {
        let table = self.table();
        let socket = table.get_tcp_socket(this)?;

        let how = match shutdown_type {
            ShutdownType::Receive => std::net::Shutdown::Read,
            ShutdownType::Send => std::net::Shutdown::Write,
            ShutdownType::Both => std::net::Shutdown::Both,
        };

        socket
            .tcp_socket()
            .as_socketlike_view::<std::net::TcpStream>()
            .shutdown(how)?;
        Ok(())
    }

    fn drop_tcp_socket(&mut self, this: tcp::TcpSocket) -> Result<(), anyhow::Error> {
        let table = self.table_mut();

        // As in the filesystem implementation, we assume closing a socket
        // doesn't block.
        let dropped = table.delete_tcp_socket(this)?;

        // If we might have an `event::poll` waiting on the socket, wake it up.
        #[cfg(not(unix))]
        {
            match dropped.tcp_state {
                HostTcpState::Default
                | HostTcpState::BindStarted
                | HostTcpState::Bound
                | HostTcpState::ListenStarted
                | HostTcpState::ConnectReady => {}

                HostTcpState::Listening | HostTcpState::Connecting | HostTcpState::Connected => {
                    match rustix::net::shutdown(
                        &dropped.inner.tcp_socket,
                        rustix::net::Shutdown::ReadWrite,
                    ) {
                        Ok(()) | Err(Errno::NOTCONN) => {}
                        Err(err) => Err(err).unwrap(),
                    }
                }
            }
        }

        drop(dropped);

        Ok(())
    }
}

// On POSIX, non-blocking TCP socket `connect` uses `EINPROGRESS`.
// <https://pubs.opengroup.org/onlinepubs/9699919799/functions/connect.html>
#[cfg(not(windows))]
const INPROGRESS: Errno = Errno::INPROGRESS;

// On Windows, non-blocking TCP socket `connect` uses `WSAEWOULDBLOCK`.
// <https://learn.microsoft.com/en-us/windows/win32/api/winsock2/nf-winsock2-connect>
#[cfg(windows)]
const INPROGRESS: Errno = Errno::WOULDBLOCK;<|MERGE_RESOLUTION|>--- conflicted
+++ resolved
@@ -196,20 +196,12 @@
         }
 
         // Do the OS accept call.
-<<<<<<< HEAD
-        let (connection, _addr) = socket
-            .tcp_socket()
-            .as_socketlike_view::<TcpListener>()
-            .accept_with(Blocking::No)?;
-=======
         let tcp_socket = socket.tcp_socket();
         let (connection, _addr) = tcp_socket.try_io(Interest::READABLE, || {
             tcp_socket
                 .as_socketlike_view::<TcpListener>()
                 .accept_with(Blocking::No)
         })?;
-        let tcp_socket = HostTcpSocket::from_tcp_stream(connection)?;
->>>>>>> f62baeed
 
         let mut tcp_socket = HostTcpSocket::from_tcp_stream(connection)?;
 
