use crate::preview2::bindings::{
    io::streams::{InputStream, OutputStream},
    sockets::network::{self, ErrorCode, IpAddressFamily, IpSocketAddress, Network},
    sockets::tcp::{self, ShutdownType},
};
use crate::preview2::tcp::{TcpSocket, TcpState};
use crate::preview2::{Pollable, WasiView};
use cap_net_ext::{Blocking, PoolExt, TcpListenerExt};
use cap_std::net::TcpListener;
use io_lifetimes::AsSocketlike;
use rustix::io::Errno;
use rustix::net::sockopt;
use tokio::io::Interest;
use wasmtime::component::Resource;

impl<T: WasiView> tcp::Host for T {}

impl<T: WasiView> crate::preview2::host::tcp::tcp::HostTcpSocket for T {
    fn start_bind(
        &mut self,
        this: Resource<tcp::TcpSocket>,
        network: Resource<Network>,
        local_address: IpSocketAddress,
    ) -> Result<(), network::Error> {
        let table = self.table_mut();
        let socket = table.get_resource(&this)?;

        match socket.tcp_state {
            TcpState::Default => {}
            _ => return Err(ErrorCode::NotInProgress.into()),
        }

        let network = table.get_resource(&network)?;
        let binder = network.0.tcp_binder(local_address)?;

        // Perform the OS bind call.
        binder.bind_existing_tcp_listener(
            &*socket.tcp_socket().as_socketlike_view::<TcpListener>(),
        )?;

        let socket = table.get_resource_mut(&this)?;
        socket.tcp_state = TcpState::BindStarted;

        Ok(())
    }

    fn finish_bind(&mut self, this: Resource<tcp::TcpSocket>) -> Result<(), network::Error> {
        let table = self.table_mut();
        let socket = table.get_resource_mut(&this)?;

        match socket.tcp_state {
            TcpState::BindStarted => {}
            _ => return Err(ErrorCode::NotInProgress.into()),
        }

        socket.tcp_state = TcpState::Bound;

        Ok(())
    }

    fn start_connect(
        &mut self,
        this: Resource<tcp::TcpSocket>,
        network: Resource<Network>,
        remote_address: IpSocketAddress,
    ) -> Result<(), network::Error> {
        let table = self.table_mut();
        let r = {
            let socket = table.get_resource(&this)?;

            match socket.tcp_state {
                TcpState::Default => {}
                TcpState::Connected => return Err(ErrorCode::AlreadyConnected.into()),
                _ => return Err(ErrorCode::NotInProgress.into()),
            }

            let network = table.get_resource(&network)?;
            let connecter = network.0.tcp_connecter(remote_address)?;

            // Do an OS `connect`. Our socket is non-blocking, so it'll either...
            {
                let view = &*socket.tcp_socket().as_socketlike_view::<TcpListener>();
                let r = connecter.connect_existing_tcp_listener(view);
                r
            }
        };

        match r {
            // succeed immediately,
            Ok(()) => {
                let socket = table.get_resource_mut(&this)?;
                socket.tcp_state = TcpState::ConnectReady;
                return Ok(());
            }
            // continue in progress,
            Err(err) if err.raw_os_error() == Some(INPROGRESS.raw_os_error()) => {}
            // or fail immediately.
            Err(err) => return Err(err.into()),
        }

        let socket = table.get_resource_mut(&this)?;
        socket.tcp_state = TcpState::Connecting;

        Ok(())
    }

    fn finish_connect(
        &mut self,
        this: Resource<tcp::TcpSocket>,
    ) -> Result<(Resource<InputStream>, Resource<OutputStream>), network::Error> {
        let table = self.table_mut();
        let socket = table.get_resource_mut(&this)?;

        match socket.tcp_state {
            TcpState::ConnectReady => {}
            TcpState::Connecting => {
                // Do a `poll` to test for completion, using a timeout of zero
                // to avoid blocking.
                match rustix::event::poll(
                    &mut [rustix::event::PollFd::new(
                        socket.tcp_socket(),
                        rustix::event::PollFlags::OUT,
                    )],
                    0,
                ) {
                    Ok(0) => return Err(ErrorCode::WouldBlock.into()),
                    Ok(_) => (),
                    Err(err) => Err(err).unwrap(),
                }

                // Check whether the connect succeeded.
                match sockopt::get_socket_error(socket.tcp_socket()) {
                    Ok(Ok(())) => {}
                    Err(err) | Ok(Err(err)) => return Err(err.into()),
                }
            }
            _ => return Err(ErrorCode::NotInProgress.into()),
        };

        socket.tcp_state = TcpState::Connected;
        let (input, output) = socket.as_split();
        let input_stream = self.table_mut().push_child_resource(input, &this)?;
        let output_stream = self.table_mut().push_child_resource(output, &this)?;

        Ok((input_stream, output_stream))
    }

    fn start_listen(&mut self, this: Resource<tcp::TcpSocket>) -> Result<(), network::Error> {
        let table = self.table_mut();
        let socket = table.get_resource_mut(&this)?;

        match socket.tcp_state {
            TcpState::Bound => {}
            TcpState::ListenStarted => return Err(ErrorCode::AlreadyListening.into()),
            TcpState::Connected => return Err(ErrorCode::AlreadyConnected.into()),
            _ => return Err(ErrorCode::NotInProgress.into()),
        }

        socket
            .tcp_socket()
            .as_socketlike_view::<TcpListener>()
            .listen(socket.listen_backlog_size)?;

        socket.tcp_state = TcpState::ListenStarted;

        Ok(())
    }

    fn finish_listen(&mut self, this: Resource<tcp::TcpSocket>) -> Result<(), network::Error> {
        let table = self.table_mut();
        let socket = table.get_resource_mut(&this)?;

        match socket.tcp_state {
            TcpState::ListenStarted => {}
            _ => return Err(ErrorCode::NotInProgress.into()),
        }

        socket.tcp_state = TcpState::Listening;

        Ok(())
    }

    fn accept(
        &mut self,
        this: Resource<tcp::TcpSocket>,
    ) -> Result<
        (
            Resource<tcp::TcpSocket>,
            Resource<InputStream>,
            Resource<OutputStream>,
        ),
        network::Error,
    > {
        let table = self.table();
        let socket = table.get_resource(&this)?;

        match socket.tcp_state {
            TcpState::Listening => {}
            TcpState::Connected => return Err(ErrorCode::AlreadyConnected.into()),
            _ => return Err(ErrorCode::NotInProgress.into()),
        }

        // Do the OS accept call.
        let tcp_socket = socket.tcp_socket();
        let (connection, _addr) = tcp_socket.try_io(Interest::READABLE, || {
            tcp_socket
                .as_socketlike_view::<TcpListener>()
                .accept_with(Blocking::No)
        })?;
        let mut tcp_socket = TcpSocket::from_tcp_stream(connection)?;

        // Mark the socket as connected so that we can exit early from methods like `start-bind`.
        tcp_socket.tcp_state = TcpState::Connected;

        let (input, output) = tcp_socket.as_split();
        let output: OutputStream = output;

        let tcp_socket = self.table_mut().push_resource(tcp_socket)?;
        let input_stream = self.table_mut().push_child_resource(input, &tcp_socket)?;
        let output_stream = self.table_mut().push_child_resource(output, &tcp_socket)?;

        Ok((tcp_socket, input_stream, output_stream))
    }

    fn local_address(
        &mut self,
        this: Resource<tcp::TcpSocket>,
    ) -> Result<IpSocketAddress, network::Error> {
        let table = self.table();
        let socket = table.get_resource(&this)?;
        let addr = socket
            .tcp_socket()
            .as_socketlike_view::<std::net::TcpStream>()
            .local_addr()?;
        Ok(addr.into())
    }

    fn remote_address(
        &mut self,
        this: Resource<tcp::TcpSocket>,
    ) -> Result<IpSocketAddress, network::Error> {
        let table = self.table();
        let socket = table.get_resource(&this)?;
        let addr = socket
            .tcp_socket()
            .as_socketlike_view::<std::net::TcpStream>()
            .peer_addr()?;
        Ok(addr.into())
    }

    fn address_family(
        &mut self,
        this: Resource<tcp::TcpSocket>,
    ) -> Result<IpAddressFamily, anyhow::Error> {
        let table = self.table();
        let socket = table.get_resource(&this)?;

        // If `SO_DOMAIN` is available, use it.
        //
        // TODO: OpenBSD also supports this; upstream PRs are posted.
        #[cfg(not(any(
            windows,
            target_os = "ios",
            target_os = "macos",
            target_os = "netbsd",
            target_os = "openbsd"
        )))]
        {
            use rustix::net::AddressFamily;

            let family = sockopt::get_socket_domain(socket.tcp_socket())?;
            let family = match family {
                AddressFamily::INET => IpAddressFamily::Ipv4,
                AddressFamily::INET6 => IpAddressFamily::Ipv6,
                _ => return Err(ErrorCode::NotSupported.into()),
            };
            Ok(family)
        }

        // When `SO_DOMAIN` is not available, emulate it.
        #[cfg(any(
            windows,
            target_os = "ios",
            target_os = "macos",
            target_os = "netbsd",
            target_os = "openbsd"
        ))]
        {
            if let Ok(_) = sockopt::get_ipv6_unicast_hops(socket.tcp_socket()) {
                return Ok(IpAddressFamily::Ipv6);
            }
            if let Ok(_) = sockopt::get_ip_ttl(socket.tcp_socket()) {
                return Ok(IpAddressFamily::Ipv4);
            }
            Err(ErrorCode::NotSupported.into())
        }
    }

    fn ipv6_only(&mut self, this: Resource<tcp::TcpSocket>) -> Result<bool, network::Error> {
        let table = self.table();
        let socket = table.get_resource(&this)?;
        Ok(sockopt::get_ipv6_v6only(socket.tcp_socket())?)
    }

    fn set_ipv6_only(
        &mut self,
        this: Resource<tcp::TcpSocket>,
        value: bool,
    ) -> Result<(), network::Error> {
        let table = self.table();
        let socket = table.get_resource(&this)?;
        Ok(sockopt::set_ipv6_v6only(socket.tcp_socket(), value)?)
    }

    fn set_listen_backlog_size(
        &mut self,
        this: Resource<tcp::TcpSocket>,
        value: u64,
    ) -> Result<(), network::Error> {
<<<<<<< HEAD
        const MIN_BACKLOG: i32 = 1;
        const MAX_BACKLOG: i32 = i32::MAX; // OS'es will most likely limit it down even further.

        let table = self.table_mut();
        let socket = table.get_tcp_socket_mut(this)?;

        // Silently clamp backlog size. This is OK for us to do, because operating systems do this too.
        let value = value
            .try_into()
            .unwrap_or(i32::MAX)
            .clamp(MIN_BACKLOG, MAX_BACKLOG);

        match socket.tcp_state {
            HostTcpState::Default | HostTcpState::BindStarted | HostTcpState::Bound => {
                // Socket not listening yet. Stash value for first invocation to `listen`.
                socket.listen_backlog_size = Some(value);
=======
        let table = self.table();
        let socket = table.get_resource(&this)?;

        match socket.tcp_state {
            TcpState::Listening => {}
            _ => return Err(ErrorCode::NotInProgress.into()),
        }
>>>>>>> 16e24fe7

                Ok(())
            }
            HostTcpState::Listening => {
                // Try to update the backlog by calling `listen` again.
                // Not all platforms support this. We'll only update our own value if the OS supports changing the backlog size after the fact.

                rustix::net::listen(socket.tcp_socket(), value)
                    .map_err(|_| ErrorCode::AlreadyListening)?;

                socket.listen_backlog_size = Some(value);

                Ok(())
            }
            HostTcpState::Connected => Err(ErrorCode::AlreadyConnected.into()),
            HostTcpState::Connecting | HostTcpState::ConnectReady | HostTcpState::ListenStarted => {
                Err(ErrorCode::ConcurrencyConflict.into())
            }
        }
    }

    fn keep_alive(&mut self, this: Resource<tcp::TcpSocket>) -> Result<bool, network::Error> {
        let table = self.table();
        let socket = table.get_resource(&this)?;
        Ok(sockopt::get_socket_keepalive(socket.tcp_socket())?)
    }

    fn set_keep_alive(
        &mut self,
        this: Resource<tcp::TcpSocket>,
        value: bool,
    ) -> Result<(), network::Error> {
        let table = self.table();
        let socket = table.get_resource(&this)?;
        Ok(sockopt::set_socket_keepalive(socket.tcp_socket(), value)?)
    }

    fn no_delay(&mut self, this: Resource<tcp::TcpSocket>) -> Result<bool, network::Error> {
        let table = self.table();
        let socket = table.get_resource(&this)?;
        Ok(sockopt::get_tcp_nodelay(socket.tcp_socket())?)
    }

    fn set_no_delay(
        &mut self,
        this: Resource<tcp::TcpSocket>,
        value: bool,
    ) -> Result<(), network::Error> {
        let table = self.table();
        let socket = table.get_resource(&this)?;
        Ok(sockopt::set_tcp_nodelay(socket.tcp_socket(), value)?)
    }

    fn unicast_hop_limit(&mut self, this: Resource<tcp::TcpSocket>) -> Result<u8, network::Error> {
        let table = self.table();
        let socket = table.get_resource(&this)?;

        // We don't track whether the socket is IPv4 or IPv6 so try one and
        // fall back to the other.
        match sockopt::get_ipv6_unicast_hops(socket.tcp_socket()) {
            Ok(value) => Ok(value),
            Err(Errno::NOPROTOOPT) => {
                let value = sockopt::get_ip_ttl(socket.tcp_socket())?;
                let value = value.try_into().unwrap();
                Ok(value)
            }
            Err(err) => Err(err.into()),
        }
    }

    fn set_unicast_hop_limit(
        &mut self,
        this: Resource<tcp::TcpSocket>,
        value: u8,
    ) -> Result<(), network::Error> {
        let table = self.table();
        let socket = table.get_resource(&this)?;

        // We don't track whether the socket is IPv4 or IPv6 so try one and
        // fall back to the other.
        match sockopt::set_ipv6_unicast_hops(socket.tcp_socket(), Some(value)) {
            Ok(()) => Ok(()),
            Err(Errno::NOPROTOOPT) => Ok(sockopt::set_ip_ttl(socket.tcp_socket(), value.into())?),
            Err(err) => Err(err.into()),
        }
    }

    fn receive_buffer_size(
        &mut self,
        this: Resource<tcp::TcpSocket>,
    ) -> Result<u64, network::Error> {
        let table = self.table();
        let socket = table.get_resource(&this)?;
        Ok(sockopt::get_socket_recv_buffer_size(socket.tcp_socket())? as u64)
    }

    fn set_receive_buffer_size(
        &mut self,
        this: Resource<tcp::TcpSocket>,
        value: u64,
    ) -> Result<(), network::Error> {
        let table = self.table();
        let socket = table.get_resource(&this)?;
        let value = value.try_into().map_err(|_| ErrorCode::OutOfMemory)?;
        Ok(sockopt::set_socket_recv_buffer_size(
            socket.tcp_socket(),
            value,
        )?)
    }

    fn send_buffer_size(&mut self, this: Resource<tcp::TcpSocket>) -> Result<u64, network::Error> {
        let table = self.table();
        let socket = table.get_resource(&this)?;
        Ok(sockopt::get_socket_send_buffer_size(socket.tcp_socket())? as u64)
    }

    fn set_send_buffer_size(
        &mut self,
        this: Resource<tcp::TcpSocket>,
        value: u64,
    ) -> Result<(), network::Error> {
        let table = self.table();
        let socket = table.get_resource(&this)?;
        let value = value.try_into().map_err(|_| ErrorCode::OutOfMemory)?;
        Ok(sockopt::set_socket_send_buffer_size(
            socket.tcp_socket(),
            value,
        )?)
    }

    fn subscribe(&mut self, this: Resource<tcp::TcpSocket>) -> anyhow::Result<Resource<Pollable>> {
        crate::preview2::poll::subscribe(self.table_mut(), this)
    }

    fn shutdown(
        &mut self,
        this: Resource<tcp::TcpSocket>,
        shutdown_type: ShutdownType,
    ) -> Result<(), network::Error> {
        let table = self.table();
        let socket = table.get_resource(&this)?;

        let how = match shutdown_type {
            ShutdownType::Receive => std::net::Shutdown::Read,
            ShutdownType::Send => std::net::Shutdown::Write,
            ShutdownType::Both => std::net::Shutdown::Both,
        };

        socket
            .tcp_socket()
            .as_socketlike_view::<std::net::TcpStream>()
            .shutdown(how)?;
        Ok(())
    }

    fn drop(&mut self, this: Resource<tcp::TcpSocket>) -> Result<(), anyhow::Error> {
        let table = self.table_mut();

        // As in the filesystem implementation, we assume closing a socket
        // doesn't block.
        let dropped = table.delete_resource(this)?;

        // If we might have an `event::poll` waiting on the socket, wake it up.
        #[cfg(not(unix))]
        {
            match dropped.tcp_state {
                TcpState::Default
                | TcpState::BindStarted
                | TcpState::Bound
                | TcpState::ListenStarted
                | TcpState::ConnectReady => {}

                TcpState::Listening | TcpState::Connecting | TcpState::Connected => {
                    match rustix::net::shutdown(&*dropped.inner, rustix::net::Shutdown::ReadWrite) {
                        Ok(()) | Err(Errno::NOTCONN) => {}
                        Err(err) => Err(err).unwrap(),
                    }
                }
            }
        }

        drop(dropped);

        Ok(())
    }
}

// On POSIX, non-blocking TCP socket `connect` uses `EINPROGRESS`.
// <https://pubs.opengroup.org/onlinepubs/9699919799/functions/connect.html>
#[cfg(not(windows))]
const INPROGRESS: Errno = Errno::INPROGRESS;

// On Windows, non-blocking TCP socket `connect` uses `WSAEWOULDBLOCK`.
// <https://learn.microsoft.com/en-us/windows/win32/api/winsock2/nf-winsock2-connect>
#[cfg(windows)]
const INPROGRESS: Errno = Errno::WOULDBLOCK;<|MERGE_RESOLUTION|>--- conflicted
+++ resolved
@@ -159,7 +159,7 @@
         socket
             .tcp_socket()
             .as_socketlike_view::<TcpListener>()
-            .listen(socket.listen_backlog_size)?;
+            .listen(None)?;
 
         socket.tcp_state = TcpState::ListenStarted;
 
@@ -317,12 +317,11 @@
         this: Resource<tcp::TcpSocket>,
         value: u64,
     ) -> Result<(), network::Error> {
-<<<<<<< HEAD
         const MIN_BACKLOG: i32 = 1;
         const MAX_BACKLOG: i32 = i32::MAX; // OS'es will most likely limit it down even further.
 
         let table = self.table_mut();
-        let socket = table.get_tcp_socket_mut(this)?;
+        let socket = table.get_resource_mut(&this)?;
 
         // Silently clamp backlog size. This is OK for us to do, because operating systems do this too.
         let value = value
@@ -331,22 +330,13 @@
             .clamp(MIN_BACKLOG, MAX_BACKLOG);
 
         match socket.tcp_state {
-            HostTcpState::Default | HostTcpState::BindStarted | HostTcpState::Bound => {
+            TcpState::Default | TcpState::BindStarted | TcpState::Bound => {
                 // Socket not listening yet. Stash value for first invocation to `listen`.
                 socket.listen_backlog_size = Some(value);
-=======
-        let table = self.table();
-        let socket = table.get_resource(&this)?;
-
-        match socket.tcp_state {
-            TcpState::Listening => {}
-            _ => return Err(ErrorCode::NotInProgress.into()),
-        }
->>>>>>> 16e24fe7
 
                 Ok(())
             }
-            HostTcpState::Listening => {
+            TcpState::Listening => {
                 // Try to update the backlog by calling `listen` again.
                 // Not all platforms support this. We'll only update our own value if the OS supports changing the backlog size after the fact.
 
@@ -357,8 +347,8 @@
 
                 Ok(())
             }
-            HostTcpState::Connected => Err(ErrorCode::AlreadyConnected.into()),
-            HostTcpState::Connecting | HostTcpState::ConnectReady | HostTcpState::ListenStarted => {
+            TcpState::Connected => Err(ErrorCode::AlreadyConnected.into()),
+            TcpState::Connecting | TcpState::ConnectReady | TcpState::ListenStarted => {
                 Err(ErrorCode::ConcurrencyConflict.into())
             }
         }
