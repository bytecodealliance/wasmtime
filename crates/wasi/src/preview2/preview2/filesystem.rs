--- conflicted
+++ resolved
@@ -8,24 +8,9 @@
 
 mod sync;
 
-<<<<<<< HEAD
 impl From<TableError> for types::Error {
-    fn from(error: TableError) -> types::Error {
-        match error {
-            TableError::Full => types::Error::trap(anyhow::anyhow!(error)),
-            TableError::NotPresent | TableError::WrongType => ErrorCode::BadDescriptor.into(),
-        }
-    }
-}
-
-impl From<tokio::task::JoinError> for types::Error {
-    fn from(error: tokio::task::JoinError) -> Self {
-        Self::trap(anyhow::anyhow!(error))
-=======
-impl From<TableError> for filesystem::Error {
     fn from(error: TableError) -> Self {
         Self::trap(error.into())
->>>>>>> a560d401
     }
 }
 
