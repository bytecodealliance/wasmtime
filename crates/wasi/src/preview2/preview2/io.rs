--- conflicted
+++ resolved
@@ -23,17 +23,7 @@
 
 impl From<TableError> for streams::Error {
     fn from(error: TableError) -> streams::Error {
-<<<<<<< HEAD
         streams::Error::trap(anyhow!(error))
-=======
-        match error {
-            TableError::Full => streams::Error::trap(anyhow!(error)),
-            TableError::NotPresent | TableError::WrongType => {
-                // wit definition needs to define a badf-equiv variant:
-                StreamError { dummy: 0 }.into()
-            }
-        }
->>>>>>> 7b9189ba
     }
 }
 
