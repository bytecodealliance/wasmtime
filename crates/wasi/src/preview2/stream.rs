--- conflicted
+++ resolved
@@ -1,13 +1,7 @@
 use crate::preview2::filesystem::FileInputStream;
 use crate::preview2::poll::Subscribe;
-use anyhow::Error;
 use anyhow::Result;
 use bytes::Bytes;
-<<<<<<< HEAD
-use wasmtime::component::Resource;
-=======
-use std::fmt;
->>>>>>> c9276620
 
 /// Host trait for implementing the `wasi:io/streams.input-stream` resource: A
 /// bytestream which can be read from.
@@ -105,11 +99,7 @@
     /// Returns an [OutputStreamError] if:
     /// - stream is closed
     /// - prior operation ([`write`](Self::write) or [`flush`](Self::flush)) failed
-<<<<<<< HEAD
-    async fn write_ready(&mut self) -> Result<usize, StreamError>;
-=======
-    fn check_write(&mut self) -> Result<usize, OutputStreamError>;
->>>>>>> c9276620
+    fn check_write(&mut self) -> Result<usize, StreamError>;
 
     /// Repeatedly write a byte to a stream.
     /// Important: this write must be non-blocking!
@@ -125,7 +115,7 @@
 
     /// Simultaneously waits for this stream to be writable and then returns how
     /// much may be written or the last error that happened.
-    async fn write_ready(&mut self) -> Result<usize, OutputStreamError> {
+    async fn write_ready(&mut self) -> Result<usize, StreamError> {
         self.ready().await;
         self.check_write()
     }
