// Temporary for scaffolding this module out:
#![allow(unused_variables)]

use crate::preview2::filesystem::TableFsExt;
use crate::preview2::wasi::cli_base::preopens;
use crate::preview2::wasi::clocks::monotonic_clock;
use crate::preview2::wasi::clocks::wall_clock;
use crate::preview2::wasi::filesystem::filesystem;
use crate::preview2::wasi::io::streams;
use crate::preview2::{wasi, TableError, WasiView};
use anyhow::{anyhow, bail, Context};
use std::borrow::Borrow;
use std::cell::Cell;
use std::collections::BTreeMap;
use std::ops::{Deref, DerefMut};
use std::sync::atomic::{AtomicU64, Ordering};
use std::sync::Arc;
use wiggle::tracing::instrument;
use wiggle::{GuestPtr, GuestSliceMut, GuestStrCow};

#[derive(Clone, Debug)]
struct File {
    /// The handle to the preview2 descriptor that this file is referencing.
    fd: filesystem::Descriptor,

    /// The current-position pointer.
    position: Arc<AtomicU64>,

    /// In append mode, all writes append to the file.
    append: bool,

    /// In blocking mode, read and write calls dispatch to blocking_read and
    /// blocking_write on the underlying streams. When false, read and write
    /// dispatch to stream's plain read and write.
    blocking: bool,
}

#[derive(Clone, Debug)]
enum Descriptor {
    Stdin(preopens::InputStream),
    Stdout(preopens::OutputStream),
    Stderr(preopens::OutputStream),
    PreopenDirectory((filesystem::Descriptor, String)),
    File(File),
}

#[derive(Debug, Default)]
pub struct WasiPreview1Adapter {
    descriptors: Option<Descriptors>,
}

#[derive(Debug, Default)]
struct Descriptors {
    used: BTreeMap<u32, Descriptor>,
    free: Vec<u32>,
}

impl Deref for Descriptors {
    type Target = BTreeMap<u32, Descriptor>;

    fn deref(&self) -> &Self::Target {
        &self.used
    }
}

impl DerefMut for Descriptors {
    fn deref_mut(&mut self) -> &mut Self::Target {
        &mut self.used
    }
}

impl Descriptors {
    /// Initializes [Self] using `preopens`
<<<<<<< HEAD
    async fn new(preopens: &mut (impl preopens::Host + ?Sized)) -> Result<Self, types::Error> {
        let preopens::StdioPreopens {
            stdin,
            stdout,
            stderr,
        } = preopens
            .get_stdio()
=======
    async fn new(
        preopens: &mut (impl wasi::preopens::Host
                  + wasi::stdin::Host
                  + wasi::stdout::Host
                  + wasi::stderr::Host
                  + ?Sized),
    ) -> Result<Self, types::Error> {
        let stdin = preopens
            .get_stdin()
>>>>>>> 0562837a
            .await
            .context("failed to call `get-stdin`")
            .map_err(types::Error::trap)?;
        let stdout = preopens
            .get_stdout()
            .await
            .context("failed to call `get-stdout`")
            .map_err(types::Error::trap)?;
        let stderr = preopens
            .get_stderr()
            .await
            .context("failed to call `get-stderr`")
            .map_err(types::Error::trap)?;
        let directories = preopens
            .get_directories()
            .await
            .context("failed to call `get-directories`")
            .map_err(types::Error::trap)?;

        let mut descriptors = Self::default();
        descriptors.push(Descriptor::Stdin(stdin))?;
        descriptors.push(Descriptor::Stdout(stdout))?;
        descriptors.push(Descriptor::Stderr(stderr))?;
        for dir in directories {
            descriptors.push(Descriptor::PreopenDirectory(dir))?;
        }
        Ok(descriptors)
    }

    /// Returns next descriptor number, which was never assigned
    fn unused(&self) -> ErrnoResult<u32> {
        match self.last_key_value() {
            Some((fd, _)) => {
                if let Some(fd) = fd.checked_add(1) {
                    return Ok(fd);
                }
                if self.len() == u32::MAX as usize {
                    return Err(types::Errno::Loop);
                }
                // TODO: Optimize
                Ok((0..u32::MAX)
                    .rev()
                    .find(|fd| !self.contains_key(fd))
                    .expect("failed to find an unused file descriptor"))
            }
            None => Ok(0),
        }
    }

    /// Removes the [Descriptor] corresponding to `fd`
    fn remove(&mut self, fd: types::Fd) -> Option<Descriptor> {
        let fd = fd.into();
        let desc = self.used.remove(&fd)?;
        self.free.push(fd);
        Some(desc)
    }

    /// Pushes the [Descriptor] returning corresponding number.
    /// This operation will try to reuse numbers previously removed via [`Self::remove`]
    /// and rely on [`Self::unused`] if no free numbers are recorded
    fn push(&mut self, desc: Descriptor) -> ErrnoResult<u32> {
        let fd = if let Some(fd) = self.free.pop() {
            fd
        } else {
            self.unused()?
        };
        assert!(self.insert(fd, desc).is_none());
        Ok(fd)
    }

    /// Like [Self::push], but for [`File`]
    fn push_file(&mut self, file: File) -> ErrnoResult<u32> {
        self.push(Descriptor::File(file))
    }
}

impl WasiPreview1Adapter {
    pub fn new() -> Self {
        Self::default()
    }
}

// Any context that needs to support preview 1 will impl this trait. They can
// construct the needed member with WasiPreview1Adapter::new().
pub trait WasiPreview1View: Send + Sync + WasiView {
    fn adapter(&self) -> &WasiPreview1Adapter;
    fn adapter_mut(&mut self) -> &mut WasiPreview1Adapter;
}

/// A mutably-borrowed [`WasiPreview1View`] implementation, which provides access to the stored
/// state. It can be thought of as an in-flight [`WasiPreview1Adapter`] transaction, all
/// changes will be recorded in the underlying [`WasiPreview1Adapter`] returned by
/// [`WasiPreview1View::adapter_mut`] on [`Drop`] of this struct.
// NOTE: This exists for the most part just due to the fact that `bindgen` generates methods with
// `&mut self` receivers and so this struct lets us extend the lifetime of the `&mut self` borrow
// of the [`WasiPreview1View`] to provide means to return mutably and immutably borrowed [`Descriptors`]
// without having to rely on something like `Arc<Mutex<Descriptors>>`, while also being able to
// call methods like [`TableFsExt::is_file`] and hiding complexity from preview1 method implementations.
struct Transcation<'a, T: WasiPreview1View + ?Sized> {
    view: &'a mut T,
    descriptors: Cell<Descriptors>,
}

impl<T: WasiPreview1View + ?Sized> Drop for Transcation<'_, T> {
    /// Record changes in the [`WasiPreview1Adapter`] returned by [`WasiPreview1View::adapter_mut`]
    fn drop(&mut self) {
        let descriptors = self.descriptors.take();
        self.view.adapter_mut().descriptors = Some(descriptors);
    }
}

impl<T: WasiPreview1View + ?Sized> Transcation<'_, T> {
    /// Borrows [`Descriptor`] corresponding to `fd`.
    ///
    /// # Errors
    ///
    /// Returns [`types::Errno::Badf`] if no [`Descriptor`] is found
    fn get_descriptor(&mut self, fd: types::Fd) -> ErrnoResult<&Descriptor> {
        let fd = fd.into();
        self.descriptors
            .get_mut()
            .get(&fd)
            .ok_or(types::Errno::Badf)
    }

    /// Borrows [`File`] corresponding to `fd`
    /// if it describes a [`Descriptor::File`] of [`crate::preview2::filesystem::File`] type
    fn get_file(&mut self, fd: types::Fd) -> ErrnoResult<&File> {
        let fd = fd.into();
        match self.descriptors.get_mut().get(&fd) {
            Some(Descriptor::File(file @ File { fd, .. })) if self.view.table().is_file(*fd) => {
                Ok(file)
            }
            _ => Err(types::Errno::Badf),
        }
    }

    /// Mutably borrows [`File`] corresponding to `fd`
    /// if it describes a [`Descriptor::File`] of [`crate::preview2::filesystem::File`] type
    fn get_file_mut(&mut self, fd: types::Fd) -> ErrnoResult<&mut File> {
        let fd = fd.into();
        match self.descriptors.get_mut().get_mut(&fd) {
            Some(Descriptor::File(file)) if self.view.table().is_file(file.fd) => Ok(file),
            _ => Err(types::Errno::Badf),
        }
    }

    /// Borrows [`File`] corresponding to `fd`
    /// if it describes a [`Descriptor::File`] of [`crate::preview2::filesystem::File`] type.
    ///
    /// # Errors
    ///
    /// Returns [`types::Errno::Spipe`] if the descriptor corresponds to stdio
    fn get_seekable(&mut self, fd: types::Fd) -> ErrnoResult<&File> {
        let fd = fd.into();
        match self.descriptors.get_mut().get(&fd) {
            Some(Descriptor::File(file @ File { fd, .. })) if self.view.table().is_file(*fd) => {
                Ok(file)
            }
            Some(Descriptor::Stdin(..) | Descriptor::Stdout(..) | Descriptor::Stderr(..)) => {
                // NOTE: legacy implementation returns SPIPE here
                Err(types::Errno::Spipe)
            }
            _ => Err(types::Errno::Badf),
        }
    }

    /// Returns [`filesystem::Descriptor`] corresponding to `fd`
    fn get_fd(&mut self, fd: types::Fd) -> ErrnoResult<filesystem::Descriptor> {
        match self.get_descriptor(fd)? {
            Descriptor::File(File { fd, .. }) => Ok(*fd),
            Descriptor::PreopenDirectory((fd, _)) => Ok(*fd),
            Descriptor::Stdin(stream) => Ok(*stream),
            Descriptor::Stdout(stream) | Descriptor::Stderr(stream) => Ok(*stream),
        }
    }

    /// Returns [`filesystem::Descriptor`] corresponding to `fd`
    /// if it describes a [`Descriptor::File`] of [`crate::preview2::filesystem::File`] type
    fn get_file_fd(&mut self, fd: types::Fd) -> ErrnoResult<filesystem::Descriptor> {
        self.get_file(fd).map(|File { fd, .. }| *fd)
    }

    /// Returns [`filesystem::Descriptor`] corresponding to `fd`
    /// if it describes a [`Descriptor::File`] or [`Descriptor::PreopenDirectory`]
    /// of [`crate::preview2::filesystem::Dir`] type
    fn get_dir_fd(&mut self, fd: types::Fd) -> ErrnoResult<filesystem::Descriptor> {
        let fd = fd.into();
        match self.descriptors.get_mut().get(&fd) {
            Some(Descriptor::File(File { fd, .. })) if self.view.table().is_dir(*fd) => Ok(*fd),
            Some(Descriptor::PreopenDirectory((fd, _))) => Ok(*fd),
            _ => Err(types::Errno::Badf),
        }
    }
}

#[wiggle::async_trait]
<<<<<<< HEAD
trait WasiPreview1ViewExt: WasiPreview1View + preopens::Host {
=======
trait WasiPreview1ViewExt:
    WasiPreview1View
    + wasi::preopens::Host
    + wasi::stdin::Host
    + wasi::stdout::Host
    + wasi::stderr::Host
{
>>>>>>> 0562837a
    /// Lazily initializes [`WasiPreview1Adapter`] returned by [`Self::adapter_mut`]
    /// and returns [`Transaction`] on success
    async fn transact(&mut self) -> Result<Transcation<'_, Self>, types::Error> {
        let descriptors = if let Some(descriptors) = self.adapter_mut().descriptors.take() {
            descriptors
        } else {
            Descriptors::new(self).await?
        }
        .into();
        Ok(Transcation {
            view: self,
            descriptors,
        })
    }

    /// Lazily initializes [`WasiPreview1Adapter`] returned by [`Self::adapter_mut`]
    /// and returns [`filesystem::Descriptor`] corresponding to `fd`
    async fn get_fd(&mut self, fd: types::Fd) -> Result<filesystem::Descriptor, types::Error> {
        let mut st = self.transact().await?;
        let fd = st.get_fd(fd)?;
        Ok(fd)
    }

    /// Lazily initializes [`WasiPreview1Adapter`] returned by [`Self::adapter_mut`]
    /// and returns [`filesystem::Descriptor`] corresponding to `fd`
    /// if it describes a [`Descriptor::File`] of [`crate::preview2::filesystem::File`] type
    async fn get_file_fd(&mut self, fd: types::Fd) -> Result<filesystem::Descriptor, types::Error> {
        let mut st = self.transact().await?;
        let fd = st.get_file_fd(fd)?;
        Ok(fd)
    }

    /// Lazily initializes [`WasiPreview1Adapter`] returned by [`Self::adapter_mut`]
    /// and returns [`filesystem::Descriptor`] corresponding to `fd`
    /// if it describes a [`Descriptor::File`] or [`Descriptor::PreopenDirectory`]
    /// of [`crate::preview2::filesystem::Dir`] type
    async fn get_dir_fd(&mut self, fd: types::Fd) -> Result<filesystem::Descriptor, types::Error> {
        let mut st = self.transact().await?;
        let fd = st.get_dir_fd(fd)?;
        Ok(fd)
    }
}

impl<T: WasiPreview1View + preopens::Host> WasiPreview1ViewExt for T {}

pub fn add_to_linker<
    T: WasiPreview1View
        + wasi::cli_base::environment::Host
        + wasi::cli_base::exit::Host
        + wasi::cli_base::preopens::Host
        + wasi::filesystem::filesystem::Host
        + wasi::poll::poll::Host
        + wasi::random::random::Host
        + wasi::io::streams::Host
        + wasi::clocks::monotonic_clock::Host
        + wasi::clocks::wall_clock::Host,
>(
    linker: &mut wasmtime::Linker<T>,
) -> anyhow::Result<()> {
    wasi_snapshot_preview1::add_to_linker(linker, |t| t)
}

// Generate the wasi_snapshot_preview1::WasiSnapshotPreview1 trait,
// and the module types.
// None of the generated modules, traits, or types should be used externally
// to this module.
wiggle::from_witx!({
    witx: ["$CARGO_MANIFEST_DIR/witx/wasi_snapshot_preview1.witx"],
    errors: { errno => trappable Error },
    async: *,
});

impl wiggle::GuestErrorType for types::Errno {
    fn success() -> Self {
        Self::Success
    }
}

fn systimespec(
    set: bool,
    ts: types::Timestamp,
    now: bool,
) -> ErrnoResult<filesystem::NewTimestamp> {
    if set && now {
        Err(types::Errno::Inval)
    } else if set {
        Ok(filesystem::NewTimestamp::Timestamp(filesystem::Datetime {
            seconds: ts / 1_000_000_000,
            nanoseconds: (ts % 1_000_000_000) as _,
        }))
    } else if now {
        Ok(filesystem::NewTimestamp::Now)
    } else {
        Ok(filesystem::NewTimestamp::NoChange)
    }
}

impl TryFrom<wall_clock::Datetime> for types::Timestamp {
    type Error = types::Errno;

    fn try_from(
        wall_clock::Datetime {
            seconds,
            nanoseconds,
        }: wall_clock::Datetime,
    ) -> Result<Self, Self::Error> {
        types::Timestamp::from(seconds)
            .checked_mul(1_000_000_000)
            .and_then(|ns| ns.checked_add(nanoseconds.into()))
            .ok_or(types::Errno::Overflow)
    }
}

impl From<types::Lookupflags> for filesystem::PathFlags {
    fn from(flags: types::Lookupflags) -> Self {
        if flags.contains(types::Lookupflags::SYMLINK_FOLLOW) {
            filesystem::PathFlags::SYMLINK_FOLLOW
        } else {
            filesystem::PathFlags::empty()
        }
    }
}

impl From<types::Oflags> for filesystem::OpenFlags {
    fn from(flags: types::Oflags) -> Self {
        let mut out = filesystem::OpenFlags::empty();
        if flags.contains(types::Oflags::CREAT) {
            out |= filesystem::OpenFlags::CREATE;
        }
        if flags.contains(types::Oflags::DIRECTORY) {
            out |= filesystem::OpenFlags::DIRECTORY;
        }
        if flags.contains(types::Oflags::EXCL) {
            out |= filesystem::OpenFlags::EXCLUSIVE;
        }
        if flags.contains(types::Oflags::TRUNC) {
            out |= filesystem::OpenFlags::TRUNCATE;
        }
        out
    }
}

impl From<types::Advice> for filesystem::Advice {
    fn from(advice: types::Advice) -> Self {
        match advice {
            types::Advice::Normal => filesystem::Advice::Normal,
            types::Advice::Sequential => filesystem::Advice::Sequential,
            types::Advice::Random => filesystem::Advice::Random,
            types::Advice::Willneed => filesystem::Advice::WillNeed,
            types::Advice::Dontneed => filesystem::Advice::DontNeed,
            types::Advice::Noreuse => filesystem::Advice::NoReuse,
        }
    }
}

impl TryFrom<filesystem::DescriptorType> for types::Filetype {
    type Error = anyhow::Error;

    fn try_from(ty: filesystem::DescriptorType) -> Result<Self, Self::Error> {
        match ty {
            filesystem::DescriptorType::RegularFile => Ok(types::Filetype::RegularFile),
            filesystem::DescriptorType::Directory => Ok(types::Filetype::Directory),
            filesystem::DescriptorType::BlockDevice => Ok(types::Filetype::BlockDevice),
            filesystem::DescriptorType::CharacterDevice => Ok(types::Filetype::CharacterDevice),
            // preview1 never had a FIFO code.
            filesystem::DescriptorType::Fifo => Ok(types::Filetype::Unknown),
            // TODO: Add a way to disginguish between FILETYPE_SOCKET_STREAM and
            // FILETYPE_SOCKET_DGRAM.
            filesystem::DescriptorType::Socket => {
                bail!("sockets are not currently supported")
            }
            filesystem::DescriptorType::SymbolicLink => Ok(types::Filetype::SymbolicLink),
            filesystem::DescriptorType::Unknown => Ok(types::Filetype::Unknown),
        }
    }
}

impl From<filesystem::ErrorCode> for types::Errno {
    fn from(code: filesystem::ErrorCode) -> Self {
        match code {
            filesystem::ErrorCode::Access => types::Errno::Acces,
            filesystem::ErrorCode::WouldBlock => types::Errno::Again,
            filesystem::ErrorCode::Already => types::Errno::Already,
            filesystem::ErrorCode::BadDescriptor => types::Errno::Badf,
            filesystem::ErrorCode::Busy => types::Errno::Busy,
            filesystem::ErrorCode::Deadlock => types::Errno::Deadlk,
            filesystem::ErrorCode::Quota => types::Errno::Dquot,
            filesystem::ErrorCode::Exist => types::Errno::Exist,
            filesystem::ErrorCode::FileTooLarge => types::Errno::Fbig,
            filesystem::ErrorCode::IllegalByteSequence => types::Errno::Ilseq,
            filesystem::ErrorCode::InProgress => types::Errno::Inprogress,
            filesystem::ErrorCode::Interrupted => types::Errno::Intr,
            filesystem::ErrorCode::Invalid => types::Errno::Inval,
            filesystem::ErrorCode::Io => types::Errno::Io,
            filesystem::ErrorCode::IsDirectory => types::Errno::Isdir,
            filesystem::ErrorCode::Loop => types::Errno::Loop,
            filesystem::ErrorCode::TooManyLinks => types::Errno::Mlink,
            filesystem::ErrorCode::MessageSize => types::Errno::Msgsize,
            filesystem::ErrorCode::NameTooLong => types::Errno::Nametoolong,
            filesystem::ErrorCode::NoDevice => types::Errno::Nodev,
            filesystem::ErrorCode::NoEntry => types::Errno::Noent,
            filesystem::ErrorCode::NoLock => types::Errno::Nolck,
            filesystem::ErrorCode::InsufficientMemory => types::Errno::Nomem,
            filesystem::ErrorCode::InsufficientSpace => types::Errno::Nospc,
            filesystem::ErrorCode::Unsupported => types::Errno::Notsup,
            filesystem::ErrorCode::NotDirectory => types::Errno::Notdir,
            filesystem::ErrorCode::NotEmpty => types::Errno::Notempty,
            filesystem::ErrorCode::NotRecoverable => types::Errno::Notrecoverable,
            filesystem::ErrorCode::NoTty => types::Errno::Notty,
            filesystem::ErrorCode::NoSuchDevice => types::Errno::Nxio,
            filesystem::ErrorCode::Overflow => types::Errno::Overflow,
            filesystem::ErrorCode::NotPermitted => types::Errno::Perm,
            filesystem::ErrorCode::Pipe => types::Errno::Pipe,
            filesystem::ErrorCode::ReadOnly => types::Errno::Rofs,
            filesystem::ErrorCode::InvalidSeek => types::Errno::Spipe,
            filesystem::ErrorCode::TextFileBusy => types::Errno::Txtbsy,
            filesystem::ErrorCode::CrossDevice => types::Errno::Xdev,
        }
    }
}

impl From<filesystem::ErrorCode> for types::Error {
    fn from(code: filesystem::ErrorCode) -> Self {
        types::Errno::from(code).into()
    }
}

impl TryFrom<filesystem::Error> for types::Errno {
    type Error = anyhow::Error;

    fn try_from(err: filesystem::Error) -> Result<Self, Self::Error> {
        match err.downcast() {
            Ok(code) => Ok(code.into()),
            Err(e) => Err(e),
        }
    }
}

impl TryFrom<filesystem::Error> for types::Error {
    type Error = anyhow::Error;

    fn try_from(err: filesystem::Error) -> Result<Self, Self::Error> {
        match err.downcast() {
            Ok(code) => Ok(code.into()),
            Err(e) => Err(e),
        }
    }
}

impl From<TableError> for types::Errno {
    fn from(err: TableError) -> Self {
        match err {
            TableError::Full => types::Errno::Nomem,
            TableError::NotPresent | TableError::WrongType => types::Errno::Badf,
        }
    }
}

impl From<TableError> for types::Error {
    fn from(err: TableError) -> Self {
        types::Errno::from(err).into()
    }
}

type ErrnoResult<T> = Result<T, types::Errno>;

fn write_bytes<'a>(
    ptr: impl Borrow<GuestPtr<'a, u8>>,
    buf: impl AsRef<[u8]>,
) -> ErrnoResult<GuestPtr<'a, u8>> {
    // NOTE: legacy implementation always returns Inval errno

    let buf = buf.as_ref();
    let len = buf.len().try_into().or(Err(types::Errno::Inval))?;

    let ptr = ptr.borrow();
    ptr.as_array(len)
        .copy_from_slice(buf)
        .or(Err(types::Errno::Inval))?;
    ptr.add(len).or(Err(types::Errno::Inval))
}

fn write_byte<'a>(ptr: impl Borrow<GuestPtr<'a, u8>>, byte: u8) -> ErrnoResult<GuestPtr<'a, u8>> {
    let ptr = ptr.borrow();
    ptr.write(byte).or(Err(types::Errno::Inval))?;
    ptr.add(1).or(Err(types::Errno::Inval))
}

fn read_str<'a>(ptr: impl Borrow<GuestPtr<'a, str>>) -> ErrnoResult<GuestStrCow<'a>> {
    // NOTE: legacy implementation always returns Inval errno
    ptr.borrow().as_cow().or(Err(types::Errno::Inval))
}

fn read_string<'a>(ptr: impl Borrow<GuestPtr<'a, str>>) -> ErrnoResult<String> {
    read_str(ptr).map(|s| s.to_string())
}

// Find first non-empty buffer.
fn first_non_empty_ciovec(ciovs: &types::CiovecArray<'_>) -> ErrnoResult<Option<Vec<u8>>> {
    ciovs
        .iter()
        .map(|iov| {
            let iov = iov
                .or(Err(types::Errno::Inval))?
                .read()
                .or(Err(types::Errno::Inval))?;
            if iov.buf_len == 0 {
                return Ok(None);
            }
            iov.buf
                .as_array(iov.buf_len)
                .to_vec()
                .or(Err(types::Errno::Inval))
                .map(Some)
        })
        .find_map(Result::transpose)
        .transpose()
}

// Find first non-empty buffer.
fn first_non_empty_iovec<'a>(
    iovs: &types::IovecArray<'a>,
) -> ErrnoResult<Option<GuestSliceMut<'a, u8>>> {
    iovs.iter()
        .map(|iov| {
            let iov = iov
                .or(Err(types::Errno::Inval))?
                .read()
                .or(Err(types::Errno::Inval))?;
            if iov.buf_len == 0 {
                return Ok(None);
            }
            iov.buf
                .as_array(iov.buf_len)
                .as_slice_mut()
                .map_err(|_| types::Errno::Inval)
        })
        .find_map(Result::transpose)
        .transpose()
}

// Implement the WasiSnapshotPreview1 trait using only the traits that are
// required for T, i.e., in terms of the preview 2 wit interface, and state
// stored in the WasiPreview1Adapter struct.
#[wiggle::async_trait]
impl<
        T: WasiPreview1View
            + wasi::cli_base::environment::Host
            + wasi::cli_base::exit::Host
            + wasi::cli_base::preopens::Host
            + wasi::filesystem::filesystem::Host
            + wasi::poll::poll::Host
            + wasi::random::random::Host
            + wasi::io::streams::Host
            + wasi::clocks::monotonic_clock::Host
            + wasi::clocks::wall_clock::Host,
    > wasi_snapshot_preview1::WasiSnapshotPreview1 for T
{
    #[instrument(skip(self))]
    async fn args_get<'b>(
        &mut self,
        argv: &GuestPtr<'b, GuestPtr<'b, u8>>,
        argv_buf: &GuestPtr<'b, u8>,
    ) -> Result<(), types::Error> {
        self.get_arguments()
            .await
            .context("failed to call `get-arguments`")
            .map_err(types::Error::trap)?
            .into_iter()
            .try_fold(
                (*argv, *argv_buf),
                |(argv, argv_buf), arg| -> ErrnoResult<_> {
                    // NOTE: legacy implementation always returns Inval errno

                    argv.write(argv_buf).map_err(|_| types::Errno::Inval)?;
                    let argv = argv.add(1).map_err(|_| types::Errno::Inval)?;

                    let argv_buf = write_bytes(argv_buf, arg)?;
                    let argv_buf = write_byte(argv_buf, 0)?;

                    Ok((argv, argv_buf))
                },
            )?;
        Ok(())
    }

    #[instrument(skip(self))]
    async fn args_sizes_get(&mut self) -> Result<(types::Size, types::Size), types::Error> {
        let args = self
            .get_arguments()
            .await
            .context("failed to call `get-arguments`")
            .map_err(types::Error::trap)?;
        let num = args.len().try_into().map_err(|_| types::Errno::Overflow)?;
        let len = args
            .iter()
            .map(|buf| buf.len() + 1) // Each argument is expected to be `\0` terminated.
            .sum::<usize>()
            .try_into()
            .map_err(|_| types::Errno::Overflow)?;
        Ok((num, len))
    }

    #[instrument(skip(self))]
    async fn environ_get<'b>(
        &mut self,
        environ: &GuestPtr<'b, GuestPtr<'b, u8>>,
        environ_buf: &GuestPtr<'b, u8>,
    ) -> Result<(), types::Error> {
        self.get_environment()
            .await
            .context("failed to call `get-environment`")
            .map_err(types::Error::trap)?
            .into_iter()
            .try_fold(
                (*environ, *environ_buf),
                |(environ, environ_buf), (k, v)| -> ErrnoResult<_> {
                    // NOTE: legacy implementation always returns Inval errno

                    environ
                        .write(environ_buf)
                        .map_err(|_| types::Errno::Inval)?;
                    let environ = environ.add(1).map_err(|_| types::Errno::Inval)?;

                    let environ_buf = write_bytes(environ_buf, k)?;
                    let environ_buf = write_byte(environ_buf, b'=')?;
                    let environ_buf = write_bytes(environ_buf, v)?;
                    let environ_buf = write_byte(environ_buf, 0)?;

                    Ok((environ, environ_buf))
                },
            )?;
        Ok(())
    }

    #[instrument(skip(self))]
    async fn environ_sizes_get(&mut self) -> Result<(types::Size, types::Size), types::Error> {
        let environ = self
            .get_environment()
            .await
            .context("failed to call `get-environment`")
            .map_err(types::Error::trap)?;
        let num = environ
            .len()
            .try_into()
            .map_err(|_| types::Errno::Overflow)?;
        let len = environ
            .iter()
            .map(|(k, v)| k.len() + 1 + v.len() + 1) // Key/value pairs are expected to be joined with `=`s, and terminated with `\0`s.
            .sum::<usize>()
            .try_into()
            .map_err(|_| types::Errno::Overflow)?;
        Ok((num, len))
    }

    #[instrument(skip(self))]
    async fn clock_res_get(
        &mut self,
        id: types::Clockid,
    ) -> Result<types::Timestamp, types::Error> {
        let res = match id {
            types::Clockid::Realtime => wall_clock::Host::resolution(self)
                .await
                .context("failed to call `wall_clock::resolution`")
                .map_err(types::Error::trap)?
                .try_into()?,
            types::Clockid::Monotonic => monotonic_clock::Host::resolution(self)
                .await
                .context("failed to call `monotonic_clock::resolution`")
                .map_err(types::Error::trap)?,
            types::Clockid::ProcessCputimeId | types::Clockid::ThreadCputimeId => {
                return Err(types::Errno::Badf.into())
            }
        };
        Ok(res)
    }

    #[instrument(skip(self))]
    async fn clock_time_get(
        &mut self,
        id: types::Clockid,
        _precision: types::Timestamp,
    ) -> Result<types::Timestamp, types::Error> {
        let now = match id {
            types::Clockid::Realtime => wall_clock::Host::now(self)
                .await
                .context("failed to call `wall_clock::now`")
                .map_err(types::Error::trap)?
                .try_into()?,
            types::Clockid::Monotonic => monotonic_clock::Host::now(self)
                .await
                .context("failed to call `monotonic_clock::now`")
                .map_err(types::Error::trap)?,
            types::Clockid::ProcessCputimeId | types::Clockid::ThreadCputimeId => {
                return Err(types::Errno::Badf.into())
            }
        };
        Ok(now)
    }

    #[instrument(skip(self))]
    async fn fd_advise(
        &mut self,
        fd: types::Fd,
        offset: types::Filesize,
        len: types::Filesize,
        advice: types::Advice,
    ) -> Result<(), types::Error> {
        let fd = self.get_file_fd(fd).await?;
        self.advise(fd, offset, len, advice.into())
            .await
            .map_err(|e| {
                e.try_into()
                    .context("failed to call `advise`")
                    .unwrap_or_else(types::Error::trap)
            })
    }

    /// Force the allocation of space in a file.
    /// NOTE: This is similar to `posix_fallocate` in POSIX.
    #[instrument(skip(self))]
    async fn fd_allocate(
        &mut self,
        fd: types::Fd,
        _offset: types::Filesize,
        _len: types::Filesize,
    ) -> Result<(), types::Error> {
        self.get_file_fd(fd).await?;
        Err(types::Errno::Notsup.into())
    }

    /// Close a file descriptor.
    /// NOTE: This is similar to `close` in POSIX.
    #[instrument(skip(self))]
    async fn fd_close(&mut self, fd: types::Fd) -> Result<(), types::Error> {
        self.transact()
            .await?
            .descriptors
            .get_mut()
            .remove(fd)
            .ok_or(types::Errno::Badf)?;
        Ok(())
    }

    /// Synchronize the data of a file to disk.
    /// NOTE: This is similar to `fdatasync` in POSIX.
    #[instrument(skip(self))]
    async fn fd_datasync(&mut self, fd: types::Fd) -> Result<(), types::Error> {
        let fd = self.get_file_fd(fd).await?;
        self.sync_data(fd).await.map_err(|e| {
            e.try_into()
                .context("failed to call `sync-data`")
                .unwrap_or_else(types::Error::trap)
        })
    }

    /// Get the attributes of a file descriptor.
    /// NOTE: This returns similar flags to `fsync(fd, F_GETFL)` in POSIX, as well as additional fields.
    #[instrument(skip(self))]
    async fn fd_fdstat_get(&mut self, fd: types::Fd) -> Result<types::Fdstat, types::Error> {
        let (fd, blocking, append) = match self.transact().await?.get_descriptor(fd)? {
            Descriptor::Stdin(..) => {
                let fs_rights_base = types::Rights::FD_READ;
                return Ok(types::Fdstat {
                    fs_filetype: types::Filetype::CharacterDevice,
                    fs_flags: types::Fdflags::empty(),
                    fs_rights_base,
                    fs_rights_inheriting: fs_rights_base,
                });
            }
            Descriptor::Stdout(..) | Descriptor::Stderr(..) => {
                let fs_rights_base = types::Rights::FD_WRITE;
                return Ok(types::Fdstat {
                    fs_filetype: types::Filetype::CharacterDevice,
                    fs_flags: types::Fdflags::empty(),
                    fs_rights_base,
                    fs_rights_inheriting: fs_rights_base,
                });
            }
            Descriptor::PreopenDirectory((fd, _)) => (*fd, false, false),
            Descriptor::File(File {
                fd,
                blocking,
                append,
                ..
            }) => (*fd, *blocking, *append),
        };

        // TODO: use `try_join!` to poll both futures async, unfortunately that is not currently
        // possible, because `bindgen` generates methods with `&mut self` receivers.
        let flags = self.get_flags(fd).await.map_err(|e| {
            e.try_into()
                .context("failed to call `get-flags`")
                .unwrap_or_else(types::Error::trap)
        })?;
        let fs_filetype = self
            .get_type(fd)
            .await
            .map_err(|e| {
                e.try_into()
                    .context("failed to call `get-type`")
                    .unwrap_or_else(types::Error::trap)
            })?
            .try_into()
            .map_err(types::Error::trap)?;
        let mut fs_flags = types::Fdflags::empty();
        let mut fs_rights_base = types::Rights::all();
        if !flags.contains(filesystem::DescriptorFlags::READ) {
            fs_rights_base &= !types::Rights::FD_READ;
        }
        if !flags.contains(filesystem::DescriptorFlags::WRITE) {
            fs_rights_base &= !types::Rights::FD_WRITE;
        }
        if flags.contains(filesystem::DescriptorFlags::DATA_INTEGRITY_SYNC) {
            fs_flags |= types::Fdflags::DSYNC;
        }
        if flags.contains(filesystem::DescriptorFlags::REQUESTED_WRITE_SYNC) {
            fs_flags |= types::Fdflags::RSYNC;
        }
        if flags.contains(filesystem::DescriptorFlags::FILE_INTEGRITY_SYNC) {
            fs_flags |= types::Fdflags::SYNC;
        }
        if append {
            fs_flags |= types::Fdflags::APPEND;
        }
        if !blocking {
            fs_flags |= types::Fdflags::NONBLOCK;
        }
        Ok(types::Fdstat {
            fs_filetype,
            fs_flags,
            fs_rights_base,
            fs_rights_inheriting: fs_rights_base,
        })
    }

    /// Adjust the flags associated with a file descriptor.
    /// NOTE: This is similar to `fcntl(fd, F_SETFL, flags)` in POSIX.
    #[instrument(skip(self))]
    async fn fd_fdstat_set_flags(
        &mut self,
        fd: types::Fd,
        flags: types::Fdflags,
    ) -> Result<(), types::Error> {
        let mut st = self.transact().await?;
        let File {
            append, blocking, ..
        } = st.get_file_mut(fd)?;

        // Only support changing the NONBLOCK or APPEND flags.
        if flags.contains(types::Fdflags::DSYNC)
            || flags.contains(types::Fdflags::SYNC)
            || flags.contains(types::Fdflags::RSYNC)
        {
            return Err(types::Errno::Inval.into());
        }
        *append = flags.contains(types::Fdflags::APPEND);
        *blocking = !flags.contains(types::Fdflags::NONBLOCK);
        Ok(())
    }

    /// Does not do anything if `fd` corresponds to a valid descriptor and returns `[types::Errno::Badf]` error otherwise.
    #[instrument(skip(self))]
    async fn fd_fdstat_set_rights(
        &mut self,
        fd: types::Fd,
        fs_rights_base: types::Rights,
        fs_rights_inheriting: types::Rights,
    ) -> Result<(), types::Error> {
        self.get_fd(fd).await?;
        Ok(())
    }

    /// Return the attributes of an open file.
    #[instrument(skip(self))]
    async fn fd_filestat_get(&mut self, fd: types::Fd) -> Result<types::Filestat, types::Error> {
        let desc = self.transact().await?.get_descriptor(fd)?.clone();
        match desc {
            Descriptor::Stdin(..) | Descriptor::Stdout(..) | Descriptor::Stderr(..) => {
                Ok(types::Filestat {
                    dev: 0,
                    ino: 0,
                    filetype: types::Filetype::CharacterDevice,
                    nlink: 0,
                    size: 0,
                    atim: 0,
                    mtim: 0,
                    ctim: 0,
                })
            }
            Descriptor::PreopenDirectory((fd, _)) | Descriptor::File(File { fd, .. }) => {
                let filesystem::DescriptorStat {
                    device: dev,
                    inode: ino,
                    type_,
                    link_count: nlink,
                    size,
                    data_access_timestamp,
                    data_modification_timestamp,
                    status_change_timestamp,
                } = self.stat(fd).await.map_err(|e| {
                    e.try_into()
                        .context("failed to call `stat`")
                        .unwrap_or_else(types::Error::trap)
                })?;
                let filetype = type_.try_into().map_err(types::Error::trap)?;
                let atim = data_access_timestamp.try_into()?;
                let mtim = data_modification_timestamp.try_into()?;
                let ctim = status_change_timestamp.try_into()?;
                Ok(types::Filestat {
                    dev,
                    ino,
                    filetype,
                    nlink,
                    size,
                    atim,
                    mtim,
                    ctim,
                })
            }
        }
    }

    /// Adjust the size of an open file. If this increases the file's size, the extra bytes are filled with zeros.
    /// NOTE: This is similar to `ftruncate` in POSIX.
    #[instrument(skip(self))]
    async fn fd_filestat_set_size(
        &mut self,
        fd: types::Fd,
        size: types::Filesize,
    ) -> Result<(), types::Error> {
        let fd = self.get_file_fd(fd).await?;
        self.set_size(fd, size).await.map_err(|e| {
            e.try_into()
                .context("failed to call `set-size`")
                .unwrap_or_else(types::Error::trap)
        })
    }

    /// Adjust the timestamps of an open file or directory.
    /// NOTE: This is similar to `futimens` in POSIX.
    #[instrument(skip(self))]
    async fn fd_filestat_set_times(
        &mut self,
        fd: types::Fd,
        atim: types::Timestamp,
        mtim: types::Timestamp,
        fst_flags: types::Fstflags,
    ) -> Result<(), types::Error> {
        let atim = systimespec(
            fst_flags.contains(types::Fstflags::ATIM),
            atim,
            fst_flags.contains(types::Fstflags::ATIM_NOW),
        )?;
        let mtim = systimespec(
            fst_flags.contains(types::Fstflags::MTIM),
            mtim,
            fst_flags.contains(types::Fstflags::MTIM_NOW),
        )?;

        let fd = self.get_fd(fd).await?;
        self.set_times(fd, atim, mtim).await.map_err(|e| {
            e.try_into()
                .context("failed to call `set-times`")
                .unwrap_or_else(types::Error::trap)
        })
    }

    /// Read from a file descriptor.
    /// NOTE: This is similar to `readv` in POSIX.
    #[instrument(skip(self))]
    async fn fd_read<'a>(
        &mut self,
        fd: types::Fd,
        iovs: &types::IovecArray<'a>,
    ) -> Result<types::Size, types::Error> {
        let desc = self.transact().await?.get_descriptor(fd)?.clone();
        let (mut buf, read, end) = match desc {
            Descriptor::File(File {
                fd,
                blocking,
                position,
                ..
            }) if self.table().is_file(fd) => {
                let Some(buf) = first_non_empty_iovec(iovs)? else {
                    return Ok(0)
                };

                let pos = position.load(Ordering::Relaxed);
                let stream = self
                    .read_via_stream(fd, pos)
                    .await
                    .context("failed to call `read-via-stream`")
                    .map_err(types::Error::trap)?;
                let max = buf.len().try_into().unwrap_or(u64::MAX);
                let (read, end) = if blocking {
                    self.blocking_read(stream, max)
                } else {
                    streams::Host::read(self, stream, max)
                }
                .await
                .map_err(|_| types::Errno::Io)?;

                let n = read.len().try_into().or(Err(types::Errno::Overflow))?;
                let pos = pos.checked_add(n).ok_or(types::Errno::Overflow)?;
                position.store(pos, Ordering::Relaxed);

                (buf, read, end)
            }
            Descriptor::Stdin(stream) => {
                let Some(buf) = first_non_empty_iovec(iovs)? else {
                    return Ok(0)
                };
                let (read, end) =
                    streams::Host::read(self, stream, buf.len().try_into().unwrap_or(u64::MAX))
                        .await
                        .map_err(|_| types::Errno::Io)?;
                (buf, read, end)
            }
            _ => return Err(types::Errno::Badf.into()),
        };
        if read.len() > buf.len() {
            return Err(types::Errno::Range.into());
        }
        if !end && read.len() == 0 {
            return Err(types::Errno::Intr.into());
        }
        let (buf, _) = buf.split_at_mut(read.len());
        buf.copy_from_slice(&read);
        let n = read.len().try_into().or(Err(types::Errno::Overflow))?;
        Ok(n)
    }

    /// Read from a file descriptor, without using and updating the file descriptor's offset.
    /// NOTE: This is similar to `preadv` in POSIX.
    #[instrument(skip(self))]
    async fn fd_pread<'a>(
        &mut self,
        fd: types::Fd,
        iovs: &types::IovecArray<'a>,
        offset: types::Filesize,
    ) -> Result<types::Size, types::Error> {
        let desc = self.transact().await?.get_descriptor(fd)?.clone();
        let (mut buf, read, end) = match desc {
            Descriptor::File(File { fd, blocking, .. }) if self.table().is_file(fd) => {
                let Some(buf) = first_non_empty_iovec(iovs)? else {
                    return Ok(0)
                };

                let stream = self
                    .read_via_stream(fd, offset)
                    .await
                    .context("failed to call `read-via-stream`")
                    .map_err(types::Error::trap)?;
                let max = buf.len().try_into().unwrap_or(u64::MAX);
                let (read, end) = if blocking {
                    self.blocking_read(stream, max)
                } else {
                    streams::Host::read(self, stream, max)
                }
                .await
                .map_err(|_| types::Errno::Io)?;

                (buf, read, end)
            }
            Descriptor::Stdin(..) => {
                // NOTE: legacy implementation returns SPIPE here
                return Err(types::Errno::Spipe.into());
            }
            _ => return Err(types::Errno::Badf.into()),
        };
        if read.len() > buf.len() {
            return Err(types::Errno::Range.into());
        }
        if !end && read.len() == 0 {
            return Err(types::Errno::Intr.into());
        }
        let (buf, _) = buf.split_at_mut(read.len());
        buf.copy_from_slice(&read);
        let n = read.len().try_into().or(Err(types::Errno::Overflow))?;
        Ok(n)
    }

    /// Write to a file descriptor.
    /// NOTE: This is similar to `writev` in POSIX.
    #[instrument(skip(self))]
    async fn fd_write<'a>(
        &mut self,
        fd: types::Fd,
        ciovs: &types::CiovecArray<'a>,
    ) -> Result<types::Size, types::Error> {
        let desc = self.transact().await?.get_descriptor(fd)?.clone();
        let n = match desc {
            Descriptor::File(File {
                fd,
                blocking,
                append,
                position,
            }) if self.table().is_file(fd) => {
                let Some(buf) = first_non_empty_ciovec(ciovs)? else {
                    return Ok(0)
                };
                let (stream, pos) = if append {
                    let stream = self
                        .append_via_stream(fd)
                        .await
                        .context("failed to call `append-via-stream`")
                        .map_err(types::Error::trap)?;
                    (stream, 0)
                } else {
                    let position = position.load(Ordering::Relaxed);
                    let stream = self
                        .write_via_stream(fd, position)
                        .await
                        .context("failed to call `write-via-stream`")
                        .map_err(types::Error::trap)?;
                    (stream, position)
                };
                let n = if blocking {
                    self.blocking_write(stream, buf)
                } else {
                    streams::Host::write(self, stream, buf)
                }
                .await
                .map_err(|_| types::Errno::Io)?;
                if !append {
                    let pos = pos.checked_add(n).ok_or(types::Errno::Overflow)?;
                    position.store(pos, Ordering::Relaxed);
                }
                n
            }
            Descriptor::Stdout(stream) | Descriptor::Stderr(stream) => {
                let Some(buf) = first_non_empty_ciovec(ciovs)? else {
                    return Ok(0)
                };
                streams::Host::write(self, stream, buf)
                    .await
                    .map_err(|_| types::Errno::Io)?
            }
            _ => return Err(types::Errno::Badf.into()),
        }
        .try_into()
        .or(Err(types::Errno::Overflow))?;
        Ok(n)
    }

    /// Write to a file descriptor, without using and updating the file descriptor's offset.
    /// NOTE: This is similar to `pwritev` in POSIX.
    #[instrument(skip(self))]
    async fn fd_pwrite<'a>(
        &mut self,
        fd: types::Fd,
        ciovs: &types::CiovecArray<'a>,
        offset: types::Filesize,
    ) -> Result<types::Size, types::Error> {
        let desc = self.transact().await?.get_descriptor(fd)?.clone();
        let n = match desc {
            Descriptor::File(File { fd, blocking, .. }) if self.table().is_file(fd) => {
                let Some(buf) = first_non_empty_ciovec(ciovs)? else {
                    return Ok(0)
                };
                let stream = self
                    .write_via_stream(fd, offset)
                    .await
                    .context("failed to call `write-via-stream`")
                    .map_err(types::Error::trap)?;
                if blocking {
                    self.blocking_write(stream, buf)
                } else {
                    streams::Host::write(self, stream, buf)
                }
                .await
                .map_err(|_| types::Errno::Io)?
            }
            Descriptor::Stdout(..) | Descriptor::Stderr(..) => {
                // NOTE: legacy implementation returns SPIPE here
                return Err(types::Errno::Spipe.into());
            }
            _ => return Err(types::Errno::Badf.into()),
        }
        .try_into()
        .or(Err(types::Errno::Overflow))?;
        Ok(n)
    }

    /// Return a description of the given preopened file descriptor.
    #[instrument(skip(self))]
    async fn fd_prestat_get(&mut self, fd: types::Fd) -> Result<types::Prestat, types::Error> {
        if let Descriptor::PreopenDirectory((_, p)) = self.transact().await?.get_descriptor(fd)? {
            let pr_name_len = p.len().try_into().or(Err(types::Errno::Overflow))?;
            return Ok(types::Prestat::Dir(types::PrestatDir { pr_name_len }));
        }
        Err(types::Errno::Badf.into()) // NOTE: legacy implementation returns BADF here
    }

    /// Return a description of the given preopened file descriptor.
    #[instrument(skip(self))]
    async fn fd_prestat_dir_name<'a>(
        &mut self,
        fd: types::Fd,
        path: &GuestPtr<'a, u8>,
        path_max_len: types::Size,
    ) -> Result<(), types::Error> {
        let path_max_len = path_max_len.try_into().or(Err(types::Errno::Overflow))?;
        if let Descriptor::PreopenDirectory((_, p)) = self.transact().await?.get_descriptor(fd)? {
            if p.len() > path_max_len {
                return Err(types::Errno::Nametoolong.into());
            }
            write_bytes(path, p)?;
            return Ok(());
        }
        Err(types::Errno::Notdir.into()) // NOTE: legacy implementation returns NOTDIR here
    }

    /// Atomically replace a file descriptor by renumbering another file descriptor.
    #[instrument(skip(self))]
    async fn fd_renumber(&mut self, from: types::Fd, to: types::Fd) -> Result<(), types::Error> {
        let mut st = self.transact().await?;
        let descriptors = st.descriptors.get_mut();
        let desc = descriptors.remove(from).ok_or(types::Errno::Badf)?;
        descriptors.insert(to.into(), desc);
        Ok(())
    }

    /// Move the offset of a file descriptor.
    /// NOTE: This is similar to `lseek` in POSIX.
    #[instrument(skip(self))]
    async fn fd_seek(
        &mut self,
        fd: types::Fd,
        offset: types::Filedelta,
        whence: types::Whence,
    ) -> Result<types::Filesize, types::Error> {
        let (fd, position) = {
            let mut st = self.transact().await?;
            let File { fd, position, .. } = st.get_seekable(fd)?;
            (*fd, Arc::clone(&position))
        };
        let pos = match whence {
            types::Whence::Set if offset >= 0 => offset as _,
            types::Whence::Cur => position
                .load(Ordering::Relaxed)
                .checked_add_signed(offset)
                .ok_or(types::Errno::Inval)?,
            types::Whence::End => {
                let filesystem::DescriptorStat { size, .. } = self.stat(fd).await.map_err(|e| {
                    e.try_into()
                        .context("failed to call `stat`")
                        .unwrap_or_else(types::Error::trap)
                })?;
                size.checked_add_signed(offset).ok_or(types::Errno::Inval)?
            }
            _ => return Err(types::Errno::Inval.into()),
        };
        position.store(pos, Ordering::Relaxed);
        Ok(pos)
    }

    /// Synchronize the data and metadata of a file to disk.
    /// NOTE: This is similar to `fsync` in POSIX.
    #[instrument(skip(self))]
    async fn fd_sync(&mut self, fd: types::Fd) -> Result<(), types::Error> {
        let fd = self.get_file_fd(fd).await?;
        self.sync(fd).await.map_err(|e| {
            e.try_into()
                .context("failed to call `sync`")
                .unwrap_or_else(types::Error::trap)
        })
    }

    /// Return the current offset of a file descriptor.
    /// NOTE: This is similar to `lseek(fd, 0, SEEK_CUR)` in POSIX.
    #[instrument(skip(self))]
    async fn fd_tell(&mut self, fd: types::Fd) -> Result<types::Filesize, types::Error> {
        let pos = self
            .transact()
            .await?
            .get_seekable(fd)
            .map(|File { position, .. }| position.load(Ordering::Relaxed))?;
        Ok(pos)
    }

    #[instrument(skip(self))]
    async fn fd_readdir<'a>(
        &mut self,
        fd: types::Fd,
        buf: &GuestPtr<'a, u8>,
        buf_len: types::Size,
        cookie: types::Dircookie,
    ) -> Result<types::Size, types::Error> {
        todo!()
    }

    #[instrument(skip(self))]
    async fn path_create_directory<'a>(
        &mut self,
        dirfd: types::Fd,
        path: &GuestPtr<'a, str>,
    ) -> Result<(), types::Error> {
        let dirfd = self.get_dir_fd(dirfd).await?;
        let path = read_string(path)?;
        self.create_directory_at(dirfd, path).await.map_err(|e| {
            e.try_into()
                .context("failed to call `create-directory-at`")
                .unwrap_or_else(types::Error::trap)
        })
    }

    /// Return the attributes of a file or directory.
    /// NOTE: This is similar to `stat` in POSIX.
    #[instrument(skip(self))]
    async fn path_filestat_get<'a>(
        &mut self,
        dirfd: types::Fd,
        flags: types::Lookupflags,
        path: &GuestPtr<'a, str>,
    ) -> Result<types::Filestat, types::Error> {
        let dirfd = self.get_dir_fd(dirfd).await?;
        let path = read_string(path)?;
        let filesystem::DescriptorStat {
            device: dev,
            inode: ino,
            type_,
            link_count: nlink,
            size,
            data_access_timestamp,
            data_modification_timestamp,
            status_change_timestamp,
        } = self.stat_at(dirfd, flags.into(), path).await.map_err(|e| {
            e.try_into()
                .context("failed to call `stat-at`")
                .unwrap_or_else(types::Error::trap)
        })?;
        let filetype = type_.try_into().map_err(types::Error::trap)?;
        let atim = data_access_timestamp.try_into()?;
        let mtim = data_modification_timestamp.try_into()?;
        let ctim = status_change_timestamp.try_into()?;
        Ok(types::Filestat {
            dev,
            ino,
            filetype,
            nlink,
            size,
            atim,
            mtim,
            ctim,
        })
    }

    /// Adjust the timestamps of a file or directory.
    /// NOTE: This is similar to `utimensat` in POSIX.
    #[instrument(skip(self))]
    async fn path_filestat_set_times<'a>(
        &mut self,
        dirfd: types::Fd,
        flags: types::Lookupflags,
        path: &GuestPtr<'a, str>,
        atim: types::Timestamp,
        mtim: types::Timestamp,
        fst_flags: types::Fstflags,
    ) -> Result<(), types::Error> {
        let atim = systimespec(
            fst_flags.contains(types::Fstflags::ATIM),
            atim,
            fst_flags.contains(types::Fstflags::ATIM_NOW),
        )?;
        let mtim = systimespec(
            fst_flags.contains(types::Fstflags::MTIM),
            mtim,
            fst_flags.contains(types::Fstflags::MTIM_NOW),
        )?;

        let dirfd = self.get_dir_fd(dirfd).await?;
        let path = read_string(path)?;
        self.set_times_at(dirfd, flags.into(), path, atim, mtim)
            .await
            .map_err(|e| {
                e.try_into()
                    .context("failed to call `set-times-at`")
                    .unwrap_or_else(types::Error::trap)
            })
    }

    /// Create a hard link.
    /// NOTE: This is similar to `linkat` in POSIX.
    #[instrument(skip(self))]
    async fn path_link<'a>(
        &mut self,
        src_fd: types::Fd,
        src_flags: types::Lookupflags,
        src_path: &GuestPtr<'a, str>,
        target_fd: types::Fd,
        target_path: &GuestPtr<'a, str>,
    ) -> Result<(), types::Error> {
        let src_fd = self.get_dir_fd(src_fd).await?;
        let target_fd = self.get_dir_fd(target_fd).await?;
        let src_path = read_string(src_path)?;
        let target_path = read_string(target_path)?;
        self.link_at(src_fd, src_flags.into(), src_path, target_fd, target_path)
            .await
            .map_err(|e| {
                e.try_into()
                    .context("failed to call `link-at`")
                    .unwrap_or_else(types::Error::trap)
            })
    }

    /// Open a file or directory.
    /// NOTE: This is similar to `openat` in POSIX.
    #[instrument(skip(self))]
    async fn path_open<'a>(
        &mut self,
        dirfd: types::Fd,
        dirflags: types::Lookupflags,
        path: &GuestPtr<'a, str>,
        oflags: types::Oflags,
        fs_rights_base: types::Rights,
        _fs_rights_inheriting: types::Rights,
        fdflags: types::Fdflags,
    ) -> Result<types::Fd, types::Error> {
        let path = read_string(path)?;

        let mut flags = filesystem::DescriptorFlags::empty();
        if fs_rights_base.contains(types::Rights::FD_READ) {
            flags |= filesystem::DescriptorFlags::READ;
        }
        if fs_rights_base.contains(types::Rights::FD_WRITE) {
            flags |= filesystem::DescriptorFlags::WRITE;
        }
        if fdflags.contains(types::Fdflags::SYNC) {
            flags |= filesystem::DescriptorFlags::FILE_INTEGRITY_SYNC;
        }
        if fdflags.contains(types::Fdflags::DSYNC) {
            flags |= filesystem::DescriptorFlags::DATA_INTEGRITY_SYNC;
        }
        if fdflags.contains(types::Fdflags::RSYNC) {
            flags |= filesystem::DescriptorFlags::REQUESTED_WRITE_SYNC;
        }

        let desc = self.transact().await?.get_descriptor(dirfd)?.clone();
        let dirfd = match desc {
            Descriptor::PreopenDirectory((fd, _)) => fd,
            Descriptor::File(File { fd, .. }) if self.table().is_dir(fd) => fd,
            Descriptor::File(File { fd, .. }) if !self.table().is_dir(fd) => {
                // NOTE: Unlike most other methods, legacy implementation returns `NOTDIR` here
                return Err(types::Errno::Notdir.into());
            }
            _ => return Err(types::Errno::Badf.into()),
        };
        let fd = self
            .open_at(
                dirfd,
                dirflags.into(),
                path,
                oflags.into(),
                flags,
<<<<<<< HEAD
                filesystem::Modes::READABLE | filesystem::Modes::WRITEABLE,
=======
                wasi::filesystem::Modes::READABLE | wasi::filesystem::Modes::WRITABLE,
>>>>>>> 0562837a
            )
            .await
            .map_err(|e| {
                e.try_into()
                    .context("failed to call `open-at`")
                    .unwrap_or_else(types::Error::trap)
            })?;
        let fd = self
            .transact()
            .await?
            .descriptors
            .get_mut()
            .push_file(File {
                fd,
                position: Default::default(),
                append: fdflags.contains(types::Fdflags::APPEND),
                blocking: !fdflags.contains(types::Fdflags::NONBLOCK),
            })?;
        Ok(fd.into())
    }

    /// Read the contents of a symbolic link.
    /// NOTE: This is similar to `readlinkat` in POSIX.
    #[instrument(skip(self))]
    async fn path_readlink<'a>(
        &mut self,
        dirfd: types::Fd,
        path: &GuestPtr<'a, str>,
        buf: &GuestPtr<'a, u8>,
        buf_len: types::Size,
    ) -> Result<types::Size, types::Error> {
        let dirfd = self.get_dir_fd(dirfd).await?;
        let path = read_string(path)?;
        let mut path = self.readlink_at(dirfd, path).await.map_err(|e| {
            e.try_into()
                .context("failed to call `readlink-at`")
                .unwrap_or_else(types::Error::trap)
        })?;
        if let Ok(buf_len) = buf_len.try_into() {
            // `path` cannot be longer than `usize`, only truncate if `buf_len` fits in `usize`
            path.truncate(buf_len);
        }
        let n = path.len().try_into().map_err(|_| types::Errno::Overflow)?;
        write_bytes(buf, &path)?;
        Ok(n)
    }

    #[instrument(skip(self))]
    async fn path_remove_directory<'a>(
        &mut self,
        dirfd: types::Fd,
        path: &GuestPtr<'a, str>,
    ) -> Result<(), types::Error> {
        let dirfd = self.get_dir_fd(dirfd).await?;
        let path = read_string(path)?;
        self.remove_directory_at(dirfd, path).await.map_err(|e| {
            e.try_into()
                .context("failed to call `remove-directory-at`")
                .unwrap_or_else(types::Error::trap)
        })
    }

    /// Rename a file or directory.
    /// NOTE: This is similar to `renameat` in POSIX.
    #[instrument(skip(self))]
    async fn path_rename<'a>(
        &mut self,
        src_fd: types::Fd,
        src_path: &GuestPtr<'a, str>,
        dest_fd: types::Fd,
        dest_path: &GuestPtr<'a, str>,
    ) -> Result<(), types::Error> {
        let src_fd = self.get_dir_fd(src_fd).await?;
        let dest_fd = self.get_dir_fd(dest_fd).await?;
        let src_path = read_string(src_path)?;
        let dest_path = read_string(dest_path)?;
        self.rename_at(src_fd, src_path, dest_fd, dest_path)
            .await
            .map_err(|e| {
                e.try_into()
                    .context("failed to call `rename-at`")
                    .unwrap_or_else(types::Error::trap)
            })
    }

    #[instrument(skip(self))]
    async fn path_symlink<'a>(
        &mut self,
        src_path: &GuestPtr<'a, str>,
        dirfd: types::Fd,
        dest_path: &GuestPtr<'a, str>,
    ) -> Result<(), types::Error> {
        let dirfd = self.get_dir_fd(dirfd).await?;
        let src_path = read_string(src_path)?;
        let dest_path = read_string(dest_path)?;
        self.symlink_at(dirfd, src_path, dest_path)
            .await
            .map_err(|e| {
                e.try_into()
                    .context("failed to call `symlink-at`")
                    .unwrap_or_else(types::Error::trap)
            })
    }

    #[instrument(skip(self))]
    async fn path_unlink_file<'a>(
        &mut self,
        dirfd: types::Fd,
        path: &GuestPtr<'a, str>,
    ) -> Result<(), types::Error> {
        let dirfd = self.get_dir_fd(dirfd).await?;
        let path = path.as_cow().map_err(|_| types::Errno::Inval)?.to_string();
        self.unlink_file_at(dirfd, path).await.map_err(|e| {
            e.try_into()
                .context("failed to call `unlink-file-at`")
                .unwrap_or_else(types::Error::trap)
        })
    }

    #[instrument(skip(self))]
    async fn poll_oneoff<'a>(
        &mut self,
        subs: &GuestPtr<'a, types::Subscription>,
        events: &GuestPtr<'a, types::Event>,
        nsubscriptions: types::Size,
    ) -> Result<types::Size, types::Error> {
        todo!()
    }

    #[instrument(skip(self))]
    async fn proc_exit(&mut self, status: types::Exitcode) -> anyhow::Error {
        let status = match status {
            0 => Ok(()),
            _ => Err(()),
        };
        match self.exit(status).await {
            Err(e) => e,
            Ok(()) => anyhow!("`exit` did not return an error"),
        }
    }

    #[instrument(skip(self))]
    async fn proc_raise(&mut self, _sig: types::Signal) -> Result<(), types::Error> {
        Err(types::Errno::Notsup.into())
    }

    #[instrument(skip(self))]
    async fn sched_yield(&mut self) -> Result<(), types::Error> {
        // TODO: This is not yet covered in Preview2.
        Ok(())
    }

    #[instrument(skip(self))]
    async fn random_get<'a>(
        &mut self,
        buf: &GuestPtr<'a, u8>,
        buf_len: types::Size,
    ) -> Result<(), types::Error> {
        let rand = self
            .get_random_bytes(buf_len.into())
            .await
            .context("failed to call `get-random-bytes`")
            .map_err(types::Error::trap)?;
        write_bytes(buf, rand)?;
        Ok(())
    }

    #[instrument(skip(self))]
    async fn sock_accept(
        &mut self,
        fd: types::Fd,
        flags: types::Fdflags,
    ) -> Result<types::Fd, types::Error> {
        todo!()
    }

    #[instrument(skip(self))]
    async fn sock_recv<'a>(
        &mut self,
        fd: types::Fd,
        ri_data: &types::IovecArray<'a>,
        ri_flags: types::Riflags,
    ) -> Result<(types::Size, types::Roflags), types::Error> {
        todo!()
    }

    #[instrument(skip(self))]
    async fn sock_send<'a>(
        &mut self,
        fd: types::Fd,
        si_data: &types::CiovecArray<'a>,
        _si_flags: types::Siflags,
    ) -> Result<types::Size, types::Error> {
        todo!()
    }

    #[instrument(skip(self))]
    async fn sock_shutdown(
        &mut self,
        fd: types::Fd,
        how: types::Sdflags,
    ) -> Result<(), types::Error> {
        todo!()
    }
}<|MERGE_RESOLUTION|>--- conflicted
+++ resolved
@@ -2,7 +2,7 @@
 #![allow(unused_variables)]
 
 use crate::preview2::filesystem::TableFsExt;
-use crate::preview2::wasi::cli_base::preopens;
+use crate::preview2::wasi::cli_base::{preopens, stderr, stdin, stdout};
 use crate::preview2::wasi::clocks::monotonic_clock;
 use crate::preview2::wasi::clocks::wall_clock;
 use crate::preview2::wasi::filesystem::filesystem;
@@ -71,25 +71,11 @@
 
 impl Descriptors {
     /// Initializes [Self] using `preopens`
-<<<<<<< HEAD
-    async fn new(preopens: &mut (impl preopens::Host + ?Sized)) -> Result<Self, types::Error> {
-        let preopens::StdioPreopens {
-            stdin,
-            stdout,
-            stderr,
-        } = preopens
-            .get_stdio()
-=======
     async fn new(
-        preopens: &mut (impl wasi::preopens::Host
-                  + wasi::stdin::Host
-                  + wasi::stdout::Host
-                  + wasi::stderr::Host
-                  + ?Sized),
+        preopens: &mut (impl preopens::Host + stdin::Host + stdout::Host + stderr::Host + ?Sized),
     ) -> Result<Self, types::Error> {
         let stdin = preopens
             .get_stdin()
->>>>>>> 0562837a
             .await
             .context("failed to call `get-stdin`")
             .map_err(types::Error::trap)?;
@@ -287,17 +273,9 @@
 }
 
 #[wiggle::async_trait]
-<<<<<<< HEAD
-trait WasiPreview1ViewExt: WasiPreview1View + preopens::Host {
-=======
 trait WasiPreview1ViewExt:
-    WasiPreview1View
-    + wasi::preopens::Host
-    + wasi::stdin::Host
-    + wasi::stdout::Host
-    + wasi::stderr::Host
+    WasiPreview1View + preopens::Host + stdin::Host + stdout::Host + stderr::Host
 {
->>>>>>> 0562837a
     /// Lazily initializes [`WasiPreview1Adapter`] returned by [`Self::adapter_mut`]
     /// and returns [`Transaction`] on success
     async fn transact(&mut self) -> Result<Transcation<'_, Self>, types::Error> {
@@ -1554,11 +1532,7 @@
                 path,
                 oflags.into(),
                 flags,
-<<<<<<< HEAD
-                filesystem::Modes::READABLE | filesystem::Modes::WRITEABLE,
-=======
-                wasi::filesystem::Modes::READABLE | wasi::filesystem::Modes::WRITABLE,
->>>>>>> 0562837a
+                filesystem::Modes::READABLE | filesystem::Modes::WRITABLE,
             )
             .await
             .map_err(|e| {
