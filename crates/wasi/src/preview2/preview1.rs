use crate::preview2::bindings::{
    self,
    cli::{
        stderr, stdin, stdout, terminal_input, terminal_output, terminal_stderr, terminal_stdin,
        terminal_stdout,
    },
    clocks::{monotonic_clock, wall_clock},
    filesystem::{preopens, types as filesystem},
    io::{poll, streams},
};
use crate::preview2::{IsATTY, StreamError, TableError, WasiView};
use anyhow::{anyhow, bail, Context};
use std::borrow::Borrow;
use std::collections::{BTreeMap, HashSet};
use std::mem::{self, size_of, size_of_val};
use std::ops::{Deref, DerefMut};
use std::slice;
use std::sync::atomic::{AtomicU64, Ordering};
use std::sync::Arc;
use wasmtime::component::Resource;
use wiggle::tracing::instrument;
use wiggle::{GuestError, GuestPtr, GuestSlice, GuestSliceMut, GuestStrCow, GuestType};

#[derive(Debug)]
struct File {
    /// The handle to the preview2 descriptor that this file is referencing.
    fd: Resource<filesystem::Descriptor>,

    /// The current-position pointer.
    position: Arc<AtomicU64>,

    /// In append mode, all writes append to the file.
    append: bool,

    /// When blocking, read and write calls dispatch to blocking_read and
    /// blocking_check_write on the underlying streams. When false, read and write
    /// dispatch to stream's plain read and check_write.
    blocking_mode: BlockingMode,
}

#[derive(Clone, Copy, Debug)]
enum BlockingMode {
    Blocking,
    NonBlocking,
}
impl BlockingMode {
    fn from_fdflags(flags: &types::Fdflags) -> Self {
        if flags.contains(types::Fdflags::NONBLOCK) {
            BlockingMode::NonBlocking
        } else {
            BlockingMode::Blocking
        }
    }
    async fn read(
        &self,
        host: &mut impl streams::Host,
        input_stream: Resource<streams::InputStream>,
        max_size: usize,
    ) -> Result<Vec<u8>, types::Error> {
        let max_size = max_size.try_into().unwrap_or(u64::MAX);
        match self {
            BlockingMode::Blocking => {
                match streams::HostInputStream::blocking_read(host, input_stream, max_size).await {
                    Ok(r) if r.is_empty() => Err(types::Errno::Intr.into()),
                    Ok(r) => Ok(r),
                    Err(e) if matches!(e.downcast_ref(), Some(streams::StreamError::Closed)) => {
                        Ok(Vec::new())
                    }
                    Err(e) => {
                        tracing::trace!("throwing away read error to report as Errno::Io: {e:?}");
                        Err(types::Errno::Io.into())
                    }
                }
            }

            BlockingMode::NonBlocking => {
                match streams::HostInputStream::read(host, input_stream, max_size).await {
                    Ok(r) => Ok(r),
                    Err(e) if matches!(e.downcast_ref(), Some(streams::StreamError::Closed)) => {
                        Ok(Vec::new())
                    }
                    Err(e) => {
                        tracing::trace!("throwing away read error to report as Errno::Io: {e:?}");
                        Err(types::Errno::Io.into())
                    }
                }
            }
        }
    }
    async fn write(
        &self,
        host: &mut (impl streams::Host + poll::Host),
        output_stream: Resource<streams::OutputStream>,
        mut bytes: &[u8],
    ) -> Result<usize, streams::Error> {
        use streams::HostOutputStream as Streams;

        match self {
            BlockingMode::Blocking => {
                let total = bytes.len();
                while !bytes.is_empty() {
                    // NOTE: blocking_write_and_flush takes at most one 4k buffer.
                    let len = bytes.len().min(4096);
                    let (chunk, rest) = bytes.split_at(len);
                    bytes = rest;

                    Streams::blocking_write_and_flush(
                        host,
                        output_stream.borrowed(),
                        Vec::from(chunk),
                    )
                    .await?
                }

                Ok(total)
            }
            BlockingMode::NonBlocking => {
                let n = match Streams::check_write(host, output_stream.borrowed()) {
                    Ok(n) => n,
                    Err(e) if matches!(e.downcast_ref(), Some(streams::StreamError::Closed)) => 0,
                    Err(e) => Err(e)?,
                };

                let len = bytes.len().min(n as usize);
                if len == 0 {
                    return Ok(0);
                }

                match Streams::write(host, output_stream.borrowed(), bytes[..len].to_vec()) {
                    Ok(()) => {}
                    Err(e) if matches!(e.downcast_ref(), Some(streams::StreamError::Closed)) => {
                        return Ok(0)
                    }
                    Err(e) => Err(e)?,
                }

                match Streams::blocking_flush(host, output_stream.borrowed()).await {
                    Ok(()) => {}
                    Err(e) if matches!(e.downcast_ref(), Some(streams::StreamError::Closed)) => {
                        return Ok(0)
                    }
                    Err(e) => Err(e)?,
                };

                Ok(len)
            }
        }
    }
}

#[derive(Debug)]
enum Descriptor {
    Stdin {
        stream: Resource<streams::InputStream>,
        isatty: IsATTY,
    },
    Stdout {
        stream: Resource<streams::OutputStream>,
        isatty: IsATTY,
    },
    Stderr {
        stream: Resource<streams::OutputStream>,
        isatty: IsATTY,
    },
    PreopenDirectory((Resource<filesystem::Descriptor>, String)),
    File(File),
}

#[derive(Debug, Default)]
pub struct WasiPreview1Adapter {
    descriptors: Option<Descriptors>,
}

#[derive(Debug, Default)]
struct Descriptors {
    used: BTreeMap<u32, Descriptor>,
    free: Vec<u32>,
}

impl Deref for Descriptors {
    type Target = BTreeMap<u32, Descriptor>;

    fn deref(&self) -> &Self::Target {
        &self.used
    }
}

impl DerefMut for Descriptors {
    fn deref_mut(&mut self) -> &mut Self::Target {
        &mut self.used
    }
}

impl Descriptors {
    /// Initializes [Self] using `preopens`
    fn new(
        host: &mut (impl preopens::Host
                  + stdin::Host
                  + stdout::Host
                  + stderr::Host
                  + terminal_stdin::Host
                  + terminal_stdout::Host
                  + terminal_stderr::Host
                  + terminal_input::Host
                  + terminal_output::Host
                  + ?Sized),
    ) -> Result<Self, types::Error> {
        let mut descriptors = Self::default();
        descriptors.push(Descriptor::Stdin {
            stream: host
                .get_stdin()
                .context("failed to call `get-stdin`")
                .map_err(types::Error::trap)?,
            isatty: if let Some(term_in) = host
                .get_terminal_stdin()
                .context("failed to call `get-terminal-stdin`")
                .map_err(types::Error::trap)?
            {
                terminal_input::HostTerminalInput::drop(host, term_in)
                    .context("failed to call `drop-terminal-input`")
                    .map_err(types::Error::trap)?;
                IsATTY::Yes
            } else {
                IsATTY::No
            },
        })?;
        descriptors.push(Descriptor::Stdout {
            stream: host
                .get_stdout()
                .context("failed to call `get-stdout`")
                .map_err(types::Error::trap)?,
            isatty: if let Some(term_out) = host
                .get_terminal_stdout()
                .context("failed to call `get-terminal-stdout`")
                .map_err(types::Error::trap)?
            {
                terminal_output::HostTerminalOutput::drop(host, term_out)
                    .context("failed to call `drop-terminal-output`")
                    .map_err(types::Error::trap)?;
                IsATTY::Yes
            } else {
                IsATTY::No
            },
        })?;
        descriptors.push(Descriptor::Stderr {
            stream: host
                .get_stderr()
                .context("failed to call `get-stderr`")
                .map_err(types::Error::trap)?,
            isatty: if let Some(term_out) = host
                .get_terminal_stderr()
                .context("failed to call `get-terminal-stderr`")
                .map_err(types::Error::trap)?
            {
                terminal_output::HostTerminalOutput::drop(host, term_out)
                    .context("failed to call `drop-terminal-output`")
                    .map_err(types::Error::trap)?;
                IsATTY::Yes
            } else {
                IsATTY::No
            },
        })?;

        for dir in host
            .get_directories()
            .context("failed to call `get-directories`")
            .map_err(types::Error::trap)?
        {
            descriptors.push(Descriptor::PreopenDirectory((dir.0, dir.1)))?;
        }
        Ok(descriptors)
    }

    /// Returns next descriptor number, which was never assigned
    fn unused(&self) -> Result<u32> {
        match self.last_key_value() {
            Some((fd, _)) => {
                if let Some(fd) = fd.checked_add(1) {
                    return Ok(fd);
                }
                if self.len() == u32::MAX as usize {
                    return Err(types::Errno::Loop.into());
                }
                // TODO: Optimize
                Ok((0..u32::MAX)
                    .rev()
                    .find(|fd| !self.contains_key(fd))
                    .expect("failed to find an unused file descriptor"))
            }
            None => Ok(0),
        }
    }

    /// Removes the [Descriptor] corresponding to `fd`
    fn remove(&mut self, fd: types::Fd) -> Option<Descriptor> {
        let fd = fd.into();
        let desc = self.used.remove(&fd)?;
        self.free.push(fd);
        Some(desc)
    }

    /// Pushes the [Descriptor] returning corresponding number.
    /// This operation will try to reuse numbers previously removed via [`Self::remove`]
    /// and rely on [`Self::unused`] if no free numbers are recorded
    fn push(&mut self, desc: Descriptor) -> Result<u32> {
        let fd = if let Some(fd) = self.free.pop() {
            fd
        } else {
            self.unused()?
        };
        assert!(self.insert(fd, desc).is_none());
        Ok(fd)
    }

    /// Like [Self::push], but for [`File`]
    fn push_file(&mut self, file: File) -> Result<u32> {
        self.push(Descriptor::File(file))
    }
}

impl WasiPreview1Adapter {
    pub fn new() -> Self {
        Self::default()
    }
}

// Any context that needs to support preview 1 will impl this trait. They can
// construct the needed member with WasiPreview1Adapter::new().
pub trait WasiPreview1View: WasiView {
    fn adapter(&self) -> &WasiPreview1Adapter;
    fn adapter_mut(&mut self) -> &mut WasiPreview1Adapter;
}

/// A mutably-borrowed [`WasiPreview1View`] implementation, which provides access to the stored
/// state. It can be thought of as an in-flight [`WasiPreview1Adapter`] transaction, all
/// changes will be recorded in the underlying [`WasiPreview1Adapter`] returned by
/// [`WasiPreview1View::adapter_mut`] on [`Drop`] of this struct.
// NOTE: This exists for the most part just due to the fact that `bindgen` generates methods with
// `&mut self` receivers and so this struct lets us extend the lifetime of the `&mut self` borrow
// of the [`WasiPreview1View`] to provide means to return mutably and immutably borrowed [`Descriptors`]
// without having to rely on something like `Arc<Mutex<Descriptors>>`, while also being able to
// call methods like [`TableFsExt::is_file`] and hiding complexity from preview1 method implementations.
struct Transaction<'a, T: WasiPreview1View + ?Sized> {
    view: &'a mut T,
    descriptors: Descriptors,
}

impl<T: WasiPreview1View + ?Sized> Drop for Transaction<'_, T> {
    /// Record changes in the [`WasiPreview1Adapter`] returned by [`WasiPreview1View::adapter_mut`]
    fn drop(&mut self) {
        let descriptors = mem::take(&mut self.descriptors);
        self.view.adapter_mut().descriptors = Some(descriptors);
    }
}

impl<T: WasiPreview1View + ?Sized> Transaction<'_, T> {
    /// Borrows [`Descriptor`] corresponding to `fd`.
    ///
    /// # Errors
    ///
    /// Returns [`types::Errno::Badf`] if no [`Descriptor`] is found
    fn get_descriptor(&self, fd: types::Fd) -> Result<&Descriptor> {
        let fd = fd.into();
        let desc = self.descriptors.get(&fd).ok_or(types::Errno::Badf)?;
        Ok(desc)
    }

    /// Borrows [`File`] corresponding to `fd`
    /// if it describes a [`Descriptor::File`] of [`crate::preview2::filesystem::File`] type
    fn get_file(&self, fd: types::Fd) -> Result<&File> {
        let fd = fd.into();
        match self.descriptors.get(&fd) {
            Some(Descriptor::File(file @ File { fd, .. })) => {
                self.view.table().get_resource(fd)?.file()?;
                Ok(file)
            }
            _ => Err(types::Errno::Badf.into()),
        }
    }

    /// Mutably borrows [`File`] corresponding to `fd`
    /// if it describes a [`Descriptor::File`] of [`crate::preview2::filesystem::File`] type
    fn get_file_mut(&mut self, fd: types::Fd) -> Result<&mut File> {
        let fd = fd.into();
        match self.descriptors.get_mut(&fd) {
            Some(Descriptor::File(file)) => {
                self.view.table().get_resource(&file.fd)?.file()?;
                Ok(file)
            }
            _ => Err(types::Errno::Badf.into()),
        }
    }

    /// Borrows [`File`] corresponding to `fd`
    /// if it describes a [`Descriptor::File`] of [`crate::preview2::filesystem::File`] type.
    ///
    /// # Errors
    ///
    /// Returns [`types::Errno::Spipe`] if the descriptor corresponds to stdio
    fn get_seekable(&self, fd: types::Fd) -> Result<&File> {
        let fd = fd.into();
        match self.descriptors.get(&fd) {
            Some(Descriptor::File(file @ File { fd, .. }))
                if self.view.table().get_resource(fd)?.is_file() =>
            {
                Ok(file)
            }
            Some(
                Descriptor::Stdin { .. } | Descriptor::Stdout { .. } | Descriptor::Stderr { .. },
            ) => {
                // NOTE: legacy implementation returns SPIPE here
                Err(types::Errno::Spipe.into())
            }
            _ => Err(types::Errno::Badf.into()),
        }
    }

    /// Returns [`filesystem::Descriptor`] corresponding to `fd`
    fn get_fd(&self, fd: types::Fd) -> Result<Resource<filesystem::Descriptor>> {
        match self.get_descriptor(fd)? {
            Descriptor::File(File { fd, .. }) => Ok(fd.borrowed()),
            Descriptor::PreopenDirectory((fd, _)) => Ok(fd.borrowed()),
            Descriptor::Stdin { .. } | Descriptor::Stdout { .. } | Descriptor::Stderr { .. } => {
                Err(types::Errno::Badf.into())
            }
        }
    }

    /// Returns [`filesystem::Descriptor`] corresponding to `fd`
    /// if it describes a [`Descriptor::File`] of [`crate::preview2::filesystem::File`] type
    fn get_file_fd(&self, fd: types::Fd) -> Result<Resource<filesystem::Descriptor>> {
        self.get_file(fd).map(|File { fd, .. }| fd.borrowed())
    }

    /// Returns [`filesystem::Descriptor`] corresponding to `fd`
    /// if it describes a [`Descriptor::File`] or [`Descriptor::PreopenDirectory`]
    /// of [`crate::preview2::filesystem::Dir`] type
    fn get_dir_fd(&self, fd: types::Fd) -> Result<Resource<filesystem::Descriptor>> {
        let fd = fd.into();
        match self.descriptors.get(&fd) {
            Some(Descriptor::File(File { fd, .. }))
                if self.view.table().get_resource(fd)?.is_dir() =>
            {
                Ok(fd.borrowed())
            }
            Some(Descriptor::PreopenDirectory((fd, _))) => Ok(fd.borrowed()),
            _ => Err(types::Errno::Badf.into()),
        }
    }
}

trait WasiPreview1ViewExt:
    WasiPreview1View
    + preopens::Host
    + stdin::Host
    + stdout::Host
    + stderr::Host
    + terminal_input::Host
    + terminal_output::Host
    + terminal_stdin::Host
    + terminal_stdout::Host
    + terminal_stderr::Host
{
    /// Lazily initializes [`WasiPreview1Adapter`] returned by [`WasiPreview1View::adapter_mut`]
    /// and returns [`Transaction`] on success
    fn transact(&mut self) -> Result<Transaction<'_, Self>, types::Error> {
        let descriptors = if let Some(descriptors) = self.adapter_mut().descriptors.take() {
            descriptors
        } else {
            Descriptors::new(self)?
        }
        .into();
        Ok(Transaction {
            view: self,
            descriptors,
        })
    }

    /// Lazily initializes [`WasiPreview1Adapter`] returned by [`WasiPreview1View::adapter_mut`]
    /// and returns [`filesystem::Descriptor`] corresponding to `fd`
    fn get_fd(&mut self, fd: types::Fd) -> Result<Resource<filesystem::Descriptor>, types::Error> {
        let st = self.transact()?;
        let fd = st.get_fd(fd)?;
        Ok(fd)
    }

    /// Lazily initializes [`WasiPreview1Adapter`] returned by [`WasiPreview1View::adapter_mut`]
    /// and returns [`filesystem::Descriptor`] corresponding to `fd`
    /// if it describes a [`Descriptor::File`] of [`crate::preview2::filesystem::File`] type
    fn get_file_fd(
        &mut self,
        fd: types::Fd,
    ) -> Result<Resource<filesystem::Descriptor>, types::Error> {
        let st = self.transact()?;
        let fd = st.get_file_fd(fd)?;
        Ok(fd)
    }

    /// Lazily initializes [`WasiPreview1Adapter`] returned by [`WasiPreview1View::adapter_mut`]
    /// and returns [`filesystem::Descriptor`] corresponding to `fd`
    /// if it describes a [`Descriptor::File`] or [`Descriptor::PreopenDirectory`]
    /// of [`crate::preview2::filesystem::Dir`] type
    fn get_dir_fd(
        &mut self,
        fd: types::Fd,
    ) -> Result<Resource<filesystem::Descriptor>, types::Error> {
        let st = self.transact()?;
        let fd = st.get_dir_fd(fd)?;
        Ok(fd)
    }
}

impl<T: WasiPreview1View + preopens::Host> WasiPreview1ViewExt for T {}

pub fn add_to_linker_async<T: WasiPreview1View + Sync>(
    linker: &mut wasmtime::Linker<T>,
) -> anyhow::Result<()> {
    wasi_snapshot_preview1::add_to_linker(linker, |t| t)
}

pub fn add_to_linker_sync<T: WasiPreview1View + Sync>(
    linker: &mut wasmtime::Linker<T>,
) -> anyhow::Result<()> {
    sync::add_wasi_snapshot_preview1_to_linker(linker, |t| t)
}

// Generate the wasi_snapshot_preview1::WasiSnapshotPreview1 trait,
// and the module types.
// None of the generated modules, traits, or types should be used externally
// to this module.
wiggle::from_witx!({
    witx: ["$CARGO_MANIFEST_DIR/witx/wasi_snapshot_preview1.witx"],
    async: {
        wasi_snapshot_preview1::{
            fd_advise, fd_close, fd_datasync, fd_fdstat_get, fd_filestat_get, fd_filestat_set_size,
            fd_filestat_set_times, fd_read, fd_pread, fd_seek, fd_sync, fd_readdir, fd_write,
            fd_pwrite, poll_oneoff, path_create_directory, path_filestat_get,
            path_filestat_set_times, path_link, path_open, path_readlink, path_remove_directory,
            path_rename, path_symlink, path_unlink_file
        }
    },
    errors: { errno => trappable Error },
});

mod sync {
    use anyhow::Result;
    use std::future::Future;

    wiggle::wasmtime_integration!({
        witx: ["$CARGO_MANIFEST_DIR/witx/wasi_snapshot_preview1.witx"],
        target: super,
        block_on[in_tokio]: {
            wasi_snapshot_preview1::{
                fd_advise, fd_close, fd_datasync, fd_fdstat_get, fd_filestat_get, fd_filestat_set_size,
                fd_filestat_set_times, fd_read, fd_pread, fd_seek, fd_sync, fd_readdir, fd_write,
                fd_pwrite, poll_oneoff, path_create_directory, path_filestat_get,
                path_filestat_set_times, path_link, path_open, path_readlink, path_remove_directory,
                path_rename, path_symlink, path_unlink_file
            }
        },
        errors: { errno => trappable Error },
    });

    // Small wrapper around `in_tokio` to add a `Result` layer which is always
    // `Ok`
    fn in_tokio<F: Future>(future: F) -> Result<F::Output> {
        Ok(crate::preview2::in_tokio(future))
    }
}

impl wiggle::GuestErrorType for types::Errno {
    fn success() -> Self {
        Self::Success
    }
}

impl From<StreamError> for types::Error {
    fn from(err: StreamError) -> Self {
        types::Error::from(streams::Error::from(err))
    }
}

impl From<streams::Error> for types::Error {
    fn from(err: streams::Error) -> Self {
        match err.downcast() {
            Ok(se) => se.into(),
            Err(t) => types::Error::trap(t),
        }
    }
}

impl From<streams::StreamError> for types::Error {
    fn from(err: streams::StreamError) -> Self {
        match err {
            streams::StreamError::Closed | streams::StreamError::LastOperationFailed => {
                types::Errno::Io.into()
            }
        }
    }
}

fn systimespec(set: bool, ts: types::Timestamp, now: bool) -> Result<filesystem::NewTimestamp> {
    if set && now {
        Err(types::Errno::Inval.into())
    } else if set {
        Ok(filesystem::NewTimestamp::Timestamp(filesystem::Datetime {
            seconds: ts / 1_000_000_000,
            nanoseconds: (ts % 1_000_000_000) as _,
        }))
    } else if now {
        Ok(filesystem::NewTimestamp::Now)
    } else {
        Ok(filesystem::NewTimestamp::NoChange)
    }
}

impl TryFrom<wall_clock::Datetime> for types::Timestamp {
    type Error = types::Errno;

    fn try_from(
        wall_clock::Datetime {
            seconds,
            nanoseconds,
        }: wall_clock::Datetime,
    ) -> Result<Self, Self::Error> {
        types::Timestamp::from(seconds)
            .checked_mul(1_000_000_000)
            .and_then(|ns| ns.checked_add(nanoseconds.into()))
            .ok_or(types::Errno::Overflow)
    }
}

impl From<types::Lookupflags> for filesystem::PathFlags {
    fn from(flags: types::Lookupflags) -> Self {
        if flags.contains(types::Lookupflags::SYMLINK_FOLLOW) {
            filesystem::PathFlags::SYMLINK_FOLLOW
        } else {
            filesystem::PathFlags::empty()
        }
    }
}

impl From<types::Oflags> for filesystem::OpenFlags {
    fn from(flags: types::Oflags) -> Self {
        let mut out = filesystem::OpenFlags::empty();
        if flags.contains(types::Oflags::CREAT) {
            out |= filesystem::OpenFlags::CREATE;
        }
        if flags.contains(types::Oflags::DIRECTORY) {
            out |= filesystem::OpenFlags::DIRECTORY;
        }
        if flags.contains(types::Oflags::EXCL) {
            out |= filesystem::OpenFlags::EXCLUSIVE;
        }
        if flags.contains(types::Oflags::TRUNC) {
            out |= filesystem::OpenFlags::TRUNCATE;
        }
        out
    }
}

impl From<types::Advice> for filesystem::Advice {
    fn from(advice: types::Advice) -> Self {
        match advice {
            types::Advice::Normal => filesystem::Advice::Normal,
            types::Advice::Sequential => filesystem::Advice::Sequential,
            types::Advice::Random => filesystem::Advice::Random,
            types::Advice::Willneed => filesystem::Advice::WillNeed,
            types::Advice::Dontneed => filesystem::Advice::DontNeed,
            types::Advice::Noreuse => filesystem::Advice::NoReuse,
        }
    }
}

impl TryFrom<filesystem::DescriptorType> for types::Filetype {
    type Error = anyhow::Error;

    fn try_from(ty: filesystem::DescriptorType) -> Result<Self, Self::Error> {
        match ty {
            filesystem::DescriptorType::RegularFile => Ok(types::Filetype::RegularFile),
            filesystem::DescriptorType::Directory => Ok(types::Filetype::Directory),
            filesystem::DescriptorType::BlockDevice => Ok(types::Filetype::BlockDevice),
            filesystem::DescriptorType::CharacterDevice => Ok(types::Filetype::CharacterDevice),
            // preview1 never had a FIFO code.
            filesystem::DescriptorType::Fifo => Ok(types::Filetype::Unknown),
            // TODO: Add a way to disginguish between FILETYPE_SOCKET_STREAM and
            // FILETYPE_SOCKET_DGRAM.
            filesystem::DescriptorType::Socket => {
                bail!("sockets are not currently supported")
            }
            filesystem::DescriptorType::SymbolicLink => Ok(types::Filetype::SymbolicLink),
            filesystem::DescriptorType::Unknown => Ok(types::Filetype::Unknown),
        }
    }
}

impl From<IsATTY> for types::Filetype {
    fn from(isatty: IsATTY) -> Self {
        match isatty {
            IsATTY::Yes => types::Filetype::CharacterDevice,
            IsATTY::No => types::Filetype::Unknown,
        }
    }
}

impl From<filesystem::ErrorCode> for types::Errno {
    fn from(code: filesystem::ErrorCode) -> Self {
        match code {
            filesystem::ErrorCode::Access => types::Errno::Acces,
            filesystem::ErrorCode::WouldBlock => types::Errno::Again,
            filesystem::ErrorCode::Already => types::Errno::Already,
            filesystem::ErrorCode::BadDescriptor => types::Errno::Badf,
            filesystem::ErrorCode::Busy => types::Errno::Busy,
            filesystem::ErrorCode::Deadlock => types::Errno::Deadlk,
            filesystem::ErrorCode::Quota => types::Errno::Dquot,
            filesystem::ErrorCode::Exist => types::Errno::Exist,
            filesystem::ErrorCode::FileTooLarge => types::Errno::Fbig,
            filesystem::ErrorCode::IllegalByteSequence => types::Errno::Ilseq,
            filesystem::ErrorCode::InProgress => types::Errno::Inprogress,
            filesystem::ErrorCode::Interrupted => types::Errno::Intr,
            filesystem::ErrorCode::Invalid => types::Errno::Inval,
            filesystem::ErrorCode::Io => types::Errno::Io,
            filesystem::ErrorCode::IsDirectory => types::Errno::Isdir,
            filesystem::ErrorCode::Loop => types::Errno::Loop,
            filesystem::ErrorCode::TooManyLinks => types::Errno::Mlink,
            filesystem::ErrorCode::MessageSize => types::Errno::Msgsize,
            filesystem::ErrorCode::NameTooLong => types::Errno::Nametoolong,
            filesystem::ErrorCode::NoDevice => types::Errno::Nodev,
            filesystem::ErrorCode::NoEntry => types::Errno::Noent,
            filesystem::ErrorCode::NoLock => types::Errno::Nolck,
            filesystem::ErrorCode::InsufficientMemory => types::Errno::Nomem,
            filesystem::ErrorCode::InsufficientSpace => types::Errno::Nospc,
            filesystem::ErrorCode::Unsupported => types::Errno::Notsup,
            filesystem::ErrorCode::NotDirectory => types::Errno::Notdir,
            filesystem::ErrorCode::NotEmpty => types::Errno::Notempty,
            filesystem::ErrorCode::NotRecoverable => types::Errno::Notrecoverable,
            filesystem::ErrorCode::NoTty => types::Errno::Notty,
            filesystem::ErrorCode::NoSuchDevice => types::Errno::Nxio,
            filesystem::ErrorCode::Overflow => types::Errno::Overflow,
            filesystem::ErrorCode::NotPermitted => types::Errno::Perm,
            filesystem::ErrorCode::Pipe => types::Errno::Pipe,
            filesystem::ErrorCode::ReadOnly => types::Errno::Rofs,
            filesystem::ErrorCode::InvalidSeek => types::Errno::Spipe,
            filesystem::ErrorCode::TextFileBusy => types::Errno::Txtbsy,
            filesystem::ErrorCode::CrossDevice => types::Errno::Xdev,
        }
    }
}

impl From<std::num::TryFromIntError> for types::Error {
    fn from(_: std::num::TryFromIntError) -> Self {
        types::Errno::Overflow.into()
    }
}

impl From<GuestError> for types::Error {
    fn from(err: GuestError) -> Self {
        use wiggle::GuestError::*;
        match err {
            InvalidFlagValue { .. } => types::Errno::Inval.into(),
            InvalidEnumValue { .. } => types::Errno::Inval.into(),
            // As per
            // https://github.com/WebAssembly/wasi/blob/main/legacy/tools/witx-docs.md#pointers
            //
            // > If a misaligned pointer is passed to a function, the function
            // > shall trap.
            // >
            // > If an out-of-bounds pointer is passed to a function and the
            // > function needs to dereference it, the function shall trap.
            //
            // so this turns OOB and misalignment errors into traps.
            PtrOverflow { .. } | PtrOutOfBounds { .. } | PtrNotAligned { .. } => {
                types::Error::trap(err.into())
            }
            PtrBorrowed { .. } => types::Errno::Fault.into(),
            InvalidUtf8 { .. } => types::Errno::Ilseq.into(),
            TryFromIntError { .. } => types::Errno::Overflow.into(),
            SliceLengthsDiffer { .. } => types::Errno::Fault.into(),
            BorrowCheckerOutOfHandles { .. } => types::Errno::Fault.into(),
            InFunc { err, .. } => types::Error::from(*err),
        }
    }
}

impl From<filesystem::ErrorCode> for types::Error {
    fn from(code: filesystem::ErrorCode) -> Self {
        types::Errno::from(code).into()
    }
}

impl TryFrom<filesystem::Error> for types::Errno {
    type Error = anyhow::Error;

    fn try_from(err: filesystem::Error) -> Result<Self, Self::Error> {
        match err.downcast() {
            Ok(code) => Ok(code.into()),
            Err(e) => Err(e),
        }
    }
}

impl TryFrom<filesystem::Error> for types::Error {
    type Error = anyhow::Error;

    fn try_from(err: filesystem::Error) -> Result<Self, Self::Error> {
        match err.downcast() {
            Ok(code) => Ok(code.into()),
            Err(e) => Err(e),
        }
    }
}

impl From<TableError> for types::Error {
    fn from(err: TableError) -> Self {
        types::Error::trap(err.into())
    }
}

type Result<T, E = types::Error> = std::result::Result<T, E>;

fn write_bytes<'a>(
    ptr: impl Borrow<GuestPtr<'a, u8>>,
    buf: &[u8],
) -> Result<GuestPtr<'a, u8>, types::Error> {
    // NOTE: legacy implementation always returns Inval errno

    let buf = buf.as_ref();
    let len = buf.len().try_into()?;

    let ptr = ptr.borrow();
    ptr.as_array(len).copy_from_slice(buf)?;
    let next = ptr.add(len)?;
    Ok(next)
}

fn write_byte<'a>(ptr: impl Borrow<GuestPtr<'a, u8>>, byte: u8) -> Result<GuestPtr<'a, u8>> {
    let ptr = ptr.borrow();
    ptr.write(byte)?;
    let next = ptr.add(1)?;
    Ok(next)
}

fn read_str<'a>(ptr: impl Borrow<GuestPtr<'a, str>>) -> Result<GuestStrCow<'a>> {
    let s = ptr.borrow().as_cow()?;
    Ok(s)
}

fn read_string<'a>(ptr: impl Borrow<GuestPtr<'a, str>>) -> Result<String> {
    read_str(ptr).map(|s| s.to_string())
}

// Find first non-empty buffer.
fn first_non_empty_ciovec<'a, 'b>(
    ciovs: &'a types::CiovecArray<'b>,
) -> Result<Option<GuestSlice<'a, u8>>> {
    for iov in ciovs.iter() {
        let iov = iov?.read()?;
        if iov.buf_len == 0 {
            continue;
        }
        return Ok(iov.buf.as_array(iov.buf_len).as_slice()?);
    }
    Ok(None)
}

// Find first non-empty buffer.
fn first_non_empty_iovec<'a>(
    iovs: &types::IovecArray<'a>,
) -> Result<Option<GuestSliceMut<'a, u8>>> {
    iovs.iter()
        .map(|iov| {
            let iov = iov?.read()?;
            if iov.buf_len == 0 {
                return Ok(None);
            }
            let slice = iov.buf.as_array(iov.buf_len).as_slice_mut()?;
            Ok(slice)
        })
        .find_map(Result::transpose)
        .transpose()
}

#[async_trait::async_trait]
// Implement the WasiSnapshotPreview1 trait using only the traits that are
// required for T, i.e., in terms of the preview 2 wit interface, and state
// stored in the WasiPreview1Adapter struct.
impl<
        T: WasiPreview1View
            + bindings::cli::environment::Host
            + bindings::cli::exit::Host
            + bindings::filesystem::preopens::Host
            + bindings::filesystem::types::Host
            + bindings::io::poll::Host
            + bindings::random::random::Host
            + bindings::io::streams::Host
            + bindings::clocks::monotonic_clock::Host
            + bindings::clocks::wall_clock::Host,
    > wasi_snapshot_preview1::WasiSnapshotPreview1 for T
{
    #[instrument(skip(self))]
    fn args_get<'b>(
        &mut self,
        argv: &GuestPtr<'b, GuestPtr<'b, u8>>,
        argv_buf: &GuestPtr<'b, u8>,
    ) -> Result<(), types::Error> {
        self.get_arguments()
            .context("failed to call `get-arguments`")
            .map_err(types::Error::trap)?
            .into_iter()
            .try_fold((*argv, *argv_buf), |(argv, argv_buf), arg| -> Result<_> {
                argv.write(argv_buf)?;
                let argv = argv.add(1)?;

                let argv_buf = write_bytes(argv_buf, arg.as_bytes())?;
                let argv_buf = write_byte(argv_buf, 0)?;

                Ok((argv, argv_buf))
            })?;
        Ok(())
    }

    #[instrument(skip(self))]
    fn args_sizes_get(&mut self) -> Result<(types::Size, types::Size), types::Error> {
        let args = self
            .get_arguments()
            .context("failed to call `get-arguments`")
            .map_err(types::Error::trap)?;
        let num = args.len().try_into().map_err(|_| types::Errno::Overflow)?;
        let len = args
            .iter()
            .map(|buf| buf.len() + 1) // Each argument is expected to be `\0` terminated.
            .sum::<usize>()
            .try_into()
            .map_err(|_| types::Errno::Overflow)?;
        Ok((num, len))
    }

    #[instrument(skip(self))]
    fn environ_get<'b>(
        &mut self,
        environ: &GuestPtr<'b, GuestPtr<'b, u8>>,
        environ_buf: &GuestPtr<'b, u8>,
    ) -> Result<(), types::Error> {
        self.get_environment()
            .context("failed to call `get-environment`")
            .map_err(types::Error::trap)?
            .into_iter()
            .try_fold(
                (*environ, *environ_buf),
                |(environ, environ_buf), (k, v)| -> Result<_, types::Error> {
                    environ.write(environ_buf)?;
                    let environ = environ.add(1)?;

                    let environ_buf = write_bytes(environ_buf, k.as_bytes())?;
                    let environ_buf = write_byte(environ_buf, b'=')?;
                    let environ_buf = write_bytes(environ_buf, v.as_bytes())?;
                    let environ_buf = write_byte(environ_buf, 0)?;

                    Ok((environ, environ_buf))
                },
            )?;
        Ok(())
    }

    #[instrument(skip(self))]
    fn environ_sizes_get(&mut self) -> Result<(types::Size, types::Size), types::Error> {
        let environ = self
            .get_environment()
            .context("failed to call `get-environment`")
            .map_err(types::Error::trap)?;
        let num = environ.len().try_into()?;
        let len = environ
            .iter()
            .map(|(k, v)| k.len() + 1 + v.len() + 1) // Key/value pairs are expected to be joined with `=`s, and terminated with `\0`s.
            .sum::<usize>()
            .try_into()?;
        Ok((num, len))
    }

    #[instrument(skip(self))]
    fn clock_res_get(&mut self, id: types::Clockid) -> Result<types::Timestamp, types::Error> {
        let res = match id {
            types::Clockid::Realtime => wall_clock::Host::resolution(self)
                .context("failed to call `wall_clock::resolution`")
                .map_err(types::Error::trap)?
                .try_into()?,
            types::Clockid::Monotonic => monotonic_clock::Host::resolution(self)
                .context("failed to call `monotonic_clock::resolution`")
                .map_err(types::Error::trap)?,
            types::Clockid::ProcessCputimeId | types::Clockid::ThreadCputimeId => {
                return Err(types::Errno::Badf.into())
            }
        };
        Ok(res)
    }

    #[instrument(skip(self))]
    fn clock_time_get(
        &mut self,
        id: types::Clockid,
        _precision: types::Timestamp,
    ) -> Result<types::Timestamp, types::Error> {
        let now = match id {
            types::Clockid::Realtime => wall_clock::Host::now(self)
                .context("failed to call `wall_clock::now`")
                .map_err(types::Error::trap)?
                .try_into()?,
            types::Clockid::Monotonic => monotonic_clock::Host::now(self)
                .context("failed to call `monotonic_clock::now`")
                .map_err(types::Error::trap)?,
            types::Clockid::ProcessCputimeId | types::Clockid::ThreadCputimeId => {
                return Err(types::Errno::Badf.into())
            }
        };
        Ok(now)
    }

    #[instrument(skip(self))]
    async fn fd_advise(
        &mut self,
        fd: types::Fd,
        offset: types::Filesize,
        len: types::Filesize,
        advice: types::Advice,
    ) -> Result<(), types::Error> {
        let fd = self.get_file_fd(fd)?;
        self.advise(fd, offset, len, advice.into())
            .await
            .map_err(|e| {
                e.try_into()
                    .context("failed to call `advise`")
                    .unwrap_or_else(types::Error::trap)
            })
    }

    /// Force the allocation of space in a file.
    /// NOTE: This is similar to `posix_fallocate` in POSIX.
    #[instrument(skip(self))]
    fn fd_allocate(
        &mut self,
        fd: types::Fd,
        _offset: types::Filesize,
        _len: types::Filesize,
    ) -> Result<(), types::Error> {
        self.get_file_fd(fd)?;
        Err(types::Errno::Notsup.into())
    }

    /// Close a file descriptor.
    /// NOTE: This is similar to `close` in POSIX.
    #[instrument(skip(self))]
    async fn fd_close(&mut self, fd: types::Fd) -> Result<(), types::Error> {
        let desc = self
            .transact()?
            .descriptors
            .remove(fd)
            .ok_or(types::Errno::Badf)?;
        match desc {
            Descriptor::Stdin { stream, .. } => streams::HostInputStream::drop(self, stream)
                .context("failed to call `drop` on `input-stream`"),
            Descriptor::Stdout { stream, .. } | Descriptor::Stderr { stream, .. } => {
                streams::HostOutputStream::drop(self, stream)
                    .context("failed to call `drop` on `output-stream`")
            }
            Descriptor::File(File { fd, .. }) | Descriptor::PreopenDirectory((fd, _)) => {
                filesystem::HostDescriptor::drop(self, fd).context("failed to call `drop`")
            }
        }
        .map_err(types::Error::trap)
    }

    /// Synchronize the data of a file to disk.
    /// NOTE: This is similar to `fdatasync` in POSIX.
    #[instrument(skip(self))]
    async fn fd_datasync(&mut self, fd: types::Fd) -> Result<(), types::Error> {
        let fd = self.get_file_fd(fd)?;
        self.sync_data(fd).await.map_err(|e| {
            e.try_into()
                .context("failed to call `sync-data`")
                .unwrap_or_else(types::Error::trap)
        })
    }

    /// Get the attributes of a file descriptor.
    /// NOTE: This returns similar flags to `fsync(fd, F_GETFL)` in POSIX, as well as additional fields.
    #[instrument(skip(self))]
    async fn fd_fdstat_get(&mut self, fd: types::Fd) -> Result<types::Fdstat, types::Error> {
        let (fd, blocking, append) = match self.transact()?.get_descriptor(fd)? {
            Descriptor::Stdin { isatty, .. } => {
                let fs_rights_base = types::Rights::FD_READ;
                return Ok(types::Fdstat {
                    fs_filetype: (*isatty).into(),
                    fs_flags: types::Fdflags::empty(),
                    fs_rights_base,
                    fs_rights_inheriting: fs_rights_base,
                });
            }
            Descriptor::Stdout { isatty, .. } | Descriptor::Stderr { isatty, .. } => {
                let fs_rights_base = types::Rights::FD_WRITE;
                return Ok(types::Fdstat {
                    fs_filetype: (*isatty).into(),
                    fs_flags: types::Fdflags::empty(),
                    fs_rights_base,
                    fs_rights_inheriting: fs_rights_base,
                });
            }
            Descriptor::PreopenDirectory((_, _)) => {
                // Hard-coded set or rights expected by many userlands:
                let fs_rights_base = types::Rights::PATH_CREATE_DIRECTORY
                    | types::Rights::PATH_CREATE_FILE
                    | types::Rights::PATH_LINK_SOURCE
                    | types::Rights::PATH_LINK_TARGET
                    | types::Rights::PATH_OPEN
                    | types::Rights::FD_READDIR
                    | types::Rights::PATH_READLINK
                    | types::Rights::PATH_RENAME_SOURCE
                    | types::Rights::PATH_RENAME_TARGET
                    | types::Rights::PATH_SYMLINK
                    | types::Rights::PATH_REMOVE_DIRECTORY
                    | types::Rights::PATH_UNLINK_FILE
                    | types::Rights::PATH_FILESTAT_GET
                    | types::Rights::PATH_FILESTAT_SET_TIMES
                    | types::Rights::FD_FILESTAT_GET
                    | types::Rights::FD_FILESTAT_SET_TIMES;

                let fs_rights_inheriting = fs_rights_base
                    | types::Rights::FD_DATASYNC
                    | types::Rights::FD_READ
                    | types::Rights::FD_SEEK
                    | types::Rights::FD_FDSTAT_SET_FLAGS
                    | types::Rights::FD_SYNC
                    | types::Rights::FD_TELL
                    | types::Rights::FD_WRITE
                    | types::Rights::FD_ADVISE
                    | types::Rights::FD_ALLOCATE
                    | types::Rights::FD_FILESTAT_GET
                    | types::Rights::FD_FILESTAT_SET_SIZE
                    | types::Rights::FD_FILESTAT_SET_TIMES
                    | types::Rights::POLL_FD_READWRITE;

                return Ok(types::Fdstat {
                    fs_filetype: types::Filetype::Directory,
                    fs_flags: types::Fdflags::empty(),
                    fs_rights_base,
                    fs_rights_inheriting,
                });
            }
            Descriptor::File(File {
                fd,
                blocking_mode,
                append,
                ..
            }) => (fd.borrowed(), *blocking_mode, *append),
        };
        let flags = self.get_flags(fd.borrowed()).await.map_err(|e| {
            e.try_into()
                .context("failed to call `get-flags`")
                .unwrap_or_else(types::Error::trap)
        })?;
        let fs_filetype = self
            .get_type(fd.borrowed())
            .await
            .map_err(|e| {
                e.try_into()
                    .context("failed to call `get-type`")
                    .unwrap_or_else(types::Error::trap)
            })?
            .try_into()
            .map_err(types::Error::trap)?;
        let mut fs_flags = types::Fdflags::empty();
        let mut fs_rights_base = types::Rights::all();
        if !flags.contains(filesystem::DescriptorFlags::READ) {
            fs_rights_base &= !types::Rights::FD_READ;
        }
        if !flags.contains(filesystem::DescriptorFlags::WRITE) {
            fs_rights_base &= !types::Rights::FD_WRITE;
        }
        if flags.contains(filesystem::DescriptorFlags::DATA_INTEGRITY_SYNC) {
            fs_flags |= types::Fdflags::DSYNC;
        }
        if flags.contains(filesystem::DescriptorFlags::REQUESTED_WRITE_SYNC) {
            fs_flags |= types::Fdflags::RSYNC;
        }
        if flags.contains(filesystem::DescriptorFlags::FILE_INTEGRITY_SYNC) {
            fs_flags |= types::Fdflags::SYNC;
        }
        if append {
            fs_flags |= types::Fdflags::APPEND;
        }
        if matches!(blocking, BlockingMode::NonBlocking) {
            fs_flags |= types::Fdflags::NONBLOCK;
        }
        Ok(types::Fdstat {
            fs_filetype,
            fs_flags,
            fs_rights_base,
            fs_rights_inheriting: fs_rights_base,
        })
    }

    /// Adjust the flags associated with a file descriptor.
    /// NOTE: This is similar to `fcntl(fd, F_SETFL, flags)` in POSIX.
    #[instrument(skip(self))]
    fn fd_fdstat_set_flags(
        &mut self,
        fd: types::Fd,
        flags: types::Fdflags,
    ) -> Result<(), types::Error> {
        let mut st = self.transact()?;
        let File {
            append,
            blocking_mode,
            ..
        } = st.get_file_mut(fd)?;

        // Only support changing the NONBLOCK or APPEND flags.
        if flags.contains(types::Fdflags::DSYNC)
            || flags.contains(types::Fdflags::SYNC)
            || flags.contains(types::Fdflags::RSYNC)
        {
            return Err(types::Errno::Inval.into());
        }
        *append = flags.contains(types::Fdflags::APPEND);
        *blocking_mode = BlockingMode::from_fdflags(&flags);
        Ok(())
    }

    /// Does not do anything if `fd` corresponds to a valid descriptor and returns `[types::Errno::Badf]` error otherwise.
    #[instrument(skip(self))]
    fn fd_fdstat_set_rights(
        &mut self,
        fd: types::Fd,
        _fs_rights_base: types::Rights,
        _fs_rights_inheriting: types::Rights,
    ) -> Result<(), types::Error> {
        self.get_fd(fd)?;
        Ok(())
    }

    /// Return the attributes of an open file.
    #[instrument(skip(self))]
    async fn fd_filestat_get(&mut self, fd: types::Fd) -> Result<types::Filestat, types::Error> {
        let t = self.transact()?;
        let desc = t.get_descriptor(fd)?;
        match desc {
            Descriptor::Stdin { isatty, .. }
            | Descriptor::Stdout { isatty, .. }
            | Descriptor::Stderr { isatty, .. } => Ok(types::Filestat {
                dev: 0,
                ino: 0,
                filetype: (*isatty).into(),
                nlink: 0,
                size: 0,
                atim: 0,
                mtim: 0,
                ctim: 0,
            }),
            Descriptor::PreopenDirectory((fd, _)) | Descriptor::File(File { fd, .. }) => {
                let fd = fd.borrowed();
                drop(t);
                let filesystem::DescriptorStat {
                    type_,
                    link_count: nlink,
                    size,
                    data_access_timestamp,
                    data_modification_timestamp,
                    status_change_timestamp,
                } = self.stat(fd.borrowed()).await.map_err(|e| {
                    e.try_into()
                        .context("failed to call `stat`")
                        .unwrap_or_else(types::Error::trap)
                })?;
                let metadata_hash = self.metadata_hash(fd).await.map_err(|e| {
                    e.try_into()
                        .context("failed to call `metadata_hash`")
                        .unwrap_or_else(types::Error::trap)
                })?;
                let filetype = type_.try_into().map_err(types::Error::trap)?;
                let zero = wall_clock::Datetime {
                    seconds: 0,
                    nanoseconds: 0,
                };
                let atim = data_access_timestamp.unwrap_or(zero).try_into()?;
                let mtim = data_modification_timestamp.unwrap_or(zero).try_into()?;
                let ctim = status_change_timestamp.unwrap_or(zero).try_into()?;
                Ok(types::Filestat {
                    dev: 1,
                    ino: metadata_hash.lower,
                    filetype,
                    nlink,
                    size,
                    atim,
                    mtim,
                    ctim,
                })
            }
        }
    }

    /// Adjust the size of an open file. If this increases the file's size, the extra bytes are filled with zeros.
    /// NOTE: This is similar to `ftruncate` in POSIX.
    #[instrument(skip(self))]
    async fn fd_filestat_set_size(
        &mut self,
        fd: types::Fd,
        size: types::Filesize,
    ) -> Result<(), types::Error> {
        let fd = self.get_file_fd(fd)?;
        self.set_size(fd, size).await.map_err(|e| {
            e.try_into()
                .context("failed to call `set-size`")
                .unwrap_or_else(types::Error::trap)
        })
    }

    /// Adjust the timestamps of an open file or directory.
    /// NOTE: This is similar to `futimens` in POSIX.
    #[instrument(skip(self))]
    async fn fd_filestat_set_times(
        &mut self,
        fd: types::Fd,
        atim: types::Timestamp,
        mtim: types::Timestamp,
        fst_flags: types::Fstflags,
    ) -> Result<(), types::Error> {
        let atim = systimespec(
            fst_flags.contains(types::Fstflags::ATIM),
            atim,
            fst_flags.contains(types::Fstflags::ATIM_NOW),
        )?;
        let mtim = systimespec(
            fst_flags.contains(types::Fstflags::MTIM),
            mtim,
            fst_flags.contains(types::Fstflags::MTIM_NOW),
        )?;

        let fd = self.get_fd(fd)?;
        self.set_times(fd, atim, mtim).await.map_err(|e| {
            e.try_into()
                .context("failed to call `set-times`")
                .unwrap_or_else(types::Error::trap)
        })
    }

    /// Read from a file descriptor.
    /// NOTE: This is similar to `readv` in POSIX.
    #[instrument(skip(self))]
    async fn fd_read<'a>(
        &mut self,
        fd: types::Fd,
        iovs: &types::IovecArray<'a>,
    ) -> Result<types::Size, types::Error> {
        let t = self.transact()?;
        let desc = t.get_descriptor(fd)?;
        let (mut buf, read) = match desc {
            Descriptor::File(File {
                fd,
                blocking_mode,
                position,
                ..
            }) if t.view.table().get_resource(fd)?.is_file() => {
                let fd = fd.borrowed();
                let blocking_mode = *blocking_mode;
                let position = position.clone();
                drop(t);
                let Some(buf) = first_non_empty_iovec(iovs)? else {
                    return Ok(0);
                };

                let pos = position.load(Ordering::Relaxed);
                let stream = self.read_via_stream(fd.borrowed(), pos).map_err(|e| {
                    e.try_into()
                        .context("failed to call `read-via-stream`")
                        .unwrap_or_else(types::Error::trap)
                })?;
                let read = blocking_mode.read(self, stream, buf.len()).await?;
                let n = read.len().try_into()?;
                let pos = pos.checked_add(n).ok_or(types::Errno::Overflow)?;
                position.store(pos, Ordering::Relaxed);

                (buf, read)
            }
            Descriptor::Stdin { stream, .. } => {
                let stream = stream.borrowed();
                drop(t);
                let Some(buf) = first_non_empty_iovec(iovs)? else {
                    return Ok(0);
                };
<<<<<<< HEAD
                let read = BlockingMode::Blocking.read(self, input, buf.len()).await?;
                (buf, read)
=======
                let (read, state) = stream_res(
                    streams::HostInputStream::blocking_read(
                        self,
                        stream,
                        buf.len().try_into().unwrap_or(u64::MAX),
                    )
                    .await,
                )?;
                (buf, read, state)
>>>>>>> 16e24fe7
            }
            _ => return Err(types::Errno::Badf.into()),
        };
        if read.len() > buf.len() {
            return Err(types::Errno::Range.into());
        }
        let (buf, _) = buf.split_at_mut(read.len());
        buf.copy_from_slice(&read);
        let n = read.len().try_into()?;
        Ok(n)
    }

    /// Read from a file descriptor, without using and updating the file descriptor's offset.
    /// NOTE: This is similar to `preadv` in POSIX.
    #[instrument(skip(self))]
    async fn fd_pread<'a>(
        &mut self,
        fd: types::Fd,
        iovs: &types::IovecArray<'a>,
        offset: types::Filesize,
    ) -> Result<types::Size, types::Error> {
        let t = self.transact()?;
        let desc = t.get_descriptor(fd)?;
        let (mut buf, read) = match desc {
            Descriptor::File(File {
                fd, blocking_mode, ..
            }) if t.view.table().get_resource(fd)?.is_file() => {
                let fd = fd.borrowed();
                let blocking_mode = *blocking_mode;
                drop(t);
                let Some(buf) = first_non_empty_iovec(iovs)? else {
                    return Ok(0);
                };

                let stream = self.read_via_stream(fd, offset).map_err(|e| {
                    e.try_into()
                        .context("failed to call `read-via-stream`")
                        .unwrap_or_else(types::Error::trap)
                })?;
                let read = blocking_mode.read(self, stream, buf.len()).await?;
                (buf, read)
            }
            Descriptor::Stdin { .. } => {
                // NOTE: legacy implementation returns SPIPE here
                return Err(types::Errno::Spipe.into());
            }
            _ => return Err(types::Errno::Badf.into()),
        };
        if read.len() > buf.len() {
            return Err(types::Errno::Range.into());
        }
        let (buf, _) = buf.split_at_mut(read.len());
        buf.copy_from_slice(&read);
        let n = read.len().try_into()?;
        Ok(n)
    }

    /// Write to a file descriptor.
    /// NOTE: This is similar to `writev` in POSIX.
    #[instrument(skip(self))]
    async fn fd_write<'a>(
        &mut self,
        fd: types::Fd,
        ciovs: &types::CiovecArray<'a>,
    ) -> Result<types::Size, types::Error> {
        let t = self.transact()?;
        let desc = t.get_descriptor(fd)?;
        match desc {
            Descriptor::File(File {
                fd,
                blocking_mode,
                append,
                position,
            }) if t.view.table().get_resource(fd)?.is_file() => {
                let fd = fd.borrowed();
                let blocking_mode = *blocking_mode;
                let position = position.clone();
                let append = *append;
                drop(t);
                let Some(buf) = first_non_empty_ciovec(ciovs)? else {
                    return Ok(0);
                };
                let (stream, pos) = if append {
                    let stream = self.append_via_stream(fd).map_err(|e| {
                        e.try_into()
                            .context("failed to call `append-via-stream`")
                            .unwrap_or_else(types::Error::trap)
                    })?;
                    (stream, 0)
                } else {
                    let pos = position.load(Ordering::Relaxed);
                    let stream = self.write_via_stream(fd, pos).map_err(|e| {
                        e.try_into()
                            .context("failed to call `write-via-stream`")
                            .unwrap_or_else(types::Error::trap)
                    })?;
                    (stream, pos)
                };
                let n = blocking_mode.write(self, stream, &buf).await?;
                if !append {
                    let pos = pos.checked_add(n as u64).ok_or(types::Errno::Overflow)?;
                    position.store(pos, Ordering::Relaxed);
                }
                let n = n.try_into()?;
                Ok(n)
            }
            Descriptor::Stdout { stream, .. } | Descriptor::Stderr { stream, .. } => {
                let stream = stream.borrowed();
                drop(t);
                let Some(buf) = first_non_empty_ciovec(ciovs)? else {
                    return Ok(0);
                };
                let n = BlockingMode::Blocking
                    .write(self, stream, &buf)
                    .await?
                    .try_into()?;
                Ok(n)
            }
            _ => Err(types::Errno::Badf.into()),
        }
    }

    /// Write to a file descriptor, without using and updating the file descriptor's offset.
    /// NOTE: This is similar to `pwritev` in POSIX.
    #[instrument(skip(self))]
    async fn fd_pwrite<'a>(
        &mut self,
        fd: types::Fd,
        ciovs: &types::CiovecArray<'a>,
        offset: types::Filesize,
    ) -> Result<types::Size, types::Error> {
        let t = self.transact()?;
        let desc = t.get_descriptor(fd)?;
        let n = match desc {
            Descriptor::File(File {
                fd, blocking_mode, ..
            }) if t.view.table().get_resource(fd)?.is_file() => {
                let fd = fd.borrowed();
                let blocking_mode = *blocking_mode;
                drop(t);
                let Some(buf) = first_non_empty_ciovec(ciovs)? else {
                    return Ok(0);
                };
                let stream = self.write_via_stream(fd, offset).map_err(|e| {
                    e.try_into()
                        .context("failed to call `write-via-stream`")
                        .unwrap_or_else(types::Error::trap)
                })?;
                blocking_mode.write(self, stream, &buf).await?
            }
            Descriptor::Stdout { .. } | Descriptor::Stderr { .. } => {
                // NOTE: legacy implementation returns SPIPE here
                return Err(types::Errno::Spipe.into());
            }
            _ => return Err(types::Errno::Badf.into()),
        };
        Ok(n.try_into()?)
    }

    /// Return a description of the given preopened file descriptor.
    #[instrument(skip(self))]
    fn fd_prestat_get(&mut self, fd: types::Fd) -> Result<types::Prestat, types::Error> {
        if let Descriptor::PreopenDirectory((_, p)) = self.transact()?.get_descriptor(fd)? {
            let pr_name_len = p.len().try_into()?;
            return Ok(types::Prestat::Dir(types::PrestatDir { pr_name_len }));
        }
        Err(types::Errno::Badf.into()) // NOTE: legacy implementation returns BADF here
    }

    /// Return a description of the given preopened file descriptor.
    #[instrument(skip(self))]
    fn fd_prestat_dir_name<'a>(
        &mut self,
        fd: types::Fd,
        path: &GuestPtr<'a, u8>,
        path_max_len: types::Size,
    ) -> Result<(), types::Error> {
        let path_max_len = path_max_len.try_into()?;
        if let Descriptor::PreopenDirectory((_, p)) = self.transact()?.get_descriptor(fd)? {
            if p.len() > path_max_len {
                return Err(types::Errno::Nametoolong.into());
            }
            write_bytes(path, p.as_bytes())?;
            return Ok(());
        }
        Err(types::Errno::Notdir.into()) // NOTE: legacy implementation returns NOTDIR here
    }

    /// Atomically replace a file descriptor by renumbering another file descriptor.
    #[instrument(skip(self))]
    fn fd_renumber(&mut self, from: types::Fd, to: types::Fd) -> Result<(), types::Error> {
        let mut st = self.transact()?;
        let desc = st.descriptors.remove(from).ok_or(types::Errno::Badf)?;
        st.descriptors.insert(to.into(), desc);
        Ok(())
    }

    /// Move the offset of a file descriptor.
    /// NOTE: This is similar to `lseek` in POSIX.
    #[instrument(skip(self))]
    async fn fd_seek(
        &mut self,
        fd: types::Fd,
        offset: types::Filedelta,
        whence: types::Whence,
    ) -> Result<types::Filesize, types::Error> {
        let t = self.transact()?;
        let File { fd, position, .. } = t.get_seekable(fd)?;
        let fd = fd.borrowed();
        let position = position.clone();
        drop(t);
        let pos = match whence {
            types::Whence::Set if offset >= 0 => offset as _,
            types::Whence::Cur => position
                .load(Ordering::Relaxed)
                .checked_add_signed(offset)
                .ok_or(types::Errno::Inval)?,
            types::Whence::End => {
                let filesystem::DescriptorStat { size, .. } = self.stat(fd).await.map_err(|e| {
                    e.try_into()
                        .context("failed to call `stat`")
                        .unwrap_or_else(types::Error::trap)
                })?;
                size.checked_add_signed(offset).ok_or(types::Errno::Inval)?
            }
            _ => return Err(types::Errno::Inval.into()),
        };
        position.store(pos, Ordering::Relaxed);
        Ok(pos)
    }

    /// Synchronize the data and metadata of a file to disk.
    /// NOTE: This is similar to `fsync` in POSIX.
    #[instrument(skip(self))]
    async fn fd_sync(&mut self, fd: types::Fd) -> Result<(), types::Error> {
        let fd = self.get_file_fd(fd)?;
        self.sync(fd).await.map_err(|e| {
            e.try_into()
                .context("failed to call `sync`")
                .unwrap_or_else(types::Error::trap)
        })
    }

    /// Return the current offset of a file descriptor.
    /// NOTE: This is similar to `lseek(fd, 0, SEEK_CUR)` in POSIX.
    #[instrument(skip(self))]
    fn fd_tell(&mut self, fd: types::Fd) -> Result<types::Filesize, types::Error> {
        let pos = self
            .transact()?
            .get_seekable(fd)
            .map(|File { position, .. }| position.load(Ordering::Relaxed))?;
        Ok(pos)
    }

    #[instrument(skip(self))]
    async fn fd_readdir<'a>(
        &mut self,
        fd: types::Fd,
        buf: &GuestPtr<'a, u8>,
        buf_len: types::Size,
        cookie: types::Dircookie,
    ) -> Result<types::Size, types::Error> {
        let fd = self.get_dir_fd(fd)?;
        let stream = self.read_directory(fd.borrowed()).await.map_err(|e| {
            e.try_into()
                .context("failed to call `read-directory`")
                .unwrap_or_else(types::Error::trap)
        })?;
        let dir_metadata_hash = self.metadata_hash(fd.borrowed()).await.map_err(|e| {
            e.try_into()
                .context("failed to call `metadata-hash`")
                .unwrap_or_else(types::Error::trap)
        })?;
        let cookie = cookie.try_into().map_err(|_| types::Errno::Overflow)?;

        let head = [
            (
                types::Dirent {
                    d_next: 1u64.to_le(),
                    d_ino: dir_metadata_hash.lower.to_le(),
                    d_type: types::Filetype::Directory,
                    d_namlen: 1u32.to_le(),
                },
                ".".into(),
            ),
            (
                types::Dirent {
                    d_next: 2u64.to_le(),
                    d_ino: dir_metadata_hash.lower.to_le(), // NOTE: incorrect, but legacy implementation returns `fd` inode here
                    d_type: types::Filetype::Directory,
                    d_namlen: 2u32.to_le(),
                },
                "..".into(),
            ),
        ];

        let mut dir = Vec::new();
        for (entry, d_next) in self
            .table_mut()
            // remove iterator from table and use it directly:
            .delete_resource(stream)?
            .into_iter()
            .zip(3u64..)
        {
            let filesystem::DirectoryEntry { type_, name } = entry.map_err(|e| {
                e.try_into()
                    .context("failed to inspect `read-directory` entry")
                    .unwrap_or_else(types::Error::trap)
            })?;
            let metadata_hash = self
                .metadata_hash_at(fd.borrowed(), filesystem::PathFlags::empty(), name.clone())
                .await
                .map_err(|e| {
                    e.try_into()
                        .context("failed to call `metadata-hash-at`")
                        .unwrap_or_else(types::Error::trap)
                })?;
            let d_type = type_.try_into().map_err(types::Error::trap)?;
            let d_namlen: u32 = name.len().try_into().map_err(|_| types::Errno::Overflow)?;
            dir.push((
                types::Dirent {
                    d_next: d_next.to_le(),
                    d_ino: metadata_hash.lower.to_le(),
                    d_type, // endian-invariant
                    d_namlen: d_namlen.to_le(),
                },
                name,
            ))
        }

        // assume that `types::Dirent` size always fits in `u32`
        const DIRENT_SIZE: u32 = size_of::<types::Dirent>() as _;
        assert_eq!(
            types::Dirent::guest_size(),
            DIRENT_SIZE,
            "Dirent guest repr and host repr should match"
        );
        let mut buf = *buf;
        let mut cap = buf_len;
        for (ref entry, path) in head.into_iter().chain(dir.into_iter()).skip(cookie) {
            let mut path = path.into_bytes();
            assert_eq!(
                1,
                size_of_val(&entry.d_type),
                "Dirent member d_type should be endian-invariant"
            );
            let entry_len = cap.min(DIRENT_SIZE);
            let entry = entry as *const _ as _;
            let entry = unsafe { slice::from_raw_parts(entry, entry_len as _) };
            cap = cap.checked_sub(entry_len).unwrap();
            buf = write_bytes(buf, entry)?;
            if cap == 0 {
                return Ok(buf_len);
            }

            if let Ok(cap) = cap.try_into() {
                // `path` cannot be longer than `usize`, only truncate if `cap` fits in `usize`
                path.truncate(cap);
            }
            cap = cap.checked_sub(path.len() as _).unwrap();
            buf = write_bytes(buf, &path)?;
            if cap == 0 {
                return Ok(buf_len);
            }
        }
        Ok(buf_len.checked_sub(cap).unwrap())
    }

    #[instrument(skip(self))]
    async fn path_create_directory<'a>(
        &mut self,
        dirfd: types::Fd,
        path: &GuestPtr<'a, str>,
    ) -> Result<(), types::Error> {
        let dirfd = self.get_dir_fd(dirfd)?;
        let path = read_string(path)?;
        self.create_directory_at(dirfd.borrowed(), path)
            .await
            .map_err(|e| {
                e.try_into()
                    .context("failed to call `create-directory-at`")
                    .unwrap_or_else(types::Error::trap)
            })
    }

    /// Return the attributes of a file or directory.
    /// NOTE: This is similar to `stat` in POSIX.
    #[instrument(skip(self))]
    async fn path_filestat_get<'a>(
        &mut self,
        dirfd: types::Fd,
        flags: types::Lookupflags,
        path: &GuestPtr<'a, str>,
    ) -> Result<types::Filestat, types::Error> {
        let dirfd = self.get_dir_fd(dirfd)?;
        let path = read_string(path)?;
        let filesystem::DescriptorStat {
            type_,
            link_count: nlink,
            size,
            data_access_timestamp,
            data_modification_timestamp,
            status_change_timestamp,
        } = self
            .stat_at(dirfd.borrowed(), flags.into(), path.clone())
            .await
            .map_err(|e| {
                e.try_into()
                    .context("failed to call `stat-at`")
                    .unwrap_or_else(types::Error::trap)
            })?;
        let metadata_hash = self
            .metadata_hash_at(dirfd, flags.into(), path)
            .await
            .map_err(|e| {
                e.try_into()
                    .context("failed to call `metadata-hash-at`")
                    .unwrap_or_else(types::Error::trap)
            })?;
        let filetype = type_.try_into().map_err(types::Error::trap)?;
        let zero = wall_clock::Datetime {
            seconds: 0,
            nanoseconds: 0,
        };
        let atim = data_access_timestamp.unwrap_or(zero).try_into()?;
        let mtim = data_modification_timestamp.unwrap_or(zero).try_into()?;
        let ctim = status_change_timestamp.unwrap_or(zero).try_into()?;
        Ok(types::Filestat {
            dev: 1,
            ino: metadata_hash.lower,
            filetype,
            nlink,
            size,
            atim,
            mtim,
            ctim,
        })
    }

    /// Adjust the timestamps of a file or directory.
    /// NOTE: This is similar to `utimensat` in POSIX.
    #[instrument(skip(self))]
    async fn path_filestat_set_times<'a>(
        &mut self,
        dirfd: types::Fd,
        flags: types::Lookupflags,
        path: &GuestPtr<'a, str>,
        atim: types::Timestamp,
        mtim: types::Timestamp,
        fst_flags: types::Fstflags,
    ) -> Result<(), types::Error> {
        let atim = systimespec(
            fst_flags.contains(types::Fstflags::ATIM),
            atim,
            fst_flags.contains(types::Fstflags::ATIM_NOW),
        )?;
        let mtim = systimespec(
            fst_flags.contains(types::Fstflags::MTIM),
            mtim,
            fst_flags.contains(types::Fstflags::MTIM_NOW),
        )?;

        let dirfd = self.get_dir_fd(dirfd)?;
        let path = read_string(path)?;
        self.set_times_at(dirfd, flags.into(), path, atim, mtim)
            .await
            .map_err(|e| {
                e.try_into()
                    .context("failed to call `set-times-at`")
                    .unwrap_or_else(types::Error::trap)
            })
    }

    /// Create a hard link.
    /// NOTE: This is similar to `linkat` in POSIX.
    #[instrument(skip(self))]
    async fn path_link<'a>(
        &mut self,
        src_fd: types::Fd,
        src_flags: types::Lookupflags,
        src_path: &GuestPtr<'a, str>,
        target_fd: types::Fd,
        target_path: &GuestPtr<'a, str>,
    ) -> Result<(), types::Error> {
        let src_fd = self.get_dir_fd(src_fd)?;
        let target_fd = self.get_dir_fd(target_fd)?;
        let src_path = read_string(src_path)?;
        let target_path = read_string(target_path)?;
        self.link_at(src_fd, src_flags.into(), src_path, target_fd, target_path)
            .await
            .map_err(|e| {
                e.try_into()
                    .context("failed to call `link-at`")
                    .unwrap_or_else(types::Error::trap)
            })
    }

    /// Open a file or directory.
    /// NOTE: This is similar to `openat` in POSIX.
    #[instrument(skip(self))]
    async fn path_open<'a>(
        &mut self,
        dirfd: types::Fd,
        dirflags: types::Lookupflags,
        path: &GuestPtr<'a, str>,
        oflags: types::Oflags,
        fs_rights_base: types::Rights,
        _fs_rights_inheriting: types::Rights,
        fdflags: types::Fdflags,
    ) -> Result<types::Fd, types::Error> {
        let path = read_string(path)?;

        let mut flags = filesystem::DescriptorFlags::empty();
        if fs_rights_base.contains(types::Rights::FD_READ) {
            flags |= filesystem::DescriptorFlags::READ;
        }
        if fs_rights_base.contains(types::Rights::FD_WRITE) {
            flags |= filesystem::DescriptorFlags::WRITE;
        }
        if fdflags.contains(types::Fdflags::SYNC) {
            flags |= filesystem::DescriptorFlags::FILE_INTEGRITY_SYNC;
        }
        if fdflags.contains(types::Fdflags::DSYNC) {
            flags |= filesystem::DescriptorFlags::DATA_INTEGRITY_SYNC;
        }
        if fdflags.contains(types::Fdflags::RSYNC) {
            flags |= filesystem::DescriptorFlags::REQUESTED_WRITE_SYNC;
        }

        let t = self.transact()?;
        let dirfd = match t.get_descriptor(dirfd)? {
            Descriptor::PreopenDirectory((fd, _)) => fd.borrowed(),
            Descriptor::File(File { fd, .. }) => {
                t.view.table().get_resource(fd)?.dir()?;
                fd.borrowed()
            }
            _ => return Err(types::Errno::Badf.into()),
        };
        drop(t);
        let fd = self
            .open_at(
                dirfd,
                dirflags.into(),
                path,
                oflags.into(),
                flags,
                filesystem::Modes::READABLE | filesystem::Modes::WRITABLE,
            )
            .await
            .map_err(|e| {
                e.try_into()
                    .context("failed to call `open-at`")
                    .unwrap_or_else(types::Error::trap)
            })?;
        let fd = self.transact()?.descriptors.push_file(File {
            fd,
            position: Default::default(),
            append: fdflags.contains(types::Fdflags::APPEND),
            blocking_mode: BlockingMode::from_fdflags(&fdflags),
        })?;
        Ok(fd.into())
    }

    /// Read the contents of a symbolic link.
    /// NOTE: This is similar to `readlinkat` in POSIX.
    #[instrument(skip(self))]
    async fn path_readlink<'a>(
        &mut self,
        dirfd: types::Fd,
        path: &GuestPtr<'a, str>,
        buf: &GuestPtr<'a, u8>,
        buf_len: types::Size,
    ) -> Result<types::Size, types::Error> {
        let dirfd = self.get_dir_fd(dirfd)?;
        let path = read_string(path)?;
        let mut path = self
            .readlink_at(dirfd, path)
            .await
            .map_err(|e| {
                e.try_into()
                    .context("failed to call `readlink-at`")
                    .unwrap_or_else(types::Error::trap)
            })?
            .into_bytes();
        if let Ok(buf_len) = buf_len.try_into() {
            // `path` cannot be longer than `usize`, only truncate if `buf_len` fits in `usize`
            path.truncate(buf_len);
        }
        let n = path.len().try_into().map_err(|_| types::Errno::Overflow)?;
        write_bytes(buf, &path)?;
        Ok(n)
    }

    #[instrument(skip(self))]
    async fn path_remove_directory<'a>(
        &mut self,
        dirfd: types::Fd,
        path: &GuestPtr<'a, str>,
    ) -> Result<(), types::Error> {
        let dirfd = self.get_dir_fd(dirfd)?;
        let path = read_string(path)?;
        self.remove_directory_at(dirfd, path).await.map_err(|e| {
            e.try_into()
                .context("failed to call `remove-directory-at`")
                .unwrap_or_else(types::Error::trap)
        })
    }

    /// Rename a file or directory.
    /// NOTE: This is similar to `renameat` in POSIX.
    #[instrument(skip(self))]
    async fn path_rename<'a>(
        &mut self,
        src_fd: types::Fd,
        src_path: &GuestPtr<'a, str>,
        dest_fd: types::Fd,
        dest_path: &GuestPtr<'a, str>,
    ) -> Result<(), types::Error> {
        let src_fd = self.get_dir_fd(src_fd)?;
        let dest_fd = self.get_dir_fd(dest_fd)?;
        let src_path = read_string(src_path)?;
        let dest_path = read_string(dest_path)?;
        self.rename_at(src_fd, src_path, dest_fd, dest_path)
            .await
            .map_err(|e| {
                e.try_into()
                    .context("failed to call `rename-at`")
                    .unwrap_or_else(types::Error::trap)
            })
    }

    #[instrument(skip(self))]
    async fn path_symlink<'a>(
        &mut self,
        src_path: &GuestPtr<'a, str>,
        dirfd: types::Fd,
        dest_path: &GuestPtr<'a, str>,
    ) -> Result<(), types::Error> {
        let dirfd = self.get_dir_fd(dirfd)?;
        let src_path = read_string(src_path)?;
        let dest_path = read_string(dest_path)?;
        self.symlink_at(dirfd.borrowed(), src_path, dest_path)
            .await
            .map_err(|e| {
                e.try_into()
                    .context("failed to call `symlink-at`")
                    .unwrap_or_else(types::Error::trap)
            })
    }

    #[instrument(skip(self))]
    async fn path_unlink_file<'a>(
        &mut self,
        dirfd: types::Fd,
        path: &GuestPtr<'a, str>,
    ) -> Result<(), types::Error> {
        let dirfd = self.get_dir_fd(dirfd)?;
        let path = path.as_cow()?.to_string();
        self.unlink_file_at(dirfd.borrowed(), path)
            .await
            .map_err(|e| {
                e.try_into()
                    .context("failed to call `unlink-file-at`")
                    .unwrap_or_else(types::Error::trap)
            })
    }

    #[instrument(skip(self))]
    async fn poll_oneoff<'a>(
        &mut self,
        subs: &GuestPtr<'a, types::Subscription>,
        events: &GuestPtr<'a, types::Event>,
        nsubscriptions: types::Size,
    ) -> Result<types::Size, types::Error> {
        if nsubscriptions == 0 {
            // Indefinite sleeping is not supported in preview1.
            return Err(types::Errno::Inval.into());
        }
        let subs = subs.as_array(nsubscriptions);
        let events = events.as_array(nsubscriptions);

        let n = usize::try_from(nsubscriptions).unwrap_or(usize::MAX);
        let mut pollables = Vec::with_capacity(n);
        for sub in subs.iter() {
            let sub = sub?.read()?;
            let p = match sub.u {
                types::SubscriptionU::Clock(types::SubscriptionClock {
                    id,
                    timeout,
                    flags,
                    ..
                }) => {
                    let absolute = flags.contains(types::Subclockflags::SUBSCRIPTION_CLOCK_ABSTIME);
                    let (timeout, absolute) = match id {
                        types::Clockid::Monotonic => (timeout, absolute),
                        types::Clockid::Realtime if !absolute => (timeout, false),
                        types::Clockid::Realtime => {
                            let now = wall_clock::Host::now(self)
                                .context("failed to call `wall_clock::now`")
                                .map_err(types::Error::trap)?;

                            // Convert `timeout` to `Datetime` format.
                            let seconds = timeout / 1_000_000_000;
                            let nanoseconds = timeout % 1_000_000_000;

                            let timeout = if now.seconds < seconds
                                || now.seconds == seconds
                                    && u64::from(now.nanoseconds) < nanoseconds
                            {
                                // `now` is less than `timeout`, which is expressable as u64,
                                // substract the nanosecond counts directly
                                now.seconds * 1_000_000_000 + u64::from(now.nanoseconds) - timeout
                            } else {
                                0
                            };
                            (timeout, false)
                        }
                        _ => return Err(types::Errno::Inval.into()),
                    };
                    monotonic_clock::Host::subscribe(self, timeout, absolute)
                        .context("failed to call `monotonic_clock::subscribe`")
                        .map_err(types::Error::trap)?
                }
                types::SubscriptionU::FdRead(types::SubscriptionFdReadwrite {
                    file_descriptor,
                }) => {
                    let stream = {
                        let t = self.transact()?;
                        let desc = t.get_descriptor(file_descriptor)?;
                        match desc {
                            Descriptor::Stdin { stream, .. } => stream.borrowed(),
                            Descriptor::File(File { fd, position, .. })
                                if t.view.table().get_resource(fd)?.is_file() =>
                            {
                                let pos = position.load(Ordering::Relaxed);
                                let fd = fd.borrowed();
                                drop(t);
                                self.read_via_stream(fd, pos).map_err(|e| {
                                    e.try_into()
                                        .context("failed to call `read-via-stream`")
                                        .unwrap_or_else(types::Error::trap)
                                })?
                            }
                            // TODO: Support sockets
                            _ => return Err(types::Errno::Badf.into()),
                        }
                    };
                    streams::HostInputStream::subscribe(self, stream)
                        .context("failed to call `subscribe` on `input-stream`")
                        .map_err(types::Error::trap)?
                }
                types::SubscriptionU::FdWrite(types::SubscriptionFdReadwrite {
                    file_descriptor,
                }) => {
                    let stream = {
                        let t = self.transact()?;
                        let desc = t.get_descriptor(file_descriptor)?;
                        match desc {
                            Descriptor::Stdout { stream, .. }
                            | Descriptor::Stderr { stream, .. } => stream.borrowed(),
                            Descriptor::File(File {
                                fd,
                                position,
                                append,
                                ..
                            }) if t.view.table().get_resource(fd)?.is_file() => {
                                let fd = fd.borrowed();
                                let position = position.clone();
                                let append = *append;
                                drop(t);
                                if append {
                                    self.append_via_stream(fd).map_err(|e| {
                                        e.try_into()
                                            .context("failed to call `append-via-stream`")
                                            .unwrap_or_else(types::Error::trap)
                                    })?
                                } else {
                                    let pos = position.load(Ordering::Relaxed);
                                    self.write_via_stream(fd, pos).map_err(|e| {
                                        e.try_into()
                                            .context("failed to call `write-via-stream`")
                                            .unwrap_or_else(types::Error::trap)
                                    })?
                                }
                            }
                            // TODO: Support sockets
                            _ => return Err(types::Errno::Badf.into()),
                        }
                    };
                    streams::HostOutputStream::subscribe(self, stream)
                        .context("failed to call `subscribe` on `output-stream`")
                        .map_err(types::Error::trap)?
                }
            };
            pollables.push(p);
        }
        let ready: HashSet<_> = self
            .poll_list(pollables)
            .await
            .context("failed to call `poll-oneoff`")
            .map_err(types::Error::trap)?
            .into_iter()
            .collect();

        let mut count: types::Size = 0;
        for (sub, event) in (0..)
            .zip(subs.iter())
            .filter_map(|(idx, sub)| ready.contains(&idx).then_some(sub))
            .zip(events.iter())
        {
            let sub = sub?.read()?;
            let event = event?;
            let e = match sub.u {
                types::SubscriptionU::Clock(..) => types::Event {
                    userdata: sub.userdata,
                    error: types::Errno::Success,
                    type_: types::Eventtype::Clock,
                    fd_readwrite: types::EventFdReadwrite {
                        flags: types::Eventrwflags::empty(),
                        nbytes: 0,
                    },
                },
                types::SubscriptionU::FdRead(types::SubscriptionFdReadwrite {
                    file_descriptor,
                }) => {
                    let t = self.transact()?;
                    let desc = t.get_descriptor(file_descriptor)?;
                    match desc {
                        Descriptor::Stdin { .. } => types::Event {
                            userdata: sub.userdata,
                            error: types::Errno::Success,
                            type_: types::Eventtype::FdRead,
                            fd_readwrite: types::EventFdReadwrite {
                                flags: types::Eventrwflags::empty(),
                                nbytes: 1,
                            },
                        },
                        Descriptor::File(File { fd, position, .. })
                            if t.view.table().get_resource(fd)?.is_file() =>
                        {
                            let fd = fd.borrowed();
                            let position = position.clone();
                            drop(t);
                            match self
                                .stat(fd)
                                .await
                                .map_err(|e| e.try_into().context("failed to call `stat`"))
                            {
                                Ok(filesystem::DescriptorStat { size, .. }) => {
                                    let pos = position.load(Ordering::Relaxed);
                                    let nbytes = size.saturating_sub(pos);
                                    types::Event {
                                        userdata: sub.userdata,
                                        error: types::Errno::Success,
                                        type_: types::Eventtype::FdRead,
                                        fd_readwrite: types::EventFdReadwrite {
                                            flags: if nbytes == 0 {
                                                types::Eventrwflags::FD_READWRITE_HANGUP
                                            } else {
                                                types::Eventrwflags::empty()
                                            },
                                            nbytes: 1,
                                        },
                                    }
                                }
                                Err(Ok(error)) => types::Event {
                                    userdata: sub.userdata,
                                    error,
                                    type_: types::Eventtype::FdRead,
                                    fd_readwrite: types::EventFdReadwrite {
                                        flags: types::Eventrwflags::empty(),
                                        nbytes: 1,
                                    },
                                },
                                Err(Err(error)) => return Err(types::Error::trap(error)),
                            }
                        }
                        // TODO: Support sockets
                        _ => return Err(types::Errno::Badf.into()),
                    }
                }
                types::SubscriptionU::FdWrite(types::SubscriptionFdReadwrite {
                    file_descriptor,
                }) => {
                    let t = self.transact()?;
                    let desc = t.get_descriptor(file_descriptor)?;
                    match desc {
                        Descriptor::Stdout { .. } | Descriptor::Stderr { .. } => types::Event {
                            userdata: sub.userdata,
                            error: types::Errno::Success,
                            type_: types::Eventtype::FdWrite,
                            fd_readwrite: types::EventFdReadwrite {
                                flags: types::Eventrwflags::empty(),
                                nbytes: 1,
                            },
                        },
                        Descriptor::File(File { fd, .. })
                            if t.view.table().get_resource(fd)?.is_file() =>
                        {
                            types::Event {
                                userdata: sub.userdata,
                                error: types::Errno::Success,
                                type_: types::Eventtype::FdWrite,
                                fd_readwrite: types::EventFdReadwrite {
                                    flags: types::Eventrwflags::empty(),
                                    nbytes: 1,
                                },
                            }
                        }
                        // TODO: Support sockets
                        _ => return Err(types::Errno::Badf.into()),
                    }
                }
            };
            event.write(e)?;
            count = count
                .checked_add(1)
                .ok_or_else(|| types::Error::from(types::Errno::Overflow))?
        }
        Ok(count)
    }

    #[instrument(skip(self))]
    fn proc_exit(&mut self, status: types::Exitcode) -> anyhow::Error {
        let status = match status {
            0 => Ok(()),
            _ => Err(()),
        };
        match self.exit(status) {
            Err(e) => e,
            Ok(()) => anyhow!("`exit` did not return an error"),
        }
    }

    #[instrument(skip(self))]
    fn proc_raise(&mut self, _sig: types::Signal) -> Result<(), types::Error> {
        Err(types::Errno::Notsup.into())
    }

    #[instrument(skip(self))]
    fn sched_yield(&mut self) -> Result<(), types::Error> {
        // No such thing in preview 2. Intentionally left empty.
        Ok(())
    }

    #[instrument(skip(self))]
    fn random_get<'a>(
        &mut self,
        buf: &GuestPtr<'a, u8>,
        buf_len: types::Size,
    ) -> Result<(), types::Error> {
        let rand = self
            .get_random_bytes(buf_len.into())
            .context("failed to call `get-random-bytes`")
            .map_err(types::Error::trap)?;
        write_bytes(buf, &rand)?;
        Ok(())
    }

    #[allow(unused_variables)]
    #[instrument(skip(self))]
    fn sock_accept(
        &mut self,
        fd: types::Fd,
        flags: types::Fdflags,
    ) -> Result<types::Fd, types::Error> {
        todo!("preview1 sock_accept is not implemented")
    }

    #[allow(unused_variables)]
    #[instrument(skip(self))]
    fn sock_recv<'a>(
        &mut self,
        fd: types::Fd,
        ri_data: &types::IovecArray<'a>,
        ri_flags: types::Riflags,
    ) -> Result<(types::Size, types::Roflags), types::Error> {
        todo!("preview1 sock_recv is not implemented")
    }

    #[allow(unused_variables)]
    #[instrument(skip(self))]
    fn sock_send<'a>(
        &mut self,
        fd: types::Fd,
        si_data: &types::CiovecArray<'a>,
        _si_flags: types::Siflags,
    ) -> Result<types::Size, types::Error> {
        todo!("preview1 sock_send is not implemented")
    }

    #[allow(unused_variables)]
    #[instrument(skip(self))]
    fn sock_shutdown(&mut self, fd: types::Fd, how: types::Sdflags) -> Result<(), types::Error> {
        todo!("preview1 sock_shutdown is not implemented")
    }
}

trait ResourceExt<T> {
    fn borrowed(&self) -> Resource<T>;
}

impl<T: 'static> ResourceExt<T> for Resource<T> {
    fn borrowed(&self) -> Resource<T> {
        Resource::new_borrow(self.rep())
    }
}<|MERGE_RESOLUTION|>--- conflicted
+++ resolved
@@ -1386,20 +1386,8 @@
                 let Some(buf) = first_non_empty_iovec(iovs)? else {
                     return Ok(0);
                 };
-<<<<<<< HEAD
-                let read = BlockingMode::Blocking.read(self, input, buf.len()).await?;
+                let read = BlockingMode::Blocking.read(self, stream, buf.len()).await?;
                 (buf, read)
-=======
-                let (read, state) = stream_res(
-                    streams::HostInputStream::blocking_read(
-                        self,
-                        stream,
-                        buf.len().try_into().unwrap_or(u64::MAX),
-                    )
-                    .await,
-                )?;
-                (buf, read, state)
->>>>>>> 16e24fe7
             }
             _ => return Err(types::Errno::Badf.into()),
         };
