pub mod command;

wasmtime::component::bindgen!({
    path: "wit",
    interfaces: "
<<<<<<< HEAD
      import wasi:clocks/wall-clock
      import wasi:clocks/monotonic-clock
      import wasi:clocks/timezone
      import wasi:filesystem/filesystem
      import wasi:random/random
      import wasi:poll/poll
      import wasi:io/streams
      import wasi:cli-base/environment
      import wasi:cli-base/preopens
      import wasi:cli-base/exit
=======
      import wall-clock: clocks.wall-clock
      import monotonic-clock: clocks.monotonic-clock
      import timezone: clocks.timezone
      import filesystem: filesystem.filesystem
      import random: random.random
      import insecure-random: random.insecure
      import insecure-random-seed: random.insecure-seed
      import poll: poll.poll
      import streams: io.streams
      import environment: wasi-cli-base.environment
      import preopens: wasi-cli-base.preopens
      import stdin: wasi-cli-base.stdio.stdin
      import stdout: wasi-cli-base.stdio.stdout
      import stderr: wasi-cli-base.stdio.stderr
      import exit: wasi-cli-base.exit
>>>>>>> 0562837a
    ",
    tracing: true,
    async: true,
    trappable_error_type: {
        "filesystem"::"error-code": Error,
        "streams"::"stream-error": Error,
    }
});

pub use wasi::*;<|MERGE_RESOLUTION|>--- conflicted
+++ resolved
@@ -3,34 +3,21 @@
 wasmtime::component::bindgen!({
     path: "wit",
     interfaces: "
-<<<<<<< HEAD
       import wasi:clocks/wall-clock
       import wasi:clocks/monotonic-clock
       import wasi:clocks/timezone
       import wasi:filesystem/filesystem
       import wasi:random/random
+      import wasi:random/insecure
+      import wasi:random/insecure-seed
       import wasi:poll/poll
       import wasi:io/streams
       import wasi:cli-base/environment
       import wasi:cli-base/preopens
       import wasi:cli-base/exit
-=======
-      import wall-clock: clocks.wall-clock
-      import monotonic-clock: clocks.monotonic-clock
-      import timezone: clocks.timezone
-      import filesystem: filesystem.filesystem
-      import random: random.random
-      import insecure-random: random.insecure
-      import insecure-random-seed: random.insecure-seed
-      import poll: poll.poll
-      import streams: io.streams
-      import environment: wasi-cli-base.environment
-      import preopens: wasi-cli-base.preopens
-      import stdin: wasi-cli-base.stdio.stdin
-      import stdout: wasi-cli-base.stdio.stdout
-      import stderr: wasi-cli-base.stdio.stderr
-      import exit: wasi-cli-base.exit
->>>>>>> 0562837a
+      import wasi:cli-base/stdin
+      import wasi:cli-base/stdout
+      import wasi:cli-base/stderr
     ",
     tracing: true,
     async: true,
