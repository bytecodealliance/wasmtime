--- conflicted
+++ resolved
@@ -9,7 +9,6 @@
         "streams"::"stream-error": Error,
     },
     with: {
-<<<<<<< HEAD
        "wasi:filesystem/filesystem": crate::preview2::wasi::filesystem::filesystem,
        "wasi:clocks/monotonic_clock": crate::preview2::wasi::clocks::monotonic_clock,
        "wasi:poll/poll": crate::preview2::wasi::poll::poll,
@@ -20,26 +19,13 @@
        "wasi:cli_base/environment": crate::preview2::wasi::cli_base::environment,
        "wasi:cli_base/exit": crate::preview2::wasi::cli_base::exit,
        "wasi:cli_base/preopens": crate::preview2::wasi::cli_base::preopens,
-=======
-       "filesystem": crate::preview2::wasi::filesystem,
-       "monotonic_clock": crate::preview2::wasi::monotonic_clock,
-       "poll": crate::preview2::wasi::poll,
-       "streams": crate::preview2::wasi::streams,
-       "timezone": crate::preview2::wasi::timezone,
-       "wall_clock": crate::preview2::wasi::wall_clock,
-       "random": crate::preview2::wasi::random,
-       "environment": crate::preview2::wasi::environment,
-       "exit": crate::preview2::wasi::exit,
-       "preopens": crate::preview2::wasi::preopens,
-       "stdin": crate::preview2::wasi::stdin,
-       "stdout": crate::preview2::wasi::stdout,
-       "stderr": crate::preview2::wasi::stderr,
->>>>>>> 0562837a
+       "wasi:cli_base/stdin": crate::preview2::wasi::cli_base::stdin,
+       "wasi:cli_base/stdout": crate::preview2::wasi::cli_base::stdout,
+       "wasi:cli_base/stderr": crate::preview2::wasi::cli_base::stderr,
     },
 });
 
 pub fn add_to_linker<T: WasiView>(l: &mut wasmtime::component::Linker<T>) -> anyhow::Result<()> {
-<<<<<<< HEAD
     crate::preview2::wasi::clocks::wall_clock::add_to_linker(l, |t| t)?;
     crate::preview2::wasi::clocks::monotonic_clock::add_to_linker(l, |t| t)?;
     crate::preview2::wasi::clocks::timezone::add_to_linker(l, |t| t)?;
@@ -50,20 +36,8 @@
     crate::preview2::wasi::cli_base::exit::add_to_linker(l, |t| t)?;
     crate::preview2::wasi::cli_base::environment::add_to_linker(l, |t| t)?;
     crate::preview2::wasi::cli_base::preopens::add_to_linker(l, |t| t)?;
-=======
-    crate::preview2::wasi::wall_clock::add_to_linker(l, |t| t)?;
-    crate::preview2::wasi::monotonic_clock::add_to_linker(l, |t| t)?;
-    crate::preview2::wasi::timezone::add_to_linker(l, |t| t)?;
-    crate::preview2::wasi::filesystem::add_to_linker(l, |t| t)?;
-    crate::preview2::wasi::poll::add_to_linker(l, |t| t)?;
-    crate::preview2::wasi::streams::add_to_linker(l, |t| t)?;
-    crate::preview2::wasi::random::add_to_linker(l, |t| t)?;
-    crate::preview2::wasi::exit::add_to_linker(l, |t| t)?;
-    crate::preview2::wasi::environment::add_to_linker(l, |t| t)?;
-    crate::preview2::wasi::preopens::add_to_linker(l, |t| t)?;
-    crate::preview2::wasi::stdin::add_to_linker(l, |t| t)?;
-    crate::preview2::wasi::stdout::add_to_linker(l, |t| t)?;
-    crate::preview2::wasi::stderr::add_to_linker(l, |t| t)?;
->>>>>>> 0562837a
+    crate::preview2::wasi::cli_base::stdin::add_to_linker(l, |t| t)?;
+    crate::preview2::wasi::cli_base::stdout::add_to_linker(l, |t| t)?;
+    crate::preview2::wasi::cli_base::stderr::add_to_linker(l, |t| t)?;
     Ok(())
 }