--- conflicted
+++ resolved
@@ -57,13 +57,10 @@
     /// The current state in the bind/listen/accept/connect progression.
     pub(crate) tcp_state: TcpState,
 
-<<<<<<< HEAD
-    pub(crate) family: AddressFamily,
-=======
     /// The desired listen queue size. Set to None to use the system's default.
     pub(crate) listen_backlog_size: Option<i32>,
->>>>>>> e2f1bdd7
-}
+
+    pub(crate) family: AddressFamily,}
 
 pub(crate) struct TcpReadStream {
     stream: Arc<tokio::net::TcpStream>,
@@ -275,11 +272,8 @@
         Ok(Self {
             inner: Arc::new(stream),
             tcp_state: TcpState::Default,
-<<<<<<< HEAD
+            listen_backlog_size: None,
             family,
-=======
-            listen_backlog_size: None,
->>>>>>> e2f1bdd7
         })
     }
 
