//! Dummy implementations of things that a Wasm module can import.
use wasmtime::*;
mod wencoder_generator;
use wencoder_generator::WencoderGenerator;

/// Create a set of dummy functions/globals/etc for the given imports.
pub fn dummy_imports<'module>(
    store: &Store,
    import_tys: impl Iterator<Item = ImportType<'module>>,
) -> Vec<Extern> {
    import_tys
        .map(|imp| match imp.ty() {
            ExternType::Func(func_ty) => Extern::Func(dummy_func(&store, func_ty)),
            ExternType::Global(global_ty) => Extern::Global(dummy_global(&store, global_ty)),
            ExternType::Table(table_ty) => Extern::Table(dummy_table(&store, table_ty)),
            ExternType::Memory(mem_ty) => Extern::Memory(dummy_memory(&store, mem_ty)),
            ExternType::Instance(instance_ty) => {
                Extern::Instance(dummy_instance(&store, instance_ty))
            }
            ExternType::Module(module_ty) => Extern::Module(dummy_module(&store, module_ty)),
        })
        .collect()
}
/// Construct a dummy function for the given function type
pub fn dummy_func(store: &Store, ty: FuncType) -> Func {
    Func::new(store, ty.clone(), move |_, _, results| {
        for (ret_ty, result) in ty.results().zip(results) {
            *result = dummy_value(ret_ty);
        }
        Ok(())
    })
}

/// Construct a dummy value for the given value type.
pub fn dummy_value(val_ty: ValType) -> Val {
    match val_ty {
        ValType::I32 => Val::I32(0),
        ValType::I64 => Val::I64(0),
        ValType::F32 => Val::F32(0),
        ValType::F64 => Val::F64(0),
        ValType::V128 => Val::V128(0),
        ValType::ExternRef => Val::ExternRef(None),
        ValType::FuncRef => Val::FuncRef(None),
    }
}

/// Construct a sequence of dummy values for the given types.
pub fn dummy_values(val_tys: impl IntoIterator<Item = ValType>) -> Vec<Val> {
    val_tys.into_iter().map(dummy_value).collect()
}

/// Construct a dummy global for the given global type.
pub fn dummy_global(store: &Store, ty: GlobalType) -> Global {
    let val = dummy_value(ty.content().clone());
    Global::new(store, ty, val).unwrap()
}

/// Construct a dummy table for the given table type.
pub fn dummy_table(store: &Store, ty: TableType) -> Table {
    let init_val = dummy_value(ty.element().clone());
    Table::new(store, ty, init_val).unwrap()
}

/// Construct a dummy memory for the given memory type.
pub fn dummy_memory(store: &Store, ty: MemoryType) -> Memory {
    Memory::new(store, ty)
}

/// Construct a dummy instance for the given instance type.
///
/// This is done by using the expected type to generate a module on-the-fly
/// which we the instantiate.
pub fn dummy_instance(store: &Store, ty: InstanceType) -> Instance {
    let mut wgen = WencoderGenerator::new();
    for ty in ty.exports() {
        wgen.export(&ty);
    }
    let module = Module::new(store.engine(), &wgen.finish()).unwrap();
    Instance::new(store, &module, &[]).unwrap()
}
/// Construct a dummy module for the given module type.
///
/// This is done by using the expected type to generate a module on-the-fly.
pub fn dummy_module(store: &Store, ty: ModuleType) -> Module {
    let mut wgen = WencoderGenerator::new();
    for ty in ty.imports() {
        wgen.import(&ty);
    }
    for ty in ty.exports() {
        wgen.export(&ty)
    }
<<<<<<< HEAD
    Module::new(store.engine(), &wgen.finish()).unwrap()
=======
}

#[cfg(test)]
mod tests {
    use super::*;
    use std::collections::HashSet;

    fn store() -> Store {
        let mut config = Config::default();
        config.wasm_module_linking(true);
        config.wasm_multi_memory(true);
        let engine = wasmtime::Engine::new(&config);
        Store::new(&engine)
    }

    #[test]
    fn dummy_table_import() {
        let store = store();
        let table = dummy_table(
            &store,
            TableType::new(ValType::ExternRef, Limits::at_least(10)),
        );
        assert_eq!(table.size(), 10);
        for i in 0..10 {
            assert!(table.get(i).unwrap().unwrap_externref().is_none());
        }
    }

    #[test]
    fn dummy_global_import() {
        let store = store();
        let global = dummy_global(&store, GlobalType::new(ValType::I32, Mutability::Const));
        assert_eq!(global.val_type(), ValType::I32);
        assert_eq!(global.mutability(), Mutability::Const);
    }

    #[test]
    fn dummy_memory_import() {
        let store = store();
        let memory = dummy_memory(&store, MemoryType::new(Limits::at_least(1)));
        assert_eq!(memory.size(), 1);
    }

    #[test]
    fn dummy_function_import() {
        let store = store();
        let func_ty = FuncType::new(vec![ValType::I32], vec![ValType::I64]);
        let func = dummy_func(&store, func_ty.clone());
        assert_eq!(func.ty(), func_ty);
    }

    #[test]
    fn dummy_instance_import() {
        let store = store();

        let mut instance_ty = InstanceType::new();

        // Functions.
        instance_ty.add_named_export("func0", FuncType::new(vec![ValType::I32], vec![]).into());
        instance_ty.add_named_export("func1", FuncType::new(vec![], vec![ValType::I64]).into());

        // Globals.
        instance_ty.add_named_export(
            "global0",
            GlobalType::new(ValType::I32, Mutability::Const).into(),
        );
        instance_ty.add_named_export(
            "global1",
            GlobalType::new(ValType::I64, Mutability::Var).into(),
        );

        // Tables.
        instance_ty.add_named_export(
            "table0",
            TableType::new(ValType::ExternRef, Limits::at_least(1)).into(),
        );
        instance_ty.add_named_export(
            "table1",
            TableType::new(ValType::ExternRef, Limits::at_least(1)).into(),
        );

        // Memories.
        instance_ty.add_named_export("memory0", MemoryType::new(Limits::at_least(1)).into());
        instance_ty.add_named_export("memory1", MemoryType::new(Limits::at_least(1)).into());

        // Modules.
        instance_ty.add_named_export("module0", ModuleType::new().into());
        instance_ty.add_named_export("module1", ModuleType::new().into());

        // Instances.
        instance_ty.add_named_export("instance0", InstanceType::new().into());
        instance_ty.add_named_export("instance1", InstanceType::new().into());

        let instance = dummy_instance(&store, instance_ty.clone());

        let mut expected_exports = vec![
            "func0",
            "func1",
            "global0",
            "global1",
            "table0",
            "table1",
            "memory0",
            "memory1",
            "module0",
            "module1",
            "instance0",
            "instance1",
        ]
        .into_iter()
        .collect::<HashSet<_>>();
        for exp in instance.ty().exports() {
            let was_expected = expected_exports.remove(exp.name());
            assert!(was_expected);
        }
        assert!(expected_exports.is_empty());
    }

    #[test]
    fn dummy_module_import() {
        let store = store();

        let mut module_ty = ModuleType::new();

        // Multiple exported and imported functions.
        module_ty.add_named_export("func0", FuncType::new(vec![ValType::I32], vec![]).into());
        module_ty.add_named_export("func1", FuncType::new(vec![], vec![ValType::I64]).into());
        module_ty.add_named_import(
            "func2",
            None,
            FuncType::new(vec![ValType::I64], vec![]).into(),
        );
        module_ty.add_named_import(
            "func3",
            None,
            FuncType::new(vec![], vec![ValType::I32]).into(),
        );

        // Multiple exported and imported globals.
        module_ty.add_named_export(
            "global0",
            GlobalType::new(ValType::I32, Mutability::Const).into(),
        );
        module_ty.add_named_export(
            "global1",
            GlobalType::new(ValType::I64, Mutability::Var).into(),
        );
        module_ty.add_named_import(
            "global2",
            None,
            GlobalType::new(ValType::I32, Mutability::Var).into(),
        );
        module_ty.add_named_import(
            "global3",
            None,
            GlobalType::new(ValType::I64, Mutability::Const).into(),
        );

        // Multiple exported and imported tables.
        module_ty.add_named_export(
            "table0",
            TableType::new(ValType::ExternRef, Limits::at_least(1)).into(),
        );
        module_ty.add_named_export(
            "table1",
            TableType::new(ValType::ExternRef, Limits::at_least(1)).into(),
        );
        module_ty.add_named_import(
            "table2",
            None,
            TableType::new(ValType::ExternRef, Limits::at_least(1)).into(),
        );
        module_ty.add_named_import(
            "table3",
            None,
            TableType::new(ValType::ExternRef, Limits::at_least(1)).into(),
        );

        // Multiple exported and imported memories.
        module_ty.add_named_export("memory0", MemoryType::new(Limits::at_least(1)).into());
        module_ty.add_named_export("memory1", MemoryType::new(Limits::at_least(1)).into());
        module_ty.add_named_import("memory2", None, MemoryType::new(Limits::at_least(1)).into());
        module_ty.add_named_import("memory3", None, MemoryType::new(Limits::at_least(1)).into());

        // An exported and an imported module.
        module_ty.add_named_export("module0", ModuleType::new().into());
        module_ty.add_named_import("module1", None, ModuleType::new().into());

        // An exported and an imported instance.
        module_ty.add_named_export("instance0", InstanceType::new().into());
        module_ty.add_named_import("instance1", None, InstanceType::new().into());

        // Create the module.
        let module = dummy_module(&store, module_ty);

        // Check that we have the expected exports.
        assert!(module.get_export("func0").is_some());
        assert!(module.get_export("func1").is_some());
        assert!(module.get_export("global0").is_some());
        assert!(module.get_export("global1").is_some());
        assert!(module.get_export("table0").is_some());
        assert!(module.get_export("table1").is_some());
        assert!(module.get_export("memory0").is_some());
        assert!(module.get_export("memory1").is_some());
        assert!(module.get_export("instance0").is_some());
        assert!(module.get_export("module0").is_some());

        // Check that we have the exported imports.
        let mut expected_imports = vec![
            "func2",
            "func3",
            "global2",
            "global3",
            "table2",
            "table3",
            "memory2",
            "memory3",
            "instance1",
            "module1",
        ]
        .into_iter()
        .collect::<HashSet<_>>();
        for imp in module.imports() {
            assert!(imp.name().is_none());
            let was_expected = expected_imports.remove(imp.module());
            assert!(was_expected);
        }
        assert!(expected_imports.is_empty());
    }
>>>>>>> a4eaefc6
}<|MERGE_RESOLUTION|>--- conflicted
+++ resolved
@@ -89,9 +89,7 @@
     for ty in ty.exports() {
         wgen.export(&ty)
     }
-<<<<<<< HEAD
     Module::new(store.engine(), &wgen.finish()).unwrap()
-=======
 }
 
 #[cfg(test)]
@@ -321,5 +319,4 @@
         }
         assert!(expected_imports.is_empty());
     }
->>>>>>> a4eaefc6
 }