mod backend;
mod ctx;
<<<<<<< HEAD
mod r#impl;
mod openvino;
mod kserve;
mod witx;
mod wit;
=======
>>>>>>> b9134e21

pub use ctx::WasiNnCtx;
pub mod wit;
pub mod witx;

/// A backend-defined graph (i.e., ML model).
pub struct Graph(Box<dyn backend::BackendGraph>);
impl From<Box<dyn backend::BackendGraph>> for Graph {
    fn from(value: Box<dyn backend::BackendGraph>) -> Self {
        Self(value)
    }
}
impl std::ops::Deref for Graph {
    type Target = dyn backend::BackendGraph;
    fn deref(&self) -> &Self::Target {
        self.0.as_ref()
    }
}
impl std::ops::DerefMut for Graph {
    fn deref_mut(&mut self) -> &mut Self::Target {
        self.0.as_mut()
    }
}

/// A backend-defined execution context.
pub struct ExecutionContext(Box<dyn backend::BackendExecutionContext>);
impl From<Box<dyn backend::BackendExecutionContext>> for ExecutionContext {
    fn from(value: Box<dyn backend::BackendExecutionContext>) -> Self {
        Self(value)
    }
}
impl std::ops::Deref for ExecutionContext {
    type Target = dyn backend::BackendExecutionContext;
    fn deref(&self) -> &Self::Target {
        self.0.as_ref()
    }
}
impl std::ops::DerefMut for ExecutionContext {
    fn deref_mut(&mut self) -> &mut Self::Target {
        self.0.as_mut()
    }
}<|MERGE_RESOLUTION|>--- conflicted
+++ resolved
@@ -1,13 +1,7 @@
 mod backend;
 mod ctx;
-<<<<<<< HEAD
-mod r#impl;
-mod openvino;
+// mod r#impl;
 mod kserve;
-mod witx;
-mod wit;
-=======
->>>>>>> b9134e21
 
 pub use ctx::WasiNnCtx;
 pub mod wit;
