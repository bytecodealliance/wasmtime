--- conflicted
+++ resolved
@@ -32,13 +32,8 @@
         target: ExecutionTarget,
     ) -> Result<Graph> {
         let encoding_id: u8 = encoding.into();
-<<<<<<< HEAD
         let graph = if let Some(backend) = self.ctx.borrow_mut().backends.get_mut(&encoding_id) {
             backend.load(builders, target, &self.map_dirs)?
-=======
-        let graph = if let Some(backend) = self.backends.get_mut(&encoding_id) {
-            backend.load(builders, target)?
->>>>>>> 48ee42ef
         } else {
             return Err(UsageError::InvalidEncoding(encoding).into());
         };
