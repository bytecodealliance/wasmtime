--- conflicted
+++ resolved
@@ -74,10 +74,7 @@
 #[derive(Hash, PartialEq, Debug, Eq, Clone, Copy)]
 pub enum BackendKind {
     OpenVINO,
-<<<<<<< HEAD
     KServe,
-}
-=======
 }
 impl FromStr for BackendKind {
     type Err = BackendKindParseError;
@@ -95,5 +92,4 @@
         write!(f, "unknown backend: {}", self.0)
     }
 }
-impl Error for BackendKindParseError {}
->>>>>>> 770c5d0f
+impl Error for BackendKindParseError {}