use crate::{Ownership, types::TypeInfo};
use heck::*;
use wit_parser::*;

#[derive(Debug, Copy, Clone, PartialEq)]
pub enum TypeMode {
    Owned,
    AllBorrowed(&'static str),
}

pub trait RustGenerator<'a> {
    fn resolve(&self) -> &'a Resolve;

    fn push_str(&mut self, s: &str);
    fn info(&self, ty: TypeId) -> TypeInfo;
    fn path_to_interface(&self, interface: InterfaceId) -> Option<String>;
    fn is_imported_interface(&self, interface: InterfaceId) -> bool;
    fn wasmtime_path(&self) -> String;

    /// This determines whether we generate owning types or (where appropriate)
    /// borrowing types.
    ///
    /// For example, when generating a type which is only used as a parameter to
    /// a guest-exported function, there is no need for it to own its fields.
    /// However, constructing deeply-nested borrows (e.g. `&[&[&[&str]]]]` for
    /// `list<list<list<string>>>`) can be very awkward, so by default we
    /// generate owning types and use only shallow borrowing at the top level
    /// inside function signatures.
    fn ownership(&self) -> Ownership;

    fn print_ty(&mut self, ty: &Type, mode: TypeMode) {
        self.push_str(&self.ty(ty, mode))
    }
    fn ty(&self, ty: &Type, mode: TypeMode) -> String {
        match ty {
            Type::Id(t) => self.tyid(*t, mode),
            Type::Bool => "bool".to_string(),
            Type::U8 => "u8".to_string(),
            Type::U16 => "u16".to_string(),
            Type::U32 => "u32".to_string(),
            Type::U64 => "u64".to_string(),
            Type::S8 => "i8".to_string(),
            Type::S16 => "i16".to_string(),
            Type::S32 => "i32".to_string(),
            Type::S64 => "i64".to_string(),
            Type::F32 => "f32".to_string(),
            Type::F64 => "f64".to_string(),
            Type::Char => "char".to_string(),
            Type::String => match mode {
                TypeMode::AllBorrowed(lt) => {
                    if lt != "'_" {
                        format!("&{lt} str")
                    } else {
                        format!("&str")
                    }
                }
                TypeMode::Owned => {
                    let wt = self.wasmtime_path();
                    format!("{wt}::component::__internal::String")
                }
            },
            Type::ErrorContext => {
                let wt = self.wasmtime_path();
                format!("{wt}::component::ErrorContext")
            }
        }
    }

    fn print_optional_ty(&mut self, ty: Option<&Type>, mode: TypeMode) {
        self.push_str(&self.optional_ty(ty, mode))
    }
    fn optional_ty(&self, ty: Option<&Type>, mode: TypeMode) -> String {
        match ty {
            Some(ty) => self.ty(ty, mode),
            None => "()".to_string(),
        }
    }

    fn tyid(&self, id: TypeId, mode: TypeMode) -> String {
        let info = self.info(id);
        let lt = self.lifetime_for(&info, mode);
        let ty = &self.resolve().types[id];
        if ty.name.is_some() {
            // If this type has a list internally, no lifetime is being printed,
            // but we're in a borrowed mode, then that means we're in a borrowed
            // context and don't want ownership of the type but we're using an
            // owned type definition. Inject a `&` in front to indicate that, at
            // the API level, ownership isn't required.
            let mut out = String::new();
            if info.has_list && lt.is_none() {
                if let TypeMode::AllBorrowed(lt) = mode {
                    if lt != "'_" {
                        out.push_str(&format!("&{lt} "))
                    } else {
                        out.push_str("&")
                    }
                }
            }
            let name = if lt.is_some() {
                self.param_name(id)
            } else {
                self.result_name(id)
            };
            out.push_str(&self.type_name_in_interface(ty.owner, &name));

            // If the type recursively owns data and it's a
            // variant/record/list, then we need to place the
            // lifetime parameter on the type as well.
            if info.has_list && needs_generics(self.resolve(), &ty.kind) {
                out.push_str(&self.generics(lt));
            }

            return out;

            fn needs_generics(resolve: &Resolve, ty: &TypeDefKind) -> bool {
                match ty {
                    TypeDefKind::Variant(_)
                    | TypeDefKind::Record(_)
                    | TypeDefKind::Option(_)
                    | TypeDefKind::Result(_)
                    | TypeDefKind::Future(_)
                    | TypeDefKind::Stream(_)
                    | TypeDefKind::List(_)
                    | TypeDefKind::Flags(_)
                    | TypeDefKind::Enum(_)
                    | TypeDefKind::Tuple(_)
                    | TypeDefKind::Handle(_)
                    | TypeDefKind::Resource => true,
                    TypeDefKind::Type(Type::Id(t)) => {
                        needs_generics(resolve, &resolve.types[*t].kind)
                    }
                    TypeDefKind::Type(Type::String) => true,
                    TypeDefKind::Type(_) => false,
                    TypeDefKind::Unknown => unreachable!(),
<<<<<<< HEAD
                    TypeDefKind::FixedSizeList(_, _) => todo!(),
=======
                    TypeDefKind::FixedSizeList(..) => todo!(),
>>>>>>> 18b42ef4
                }
            }
        }

        match &ty.kind {
            TypeDefKind::List(t) => self.list(t, mode),

            TypeDefKind::Option(t) => {
                format!("Option<{}>", self.ty(t, mode))
            }

            TypeDefKind::Result(r) => {
                let ok = self.optional_ty(r.ok.as_ref(), mode);
                let err = self.optional_ty(r.err.as_ref(), mode);
                format!("Result<{ok},{err}>")
            }

            TypeDefKind::Variant(_) => panic!("unsupported anonymous variant"),

            // Tuple-like records are mapped directly to Rust tuples of
            // types. Note the trailing comma after each member to
            // appropriately handle 1-tuples.
            TypeDefKind::Tuple(t) => {
                let mut out = "(".to_string();
                for ty in t.types.iter() {
                    out.push_str(&self.ty(ty, mode));
                    out.push_str(",");
                }
                out.push_str(")");
                out
            }
            TypeDefKind::Record(_) => {
                panic!("unsupported anonymous type reference: record")
            }
            TypeDefKind::Flags(_) => {
                panic!("unsupported anonymous type reference: flags")
            }
            TypeDefKind::Enum(_) => {
                panic!("unsupported anonymous type reference: enum")
            }
            TypeDefKind::Future(ty) => {
                let wt = self.wasmtime_path();
                let t = self.optional_ty(ty.as_ref(), TypeMode::Owned);
                format!("{wt}::component::HostFuture<{t}>")
            }
            TypeDefKind::Stream(ty) => {
                let wt = self.wasmtime_path();
                let t = self.optional_ty(ty.as_ref(), TypeMode::Owned);
                format!("{wt}::component::HostStream<{t}>")
            }
            TypeDefKind::Handle(handle) => self.handle(handle),
            TypeDefKind::Resource => unreachable!(),

            TypeDefKind::Type(t) => self.ty(t, mode),
            TypeDefKind::Unknown => unreachable!(),
<<<<<<< HEAD
            TypeDefKind::FixedSizeList(_, _) => todo!(),
=======
            TypeDefKind::FixedSizeList(..) => todo!(),
>>>>>>> 18b42ef4
        }
    }

    fn type_name_in_interface(&self, owner: TypeOwner, name: &str) -> String {
        let mut out = String::new();
        if let TypeOwner::Interface(id) = owner {
            if let Some(path) = self.path_to_interface(id) {
                out.push_str(&path);
                out.push_str("::");
            }
        }
        out.push_str(name);
        out
    }

    fn print_list(&mut self, ty: &Type, mode: TypeMode) {
        self.push_str(&self.list(ty, mode))
    }
    fn list(&self, ty: &Type, mode: TypeMode) -> String {
        let next_mode = if matches!(self.ownership(), Ownership::Owning) {
            TypeMode::Owned
        } else {
            mode
        };
        let ty = self.ty(ty, next_mode);
        match mode {
            TypeMode::AllBorrowed(lt) => {
                if lt != "'_" {
                    format!("&{lt} [{ty}]")
                } else {
                    format!("&[{ty}]")
                }
            }
            TypeMode::Owned => {
                let wt = self.wasmtime_path();
                format!("{wt}::component::__internal::Vec<{ty}>")
            }
        }
    }

    fn print_stream(&mut self, ty: Option<&Type>) {
        self.push_str(&self.stream(ty))
    }
    fn stream(&self, ty: Option<&Type>) -> String {
        let wt = self.wasmtime_path();
        let mut out = format!("{wt}::component::HostStream<");
        out.push_str(&self.optional_ty(ty, TypeMode::Owned));
        out.push_str(">");
        out
    }

    fn print_future(&mut self, ty: Option<&Type>) {
        self.push_str(&self.future(ty))
    }
    fn future(&self, ty: Option<&Type>) -> String {
        let wt = self.wasmtime_path();
        let mut out = format!("{wt}::component::HostFuture<");
        out.push_str(&self.optional_ty(ty, TypeMode::Owned));
        out.push_str(">");
        out
    }

    fn print_handle(&mut self, handle: &Handle) {
        self.push_str(&self.handle(handle))
    }
    fn handle(&self, handle: &Handle) -> String {
        // Handles are either printed as `ResourceAny` for any guest-defined
        // resource or `Resource<T>` for all host-defined resources. This means
        // that this function needs to determine if `handle` points to a host
        // or a guest resource which is determined by:
        //
        // * For world-owned resources, they're always imported.
        // * For interface-owned resources, it depends on the how bindings were
        //   last generated for this interface.
        //
        // Additionally type aliases via `use` are "peeled" here to find the
        // original definition of the resource since that's the one that we
        // care about for determining whether it's imported or not.
        let resource = match handle {
            Handle::Own(t) | Handle::Borrow(t) => *t,
        };
        let ty = &self.resolve().types[resource];
        let def_id = super::resolve_type_definition_id(self.resolve(), resource);
        let ty_def = &self.resolve().types[def_id];
        let is_host_defined = match ty_def.owner {
            TypeOwner::Interface(i) => self.is_imported_interface(i),
            _ => true,
        };
        let wt = self.wasmtime_path();
        if is_host_defined {
            let mut out = format!("{wt}::component::Resource<");
            out.push_str(&self.type_name_in_interface(
                ty.owner,
                &ty.name.as_ref().unwrap().to_upper_camel_case(),
            ));
            out.push_str(">");
            out
        } else {
            format!("{wt}::component::ResourceAny")
        }
    }

    fn print_generics(&mut self, lifetime: Option<&str>) {
        self.push_str(&self.generics(lifetime))
    }
    fn generics(&self, lifetime: Option<&str>) -> String {
        if let Some(lt) = lifetime {
            format!("<{lt},>")
        } else {
            String::new()
        }
    }

    fn modes_of(&self, ty: TypeId) -> Vec<(String, TypeMode)> {
        let info = self.info(ty);
        // Info only populated for types that are passed to and from functions. For
        // types which are not, default to the ownership setting.
        if !info.owned && !info.borrowed {
            return vec![(
                self.param_name(ty),
                match self.ownership() {
                    Ownership::Owning => TypeMode::Owned,
                    Ownership::Borrowing { .. } => TypeMode::AllBorrowed("'a"),
                },
            )];
        }
        let mut result = Vec::new();
        let first_mode =
            if info.owned || !info.borrowed || matches!(self.ownership(), Ownership::Owning) {
                TypeMode::Owned
            } else {
                assert!(!self.uses_two_names(&info));
                TypeMode::AllBorrowed("'a")
            };
        result.push((self.result_name(ty), first_mode));
        if self.uses_two_names(&info) {
            result.push((self.param_name(ty), TypeMode::AllBorrowed("'a")));
        }
        result
    }

    fn param_name(&self, ty: TypeId) -> String {
        let info = self.info(ty);
        let name = self.resolve().types[ty]
            .name
            .as_ref()
            .unwrap()
            .to_upper_camel_case();
        if self.uses_two_names(&info) {
            format!("{name}Param")
        } else {
            name
        }
    }

    fn result_name(&self, ty: TypeId) -> String {
        let info = self.info(ty);
        let name = self.resolve().types[ty]
            .name
            .as_ref()
            .unwrap()
            .to_upper_camel_case();
        if self.uses_two_names(&info) {
            format!("{name}Result")
        } else {
            name
        }
    }

    fn uses_two_names(&self, info: &TypeInfo) -> bool {
        info.has_list
            && info.borrowed
            && info.owned
            && matches!(
                self.ownership(),
                Ownership::Borrowing {
                    duplicate_if_necessary: true
                }
            )
    }

    fn lifetime_for(&self, info: &TypeInfo, mode: TypeMode) -> Option<&'static str> {
        if matches!(self.ownership(), Ownership::Owning) {
            return None;
        }
        let lt = match mode {
            TypeMode::AllBorrowed(s) => s,
            _ => return None,
        };
        // No lifetimes needed unless this has a list.
        if !info.has_list {
            return None;
        }
        // If two names are used then this type will have an owned and a
        // borrowed copy and the borrowed copy is being used, so it needs a
        // lifetime. Otherwise if it's only borrowed and not owned then this can
        // also use a lifetime since it's not needed in two contexts and only
        // the borrowed version of the structure was generated.
        if self.uses_two_names(info) || (info.borrowed && !info.owned) {
            Some(lt)
        } else {
            None
        }
    }

    fn typedfunc_sig(&self, func: &Function, param_mode: TypeMode) -> String {
        let mut out = "(".to_string();
        for (_, ty) in func.params.iter() {
            out.push_str(&self.ty(ty, param_mode));
            out.push_str(", ");
        }
        out.push_str("), (");
        if let Some(ty) = func.result {
            out.push_str(&self.ty(&ty, TypeMode::Owned));
            out.push_str(", ");
        }
        out.push_str(")");
        out
    }
}

/// Translate `name` to a Rust `snake_case` identifier.
pub fn to_rust_ident(name: &str) -> String {
    match name {
        // Escape Rust keywords.
        // Source: https://doc.rust-lang.org/reference/keywords.html
        "as" => "as_".into(),
        "break" => "break_".into(),
        "const" => "const_".into(),
        "continue" => "continue_".into(),
        "crate" => "crate_".into(),
        "else" => "else_".into(),
        "enum" => "enum_".into(),
        "extern" => "extern_".into(),
        "false" => "false_".into(),
        "fn" => "fn_".into(),
        "for" => "for_".into(),
        "if" => "if_".into(),
        "impl" => "impl_".into(),
        "in" => "in_".into(),
        "let" => "let_".into(),
        "loop" => "loop_".into(),
        "match" => "match_".into(),
        "mod" => "mod_".into(),
        "move" => "move_".into(),
        "mut" => "mut_".into(),
        "pub" => "pub_".into(),
        "ref" => "ref_".into(),
        "return" => "return_".into(),
        "self" => "self_".into(),
        "static" => "static_".into(),
        "struct" => "struct_".into(),
        "super" => "super_".into(),
        "trait" => "trait_".into(),
        "true" => "true_".into(),
        "type" => "type_".into(),
        "unsafe" => "unsafe_".into(),
        "use" => "use_".into(),
        "where" => "where_".into(),
        "while" => "while_".into(),
        "async" => "async_".into(),
        "await" => "await_".into(),
        "dyn" => "dyn_".into(),
        "abstract" => "abstract_".into(),
        "become" => "become_".into(),
        "box" => "box_".into(),
        "do" => "do_".into(),
        "final" => "final_".into(),
        "macro" => "macro_".into(),
        "override" => "override_".into(),
        "priv" => "priv_".into(),
        "typeof" => "typeof_".into(),
        "unsized" => "unsized_".into(),
        "virtual" => "virtual_".into(),
        "yield" => "yield_".into(),
        "try" => "try_".into(),
        "gen" => "gen_".into(),
        s => s.to_snake_case(),
    }
}

/// Translate `name` to a Rust `UpperCamelCase` identifier.
pub fn to_rust_upper_camel_case(name: &str) -> String {
    match name {
        // We use `Host` as the name of the trait for host implementations
        // to fill in, so rename it if "Host" is used as a regular identifier.
        "host" => "Host_".into(),
        s => s.to_upper_camel_case(),
    }
}<|MERGE_RESOLUTION|>--- conflicted
+++ resolved
@@ -132,11 +132,7 @@
                     TypeDefKind::Type(Type::String) => true,
                     TypeDefKind::Type(_) => false,
                     TypeDefKind::Unknown => unreachable!(),
-<<<<<<< HEAD
-                    TypeDefKind::FixedSizeList(_, _) => todo!(),
-=======
                     TypeDefKind::FixedSizeList(..) => todo!(),
->>>>>>> 18b42ef4
                 }
             }
         }
@@ -192,11 +188,7 @@
 
             TypeDefKind::Type(t) => self.ty(t, mode),
             TypeDefKind::Unknown => unreachable!(),
-<<<<<<< HEAD
-            TypeDefKind::FixedSizeList(_, _) => todo!(),
-=======
             TypeDefKind::FixedSizeList(..) => todo!(),
->>>>>>> 18b42ef4
         }
     }
 
