use crate::{types::TypeInfo, Ownership};
use heck::*;
use wit_parser::*;

#[derive(Debug, Copy, Clone, PartialEq)]
pub enum TypeMode {
    Owned,
    AllBorrowed(&'static str),
}

pub trait RustGenerator<'a> {
    fn resolve(&self) -> &'a Resolve;

    fn push_str(&mut self, s: &str);
    fn info(&self, ty: TypeId) -> TypeInfo;
    fn path_to_interface(&self, interface: InterfaceId) -> Option<String>;
    fn is_imported_interface(&self, interface: InterfaceId) -> bool;

    /// This determines whether we generate owning types or (where appropriate)
    /// borrowing types.
    ///
    /// For example, when generating a type which is only used as a parameter to
    /// a guest-exported function, there is no need for it to own its fields.
    /// However, constructing deeply-nested borrows (e.g. `&[&[&[&str]]]]` for
    /// `list<list<list<string>>>`) can be very awkward, so by default we
    /// generate owning types and use only shallow borrowing at the top level
    /// inside function signatures.
    fn ownership(&self) -> Ownership;

    fn print_ty(&mut self, ty: &Type, mode: TypeMode) {
        match ty {
            Type::Id(t) => self.print_tyid(*t, mode),
            Type::Bool => self.push_str("bool"),
            Type::U8 => self.push_str("u8"),
            Type::U16 => self.push_str("u16"),
            Type::U32 => self.push_str("u32"),
            Type::U64 => self.push_str("u64"),
            Type::S8 => self.push_str("i8"),
            Type::S16 => self.push_str("i16"),
            Type::S32 => self.push_str("i32"),
            Type::S64 => self.push_str("i64"),
            Type::Float32 => self.push_str("f32"),
            Type::Float64 => self.push_str("f64"),
            Type::Char => self.push_str("char"),
            Type::String => match mode {
                TypeMode::AllBorrowed(lt) => {
                    self.push_str("&");
                    if lt != "'_" {
                        self.push_str(lt);
                        self.push_str(" ");
                    }
                    self.push_str("str");
                }
                TypeMode::Owned => self.push_str("String"),
            },
        }
    }

    fn print_optional_ty(&mut self, ty: Option<&Type>, mode: TypeMode) {
        match ty {
            Some(ty) => self.print_ty(ty, mode),
            None => self.push_str("()"),
        }
    }

    fn print_tyid(&mut self, id: TypeId, mode: TypeMode) {
        let info = self.info(id);
        let lt = self.lifetime_for(&info, mode);
        let ty = &self.resolve().types[id];
        if ty.name.is_some() {
            // If this type has a list internally, no lifetime is being printed,
            // but we're in a borrowed mode, then that means we're in a borrowed
            // context and don't want ownership of the type but we're using an
            // owned type definition. Inject a `&` in front to indicate that, at
            // the API level, ownership isn't required.
            if info.has_list && lt.is_none() {
                if let TypeMode::AllBorrowed(lt) = mode {
                    self.push_str("&");
                    if lt != "'_" {
                        self.push_str(lt);
                        self.push_str(" ");
                    }
                }
            }
            let name = if lt.is_some() {
                self.param_name(id)
            } else {
                self.result_name(id)
            };
            self.print_type_name_in_interface(ty.owner, &name);

            // If the type recursively owns data and it's a
            // variant/record/list, then we need to place the
            // lifetime parameter on the type as well.
            if info.has_list && needs_generics(self.resolve(), &ty.kind) {
                self.print_generics(lt);
            }

            return;

            fn needs_generics(resolve: &Resolve, ty: &TypeDefKind) -> bool {
                match ty {
                    TypeDefKind::Variant(_)
                    | TypeDefKind::Record(_)
                    | TypeDefKind::Option(_)
                    | TypeDefKind::Result(_)
                    | TypeDefKind::Future(_)
                    | TypeDefKind::Stream(_)
                    | TypeDefKind::List(_)
                    | TypeDefKind::Flags(_)
                    | TypeDefKind::Enum(_)
                    | TypeDefKind::Tuple(_)
                    | TypeDefKind::Handle(_)
                    | TypeDefKind::Resource => true,
                    TypeDefKind::Type(Type::Id(t)) => {
                        needs_generics(resolve, &resolve.types[*t].kind)
                    }
                    TypeDefKind::Type(Type::String) => true,
                    TypeDefKind::Type(_) => false,
                    TypeDefKind::Unknown => unreachable!(),
                }
            }
        }

        match &ty.kind {
            TypeDefKind::List(t) => self.print_list(t, mode),

            TypeDefKind::Option(t) => {
                self.push_str("Option<");
                self.print_ty(t, mode);
                self.push_str(">");
            }

            TypeDefKind::Result(r) => {
                self.push_str("Result<");
                self.print_optional_ty(r.ok.as_ref(), mode);
                self.push_str(",");
                self.print_optional_ty(r.err.as_ref(), mode);
                self.push_str(">");
            }

            TypeDefKind::Variant(_) => panic!("unsupported anonymous variant"),

            // Tuple-like records are mapped directly to Rust tuples of
            // types. Note the trailing comma after each member to
            // appropriately handle 1-tuples.
            TypeDefKind::Tuple(t) => {
                self.push_str("(");
                for ty in t.types.iter() {
                    self.print_ty(ty, mode);
                    self.push_str(",");
                }
                self.push_str(")");
            }
            TypeDefKind::Record(_) => {
                panic!("unsupported anonymous type reference: record")
            }
            TypeDefKind::Flags(_) => {
                panic!("unsupported anonymous type reference: flags")
            }
            TypeDefKind::Enum(_) => {
                panic!("unsupported anonymous type reference: enum")
            }
            TypeDefKind::Future(ty) => {
                self.push_str("Future<");
                self.print_optional_ty(ty.as_ref(), mode);
                self.push_str(">");
            }
            TypeDefKind::Stream(stream) => {
                self.push_str("Stream<");
                self.print_optional_ty(stream.element.as_ref(), mode);
                self.push_str(",");
                self.print_optional_ty(stream.end.as_ref(), mode);
                self.push_str(">");
            }

            TypeDefKind::Handle(handle) => {
                self.print_handle(handle);
            }
            TypeDefKind::Resource => unreachable!(),

            TypeDefKind::Type(t) => self.print_ty(t, mode),
            TypeDefKind::Unknown => unreachable!(),
        }
    }

    fn print_type_name_in_interface(&mut self, owner: TypeOwner, name: &str) {
        if let TypeOwner::Interface(id) = owner {
            if let Some(path) = self.path_to_interface(id) {
                self.push_str(&path);
                self.push_str("::");
            }
        }
        self.push_str(name);
    }

    fn print_list(&mut self, ty: &Type, mode: TypeMode) {
        let next_mode = if matches!(self.ownership(), Ownership::Owning) {
            TypeMode::Owned
        } else {
            mode
        };
        match mode {
            TypeMode::AllBorrowed(lt) => {
                self.push_str("&");
                if lt != "'_" {
                    self.push_str(lt);
                    self.push_str(" ");
                }
                self.push_str("[");
                self.print_ty(ty, next_mode);
                self.push_str("]");
            }
            TypeMode::Owned => {
                self.push_str("Vec<");
                self.print_ty(ty, next_mode);
                self.push_str(">");
            }
        }
    }

    fn print_handle(&mut self, handle: &Handle) {
        // Handles are either printed as `ResourceAny` for any guest-defined
        // resource or `Resource<T>` for all host-defined resources. This means
        // that this function needs to determine if `handle` points to a host
        // or a guest resource which is determined by:
        //
        // * For world-owned resources, they're always imported.
        // * For interface-owned resources, it depends on the how bindings were
        //   last generated for this interface.
        //
        // Additionally type aliases via `use` are "peeled" here to find the
        // original definition of the resource since that's the one that we
        // care about for determining whether it's imported or not.
        let resource = match handle {
            Handle::Own(t) | Handle::Borrow(t) => *t,
        };
        let ty = &self.resolve().types[resource];
        let def_id = super::resolve_type_definition_id(self.resolve(), resource);
        let ty_def = &self.resolve().types[def_id];
        let is_host_defined = match ty_def.owner {
            TypeOwner::Interface(i) => self.is_imported_interface(i),
            _ => true,
        };
        if is_host_defined {
            self.push_str("wasmtime::component::Resource<");
            self.print_type_name_in_interface(
                ty.owner,
                &ty.name.as_ref().unwrap().to_upper_camel_case(),
            );
            self.push_str(">");
        } else {
            self.push_str("wasmtime::component::ResourceAny");
        }
    }

    fn print_generics(&mut self, lifetime: Option<&str>) {
        if lifetime.is_none() {
            return;
        }
        self.push_str("<");
        if let Some(lt) = lifetime {
            self.push_str(lt);
            self.push_str(",");
        }
        self.push_str(">");
    }

    fn modes_of(&self, ty: TypeId) -> Vec<(String, TypeMode)> {
        let info = self.info(ty);
        if !info.owned && !info.borrowed {
            return Vec::new();
        }
        let mut result = Vec::new();
        let first_mode =
            if info.owned || !info.borrowed || matches!(self.ownership(), Ownership::Owning) {
                TypeMode::Owned
            } else {
                assert!(!self.uses_two_names(&info));
                TypeMode::AllBorrowed("'a")
            };
        result.push((self.result_name(ty), first_mode));
        if self.uses_two_names(&info) {
            result.push((self.param_name(ty), TypeMode::AllBorrowed("'a")));
        }
        result
    }

<<<<<<< HEAD
    /// Writes the camel-cased 'name' of the passed type to `out`, as used to name union variants.
    fn write_name(&self, ty: &Type, out: &mut String) {
        match ty {
            Type::Bool => out.push_str("Bool"),
            Type::U8 => out.push_str("U8"),
            Type::U16 => out.push_str("U16"),
            Type::U32 => out.push_str("U32"),
            Type::U64 => out.push_str("U64"),
            Type::S8 => out.push_str("I8"),
            Type::S16 => out.push_str("I16"),
            Type::S32 => out.push_str("I32"),
            Type::S64 => out.push_str("I64"),
            Type::Float32 => out.push_str("F32"),
            Type::Float64 => out.push_str("F64"),
            Type::Char => out.push_str("Char"),
            Type::String => out.push_str("String"),
            Type::Id(id) => {
                let ty = &self.resolve().types[*id];
                match &ty.name {
                    Some(name) => out.push_str(&name.to_upper_camel_case()),
                    None => match &ty.kind {
                        TypeDefKind::Option(ty) => {
                            out.push_str("Optional");
                            self.write_name(ty, out);
                        }
                        TypeDefKind::Result(_) => out.push_str("Result"),
                        TypeDefKind::Tuple(_) => out.push_str("Tuple"),
                        TypeDefKind::List(ty) => {
                            self.write_name(ty, out);
                            out.push_str("List")
                        }
                        TypeDefKind::Future(ty) => {
                            self.write_optional_name(ty.as_ref(), out);
                            out.push_str("Future");
                        }
                        TypeDefKind::Stream(s) => {
                            self.write_optional_name(s.element.as_ref(), out);
                            self.write_optional_name(s.end.as_ref(), out);
                            out.push_str("Stream");
                        }

                        TypeDefKind::Type(ty) => self.write_name(ty, out),
                        TypeDefKind::Record(_) => out.push_str("Record"),
                        TypeDefKind::Flags(_) => out.push_str("Flags"),
                        TypeDefKind::Variant(_) => out.push_str("Variant"),
                        TypeDefKind::Enum(_) => out.push_str("Enum"),
                        TypeDefKind::Union(_) => out.push_str("Union"),
                        TypeDefKind::Handle(Handle::Borrow(id)) => {
                            out.push_str("Borrow");
                            self.write_name(&Type::Id(*id), out);
                        }
                        TypeDefKind::Handle(Handle::Own(id)) => {
                            out.push_str("Own");
                            self.write_name(&Type::Id(*id), out);
                        }
                        TypeDefKind::Resource => unreachable!(),
                        TypeDefKind::Unknown => unreachable!(),
                    },
                }
            }
        }
    }

    fn write_optional_name(&self, ty: Option<&Type>, out: &mut String) {
        match ty {
            Some(ty) => self.write_name(ty, out),
            None => out.push_str("()"),
        }
    }

    /// Returns the names for the cases of the passed union.
    fn union_case_names(&self, union: &Union) -> Vec<String> {
        enum UsedState<'a> {
            /// This name has been used once before.
            ///
            /// Contains a reference to the name given to the first usage so that a suffix can be added to it.
            Once(&'a mut String),
            /// This name has already been used multiple times.
            ///
            /// Contains the number of times this has already been used.
            Multiple(usize),
        }

        // A `Vec` of the names we're assigning each of the union's cases in order.
        let mut case_names = vec![String::new(); union.cases.len()];
        // A map from case names to their `UsedState`.
        let mut used = HashMap::new();
        for (case, name) in union.cases.iter().zip(case_names.iter_mut()) {
            self.write_name(&case.ty, name);

            match used.get_mut(name.as_str()) {
                None => {
                    // Initialise this name's `UsedState`, with a mutable reference to this name
                    // in case we have to add a suffix to it later.
                    used.insert(name.clone(), UsedState::Once(name));
                    // Since this is the first (and potentially only) usage of this name,
                    // we don't need to add a suffix here.
                }
                Some(state) => match state {
                    UsedState::Multiple(n) => {
                        // Add a suffix of the index of this usage.
                        write!(name, "{n}").unwrap();
                        // Add one to the number of times this type has been used.
                        *n += 1;
                    }
                    UsedState::Once(first) => {
                        // Add a suffix of 0 to the first usage.
                        first.push('0');
                        // We now get a suffix of 1.
                        name.push('1');
                        // Then update the state.
                        *state = UsedState::Multiple(2);
                    }
                },
            }
        }

        case_names
    }

=======
>>>>>>> 327d442c
    fn param_name(&self, ty: TypeId) -> String {
        let info = self.info(ty);
        let name = self.resolve().types[ty]
            .name
            .as_ref()
            .unwrap()
            .to_upper_camel_case();
        if self.uses_two_names(&info) {
            format!("{}Param", name)
        } else {
            name
        }
    }

    fn result_name(&self, ty: TypeId) -> String {
        let info = self.info(ty);
        let name = self.resolve().types[ty]
            .name
            .as_ref()
            .unwrap()
            .to_upper_camel_case();
        if self.uses_two_names(&info) {
            format!("{}Result", name)
        } else {
            name
        }
    }

    fn uses_two_names(&self, info: &TypeInfo) -> bool {
        info.has_list
            && info.borrowed
            && info.owned
            && matches!(
                self.ownership(),
                Ownership::Borrowing {
                    duplicate_if_necessary: true
                }
            )
    }

    fn lifetime_for(&self, info: &TypeInfo, mode: TypeMode) -> Option<&'static str> {
        if matches!(self.ownership(), Ownership::Owning) {
            return None;
        }
        let lt = match mode {
            TypeMode::AllBorrowed(s) => s,
            _ => return None,
        };
        // No lifetimes needed unless this has a list.
        if !info.has_list {
            return None;
        }
        // If two names are used then this type will have an owned and a
        // borrowed copy and the borrowed copy is being used, so it needs a
        // lifetime. Otherwise if it's only borrowed and not owned then this can
        // also use a lifetime since it's not needed in two contexts and only
        // the borrowed version of the structure was generated.
        if self.uses_two_names(info) || (info.borrowed && !info.owned) {
            Some(lt)
        } else {
            None
        }
    }
}

/// Translate `name` to a Rust `snake_case` identifier.
pub fn to_rust_ident(name: &str) -> String {
    match name {
        // Escape Rust keywords.
        // Source: https://doc.rust-lang.org/reference/keywords.html
        "as" => "as_".into(),
        "break" => "break_".into(),
        "const" => "const_".into(),
        "continue" => "continue_".into(),
        "crate" => "crate_".into(),
        "else" => "else_".into(),
        "enum" => "enum_".into(),
        "extern" => "extern_".into(),
        "false" => "false_".into(),
        "fn" => "fn_".into(),
        "for" => "for_".into(),
        "if" => "if_".into(),
        "impl" => "impl_".into(),
        "in" => "in_".into(),
        "let" => "let_".into(),
        "loop" => "loop_".into(),
        "match" => "match_".into(),
        "mod" => "mod_".into(),
        "move" => "move_".into(),
        "mut" => "mut_".into(),
        "pub" => "pub_".into(),
        "ref" => "ref_".into(),
        "return" => "return_".into(),
        "self" => "self_".into(),
        "static" => "static_".into(),
        "struct" => "struct_".into(),
        "super" => "super_".into(),
        "trait" => "trait_".into(),
        "true" => "true_".into(),
        "type" => "type_".into(),
        "unsafe" => "unsafe_".into(),
        "use" => "use_".into(),
        "where" => "where_".into(),
        "while" => "while_".into(),
        "async" => "async_".into(),
        "await" => "await_".into(),
        "dyn" => "dyn_".into(),
        "abstract" => "abstract_".into(),
        "become" => "become_".into(),
        "box" => "box_".into(),
        "do" => "do_".into(),
        "final" => "final_".into(),
        "macro" => "macro_".into(),
        "override" => "override_".into(),
        "priv" => "priv_".into(),
        "typeof" => "typeof_".into(),
        "unsized" => "unsized_".into(),
        "virtual" => "virtual_".into(),
        "yield" => "yield_".into(),
        "try" => "try_".into(),
        s => s.to_snake_case(),
    }
}

/// Translate `name` to a Rust `UpperCamelCase` identifier.
pub fn to_rust_upper_camel_case(name: &str) -> String {
    match name {
        // We use `Host` as the name of the trait for host implementations
        // to fill in, so rename it if "Host" is used as a regular identifier.
        "host" => "Host_".into(),
        s => s.to_upper_camel_case(),
    }
}<|MERGE_RESOLUTION|>--- conflicted
+++ resolved
@@ -286,7 +286,6 @@
         result
     }
 
-<<<<<<< HEAD
     /// Writes the camel-cased 'name' of the passed type to `out`, as used to name union variants.
     fn write_name(&self, ty: &Type, out: &mut String) {
         match ty {
@@ -407,8 +406,6 @@
         case_names
     }
 
-=======
->>>>>>> 327d442c
     fn param_name(&self, ty: TypeId) -> String {
         let info = self.info(ty);
         let name = self.resolve().types[ty]
