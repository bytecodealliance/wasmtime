use crate::debug::{DwarfSectionRelocTarget, ModuleMemoryOffset};
use crate::func_environ::FuncEnvironment;
use crate::{array_call_signature, native_call_signature, DEBUG_ASSERT_TRAP_CODE};
use crate::{builder::LinkOptions, value_type, wasm_call_signature};
use anyhow::{Context as _, Result};
use cranelift_codegen::ir::{
    self, InstBuilder, MemFlags, UserExternalName, UserExternalNameRef, UserFuncName, Value,
};
use cranelift_codegen::isa::{OwnedTargetIsa, TargetIsa};
use cranelift_codegen::print_errors::pretty_error;
use cranelift_codegen::Context;
use cranelift_codegen::{CompiledCode, MachStackMap};
use cranelift_entity::{EntityRef, PrimaryMap};
use cranelift_frontend::FunctionBuilder;
use cranelift_wasm::{
    DefinedFuncIndex, FuncIndex, FuncTranslator, MemoryIndex, OwnedMemoryIndex, WasmFuncType,
    WasmType,
};
use object::write::{Object, StandardSegment, SymbolId};
use object::{RelocationEncoding, RelocationKind, SectionKind};
use std::any::Any;
use std::cmp;
use std::collections::BTreeMap;
use std::collections::HashMap;
use std::convert::TryFrom;
use std::mem;
use std::path;
use std::sync::{Arc, Mutex};
use wasmparser::{FuncValidatorAllocations, FunctionBody};
use wasmtime_cranelift_shared::{CompiledFunction, ModuleTextBuilder};
use wasmtime_environ::{
    AddressMapSection, CacheStore, CompileError, FlagValue, FunctionBodyData, FunctionLoc,
    ModuleTranslation, ModuleTypes, PtrSize, StackMapInformation, TrapEncodingBuilder, Tunables,
    VMOffsets, WasmFunctionInfo,
};

#[cfg(feature = "component-model")]
mod component;

struct IncrementalCacheContext {
    #[cfg(feature = "incremental-cache")]
    cache_store: Arc<dyn CacheStore>,
    num_hits: usize,
    num_cached: usize,
}

struct CompilerContext {
    func_translator: FuncTranslator,
    codegen_context: Context,
    incremental_cache_ctx: Option<IncrementalCacheContext>,
    validator_allocations: FuncValidatorAllocations,
}

impl Default for CompilerContext {
    fn default() -> Self {
        Self {
            func_translator: FuncTranslator::new(),
            codegen_context: Context::new(),
            incremental_cache_ctx: None,
            validator_allocations: Default::default(),
        }
    }
}

/// A compiler that compiles a WebAssembly module with Compiler, translating
/// the Wasm to Compiler IR, optimizing it and then translating to assembly.
pub(crate) struct Compiler {
    contexts: Mutex<Vec<CompilerContext>>,
    isa: OwnedTargetIsa,
    linkopts: LinkOptions,
    cache_store: Option<Arc<dyn CacheStore>>,
    clif_dir: Option<path::PathBuf>,
}

impl Drop for Compiler {
    fn drop(&mut self) {
        if self.cache_store.is_none() {
            return;
        }

        let mut num_hits = 0;
        let mut num_cached = 0;
        for ctx in self.contexts.lock().unwrap().iter() {
            if let Some(ref cache_ctx) = ctx.incremental_cache_ctx {
                num_hits += cache_ctx.num_hits;
                num_cached += cache_ctx.num_cached;
            }
        }

        let total = num_hits + num_cached;
        if num_hits + num_cached > 0 {
            log::trace!(
                "Incremental compilation cache stats: {}/{} = {}% (hits/lookup)\ncached: {}",
                num_hits,
                total,
                (num_hits as f32) / (total as f32) * 100.0,
                num_cached
            );
        }
    }
}

impl Compiler {
    pub(crate) fn new(
        isa: OwnedTargetIsa,
        cache_store: Option<Arc<dyn CacheStore>>,
        linkopts: LinkOptions,
        clif_dir: Option<path::PathBuf>,
    ) -> Compiler {
        Compiler {
            contexts: Default::default(),
            isa,
            linkopts,
            cache_store,
            clif_dir,
        }
    }
}

impl wasmtime_environ::Compiler for Compiler {
    fn compile_function(
        &self,
        translation: &ModuleTranslation<'_>,
        func_index: DefinedFuncIndex,
        input: FunctionBodyData<'_>,
        tunables: &Tunables,
        types: &ModuleTypes,
    ) -> Result<(WasmFunctionInfo, Box<dyn Any + Send>), CompileError> {
        let isa = &*self.isa;
        let module = &translation.module;
        let func_index = module.func_index(func_index);
        let sig = translation.module.functions[func_index].signature;
        let wasm_func_ty = &types[sig];

        let mut compiler = self.function_compiler();

        let context = &mut compiler.cx.codegen_context;
        context.func.signature = wasm_call_signature(isa, wasm_func_ty);
        context.func.name = UserFuncName::User(UserExternalName {
            namespace: 0,
            index: func_index.as_u32(),
        });

        if tunables.generate_native_debuginfo {
            context.func.collect_debug_info();
        }

        let mut func_env = FuncEnvironment::new(isa, translation, types, tunables);

        // The `stack_limit` global value below is the implementation of stack
        // overflow checks in Wasmtime.
        //
        // The Wasm spec defines that stack overflows will raise a trap, and
        // there's also an added constraint where as an embedder you frequently
        // are running host-provided code called from wasm. WebAssembly and
        // native code currently share the same call stack, so Wasmtime needs to
        // make sure that host-provided code will have enough call-stack
        // available to it.
        //
        // The way that stack overflow is handled here is by adding a prologue
        // check to all functions for how much native stack is remaining. The
        // `VMContext` pointer is the first argument to all functions, and the
        // first field of this structure is `*const VMRuntimeLimits` and the
        // first field of that is the stack limit. Note that the stack limit in
        // this case means "if the stack pointer goes below this, trap". Each
        // function which consumes stack space or isn't a leaf function starts
        // off by loading the stack limit, checking it against the stack
        // pointer, and optionally traps.
        //
        // This manual check allows the embedder to give wasm a relatively
        // precise amount of stack allocation. Using this scheme we reserve a
        // chunk of stack for wasm code relative from where wasm code was
        // called. This ensures that native code called by wasm should have
        // native stack space to run, and the numbers of stack spaces here
        // should all be configurable for various embeddings.
        //
        // Note that this check is independent of each thread's stack guard page
        // here. If the stack guard page is reached that's still considered an
        // abort for the whole program since the runtime limits configured by
        // the embedder should cause wasm to trap before it reaches that
        // (ensuring the host has enough space as well for its functionality).
        let vmctx = context
            .func
            .create_global_value(ir::GlobalValueData::VMContext);
        let interrupts_ptr = context.func.create_global_value(ir::GlobalValueData::Load {
            base: vmctx,
            offset: i32::try_from(func_env.offsets.vmctx_runtime_limits())
                .unwrap()
                .into(),
            global_type: isa.pointer_type(),
            readonly: true,
        });
        let stack_limit = context.func.create_global_value(ir::GlobalValueData::Load {
            base: interrupts_ptr,
            offset: i32::try_from(func_env.offsets.ptr.vmruntime_limits_stack_limit())
                .unwrap()
                .into(),
            global_type: isa.pointer_type(),
            readonly: false,
        });
        context.func.stack_limit = Some(stack_limit);
        let FunctionBodyData { validator, body } = input;
        let mut validator =
            validator.into_validator(mem::take(&mut compiler.cx.validator_allocations));
        compiler.cx.func_translator.translate_body(
            &mut validator,
            body.clone(),
            &mut context.func,
            &mut func_env,
        )?;

        if let Some(path) = &self.clif_dir {
            use std::io::Write;

            let mut path = path.to_path_buf();
            path.push(format!("wasm_func_{}", func_index.as_u32()));
            path.set_extension("clif");

            let mut output = std::fs::File::create(path).unwrap();
            write!(output, "{}", context.func.display()).unwrap();
        }

        let (info, func) = compiler.finish_with_info(Some((&body, tunables)))?;

        let timing = cranelift_codegen::timing::take_current();
        log::debug!("{:?} translated in {:?}", func_index, timing.total());
        log::trace!("{:?} timing info\n{}", func_index, timing);

        Ok((info, Box::new(func)))
    }

    fn compile_array_to_wasm_trampoline(
        &self,
        translation: &ModuleTranslation<'_>,
        types: &ModuleTypes,
        def_func_index: DefinedFuncIndex,
    ) -> Result<Box<dyn Any + Send>, CompileError> {
        let func_index = translation.module.func_index(def_func_index);
        let sig = translation.module.functions[func_index].signature;
        let wasm_func_ty = &types[sig];

        let isa = &*self.isa;
        let pointer_type = isa.pointer_type();
        let wasm_call_sig = wasm_call_signature(isa, wasm_func_ty);
        let array_call_sig = array_call_signature(isa);

        let mut compiler = self.function_compiler();
        let func = ir::Function::with_name_signature(Default::default(), array_call_sig);
        let (mut builder, block0) = compiler.builder(func);

        let (vmctx, caller_vmctx, values_vec_ptr, values_vec_len) = {
            let params = builder.func.dfg.block_params(block0);
            (params[0], params[1], params[2], params[3])
        };

        // First load the actual arguments out of the array.
        let mut args = self.load_values_from_array(
            wasm_func_ty.params(),
            &mut builder,
            values_vec_ptr,
            values_vec_len,
        );
        args.insert(0, caller_vmctx);
        args.insert(0, vmctx);

        // Just before we enter Wasm, save our stack pointer.
        //
        // Assert that we were really given a core Wasm vmctx, since that's
        // what we are assuming with our offsets below.
        debug_assert_vmctx_kind(isa, &mut builder, vmctx, wasmtime_environ::VMCONTEXT_MAGIC);
        let offsets = VMOffsets::new(isa.pointer_bytes(), &translation.module);
        let vm_runtime_limits_offset = offsets.vmctx_runtime_limits();
        save_last_wasm_entry_sp(
            &mut builder,
            pointer_type,
            &offsets.ptr,
            vm_runtime_limits_offset,
            vmctx,
        );

        // Then call the Wasm function with those arguments.
        let call = declare_and_call(&mut builder, wasm_call_sig, func_index.as_u32(), &args);
        let results = builder.func.dfg.inst_results(call).to_vec();

        // Then store the results back into the array.
        self.store_values_to_array(
            &mut builder,
            wasm_func_ty.returns(),
            &results,
            values_vec_ptr,
            values_vec_len,
        );

        builder.ins().return_(&[]);
        builder.finalize();

        Ok(Box::new(compiler.finish()?))
    }

    fn compile_native_to_wasm_trampoline(
        &self,
        translation: &ModuleTranslation<'_>,
        types: &ModuleTypes,
        def_func_index: DefinedFuncIndex,
    ) -> Result<Box<dyn Any + Send>, CompileError> {
        let func_index = translation.module.func_index(def_func_index);
        let sig = translation.module.functions[func_index].signature;
        let wasm_func_ty = &types[sig];

        let isa = &*self.isa;
        let pointer_type = isa.pointer_type();
        let func_index = translation.module.func_index(def_func_index);
        let wasm_call_sig = wasm_call_signature(isa, wasm_func_ty);
        let native_call_sig = native_call_signature(isa, wasm_func_ty);

        let mut compiler = self.function_compiler();
        let func = ir::Function::with_name_signature(Default::default(), native_call_sig);
        let (mut builder, block0) = compiler.builder(func);

        let args = builder.func.dfg.block_params(block0).to_vec();
        let vmctx = args[0];

        // Since we are entering Wasm, save our SP.
        //
        // Assert that we were really given a core Wasm vmctx, since that's
        // what we are assuming with our offsets below.
        debug_assert_vmctx_kind(isa, &mut builder, vmctx, wasmtime_environ::VMCONTEXT_MAGIC);
        let offsets = VMOffsets::new(isa.pointer_bytes(), &translation.module);
        let vm_runtime_limits_offset = offsets.vmctx_runtime_limits();
        save_last_wasm_entry_sp(
            &mut builder,
            pointer_type,
            &offsets.ptr,
            vm_runtime_limits_offset,
            vmctx,
        );

        // Then call into Wasm.
        let call = declare_and_call(&mut builder, wasm_call_sig, func_index.as_u32(), &args);

        // Forward the results along.
        let results = builder.func.dfg.inst_results(call).to_vec();
        builder.ins().return_(&results);
        builder.finalize();

        Ok(Box::new(compiler.finish()?))
    }

    fn compile_wasm_to_native_trampoline(
        &self,
        translation: &ModuleTranslation,
        wasm_func_ty: &WasmFuncType,
    ) -> Result<Box<dyn Any + Send>, CompileError> {
        let isa = &*self.isa;
        let pointer_type = isa.pointer_type();
        let wasm_call_sig = wasm_call_signature(isa, wasm_func_ty);
        let native_call_sig = native_call_signature(isa, wasm_func_ty);

        let mut compiler = self.function_compiler();
        let func = ir::Function::with_name_signature(Default::default(), wasm_call_sig);
        let (mut builder, block0) = compiler.builder(func);

        let args = builder.func.dfg.block_params(block0).to_vec();
        let callee_vmctx = args[0];
        let caller_vmctx = args[1];

        // We are exiting Wasm, so save our PC and FP.
        //
        // Assert that the caller vmctx really is a core Wasm vmctx, since
        // that's what we are assuming with our offsets below.
        debug_assert_vmctx_kind(
            isa,
            &mut builder,
            caller_vmctx,
            wasmtime_environ::VMCONTEXT_MAGIC,
        );
        let offsets = VMOffsets::new(isa.pointer_bytes(), &translation.module);
        let limits = builder.ins().load(
            pointer_type,
            MemFlags::trusted(),
            caller_vmctx,
            i32::try_from(offsets.vmctx_runtime_limits()).unwrap(),
        );
        save_last_wasm_exit_fp_and_pc(&mut builder, pointer_type, &offsets.ptr, limits);

        // Load the actual callee out of the
        // `VMNativeCallHostFuncContext::host_func`.
        let ptr_size = isa.pointer_bytes();
        let callee = builder.ins().load(
            pointer_type,
            MemFlags::trusted(),
            callee_vmctx,
            ptr_size.vmnative_call_host_func_context_func_ref()
                + ptr_size.vm_func_ref_native_call(),
        );

        // Do an indirect call to the callee.
        let callee_signature = builder.func.import_signature(native_call_sig);
        let call = builder.ins().call_indirect(callee_signature, callee, &args);

        // Forward the results back to the caller.
        let results = builder.func.dfg.inst_results(call).to_vec();
        builder.ins().return_(&results);
        builder.finalize();

        Ok(Box::new(compiler.finish()?))
    }

    fn append_code(
        &self,
        obj: &mut Object<'static>,
        funcs: &[(String, Box<dyn Any + Send>)],
        tunables: &Tunables,
        resolve_reloc: &dyn Fn(usize, FuncIndex) -> usize,
    ) -> Result<Vec<(SymbolId, FunctionLoc)>> {
        let mut builder =
            ModuleTextBuilder::new(obj, self, self.isa.text_section_builder(funcs.len()));
        if self.linkopts.force_jump_veneers {
            builder.force_veneers();
        }
        let mut addrs = AddressMapSection::default();
        let mut traps = TrapEncodingBuilder::default();

        let mut ret = Vec::with_capacity(funcs.len());
        for (i, (sym, func)) in funcs.iter().enumerate() {
            let func = func
                .downcast_ref::<CompiledFunction<CompiledFuncEnv>>()
                .unwrap();
            let (sym, range) = builder.append_func(&sym, func, |idx| resolve_reloc(i, idx));
            if tunables.generate_address_map {
                let addr = func.address_map();
                addrs.push(range.clone(), &addr.instructions);
            }
            traps.push(range.clone(), &func.traps().collect::<Vec<_>>());
            builder.append_padding(self.linkopts.padding_between_functions);
            let info = FunctionLoc {
                start: u32::try_from(range.start).unwrap(),
                length: u32::try_from(range.end - range.start).unwrap(),
            };
            ret.push((sym, info));
        }

        builder.finish();

        if tunables.generate_address_map {
            addrs.append_to(obj);
        }
        traps.append_to(obj);

        Ok(ret)
    }

    fn emit_trampolines_for_array_call_host_func(
        &self,
        ty: &WasmFuncType,
        host_fn: usize,
        obj: &mut Object<'static>,
    ) -> Result<(FunctionLoc, FunctionLoc)> {
        let mut wasm_to_array = self.wasm_to_array_trampoline(ty, host_fn)?;
        let mut native_to_array = self.native_to_array_trampoline(ty, host_fn)?;

        let mut builder = ModuleTextBuilder::new(obj, self, self.isa.text_section_builder(2));

        let (_, wasm_to_array) =
            builder.append_func("wasm_to_array", &mut wasm_to_array, |_| unreachable!());
        let (_, native_to_array) =
            builder.append_func("native_to_array", &mut native_to_array, |_| unreachable!());

        let wasm_to_array = FunctionLoc {
            start: u32::try_from(wasm_to_array.start).unwrap(),
            length: u32::try_from(wasm_to_array.end - wasm_to_array.start).unwrap(),
        };
        let native_to_array = FunctionLoc {
            start: u32::try_from(native_to_array.start).unwrap(),
            length: u32::try_from(native_to_array.end - native_to_array.start).unwrap(),
        };

        builder.finish();
        Ok((wasm_to_array, native_to_array))
    }

    fn triple(&self) -> &target_lexicon::Triple {
        self.isa.triple()
    }

    fn flags(&self) -> BTreeMap<String, FlagValue> {
        wasmtime_cranelift_shared::clif_flags_to_wasmtime(self.isa.flags().iter())
    }

    fn isa_flags(&self) -> BTreeMap<String, FlagValue> {
        wasmtime_cranelift_shared::clif_flags_to_wasmtime(self.isa.isa_flags())
    }

    fn is_branch_protection_enabled(&self) -> bool {
        self.isa.is_branch_protection_enabled()
    }

    #[cfg(feature = "component-model")]
    fn component_compiler(&self) -> &dyn wasmtime_environ::component::ComponentCompiler {
        self
    }

    fn append_dwarf(
        &self,
        obj: &mut Object<'_>,
        translation: &ModuleTranslation<'_>,
        funcs: &PrimaryMap<DefinedFuncIndex, (SymbolId, &(dyn Any + Send))>,
    ) -> Result<()> {
        let ofs = VMOffsets::new(
            self.isa
                .triple()
                .architecture
                .pointer_width()
                .unwrap()
                .bytes(),
            &translation.module,
        );

        let memory_offset = if ofs.num_imported_memories > 0 {
            ModuleMemoryOffset::Imported(ofs.vmctx_vmmemory_import(MemoryIndex::new(0)))
        } else if ofs.num_defined_memories > 0 {
            // The addition of shared memory makes the following assumption,
            // "owned memory index = 0", possibly false. If the first memory
            // is a shared memory, the base pointer will not be stored in
            // the `owned_memories` array. The following code should
            // eventually be fixed to not only handle shared memories but
            // also multiple memories.
            assert_eq!(
                ofs.num_defined_memories, ofs.num_owned_memories,
                "the memory base pointer may be incorrect due to sharing memory"
            );
            ModuleMemoryOffset::Defined(
                ofs.vmctx_vmmemory_definition_base(OwnedMemoryIndex::new(0)),
            )
        } else {
            ModuleMemoryOffset::None
        };
        let functions_info = funcs
            .iter()
            .map(|(_, (_, func))| {
                let f: &CompiledFunction<CompiledFuncEnv> = func.downcast_ref().unwrap();
                f.metadata()
            })
            .collect();
        let dwarf_sections = crate::debug::emit_dwarf(
            &*self.isa,
            &translation.debuginfo,
            &functions_info,
            &memory_offset,
        )
        .with_context(|| "failed to emit DWARF debug information")?;

        let (debug_bodies, debug_relocs): (Vec<_>, Vec<_>) = dwarf_sections
            .iter()
            .map(|s| ((s.name, &s.body), (s.name, &s.relocs)))
            .unzip();
        let mut dwarf_sections_ids = HashMap::new();
        for (name, body) in debug_bodies {
            let segment = obj.segment_name(StandardSegment::Debug).to_vec();
            let section_id = obj.add_section(segment, name.as_bytes().to_vec(), SectionKind::Debug);
            dwarf_sections_ids.insert(name, section_id);
            obj.append_section_data(section_id, &body, 1);
        }

        // Write all debug data relocations.
        for (name, relocs) in debug_relocs {
            let section_id = *dwarf_sections_ids.get(name).unwrap();
            for reloc in relocs {
                let target_symbol = match reloc.target {
                    DwarfSectionRelocTarget::Func(index) => funcs[DefinedFuncIndex::new(index)].0,
                    DwarfSectionRelocTarget::Section(name) => {
                        obj.section_symbol(dwarf_sections_ids[name])
                    }
                };
                obj.add_relocation(
                    section_id,
                    object::write::Relocation {
                        offset: u64::from(reloc.offset),
                        size: reloc.size << 3,
                        kind: RelocationKind::Absolute,
                        encoding: RelocationEncoding::Generic,
                        symbol: target_symbol,
                        addend: i64::from(reloc.addend),
                    },
                )?;
            }
        }

        Ok(())
    }

    fn create_systemv_cie(&self) -> Option<gimli::write::CommonInformationEntry> {
        self.isa.create_systemv_cie()
    }
}

#[cfg(feature = "incremental-cache")]
mod incremental_cache {
    use super::*;

    struct CraneliftCacheStore(Arc<dyn CacheStore>);

    impl cranelift_codegen::incremental_cache::CacheKvStore for CraneliftCacheStore {
        fn get(&self, key: &[u8]) -> Option<std::borrow::Cow<[u8]>> {
            self.0.get(key)
        }
        fn insert(&mut self, key: &[u8], val: Vec<u8>) {
            self.0.insert(key, val);
        }
    }

    pub(super) fn compile_maybe_cached<'a>(
        context: &'a mut Context,
        isa: &dyn TargetIsa,
        cache_ctx: Option<&mut IncrementalCacheContext>,
    ) -> Result<(&'a CompiledCode, Vec<u8>), CompileError> {
        let cache_ctx = match cache_ctx {
            Some(ctx) => ctx,
            None => return compile_uncached(context, isa),
        };

        let mut cache_store = CraneliftCacheStore(cache_ctx.cache_store.clone());
        let (compiled_code, from_cache) = context
            .compile_with_cache(isa, &mut cache_store, &mut Default::default())
            .map_err(|error| CompileError::Codegen(pretty_error(&error.func, error.inner)))?;

        if from_cache {
            cache_ctx.num_hits += 1;
        } else {
            cache_ctx.num_cached += 1;
        }

        Ok((compiled_code, compiled_code.code_buffer().to_vec()))
    }
}

#[cfg(feature = "incremental-cache")]
use incremental_cache::*;

#[cfg(not(feature = "incremental-cache"))]
fn compile_maybe_cached<'a>(
    context: &'a mut Context,
    isa: &dyn TargetIsa,
    _cache_ctx: Option<&mut IncrementalCacheContext>,
) -> Result<(&'a CompiledCode, Vec<u8>), CompileError> {
    compile_uncached(context, isa)
}

fn compile_uncached<'a>(
    context: &'a mut Context,
    isa: &dyn TargetIsa,
) -> Result<(&'a CompiledCode, Vec<u8>), CompileError> {
    let mut code_buf = Vec::new();
    let compiled_code = context
        .compile_and_emit(isa, &mut code_buf, &mut Default::default())
        .map_err(|error| CompileError::Codegen(pretty_error(&error.func, error.inner)))?;
    Ok((compiled_code, code_buf))
}

impl Compiler {
    /// Creates a trampoline for calling a host function callee defined with the
    /// "array" calling convention from a native calling convention caller.
    ///
    /// This style of trampoline is used with `Func::new`-style callees and
    /// `TypedFunc::call`-style callers.
    ///
    /// Both callee and caller are on the host side, so there is no host/Wasm
    /// transition and associated entry/exit state to maintain.
    ///
    /// The `host_fn` is a function pointer in this process with the following
    /// signature:
    ///
    /// ```ignore
    /// unsafe extern "C" fn(*mut VMContext, *mut VMContext, *mut ValRaw, usize)
    /// ```
    ///
    /// where the first two arguments are forwarded from the trampoline
    /// generated here itself, and the second two arguments are a pointer/length
    /// into stack-space of this trampoline with storage for both the arguments
    /// to the function and the results.
    ///
    /// Note that `host_fn` is an immediate which is an actual function pointer
    /// in this process. As such this compiled trampoline is not suitable for
    /// serialization.
    fn native_to_array_trampoline(
        &self,
        ty: &WasmFuncType,
        host_fn: usize,
    ) -> Result<CompiledFunction<CompiledFuncEnv>, CompileError> {
        let isa = &*self.isa;
        let pointer_type = isa.pointer_type();
        let native_call_sig = native_call_signature(isa, ty);
        let array_call_sig = array_call_signature(isa);

        let mut compiler = self.function_compiler();
        let func = ir::Function::with_name_signature(Default::default(), native_call_sig);
        let (mut builder, block0) = compiler.builder(func);

        let (values_vec_ptr, values_vec_len) =
            self.allocate_stack_array_and_spill_args(ty, &mut builder, block0);
        let values_vec_len = builder
            .ins()
            .iconst(pointer_type, i64::from(values_vec_len));

        let block_params = builder.func.dfg.block_params(block0);
        let callee_args = [
            block_params[0],
            block_params[1],
            values_vec_ptr,
            values_vec_len,
        ];

        let new_sig = builder.import_signature(array_call_sig);
        let callee_value = builder.ins().iconst(pointer_type, host_fn as i64);
        builder
            .ins()
            .call_indirect(new_sig, callee_value, &callee_args);

        let results =
            self.load_values_from_array(ty.returns(), &mut builder, values_vec_ptr, values_vec_len);
        builder.ins().return_(&results);
        builder.finalize();

        compiler.finish()
    }

    /// Creates a trampoline for WebAssembly to call a host function defined
    /// with the "array" calling convention: where all the arguments are spilled
    /// to an array on the stack and results are loaded from the stack array.
    ///
    /// This style of trampoline is currently only used with the
    /// `Func::new`-style created functions in the Wasmtime embedding API. The
    /// generated trampoline has a function signature appropriate to the `ty`
    /// specified (e.g. a System-V ABI) and will call a `host_fn` that has a
    /// type signature of:
    ///
    /// ```ignore
    /// unsafe extern "C" fn(*mut VMContext, *mut VMContext, *mut ValRaw, usize)
    /// ```
    ///
    /// where the first two arguments are forwarded from the trampoline
    /// generated here itself, and the second two arguments are a pointer/length
    /// into stack-space of this trampoline with storage for both the arguments
    /// to the function and the results.
    ///
    /// Note that `host_fn` is an immediate which is an actual function pointer
    /// in this process, and `limits` is a pointer to `VMRuntimeLimits`. As such
    /// this compiled trampoline is not suitable for serialization, and only
    /// valid for a particular store.
    fn wasm_to_array_trampoline(
        &self,
        ty: &WasmFuncType,
        host_fn: usize,
    ) -> Result<CompiledFunction<CompiledFuncEnv>, CompileError> {
        let isa = &*self.isa;
        let pointer_type = isa.pointer_type();
        let wasm_call_sig = wasm_call_signature(isa, ty);
        let array_call_sig = array_call_signature(isa);

        let mut compiler = self.function_compiler();
        let func = ir::Function::with_name_signature(Default::default(), wasm_call_sig);
        let (mut builder, block0) = compiler.builder(func);
        let caller_vmctx = builder.func.dfg.block_params(block0)[1];

        // Assert that we were really given a core Wasm vmctx, since that's
        // what we are assuming with our offsets below.
        debug_assert_vmctx_kind(
            isa,
            &mut builder,
            caller_vmctx,
            wasmtime_environ::VMCONTEXT_MAGIC,
        );
        let ptr_size = isa.pointer_bytes();
        let limits = builder.ins().load(
            pointer_type,
            MemFlags::trusted(),
            caller_vmctx,
            ptr_size.vmcontext_runtime_limits(),
        );
        save_last_wasm_exit_fp_and_pc(&mut builder, pointer_type, &ptr_size, limits);

        let (values_vec_ptr, values_vec_len) =
            self.allocate_stack_array_and_spill_args(ty, &mut builder, block0);
        let values_vec_len = builder
            .ins()
            .iconst(pointer_type, i64::from(values_vec_len));

        let block_params = builder.func.dfg.block_params(block0);
        let callee_args = [
            block_params[0],
            block_params[1],
            values_vec_ptr,
            values_vec_len,
        ];

        let new_sig = builder.import_signature(array_call_sig);
        let callee_value = builder.ins().iconst(pointer_type, host_fn as i64);
        builder
            .ins()
            .call_indirect(new_sig, callee_value, &callee_args);

        let results =
            self.load_values_from_array(ty.returns(), &mut builder, values_vec_ptr, values_vec_len);
        builder.ins().return_(&results);
        builder.finalize();

        compiler.finish()
    }

    /// This function will allocate a stack slot suitable for storing both the
    /// arguments and return values of the function, and then the arguments will
    /// all be stored in this block.
    ///
    /// `block0` must be the entry block of the function and `ty` must be the
    /// Wasm function type of the trampoline.
    ///
    /// The stack slot pointer is returned in addition to the size, in units of
    /// `ValRaw`, of the stack slot.
    fn allocate_stack_array_and_spill_args(
        &self,
        ty: &WasmFuncType,
        builder: &mut FunctionBuilder,
        block0: ir::Block,
    ) -> (Value, u32) {
        let isa = &*self.isa;
        let pointer_type = isa.pointer_type();

        // Compute the size of the values vector.
        let value_size = mem::size_of::<u128>();
        let values_vec_len = cmp::max(ty.params().len(), ty.returns().len());
        let values_vec_byte_size = u32::try_from(value_size * values_vec_len).unwrap();
        let values_vec_len = u32::try_from(values_vec_len).unwrap();

        let slot = builder.func.create_sized_stack_slot(ir::StackSlotData::new(
            ir::StackSlotKind::ExplicitSlot,
            values_vec_byte_size,
        ));
        let values_vec_ptr = builder.ins().stack_addr(pointer_type, slot, 0);

        // NB: `2..` because the vmctx and caller vmctx don't go in the array.
        let args = builder.func.dfg.block_params(block0)[2..].to_vec();

        {
            let values_vec_len = builder
                .ins()
                .iconst(ir::types::I32, i64::try_from(values_vec_len).unwrap());
            self.store_values_to_array(builder, ty.params(), &args, values_vec_ptr, values_vec_len);
        }

        (values_vec_ptr, values_vec_len)
    }

    /// Store values to an array in the array calling convention.
    ///
    /// Used either to store arguments to the array when calling a function
    /// using the array calling convention, or used to store results to the
    /// array when implementing a function that exposes the array calling
    /// convention.
    fn store_values_to_array(
        &self,
        builder: &mut FunctionBuilder,
        types: &[WasmType],
        values: &[Value],
        values_vec_ptr: Value,
        values_vec_capacity: Value,
    ) {
        debug_assert_enough_capacity_for_length(builder, types.len(), values_vec_capacity);

        // Note that loads and stores are unconditionally done in the
        // little-endian format rather than the host's native-endianness,
        // despite this load/store being unrelated to execution in wasm itself.
        // For more details on this see the `ValRaw` type in the
        // `wasmtime-runtime` crate.
        let mut mflags = MemFlags::trusted();
        mflags.set_endianness(ir::Endianness::Little);

        let value_size = mem::size_of::<u128>();
        for (i, val) in values.iter().copied().enumerate() {
            builder
                .ins()
                .store(mflags, val, values_vec_ptr, (i * value_size) as i32);
        }
    }

    /// Used for loading the values of an array-call host function's value
    /// array.
    ///
    /// This can be used to load arguments out of the array if the trampoline we
    /// are building exposes the array calling convention, or it can be used to
    /// laod results out of the array if the trampoline we are building calls a
    /// function that uses the array calling convention.
    fn load_values_from_array(
        &self,
        types: &[WasmType],
        builder: &mut FunctionBuilder,
        values_vec_ptr: Value,
        values_vec_capacity: Value,
    ) -> Vec<ir::Value> {
        let isa = &*self.isa;
        let value_size = mem::size_of::<u128>();

        debug_assert_enough_capacity_for_length(builder, types.len(), values_vec_capacity);

        // Note that this is little-endian like `store_values_to_array` above,
        // see notes there for more information.
        let mut mflags = MemFlags::trusted();
        mflags.set_endianness(ir::Endianness::Little);

        let mut results = Vec::new();
        for (i, r) in types.iter().enumerate() {
            let load = builder.ins().load(
                value_type(isa, *r),
                mflags,
                values_vec_ptr,
                (i * value_size) as i32,
            );
            results.push(load);
        }
        results
    }

    fn function_compiler(&self) -> FunctionCompiler<'_> {
        let saved_context = self.contexts.lock().unwrap().pop();
        FunctionCompiler {
            compiler: self,
            cx: saved_context
                .map(|mut ctx| {
                    ctx.codegen_context.clear();
                    ctx
                })
                .unwrap_or_else(|| CompilerContext {
                    #[cfg(feature = "incremental-cache")]
                    incremental_cache_ctx: self.cache_store.as_ref().map(|cache_store| {
                        IncrementalCacheContext {
                            cache_store: cache_store.clone(),
                            num_hits: 0,
                            num_cached: 0,
                        }
                    }),
                    ..Default::default()
                }),
        }
    }
}

/// The compiled function environment.
pub struct CompiledFuncEnv {
    /// Map to resolve external name references.
    map: PrimaryMap<UserExternalNameRef, UserExternalName>,
}

impl wasmtime_cranelift_shared::CompiledFuncEnv for CompiledFuncEnv {
    fn resolve_user_external_name_ref(&self, external: ir::UserExternalNameRef) -> (u32, u32) {
        let UserExternalName { index, namespace } = self.map[external];

        (namespace, index)
    }
}

struct FunctionCompiler<'a> {
    compiler: &'a Compiler,
    cx: CompilerContext,
}

impl FunctionCompiler<'_> {
    fn builder(&mut self, func: ir::Function) -> (FunctionBuilder<'_>, ir::Block) {
        self.cx.codegen_context.func = func;
        let mut builder = FunctionBuilder::new(
            &mut self.cx.codegen_context.func,
            self.cx.func_translator.context(),
        );

        let block0 = builder.create_block();
        builder.append_block_params_for_function_params(block0);
        builder.switch_to_block(block0);
        builder.seal_block(block0);
        (builder, block0)
    }

    fn finish(self) -> Result<CompiledFunction<CompiledFuncEnv>, CompileError> {
        let (info, func) = self.finish_with_info(None)?;
        assert!(info.stack_maps.is_empty());
        Ok(func)
    }

    fn finish_with_info(
        mut self,
        body_and_tunables: Option<(&FunctionBody<'_>, &Tunables)>,
    ) -> Result<(WasmFunctionInfo, CompiledFunction<CompiledFuncEnv>), CompileError> {
        let context = &mut self.cx.codegen_context;
        let isa = &*self.compiler.isa;
        let (_, _code_buf) =
            compile_maybe_cached(context, isa, self.cx.incremental_cache_ctx.as_mut())?;
        let compiled_code = context.compiled_code().unwrap();

        // Give wasm functions, user defined code, a "preferred" alignment
        // instead of the minimum alignment as this can help perf in niche
        // situations.
        let preferred_alignment = if body_and_tunables.is_some() {
            self.compiler.isa.function_alignment().preferred
        } else {
            1
        };

        let alignment = compiled_code.alignment.max(preferred_alignment);
        let env = CompiledFuncEnv {
            map: context.func.params.user_named_funcs().clone(),
        };
        let mut compiled_function =
            CompiledFunction::new(compiled_code.buffer.clone(), env, alignment);

        if let Some((body, tunables)) = body_and_tunables {
            let data = body.get_binary_reader();
            let offset = data.original_position();
            let len = data.bytes_remaining();
            compiled_function.set_address_map(
                offset as u32,
                len as u32,
                tunables.generate_address_map,
            );
        }

        if body_and_tunables
            .map(|(_, t)| t.generate_native_debuginfo)
            .unwrap_or(false)
        {
            compiled_function.set_value_labels_ranges(compiled_code.value_labels_ranges.clone());
        }

<<<<<<< HEAD
const ALWAYS_TRAP_CODE: u16 = 100;

fn mach_trap_to_trap(trap: &MachTrap) -> TrapInformation {
    let &MachTrap { offset, code } = trap;
    TrapInformation {
        code_offset: offset,
        trap_code: match code {
            ir::TrapCode::StackOverflow => Trap::StackOverflow,
            ir::TrapCode::HeapOutOfBounds => Trap::MemoryOutOfBounds,
            ir::TrapCode::HeapMisaligned => Trap::HeapMisaligned,
            ir::TrapCode::TableOutOfBounds => Trap::TableOutOfBounds,
            ir::TrapCode::IndirectCallToNull => Trap::IndirectCallToNull,
            ir::TrapCode::BadSignature => Trap::BadSignature,
            ir::TrapCode::IntegerOverflow => Trap::IntegerOverflow,
            ir::TrapCode::IntegerDivisionByZero => Trap::IntegerDivisionByZero,
            ir::TrapCode::BadConversionToInteger => Trap::BadConversionToInteger,
            ir::TrapCode::UnreachableCodeReached => Trap::UnreachableCodeReached,
            ir::TrapCode::Interrupt => Trap::Interrupt,
            ir::TrapCode::User(ALWAYS_TRAP_CODE) => Trap::AlwaysTrapAdapter,
            ir::TrapCode::NullReference => Trap::NullReference,

            // these should never be emitted by wasmtime-cranelift
            ir::TrapCode::User(_) => unreachable!(),
        },
=======
        if isa.flags().unwind_info() {
            let unwind = compiled_code
                .create_unwind_info(isa)
                .map_err(|error| CompileError::Codegen(pretty_error(&context.func, error)))?;

            if let Some(unwind_info) = unwind {
                compiled_function.set_unwind_info(unwind_info);
            }
        }

        let stack_maps = mach_stack_maps_to_stack_maps(compiled_code.buffer.stack_maps());
        compiled_function
            .set_sized_stack_slots(std::mem::take(&mut context.func.sized_stack_slots));
        self.compiler.contexts.lock().unwrap().push(self.cx);

        Ok((
            WasmFunctionInfo {
                start_srcloc: compiled_function.metadata().address_map.start_srcloc,
                stack_maps: stack_maps.into(),
            },
            compiled_function,
        ))
>>>>>>> 60ce6f5d
    }
}

fn mach_stack_maps_to_stack_maps(mach_stack_maps: &[MachStackMap]) -> Vec<StackMapInformation> {
    // This is converting from Cranelift's representation of a stack map to
    // Wasmtime's representation. They happen to align today but that may
    // not always be true in the future.
    let mut stack_maps = Vec::new();
    for &MachStackMap {
        offset_end,
        ref stack_map,
        ..
    } in mach_stack_maps
    {
        let stack_map = wasmtime_environ::StackMap::new(
            stack_map.mapped_words(),
            stack_map.as_slice().iter().map(|a| a.0),
        );
        stack_maps.push(StackMapInformation {
            code_offset: offset_end,
            stack_map,
        });
    }
    stack_maps.sort_unstable_by_key(|info| info.code_offset);
    stack_maps
}

fn declare_and_call(
    builder: &mut FunctionBuilder,
    signature: ir::Signature,
    func_index: u32,
    args: &[ir::Value],
) -> ir::Inst {
    let name = ir::ExternalName::User(builder.func.declare_imported_user_function(
        ir::UserExternalName {
            namespace: 0,
            index: func_index,
        },
    ));
    let signature = builder.func.import_signature(signature);
    let callee = builder.func.dfg.ext_funcs.push(ir::ExtFuncData {
        name,
        signature,
        colocated: true,
    });
    builder.ins().call(callee, &args)
}

fn debug_assert_enough_capacity_for_length(
    builder: &mut FunctionBuilder,
    length: usize,
    capacity: ir::Value,
) {
    if cfg!(debug_assertions) {
        let enough_capacity = builder.ins().icmp_imm(
            ir::condcodes::IntCC::UnsignedGreaterThanOrEqual,
            capacity,
            ir::immediates::Imm64::new(length.try_into().unwrap()),
        );
        builder
            .ins()
            .trapz(enough_capacity, ir::TrapCode::User(DEBUG_ASSERT_TRAP_CODE));
    }
}

fn debug_assert_vmctx_kind(
    isa: &dyn TargetIsa,
    builder: &mut FunctionBuilder,
    vmctx: ir::Value,
    expected_vmctx_magic: u32,
) {
    if cfg!(debug_assertions) {
        let magic = builder.ins().load(
            ir::types::I32,
            MemFlags::trusted().with_endianness(isa.endianness()),
            vmctx,
            0,
        );
        let is_expected_vmctx = builder.ins().icmp_imm(
            ir::condcodes::IntCC::Equal,
            magic,
            i64::from(expected_vmctx_magic),
        );
        builder.ins().trapz(
            is_expected_vmctx,
            ir::TrapCode::User(DEBUG_ASSERT_TRAP_CODE),
        );
    }
}

fn save_last_wasm_entry_sp(
    builder: &mut FunctionBuilder,
    pointer_type: ir::Type,
    ptr_size: &impl PtrSize,
    vm_runtime_limits_offset: u32,
    vmctx: Value,
) {
    // First we need to get the `VMRuntimeLimits`.
    let limits = builder.ins().load(
        pointer_type,
        MemFlags::trusted(),
        vmctx,
        i32::try_from(vm_runtime_limits_offset).unwrap(),
    );

    // Then store our current stack pointer into the appropriate slot.
    let sp = builder.ins().get_stack_pointer(pointer_type);
    builder.ins().store(
        MemFlags::trusted(),
        sp,
        limits,
        ptr_size.vmruntime_limits_last_wasm_entry_sp(),
    );
}

fn save_last_wasm_exit_fp_and_pc(
    builder: &mut FunctionBuilder,
    pointer_type: ir::Type,
    ptr: &impl PtrSize,
    limits: Value,
) {
    // Save the exit Wasm FP to the limits. We dereference the current FP to get
    // the previous FP because the current FP is the trampoline's FP, and we
    // want the Wasm function's FP, which is the caller of this trampoline.
    let trampoline_fp = builder.ins().get_frame_pointer(pointer_type);
    let wasm_fp = builder.ins().load(
        pointer_type,
        MemFlags::trusted(),
        trampoline_fp,
        // The FP always points to the next older FP for all supported
        // targets. See assertion in
        // `crates/runtime/src/traphandlers/backtrace.rs`.
        0,
    );
    builder.ins().store(
        MemFlags::trusted(),
        wasm_fp,
        limits,
        ptr.vmruntime_limits_last_wasm_exit_fp(),
    );
    // Finally save the Wasm return address to the limits.
    let wasm_pc = builder.ins().get_return_address(pointer_type);
    builder.ins().store(
        MemFlags::trusted(),
        wasm_pc,
        limits,
        ptr.vmruntime_limits_last_wasm_exit_pc(),
    );
}<|MERGE_RESOLUTION|>--- conflicted
+++ resolved
@@ -1027,32 +1027,6 @@
             compiled_function.set_value_labels_ranges(compiled_code.value_labels_ranges.clone());
         }
 
-<<<<<<< HEAD
-const ALWAYS_TRAP_CODE: u16 = 100;
-
-fn mach_trap_to_trap(trap: &MachTrap) -> TrapInformation {
-    let &MachTrap { offset, code } = trap;
-    TrapInformation {
-        code_offset: offset,
-        trap_code: match code {
-            ir::TrapCode::StackOverflow => Trap::StackOverflow,
-            ir::TrapCode::HeapOutOfBounds => Trap::MemoryOutOfBounds,
-            ir::TrapCode::HeapMisaligned => Trap::HeapMisaligned,
-            ir::TrapCode::TableOutOfBounds => Trap::TableOutOfBounds,
-            ir::TrapCode::IndirectCallToNull => Trap::IndirectCallToNull,
-            ir::TrapCode::BadSignature => Trap::BadSignature,
-            ir::TrapCode::IntegerOverflow => Trap::IntegerOverflow,
-            ir::TrapCode::IntegerDivisionByZero => Trap::IntegerDivisionByZero,
-            ir::TrapCode::BadConversionToInteger => Trap::BadConversionToInteger,
-            ir::TrapCode::UnreachableCodeReached => Trap::UnreachableCodeReached,
-            ir::TrapCode::Interrupt => Trap::Interrupt,
-            ir::TrapCode::User(ALWAYS_TRAP_CODE) => Trap::AlwaysTrapAdapter,
-            ir::TrapCode::NullReference => Trap::NullReference,
-
-            // these should never be emitted by wasmtime-cranelift
-            ir::TrapCode::User(_) => unreachable!(),
-        },
-=======
         if isa.flags().unwind_info() {
             let unwind = compiled_code
                 .create_unwind_info(isa)
@@ -1075,7 +1049,6 @@
             },
             compiled_function,
         ))
->>>>>>> 60ce6f5d
     }
 }
 
