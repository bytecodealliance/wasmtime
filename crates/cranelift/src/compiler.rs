--- conflicted
+++ resolved
@@ -222,7 +222,7 @@
 
         let (info, func) = compiler.finish_with_info(Some((&body, tunables)))?;
 
-        let timing = cranelift_codegen::timing::take_current();
+        let timing = cranelift_codegen::default_profiler::take_current();
         log::debug!("{:?} translated in {:?}", func_index, timing.total());
         log::trace!("{:?} timing info\n{}", func_index, timing);
 
@@ -253,7 +253,6 @@
             (params[0], params[1], params[2], params[3])
         };
 
-<<<<<<< HEAD
         // First load the actual arguments out of the array.
         let mut args = self.load_values_from_array(
             wasm_func_ty.params(),
@@ -263,11 +262,6 @@
         );
         args.insert(0, caller_vmctx);
         args.insert(0, vmctx);
-=======
-        let timing = cranelift_codegen::default_profiler::take_current();
-        log::debug!("{:?} translated in {:?}", func_index, timing.total());
-        log::trace!("{:?} timing info\n{}", func_index, timing);
->>>>>>> 401ffdf9
 
         // Just before we enter Wasm, save our stack pointer.
         //
