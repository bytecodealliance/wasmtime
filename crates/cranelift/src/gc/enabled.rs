use super::GcCompiler;
use crate::func_environ::FuncEnvironment;
use crate::gc::ArrayInit;
use crate::translate::{StructFieldsVec, TargetEnvironment};
use crate::TRAP_INTERNAL_ASSERT;
use cranelift_codegen::{
    cursor::FuncCursor,
    ir::{self, condcodes::IntCC, InstBuilder},
};
use cranelift_entity::packed_option::ReservedValue;
use cranelift_frontend::FunctionBuilder;
use smallvec::SmallVec;
use wasmtime_environ::{
<<<<<<< HEAD
    GcArrayLayout, GcLayout, GcStructLayout, ModuleInternedTypeIndex, PtrSize, TypeIndex, VMGcKind,
    WasmHeapTopType, WasmHeapType, WasmRefType, WasmResult, WasmStorageType, WasmValType,
    I31_DISCRIMINANT, NON_NULL_NON_I31_MASK,
=======
    wasm_unsupported, Collector, GcArrayLayout, GcLayout, GcStructLayout, ModuleInternedTypeIndex,
    PtrSize, TypeIndex, VMGcKind, WasmCompositeType, WasmHeapTopType, WasmHeapType, WasmRefType,
    WasmResult, WasmStorageType, WasmValType, I31_DISCRIMINANT, NON_NULL_NON_I31_MASK,
>>>>>>> 44da0566
};

#[cfg(feature = "gc-drc")]
mod drc;
#[cfg(feature = "gc-null")]
mod null;

/// Get the default GC compiler.
pub fn gc_compiler(func_env: &FuncEnvironment<'_>) -> WasmResult<Box<dyn GcCompiler>> {
    match func_env.tunables.collector {
        #[cfg(feature = "gc-drc")]
        Some(Collector::DeferredReferenceCounting) => Ok(Box::new(drc::DrcCompiler::default())),
        #[cfg(not(feature = "gc-drc"))]
        Some(Collector::DeferredReferenceCounting) => Err(wasm_unsupported!(
            "the null collector is unavailable because the `gc-drc` feature \
             was disabled at compile time",
        )),

        #[cfg(feature = "gc-null")]
        Some(Collector::Null) => Ok(Box::new(null::NullCompiler::default())),
        #[cfg(not(feature = "gc-null"))]
        Some(Collector::Null) => Err(wasm_unsupported!(
            "the null collector is unavailable because the `gc-null` feature \
             was disabled at compile time",
        )),

        #[cfg(any(feature = "gc-drc", feature = "gc-null"))]
        None => Err(wasm_unsupported!(
            "support for GC types disabled at configuration time"
        )),
        #[cfg(not(any(feature = "gc-drc", feature = "gc-null")))]
        None => Err(wasm_unsupported!(
            "support for GC types disabled because no collector implementation \
             was selected at compile time; enable one of the `gc-drc` or \
             `gc-null` features",
        )),
    }
}

#[cfg_attr(not(feature = "gc-drc"), allow(dead_code))]
fn unbarriered_load_gc_ref(
    builder: &mut FunctionBuilder,
    ty: WasmHeapType,
    ptr_to_gc_ref: ir::Value,
    flags: ir::MemFlags,
) -> WasmResult<ir::Value> {
    debug_assert!(ty.is_vmgcref_type());
    let gc_ref = builder.ins().load(ir::types::I32, flags, ptr_to_gc_ref, 0);
    if ty != WasmHeapType::I31 {
        builder.declare_value_needs_stack_map(gc_ref);
    }
    Ok(gc_ref)
}

#[cfg_attr(not(any(feature = "gc-drc", feature = "gc-null")), allow(dead_code))]
fn unbarriered_store_gc_ref(
    builder: &mut FunctionBuilder,
    ty: WasmHeapType,
    dst: ir::Value,
    gc_ref: ir::Value,
    flags: ir::MemFlags,
) -> WasmResult<()> {
    debug_assert!(ty.is_vmgcref_type());
    builder.ins().store(flags, gc_ref, dst, 0);
    Ok(())
}

enum Extension {
    Sign,
    Zero,
}

/// Emit code to read a struct field or array element from its raw address in
/// the GC heap.
///
/// The given address MUST have already been bounds-checked via
/// `prepare_gc_ref_access`.
fn read_field_at_addr(
    func_env: &mut FuncEnvironment<'_>,
    builder: &mut FunctionBuilder<'_>,
    ty: WasmStorageType,
    addr: ir::Value,
    extension: Option<Extension>,
) -> WasmResult<ir::Value> {
    assert_eq!(extension.is_none(), matches!(ty, WasmStorageType::Val(_)));
    assert_eq!(
        extension.is_some(),
        matches!(ty, WasmStorageType::I8 | WasmStorageType::I16)
    );

    // Data inside GC objects is always little endian.
    let flags = ir::MemFlags::trusted().with_endianness(ir::Endianness::Little);

    let value = match ty {
        WasmStorageType::I8 => builder.ins().load(ir::types::I8, flags, addr, 0),
        WasmStorageType::I16 => builder.ins().load(ir::types::I16, flags, addr, 0),
        WasmStorageType::Val(v) => match v {
            WasmValType::I32 => builder.ins().load(ir::types::I32, flags, addr, 0),
            WasmValType::I64 => builder.ins().load(ir::types::I64, flags, addr, 0),
            WasmValType::F32 => builder.ins().load(ir::types::F32, flags, addr, 0),
            WasmValType::F64 => builder.ins().load(ir::types::F64, flags, addr, 0),
            WasmValType::V128 => builder.ins().load(ir::types::I128, flags, addr, 0),
            WasmValType::Ref(r) => match r.heap_type.top() {
                WasmHeapTopType::Any | WasmHeapTopType::Extern => gc_compiler(func_env)?
                    .translate_read_gc_reference(func_env, builder, r, addr, flags)?,
                WasmHeapTopType::Func => {
                    let expected_ty = match r.heap_type {
                        WasmHeapType::Func => ModuleInternedTypeIndex::reserved_value(),
                        WasmHeapType::ConcreteFunc(ty) => ty.unwrap_module_type_index(),
                        WasmHeapType::NoFunc => {
                            let null = builder.ins().iconst(func_env.pointer_type(), 0);
                            if !r.nullable {
                                // Because `nofunc` is uninhabited, and this
                                // reference is non-null, this is unreachable
                                // code. Unconditionally trap via conditional
                                // trap instructions to avoid inserting block
                                // terminators in the middle of this block.
                                builder.ins().trapz(null, TRAP_INTERNAL_ASSERT);
                            }
                            return Ok(null);
                        }
                        _ => unreachable!("not a function heap type"),
                    };
                    let expected_ty = builder
                        .ins()
                        .iconst(ir::types::I32, i64::from(expected_ty.as_bits()));

                    let vmctx = func_env.vmctx_val(&mut builder.cursor());

                    let func_ref_id = builder.ins().load(ir::types::I32, flags, addr, 0);
                    let get_interned_func_ref = func_env
                        .builtin_functions
                        .get_interned_func_ref(builder.func);

                    let call_inst = builder
                        .ins()
                        .call(get_interned_func_ref, &[vmctx, func_ref_id, expected_ty]);
                    builder.func.dfg.first_result(call_inst)
                }
            },
        },
    };

    let value = match extension {
        Some(Extension::Sign) => builder.ins().sextend(ir::types::I32, value),
        Some(Extension::Zero) => builder.ins().uextend(ir::types::I32, value),
        None => value,
    };

    Ok(value)
}

fn write_func_ref_at_addr(
    func_env: &mut FuncEnvironment<'_>,
    builder: &mut FunctionBuilder<'_>,
    ref_type: WasmRefType,
    flags: ir::MemFlags,
    field_addr: ir::Value,
    func_ref: ir::Value,
) -> WasmResult<()> {
    assert_eq!(ref_type.heap_type.top(), WasmHeapTopType::Func);

    let vmctx = func_env.vmctx_val(&mut builder.cursor());

    let intern_func_ref_for_gc_heap = func_env
        .builtin_functions
        .intern_func_ref_for_gc_heap(builder.func);

    let func_ref = if ref_type.heap_type == WasmHeapType::NoFunc {
        let null = builder.ins().iconst(func_env.pointer_type(), 0);
        if !ref_type.nullable {
            // Because `nofunc` is uninhabited, and this reference is
            // non-null, this is unreachable code. Unconditionally trap
            // via conditional trap instructions to avoid inserting
            // block terminators in the middle of this block.
            builder.ins().trapz(null, TRAP_INTERNAL_ASSERT);
        }
        null
    } else {
        func_ref
    };

    // Convert the raw `funcref` into a `FuncRefTableId` for use in the
    // GC heap.
    let call_inst = builder
        .ins()
        .call(intern_func_ref_for_gc_heap, &[vmctx, func_ref]);
    let func_ref_id = builder.func.dfg.first_result(call_inst);

    // Store the id in the field.
    builder.ins().store(flags, func_ref_id, field_addr, 0);

    Ok(())
}

fn write_field_at_addr(
    func_env: &mut FuncEnvironment<'_>,
    builder: &mut FunctionBuilder<'_>,
    field_ty: WasmStorageType,
    field_addr: ir::Value,
    new_val: ir::Value,
) -> WasmResult<()> {
    // Data inside GC objects is always little endian.
    let flags = ir::MemFlags::trusted().with_endianness(ir::Endianness::Little);

    match field_ty {
        WasmStorageType::I8 => {
            builder.ins().istore8(flags, new_val, field_addr, 0);
        }
        WasmStorageType::I16 => {
            builder.ins().istore16(flags, new_val, field_addr, 0);
        }
        WasmStorageType::Val(WasmValType::Ref(r)) if r.heap_type.top() == WasmHeapTopType::Func => {
            write_func_ref_at_addr(func_env, builder, r, flags, field_addr, new_val)?;
        }
        WasmStorageType::Val(WasmValType::Ref(r)) => {
            gc_compiler(func_env)?
                .translate_write_gc_reference(func_env, builder, r, field_addr, new_val, flags)?;
        }
        WasmStorageType::Val(_) => {
            assert_eq!(
                builder.func.dfg.value_type(new_val).bytes(),
                wasmtime_environ::byte_size_of_wasm_ty_in_gc_heap(&field_ty)
            );
            builder.ins().store(flags, new_val, field_addr, 0);
        }
    }
    Ok(())
}

pub fn translate_struct_new(
    func_env: &mut FuncEnvironment<'_>,
    builder: &mut FunctionBuilder<'_>,
    struct_type_index: TypeIndex,
    fields: &[ir::Value],
) -> WasmResult<ir::Value> {
    gc_compiler(func_env)?.alloc_struct(func_env, builder, struct_type_index, &fields)
}

fn default_value(
    cursor: &mut FuncCursor,
    func_env: &FuncEnvironment<'_>,
    ty: &WasmStorageType,
) -> ir::Value {
    match ty {
        WasmStorageType::I8 | WasmStorageType::I16 => cursor.ins().iconst(ir::types::I32, 0),
        WasmStorageType::Val(v) => match v {
            WasmValType::I32 => cursor.ins().iconst(ir::types::I32, 0),
            WasmValType::I64 => cursor.ins().iconst(ir::types::I64, 0),
            WasmValType::F32 => cursor.ins().f32const(0.0),
            WasmValType::F64 => cursor.ins().f64const(0.0),
            WasmValType::V128 => cursor.ins().iconst(ir::types::I128, 0),
            WasmValType::Ref(r) => {
                assert!(r.nullable);
                let (ty, needs_stack_map) = func_env.reference_type(r.heap_type);

                // NB: The collector doesn't need to know about null references.
                let _ = needs_stack_map;

                cursor.ins().iconst(ty, 0)
            }
        },
    }
}

pub fn translate_struct_new_default(
    func_env: &mut FuncEnvironment<'_>,
    builder: &mut FunctionBuilder<'_>,
    struct_type_index: TypeIndex,
) -> WasmResult<ir::Value> {
    let interned_ty = func_env.module.types[struct_type_index];
    let struct_ty = func_env.types.unwrap_struct(interned_ty)?;
    let fields = struct_ty
        .fields
        .iter()
        .map(|f| default_value(&mut builder.cursor(), func_env, &f.element_type))
        .collect::<StructFieldsVec>();
    gc_compiler(func_env)?.alloc_struct(func_env, builder, struct_type_index, &fields)
}

pub fn translate_struct_get(
    func_env: &mut FuncEnvironment<'_>,
    builder: &mut FunctionBuilder<'_>,
    struct_type_index: TypeIndex,
    field_index: u32,
    struct_ref: ir::Value,
) -> WasmResult<ir::Value> {
    // TODO: If we know we have a `(ref $my_struct)` here, instead of maybe a
    // `(ref null $my_struct)`, we could omit the `trapz`. But plumbing that
    // type info from `wasmparser` and through to here is a bit funky.
    builder.ins().trapz(struct_ref, crate::TRAP_NULL_REFERENCE);

    let field_index = usize::try_from(field_index).unwrap();
    let interned_type_index = func_env.module.types[struct_type_index];

    let struct_layout = func_env.struct_layout(interned_type_index);
    let struct_size = struct_layout.size;
    let struct_size_val = builder.ins().iconst(ir::types::I32, i64::from(struct_size));

    let field_offset = struct_layout.fields[field_index];
    let field_ty = &func_env.types.unwrap_struct(interned_type_index)?.fields[field_index];
    let field_size = wasmtime_environ::byte_size_of_wasm_ty_in_gc_heap(&field_ty.element_type);
    assert!(field_offset + field_size <= struct_size);

    let field_addr = func_env.prepare_gc_ref_access(
        builder,
        struct_ref,
        Offset::Static(field_offset),
        BoundsCheck::Object(struct_size_val),
    );

    read_field_at_addr(func_env, builder, field_ty.element_type, field_addr, None)
}

fn translate_struct_get_and_extend(
    func_env: &mut FuncEnvironment<'_>,
    builder: &mut FunctionBuilder<'_>,
    struct_type_index: TypeIndex,
    field_index: u32,
    struct_ref: ir::Value,
    extension: Extension,
) -> WasmResult<ir::Value> {
    // TODO: See comment in `translate_struct_get` about the `trapz`.
    builder.ins().trapz(struct_ref, crate::TRAP_NULL_REFERENCE);

    let field_index = usize::try_from(field_index).unwrap();
    let interned_type_index = func_env.module.types[struct_type_index];

    let struct_layout = func_env.struct_layout(interned_type_index);
    let struct_size = struct_layout.size;
    let struct_size_val = builder.ins().iconst(ir::types::I32, i64::from(struct_size));

    let field_offset = struct_layout.fields[field_index];
    let field_ty = &func_env.types.unwrap_struct(interned_type_index)?.fields[field_index];
    let field_size = wasmtime_environ::byte_size_of_wasm_ty_in_gc_heap(&field_ty.element_type);
    assert!(field_offset + field_size <= struct_size);

    let field_addr = func_env.prepare_gc_ref_access(
        builder,
        struct_ref,
        Offset::Static(field_offset),
        BoundsCheck::Object(struct_size_val),
    );

    read_field_at_addr(
        func_env,
        builder,
        field_ty.element_type,
        field_addr,
        Some(extension),
    )
}

pub fn translate_struct_get_s(
    func_env: &mut FuncEnvironment<'_>,
    builder: &mut FunctionBuilder<'_>,
    struct_type_index: TypeIndex,
    field_index: u32,
    struct_ref: ir::Value,
) -> WasmResult<ir::Value> {
    translate_struct_get_and_extend(
        func_env,
        builder,
        struct_type_index,
        field_index,
        struct_ref,
        Extension::Sign,
    )
}

pub fn translate_struct_get_u(
    func_env: &mut FuncEnvironment<'_>,
    builder: &mut FunctionBuilder<'_>,
    struct_type_index: TypeIndex,
    field_index: u32,
    struct_ref: ir::Value,
) -> WasmResult<ir::Value> {
    translate_struct_get_and_extend(
        func_env,
        builder,
        struct_type_index,
        field_index,
        struct_ref,
        Extension::Zero,
    )
}

pub fn translate_struct_set(
    func_env: &mut FuncEnvironment<'_>,
    builder: &mut FunctionBuilder<'_>,
    struct_type_index: TypeIndex,
    field_index: u32,
    struct_ref: ir::Value,
    new_val: ir::Value,
) -> WasmResult<()> {
    // TODO: See comment in `translate_struct_get` about the `trapz`.
    builder.ins().trapz(struct_ref, crate::TRAP_NULL_REFERENCE);

    let field_index = usize::try_from(field_index).unwrap();
    let interned_type_index = func_env.module.types[struct_type_index];

    let struct_layout = func_env.struct_layout(interned_type_index);
    let struct_size = struct_layout.size;
    let struct_size_val = builder.ins().iconst(ir::types::I32, i64::from(struct_size));

    let field_offset = struct_layout.fields[field_index];
    let field_ty = &func_env.types.unwrap_struct(interned_type_index)?.fields[field_index];
    let field_size = wasmtime_environ::byte_size_of_wasm_ty_in_gc_heap(&field_ty.element_type);
    assert!(field_offset + field_size <= struct_size);

    let field_addr = func_env.prepare_gc_ref_access(
        builder,
        struct_ref,
        Offset::Static(field_offset),
        BoundsCheck::Object(struct_size_val),
    );

    write_field_at_addr(
        func_env,
        builder,
        field_ty.element_type,
        field_addr,
        new_val,
    )
}

pub fn translate_array_new(
    func_env: &mut FuncEnvironment<'_>,
    builder: &mut FunctionBuilder,
    array_type_index: TypeIndex,
    elem: ir::Value,
    len: ir::Value,
) -> WasmResult<ir::Value> {
    gc_compiler(func_env)?.alloc_array(
        func_env,
        builder,
        array_type_index,
        ArrayInit::Fill { elem, len },
    )
}

pub fn translate_array_new_default(
    func_env: &mut FuncEnvironment<'_>,
    builder: &mut FunctionBuilder,
    array_type_index: TypeIndex,
    len: ir::Value,
) -> WasmResult<ir::Value> {
    let interned_ty = func_env.module.types[array_type_index];
    let array_ty = func_env.types.unwrap_array(interned_ty)?;
    let elem = default_value(&mut builder.cursor(), func_env, &array_ty.0.element_type);
    gc_compiler(func_env)?.alloc_array(
        func_env,
        builder,
        array_type_index,
        ArrayInit::Fill { elem, len },
    )
}

pub fn translate_array_new_fixed(
    func_env: &mut FuncEnvironment<'_>,
    builder: &mut FunctionBuilder,
    array_type_index: TypeIndex,
    elems: &[ir::Value],
) -> WasmResult<ir::Value> {
    gc_compiler(func_env)?.alloc_array(func_env, builder, array_type_index, ArrayInit::Elems(elems))
}

impl ArrayInit<'_> {
    /// Get the length (as an `i32`-typed `ir::Value`) of these array elements.
    #[cfg_attr(not(any(feature = "gc-drc", feature = "gc-null")), allow(dead_code))]
    fn len(self, pos: &mut FuncCursor) -> ir::Value {
        match self {
            ArrayInit::Fill { len, .. } => len,
            ArrayInit::Elems(e) => {
                let len = u32::try_from(e.len()).unwrap();
                pos.ins().iconst(ir::types::I32, i64::from(len))
            }
        }
    }

    /// Initialize a newly-allocated array's elements.
    #[cfg_attr(not(any(feature = "gc-drc", feature = "gc-null")), allow(dead_code))]
    fn initialize(
        self,
        func_env: &mut FuncEnvironment<'_>,
        builder: &mut FunctionBuilder<'_>,
        interned_type_index: ModuleInternedTypeIndex,
        base_size: u32,
        size: ir::Value,
        elems_addr: ir::Value,
        mut init_field: impl FnMut(
            &mut FuncEnvironment<'_>,
            &mut FunctionBuilder<'_>,
            WasmStorageType,
            ir::Value,
            ir::Value,
        ) -> WasmResult<()>,
    ) -> WasmResult<()> {
        let array_ty = func_env.types[interned_type_index]
            .composite_type
            .unwrap_array();
        let elem_ty = array_ty.0.element_type;
        let elem_size = wasmtime_environ::byte_size_of_wasm_ty_in_gc_heap(&elem_ty);
        let pointer_type = func_env.pointer_type();
        let elem_size = builder.ins().iconst(pointer_type, i64::from(elem_size));
        match self {
            ArrayInit::Elems(elems) => {
                let mut elem_addr = elems_addr;
                for val in elems {
                    init_field(func_env, builder, elem_ty, elem_addr, *val)?;
                    elem_addr = builder.ins().iadd(elem_addr, elem_size);
                }
            }
            ArrayInit::Fill { elem, len: _ } => {
                // Compute the end address of the elements.
                let base_size = builder.ins().iconst(pointer_type, i64::from(base_size));
                let array_addr = builder.ins().isub(elems_addr, base_size);
                let size = uextend_i32_to_pointer_type(builder, pointer_type, size);
                let elems_end = builder.ins().iadd(array_addr, size);

                emit_array_fill_impl(
                    func_env,
                    builder,
                    elems_addr,
                    elem_size,
                    elems_end,
                    |func_env, builder, elem_addr| {
                        init_field(func_env, builder, elem_ty, elem_addr, elem)
                    },
                )?;
            }
        }
        Ok(())
    }
}

fn emit_array_fill_impl(
    func_env: &mut FuncEnvironment<'_>,
    builder: &mut FunctionBuilder<'_>,
    elem_addr: ir::Value,
    elem_size: ir::Value,
    fill_end: ir::Value,
    mut emit_elem_write: impl FnMut(
        &mut FuncEnvironment<'_>,
        &mut FunctionBuilder<'_>,
        ir::Value,
    ) -> WasmResult<()>,
) -> WasmResult<()> {
    let pointer_ty = func_env.pointer_type();

    assert_eq!(builder.func.dfg.value_type(elem_addr), pointer_ty);
    assert_eq!(builder.func.dfg.value_type(elem_size), pointer_ty);
    assert_eq!(builder.func.dfg.value_type(fill_end), pointer_ty);

    // Loop to fill the elements, emitting the equivalent of the following
    // pseudo-CLIF:
    //
    // current_block:
    //     ...
    //     jump loop_header_block(elem_addr)
    //
    // loop_header_block(elem_addr: i32):
    //     done = icmp eq elem_addr, fill_end
    //     brif done, continue_block, loop_body_block
    //
    // loop_body_block:
    //     emit_elem_write()
    //     next_elem_addr = iadd elem_addr, elem_size
    //     jump loop_header_block(next_elem_addr)
    //
    // continue_block:
    //     ...

    let current_block = builder.current_block().unwrap();
    let loop_header_block = builder.create_block();
    let loop_body_block = builder.create_block();
    let continue_block = builder.create_block();

    builder.ensure_inserted_block();
    builder.insert_block_after(loop_header_block, current_block);
    builder.insert_block_after(loop_body_block, loop_header_block);
    builder.insert_block_after(continue_block, loop_body_block);

    // Current block: jump to the loop header block with the first element's
    // address.
    builder.ins().jump(loop_header_block, &[elem_addr]);

    // Loop header block: check if we're done, then jump to either the continue
    // block or the loop body block.
    builder.switch_to_block(loop_header_block);
    builder.append_block_param(loop_header_block, pointer_ty);
    let elem_addr = builder.block_params(loop_header_block)[0];
    let done = builder.ins().icmp(IntCC::Equal, elem_addr, fill_end);
    builder
        .ins()
        .brif(done, continue_block, &[], loop_body_block, &[]);

    // Loop body block: write the value to the current element, compute the next
    // element's address, and then jump back to the loop header block.
    builder.switch_to_block(loop_body_block);
    emit_elem_write(func_env, builder, elem_addr)?;
    let next_elem_addr = builder.ins().iadd(elem_addr, elem_size);
    builder.ins().jump(loop_header_block, &[next_elem_addr]);

    // Continue...
    builder.switch_to_block(continue_block);
    builder.seal_block(loop_header_block);
    builder.seal_block(loop_body_block);
    builder.seal_block(continue_block);
    Ok(())
}

pub fn translate_array_fill(
    func_env: &mut FuncEnvironment<'_>,
    builder: &mut FunctionBuilder<'_>,
    array_type_index: TypeIndex,
    array_ref: ir::Value,
    index: ir::Value,
    value: ir::Value,
    n: ir::Value,
) -> WasmResult<()> {
    let len = translate_array_len(func_env, builder, array_ref)?;

    // Check that the full range of elements we want to fill is within bounds.
    let end_index = builder
        .ins()
        .uadd_overflow_trap(index, n, crate::TRAP_ARRAY_OUT_OF_BOUNDS);
    let out_of_bounds = builder
        .ins()
        .icmp(IntCC::UnsignedGreaterThan, end_index, len);
    builder
        .ins()
        .trapnz(out_of_bounds, crate::TRAP_ARRAY_OUT_OF_BOUNDS);

    // Get the address of the first element we want to fill.
    let interned_type_index = func_env.module.types[array_type_index];
    let ArraySizeInfo {
        obj_size,
        one_elem_size,
        base_size,
    } = emit_array_size_info(func_env, builder, interned_type_index, len);
    let offset_in_elems = builder.ins().imul(index, one_elem_size);
    let obj_offset = builder.ins().iadd(base_size, offset_in_elems);
    let elem_addr = func_env.prepare_gc_ref_access(
        builder,
        array_ref,
        Offset::Dynamic(obj_offset),
        BoundsCheck::Object(obj_size),
    );

    // Calculate the end address, just after the filled region.
    let fill_size = uextend_i32_to_pointer_type(builder, func_env.pointer_type(), offset_in_elems);
    let fill_end = builder.ins().iadd(elem_addr, fill_size);

    let one_elem_size =
        uextend_i32_to_pointer_type(builder, func_env.pointer_type(), one_elem_size);

    emit_array_fill_impl(
        func_env,
        builder,
        elem_addr,
        one_elem_size,
        fill_end,
        |func_env, builder, elem_addr| {
            let elem_ty = func_env
                .types
                .unwrap_array(interned_type_index)?
                .0
                .element_type;
            write_field_at_addr(func_env, builder, elem_ty, elem_addr, value)
        },
    )
}

pub fn translate_array_len(
    func_env: &mut FuncEnvironment<'_>,
    builder: &mut FunctionBuilder,
    array_ref: ir::Value,
) -> WasmResult<ir::Value> {
    builder.ins().trapz(array_ref, crate::TRAP_NULL_REFERENCE);

    let len_offset = gc_compiler(func_env)?.layouts().array_length_field_offset();
    let len_field = func_env.prepare_gc_ref_access(
        builder,
        array_ref,
        Offset::Static(len_offset),
        // Note: We can't bounds check the whole array object's size because we
        // don't know its length yet. Chicken and egg problem.
        BoundsCheck::Access(ir::types::I32.bytes()),
    );
    Ok(builder
        .ins()
        .load(ir::types::I32, ir::MemFlags::trusted(), len_field, 0))
}

struct ArraySizeInfo {
    /// The `i32` size of the whole array object, in bytes.
    obj_size: ir::Value,

    /// The `i32` size of each one of the array's elements, in bytes.
    one_elem_size: ir::Value,

    /// The `i32` size of the array's base object, in bytes. This is also the
    /// offset from the start of the array object to its elements.
    base_size: ir::Value,
}

/// Emit code to get the dynamic size (in bytes) of a whole array object, along
/// with some other related bits.
fn emit_array_size_info(
    func_env: &mut FuncEnvironment<'_>,
    builder: &mut FunctionBuilder<'_>,
    array_type_index: ModuleInternedTypeIndex,
    // `i32` value containing the array's length.
    array_len: ir::Value,
) -> ArraySizeInfo {
    let array_layout = func_env.array_layout(array_type_index);

    // Note that we check for overflow below because we can't trust the array's
    // length: it came from inside the GC heap.
    //
    // We check for 32-bit multiplication overflow by performing a 64-bit
    // multiplication and testing the high bits.
    let one_elem_size = builder
        .ins()
        .iconst(ir::types::I64, i64::from(array_layout.elem_size));
    let array_len = builder.ins().uextend(ir::types::I64, array_len);
    let all_elems_size = builder.ins().imul(one_elem_size, array_len);

    let high_bits = builder.ins().ushr_imm(all_elems_size, 32);
    builder.ins().trapnz(high_bits, TRAP_INTERNAL_ASSERT);

    let all_elems_size = builder.ins().ireduce(ir::types::I32, all_elems_size);
    let base_size = builder
        .ins()
        .iconst(ir::types::I32, i64::from(array_layout.base_size));
    let obj_size =
        builder
            .ins()
            .uadd_overflow_trap(all_elems_size, base_size, TRAP_INTERNAL_ASSERT);

    let one_elem_size = builder.ins().ireduce(ir::types::I32, one_elem_size);

    ArraySizeInfo {
        obj_size,
        one_elem_size,
        base_size,
    }
}

/// Get the bounds-checked address of an element in an array.
///
/// The emitted code will trap if `index >= array.length`.
///
/// Returns the `ir::Value` containing the address of the `index`th element in
/// the array. You may read or write a value of the array's element type at this
/// address. You may not use it for any other kind of access, nor reuse this
/// value across GC safepoints.
fn array_elem_addr(
    func_env: &mut FuncEnvironment<'_>,
    builder: &mut FunctionBuilder<'_>,
    array_type_index: ModuleInternedTypeIndex,
    array_ref: ir::Value,
    index: ir::Value,
) -> ir::Value {
    // First, assert that `index < array.length`.
    //
    // This check is visible at the Wasm-semantics level.
    //
    // TODO: We should emit spectre-safe bounds checks for array accesses (if
    // configured) but we don't currently have a great way to do that here. The
    // proper solution is to use linear memories to back GC heaps and reuse the
    // code in `bounds_check.rs` to implement these bounds checks. That is all
    // planned, but not yet implemented.

    let len = translate_array_len(func_env, builder, array_ref).unwrap();

    let in_bounds = builder.ins().icmp(IntCC::UnsignedLessThan, index, len);
    builder
        .ins()
        .trapz(in_bounds, crate::TRAP_ARRAY_OUT_OF_BOUNDS);

    // Compute the size (in bytes) of the whole array object.
    let ArraySizeInfo {
        obj_size,
        one_elem_size,
        base_size,
    } = emit_array_size_info(func_env, builder, array_type_index, len);

    // Compute the offset of the `index`th element within the array object.
    //
    // NB: no need to check for overflow here, since at this point we know that
    // `len * elem_size + base_size` did not overflow and `i < len`.
    let offset_in_elems = builder.ins().imul(index, one_elem_size);
    let offset_in_array = builder.ins().iadd(offset_in_elems, base_size);

    // Finally, use the object size and element offset we just computed to
    // perform our implementation-internal bounds checks.
    //
    // Checking the whole object's size, rather than the `index`th element's
    // size allows these bounds checks to be deduplicated across repeated
    // accesses to the same array at different indices.
    //
    // This check should not be visible to Wasm, and serve to protect us from
    // our own implementation bugs. The goal is to keep any potential widgets
    // confined within the GC heap, and turn what would otherwise be a security
    // vulnerability into a simple bug.
    //
    // TODO: Ideally we should fold the first Wasm-visible bounds check into
    // this internal bounds check, so that we aren't performing multiple,
    // redundant bounds checks. But we should figure out how to do this in a way
    // that doesn't defeat the object-size bounds checking's deduplication
    // mentioned above.
    func_env.prepare_gc_ref_access(
        builder,
        array_ref,
        Offset::Dynamic(offset_in_array),
        BoundsCheck::Object(obj_size),
    )
}

pub fn translate_array_get(
    func_env: &mut FuncEnvironment<'_>,
    builder: &mut FunctionBuilder,
    array_type_index: TypeIndex,
    array_ref: ir::Value,
    index: ir::Value,
) -> WasmResult<ir::Value> {
    let array_type_index = func_env.module.types[array_type_index];
    let elem_addr = array_elem_addr(func_env, builder, array_type_index, array_ref, index);

    let array_ty = func_env.types.unwrap_array(array_type_index)?;
    let elem_ty = array_ty.0.element_type;

    read_field_at_addr(func_env, builder, elem_ty, elem_addr, None)
}

pub fn translate_array_get_s(
    func_env: &mut FuncEnvironment<'_>,
    builder: &mut FunctionBuilder,
    array_type_index: TypeIndex,
    array_ref: ir::Value,
    index: ir::Value,
) -> WasmResult<ir::Value> {
    let array_type_index = func_env.module.types[array_type_index];
    let elem_addr = array_elem_addr(func_env, builder, array_type_index, array_ref, index);

    let array_ty = func_env.types.unwrap_array(array_type_index)?;
    let elem_ty = array_ty.0.element_type;

    read_field_at_addr(func_env, builder, elem_ty, elem_addr, Some(Extension::Sign))
}

pub fn translate_array_get_u(
    func_env: &mut FuncEnvironment<'_>,
    builder: &mut FunctionBuilder,
    array_type_index: TypeIndex,
    array_ref: ir::Value,
    index: ir::Value,
) -> WasmResult<ir::Value> {
    let array_type_index = func_env.module.types[array_type_index];
    let elem_addr = array_elem_addr(func_env, builder, array_type_index, array_ref, index);

    let array_ty = func_env.types.unwrap_array(array_type_index)?;
    let elem_ty = array_ty.0.element_type;

    read_field_at_addr(func_env, builder, elem_ty, elem_addr, Some(Extension::Zero))
}

pub fn translate_array_set(
    func_env: &mut FuncEnvironment<'_>,
    builder: &mut FunctionBuilder,
    array_type_index: TypeIndex,
    array_ref: ir::Value,
    index: ir::Value,
    value: ir::Value,
) -> WasmResult<()> {
    let array_type_index = func_env.module.types[array_type_index];
    let elem_addr = array_elem_addr(func_env, builder, array_type_index, array_ref, index);

    let array_ty = func_env.types.unwrap_array(array_type_index)?;
    let elem_ty = array_ty.0.element_type;

    write_field_at_addr(func_env, builder, elem_ty, elem_addr, value)
}

pub fn translate_ref_test(
    func_env: &mut FuncEnvironment<'_>,
    builder: &mut FunctionBuilder<'_>,
    ref_ty: WasmRefType,
    val: ir::Value,
) -> WasmResult<ir::Value> {
    use crate::translate::FuncEnvironment as _;

    // First special case: testing for references to bottom types.
    if ref_ty.heap_type.is_bottom() {
        let result = if ref_ty.nullable {
            // All null references (within the same type hierarchy) match null
            // references to the bottom type.
            func_env.translate_ref_is_null(builder.cursor(), val)?
        } else {
            // `ref.test` is always false for non-nullable bottom types, as the
            // bottom types are uninhabited.
            builder.ins().iconst(ir::types::I32, 0)
        };
        return Ok(result);
    }

    // And because `ref.test heap_ty` is only valid on operands whose type is in
    // the same type hierarchy as `heap_ty`, if `heap_ty` is its hierarchy's top
    // type, we only need to worry about whether we are testing for nullability
    // or not.
    if ref_ty.heap_type.is_top() {
        let result = if ref_ty.nullable {
            builder.ins().iconst(ir::types::I32, 1)
        } else {
            let is_null = func_env.translate_ref_is_null(builder.cursor(), val)?;
            let zero = builder.ins().iconst(ir::types::I32, 0);
            let one = builder.ins().iconst(ir::types::I32, 1);
            builder.ins().select(is_null, zero, one)
        };
        return Ok(result);
    }

    // `i31ref`s are a little interesting because they don't point to GC
    // objects; we test the bit pattern of the reference itself.
    if ref_ty.heap_type == WasmHeapType::I31 {
        let i31_mask = builder.ins().iconst(
            ir::types::I32,
            i64::try_from(wasmtime_environ::I31_DISCRIMINANT).unwrap(),
        );
        let is_i31 = builder.ins().band(val, i31_mask);
        let result = if ref_ty.nullable {
            let is_null = func_env.translate_ref_is_null(builder.cursor(), val)?;
            builder.ins().bor(is_null, is_i31)
        } else {
            is_i31
        };
        return Ok(result);
    }

    // Otherwise, in the general case, we need to inspect our given object's
    // actual type, which also requires null-checking and i31-checking it.

    let is_any_hierarchy = ref_ty.heap_type.top() == WasmHeapTopType::Any;

    let non_null_block = builder.create_block();
    let non_null_non_i31_block = builder.create_block();
    let continue_block = builder.create_block();

    // Current block: check if the reference is null and branch appropriately.
    let is_null = func_env.translate_ref_is_null(builder.cursor(), val)?;
    let is_null_result = if ref_ty.nullable {
        is_null
    } else {
        let zero = builder.ins().iconst(ir::types::I32, 0);
        let one = builder.ins().iconst(ir::types::I32, 1);
        builder.ins().select(is_null, zero, one)
    };
    builder.ins().brif(
        is_null,
        continue_block,
        &[is_null_result],
        non_null_block,
        &[],
    );

    // Non-null block: We know the GC ref is non-null, but we need to also check
    // for `i31` references that don't point to GC objects.
    builder.switch_to_block(non_null_block);
    if is_any_hierarchy {
        let i31_mask = builder.ins().iconst(
            ir::types::I32,
            i64::try_from(wasmtime_environ::I31_DISCRIMINANT).unwrap(),
        );
        let is_i31 = builder.ins().band(val, i31_mask);
        // If it is an `i31`, then create the result value based on whether we
        // want `i31`s to pass the test or not.
        let is_i31_result = if ref_ty.heap_type == WasmHeapType::Eq {
            is_i31
        } else {
            let zero = builder.ins().iconst(ir::types::I32, 0);
            let one = builder.ins().iconst(ir::types::I32, 1);
            builder.ins().select(is_i31, zero, one)
        };
        builder.ins().brif(
            is_i31,
            continue_block,
            &[is_i31_result],
            non_null_non_i31_block,
            &[],
        );
    } else {
        // If we aren't testing the `any` hierarchy, the reference cannot be an
        // `i31ref`. Jump directly to the non-null and non-i31 block; rely on
        // branch folding during lowering to clean this up.
        builder.ins().jump(non_null_non_i31_block, &[]);
    }

    // Non-null and non-i31 block: Read the actual `VMGcKind` or
    // `VMSharedTypeIndex` out of the object's header and check whether it
    // matches the expected type.
    builder.switch_to_block(non_null_non_i31_block);
    let check_header_kind = |func_env: &mut FuncEnvironment<'_>,
                             builder: &mut FunctionBuilder,
                             val: ir::Value,
                             expected_kind: VMGcKind|
     -> ir::Value {
        let header_size = builder.ins().iconst(
            ir::types::I32,
            i64::from(wasmtime_environ::VM_GC_HEADER_SIZE),
        );
        let kind_addr = func_env.prepare_gc_ref_access(
            builder,
            val,
            Offset::Static(wasmtime_environ::VM_GC_HEADER_KIND_OFFSET),
            BoundsCheck::Object(header_size),
        );
        let actual_kind = builder.ins().load(
            ir::types::I32,
            ir::MemFlags::trusted().with_readonly(),
            kind_addr,
            0,
        );
        let expected_kind = builder
            .ins()
            .iconst(ir::types::I32, i64::from(expected_kind.as_u32()));
        // Inline version of `VMGcKind::matches`.
        let and = builder.ins().band(actual_kind, expected_kind);
        let kind_matches = builder
            .ins()
            .icmp(ir::condcodes::IntCC::Equal, and, expected_kind);
        builder.ins().uextend(ir::types::I32, kind_matches)
    };
    let result = match ref_ty.heap_type {
        WasmHeapType::Any
        | WasmHeapType::None
        | WasmHeapType::Extern
        | WasmHeapType::NoExtern
        | WasmHeapType::Func
        | WasmHeapType::NoFunc
        | WasmHeapType::I31 => unreachable!("handled top, bottom, and i31 types above"),

        // For these abstract but non-top and non-bottom types, we check the
        // `VMGcKind` that is in the object's header.
        WasmHeapType::Eq => check_header_kind(func_env, builder, val, VMGcKind::EqRef),
        WasmHeapType::Struct => check_header_kind(func_env, builder, val, VMGcKind::StructRef),
        WasmHeapType::Array => check_header_kind(func_env, builder, val, VMGcKind::ArrayRef),

        // For concrete types, we need to do a full subtype check between the
        // `VMSharedTypeIndex` in the object's header and the
        // `ModuleInternedTypeIndex` we have here.
        //
        // TODO: This check should ideally be done inline, but we don't have a
        // good way to access the `TypeRegistry`'s supertypes arrays from Wasm
        // code at the moment.
        WasmHeapType::ConcreteArray(ty) | WasmHeapType::ConcreteStruct(ty) => {
            let expected_interned_ty = ty.unwrap_module_type_index();
            let expected_shared_ty =
                func_env.module_interned_to_shared_ty(&mut builder.cursor(), expected_interned_ty);

            let ty_addr = func_env.prepare_gc_ref_access(
                builder,
                val,
                Offset::Static(wasmtime_environ::VM_GC_HEADER_TYPE_INDEX_OFFSET),
                BoundsCheck::Access(wasmtime_environ::VM_GC_HEADER_SIZE),
            );
            let actual_shared_ty = builder.ins().load(
                ir::types::I32,
                ir::MemFlags::trusted().with_readonly(),
                ty_addr,
                0,
            );

            func_env.is_subtype(builder, actual_shared_ty, expected_shared_ty)
        }

        // Same as for concrete arrays and structs except that a `VMFuncRef`
        // doesn't begin with a `VMGcHeader` and is a raw pointer rather than GC
        // heap index.
        WasmHeapType::ConcreteFunc(ty) => {
            let expected_interned_ty = ty.unwrap_module_type_index();
            let expected_shared_ty =
                func_env.module_interned_to_shared_ty(&mut builder.cursor(), expected_interned_ty);

            let actual_shared_ty = func_env.load_funcref_type_index(
                &mut builder.cursor(),
                ir::MemFlags::trusted().with_readonly(),
                val,
            );

            func_env.is_subtype(builder, actual_shared_ty, expected_shared_ty)
        }
    };
    builder.ins().jump(continue_block, &[result]);

    // Control flow join point with the result.
    builder.switch_to_block(continue_block);
    let result = builder.append_block_param(continue_block, ir::types::I32);

    builder.seal_block(non_null_block);
    builder.seal_block(non_null_non_i31_block);
    builder.seal_block(continue_block);

    Ok(result)
}

/// A static or dynamic offset from a GC reference.
enum Offset {
    /// A static offset from a GC reference.
    Static(u32),

    /// A dynamic `i32` offset from a GC reference.
    Dynamic(ir::Value),
}

/// The kind of bounds check to perform when accessing a GC object's fields and
/// elements.
enum BoundsCheck {
    /// Check that this whole object is inside the GC heap:
    ///
    /// ```ignore
    /// gc_ref + size <= gc_heap_bound
    /// ```
    ///
    /// The object size must be an `i32` value.
    Object(ir::Value),

    /// Check that this one access in particular is inside the GC heap:
    ///
    /// ```ignore
    /// gc_ref + offset + access_size <= gc_heap_bound
    /// ```
    ///
    /// Prefer `Bound::Object` over `Bound::Access` when possible, as that
    /// approach allows the mid-end to deduplicate bounds checks across multiple
    /// accesses to the same object.
    Access(u32),
}

fn uextend_i32_to_pointer_type(
    builder: &mut FunctionBuilder,
    pointer_type: ir::Type,
    value: ir::Value,
) -> ir::Value {
    assert_eq!(builder.func.dfg.value_type(value), ir::types::I32);
    match pointer_type {
        ir::types::I32 => value,
        ir::types::I64 => builder.ins().uextend(ir::types::I64, value),
        _ => unreachable!(),
    }
}

/// Emit CLIF to compute an array object's total size, given the dynamic length
/// in its initialization.
///
/// Traps if the size overflows.
#[cfg_attr(not(any(feature = "gc-drc", feature = "gc-null")), allow(dead_code))]
fn emit_array_size(
    builder: &mut FunctionBuilder<'_>,
    array_layout: &GcArrayLayout,
    init: ArrayInit<'_>,
) -> ir::Value {
    let base_size = builder
        .ins()
        .iconst(ir::types::I32, i64::from(array_layout.base_size));
    let len = init.len(&mut builder.cursor());

    // `elems_size = len * elem_size`
    //
    // Check for multiplication overflow and trap if it occurs, since that
    // means Wasm is attempting to allocate an array that is larger than our
    // implementation limits. (Note: there is no standard implementation
    // limit for array length beyond `u32::MAX`.)
    //
    // We implement this check by encoding our logically-32-bit operands as
    // i64 values, doing a 64-bit multiplication, and then checking the high
    // 32 bits of the multiplication's result. If the high 32 bits are not
    // all zeros, then the multiplication overflowed.
    let len = builder.ins().uextend(ir::types::I64, len);
    let elems_size_64 = builder
        .ins()
        .imul_imm(len, i64::from(array_layout.elem_size));
    let high_bits = builder.ins().ushr_imm(elems_size_64, 32);
    builder
        .ins()
        .trapnz(high_bits, crate::TRAP_ALLOCATION_TOO_LARGE);
    let elems_size = builder.ins().ireduce(ir::types::I32, elems_size_64);

    // And if adding the base size and elements size overflows, then the
    // allocation is too large.
    let size =
        builder
            .ins()
            .uadd_overflow_trap(base_size, elems_size, crate::TRAP_ALLOCATION_TOO_LARGE);

    size
}

/// Common helper for struct-field initialization that can be reused across
/// collectors.
#[cfg_attr(not(any(feature = "gc-drc", feature = "gc-null")), allow(dead_code))]
fn initialize_struct_fields(
    func_env: &mut FuncEnvironment<'_>,
    builder: &mut FunctionBuilder<'_>,
    struct_ty: ModuleInternedTypeIndex,
    raw_ptr_to_struct: ir::Value,
    field_values: &[ir::Value],
    mut init_field: impl FnMut(
        &mut FuncEnvironment<'_>,
        &mut FunctionBuilder<'_>,
        WasmStorageType,
        ir::Value,
        ir::Value,
    ) -> WasmResult<()>,
) -> WasmResult<()> {
    let struct_layout = func_env.struct_layout(struct_ty);
    let struct_size = struct_layout.size;
    let field_offsets: SmallVec<[_; 8]> = struct_layout.fields.iter().copied().collect();
    assert_eq!(field_offsets.len(), field_values.len());

    let struct_ty = func_env.types[struct_ty].composite_type.unwrap_struct();
    let field_types: SmallVec<[_; 8]> = struct_ty.fields.iter().cloned().collect();
    assert_eq!(field_types.len(), field_values.len());

    for ((ty, val), offset) in field_types.into_iter().zip(field_values).zip(field_offsets) {
        let size_of_access = wasmtime_environ::byte_size_of_wasm_ty_in_gc_heap(&ty.element_type);
        assert!(offset + size_of_access <= struct_size);
        let field_addr = builder.ins().iadd_imm(raw_ptr_to_struct, i64::from(offset));
        init_field(func_env, builder, ty.element_type, field_addr, *val)?;
    }

    Ok(())
}

impl FuncEnvironment<'_> {
    fn gc_layout(&mut self, type_index: ModuleInternedTypeIndex) -> &GcLayout {
        // Lazily compute and cache the layout.
        if !self.ty_to_gc_layout.contains_key(&type_index) {
            let ty = &self.types[type_index].composite_type;
            let layout = gc_compiler(self)
                .unwrap()
                .layouts()
                .gc_layout(ty)
                .expect("should only call `FuncEnvironment::gc_layout` for GC types");
            self.ty_to_gc_layout.insert(type_index, layout);
        }

        self.ty_to_gc_layout.get(&type_index).unwrap()
    }

    /// Get the `GcArrayLayout` for the array type at the given `type_index`.
    fn array_layout(&mut self, type_index: ModuleInternedTypeIndex) -> &GcArrayLayout {
        self.gc_layout(type_index).unwrap_array()
    }

    /// Get the `GcStructLayout` for the struct type at the given `type_index`.
    fn struct_layout(&mut self, type_index: ModuleInternedTypeIndex) -> &GcStructLayout {
        self.gc_layout(type_index).unwrap_struct()
    }

    /// Get the GC heap's base pointer.
    fn get_gc_heap_base(&mut self, builder: &mut FunctionBuilder) -> ir::Value {
        let ptr_ty = self.pointer_type();
        let flags = ir::MemFlags::trusted().with_readonly();

        let vmctx = self.vmctx(builder.func);
        let vmctx = builder.ins().global_value(ptr_ty, vmctx);

        let base_offset = self.offsets.ptr.vmctx_gc_heap_base();
        let base_offset = i32::from(base_offset);

        builder.ins().load(ptr_ty, flags, vmctx, base_offset)
    }

    /// Get the GC heap's bound.
    fn get_gc_heap_bound(&mut self, builder: &mut FunctionBuilder) -> ir::Value {
        let ptr_ty = self.pointer_type();
        let flags = ir::MemFlags::trusted().with_readonly();

        let vmctx = self.vmctx(builder.func);
        let vmctx = builder.ins().global_value(ptr_ty, vmctx);

        let bound_offset = self.offsets.ptr.vmctx_gc_heap_bound();
        let bound_offset = i32::from(bound_offset);

        builder.ins().load(ptr_ty, flags, vmctx, bound_offset)
    }

    /// Get the GC heap's base pointer and bound.
    fn get_gc_heap_base_bound(&mut self, builder: &mut FunctionBuilder) -> (ir::Value, ir::Value) {
        let base = self.get_gc_heap_base(builder);
        let bound = self.get_gc_heap_bound(builder);
        (base, bound)
    }

    /// Get the raw pointer of `gc_ref[offset]` bounds checked for an access of
    /// `size` bytes.
    ///
    /// The given `gc_ref` must be a non-null, non-i31 GC reference.
    ///
    /// If `check` is a `BoundsCheck::Object`, then it is the callers
    /// responsibility to ensure that `offset + access_size <= object_size`.
    ///
    /// Returns a raw pointer to `gc_ref[offset]` -- not a raw pointer to the GC
    /// object itself (unless `offset` happens to be `0`). This raw pointer may
    /// be used to read or write up to as many bytes as described by `bound`. Do
    /// NOT attempt accesses bytes outside of `bound`; that may lead to
    /// unchecked out-of-bounds accesses.
    ///
    /// This method is collector-agnostic.
    fn prepare_gc_ref_access(
        &mut self,
        builder: &mut FunctionBuilder,
        gc_ref: ir::Value,
        offset: Offset,
        check: BoundsCheck,
    ) -> ir::Value {
        assert_eq!(builder.func.dfg.value_type(gc_ref), ir::types::I32);

        let pointer_type = self.pointer_type();
        let (base, bound) = self.get_gc_heap_base_bound(builder);
        let index = uextend_i32_to_pointer_type(builder, pointer_type, gc_ref);

        let offset = match offset {
            Offset::Dynamic(offset) => uextend_i32_to_pointer_type(builder, pointer_type, offset),
            Offset::Static(offset) => builder.ins().iconst(pointer_type, i64::from(offset)),
        };

        let index_and_offset =
            builder
                .ins()
                .uadd_overflow_trap(index, offset, TRAP_INTERNAL_ASSERT);

        let end = match check {
            BoundsCheck::Object(object_size) => {
                // Check that `index + object_size` is in bounds. This can be
                // deduplicated across multiple accesses to different fields
                // within the same object.
                let object_size = uextend_i32_to_pointer_type(builder, pointer_type, object_size);
                builder
                    .ins()
                    .uadd_overflow_trap(index, object_size, TRAP_INTERNAL_ASSERT)
            }
            BoundsCheck::Access(access_size) => {
                // Check that `index + offset + access_size` is in bounds.
                let access_size = builder.ins().iconst(pointer_type, i64::from(access_size));
                builder.ins().uadd_overflow_trap(
                    index_and_offset,
                    access_size,
                    TRAP_INTERNAL_ASSERT,
                )
            }
        };

        let is_in_bounds =
            builder
                .ins()
                .icmp(ir::condcodes::IntCC::UnsignedLessThanOrEqual, end, bound);
        builder.ins().trapz(is_in_bounds, TRAP_INTERNAL_ASSERT);

        // NB: No need to check for overflow here, as that would mean that the
        // GC heap is hanging off the end of the address space, which is
        // impossible.
        builder.ins().iadd(base, index_and_offset)
    }

    /// Emit checks (if necessary) for whether the given `gc_ref` is null or is
    /// an `i31ref`.
    ///
    /// Takes advantage of static information based on `ty` as to whether the GC
    /// reference is nullable or can ever be an `i31`.
    ///
    /// Returns an `ir::Value` that is an `i32` will be non-zero if the GC
    /// reference is null or is an `i31ref`; otherwise, it will be zero.
    ///
    /// This method is collector-agnostic.
    #[cfg_attr(not(feature = "gc-drc"), allow(dead_code))]
    fn gc_ref_is_null_or_i31(
        &mut self,
        builder: &mut FunctionBuilder,
        ty: WasmRefType,
        gc_ref: ir::Value,
    ) -> ir::Value {
        assert!(ty.is_vmgcref_type_and_not_i31());

        let might_be_i31 = match ty.heap_type {
            // If we are definitely dealing with an i31, we shouldn't be
            // emitting dynamic checks for it, and the caller shouldn't call
            // this function. Should have been caught by the assertion at the
            // start of the function.
            WasmHeapType::I31 => unreachable!(),

            // Could potentially be an i31.
            WasmHeapType::Any | WasmHeapType::Eq => true,

            // If it is definitely a struct, array, or uninhabited type, then it
            // is definitely not an i31.
            WasmHeapType::Array
            | WasmHeapType::ConcreteArray(_)
            | WasmHeapType::Struct
            | WasmHeapType::ConcreteStruct(_)
            | WasmHeapType::None => false,

            // Wrong type hierarchy: cannot be an i31.
            WasmHeapType::Extern | WasmHeapType::NoExtern => false,

            // Wrong type hierarchy, and also funcrefs are not GC-managed
            // types. Should have been caught by the assertion at the start of
            // the function.
            WasmHeapType::Func | WasmHeapType::ConcreteFunc(_) | WasmHeapType::NoFunc => {
                unreachable!()
            }
        };

        match (ty.nullable, might_be_i31) {
            // This GC reference statically cannot be null nor an i31. (Let
            // Cranelift's optimizer const-propagate this value and erase any
            // unnecessary control flow resulting from branching on this value.)
            (false, false) => builder.ins().iconst(ir::types::I32, 0),

            // This GC reference is always non-null, but might be an i31.
            (false, true) => builder.ins().band_imm(gc_ref, I31_DISCRIMINANT as i64),

            // This GC reference might be null, but can never be an i31.
            (true, false) => builder.ins().icmp_imm(IntCC::Equal, gc_ref, 0),

            // Fully general case: this GC reference could be either null or an
            // i31.
            (true, true) => {
                // Mask for checking whether any bits are set, other than the
                // `i31ref` discriminant, which should not be set. This folds
                // the null and i31ref checks together into a single `band`.
                let mask = builder.ins().iconst(
                    ir::types::I32,
                    (NON_NULL_NON_I31_MASK & u32::MAX as u64) as i64,
                );
                let is_non_null_and_non_i31 = builder.ins().band(gc_ref, mask);
                builder
                    .ins()
                    .icmp_imm(ir::condcodes::IntCC::Equal, is_non_null_and_non_i31, 0)
            }
        }
    }

    // Emit code to check whether `a <: b` for two `VMSharedTypeIndex`es.
    pub(crate) fn is_subtype(
        &mut self,
        builder: &mut FunctionBuilder<'_>,
        a: ir::Value,
        b: ir::Value,
    ) -> ir::Value {
        let diff_tys_block = builder.create_block();
        let continue_block = builder.create_block();

        // Current block: fast path for when `a == b`.
        let same_ty = builder.ins().icmp(IntCC::Equal, a, b);
        let same_ty = builder.ins().uextend(ir::types::I32, same_ty);
        builder
            .ins()
            .brif(same_ty, continue_block, &[same_ty], diff_tys_block, &[]);

        // Different types block: fall back to the `is_subtype` libcall.
        builder.switch_to_block(diff_tys_block);
        let is_subtype = self.builtin_functions.is_subtype(builder.func);
        let vmctx = self.vmctx_val(&mut builder.cursor());
        let call_inst = builder.ins().call(is_subtype, &[vmctx, a, b]);
        let result = builder.func.dfg.first_result(call_inst);
        builder.ins().jump(continue_block, &[result]);

        // Continue block: join point for the result.
        builder.switch_to_block(continue_block);
        let result = builder.append_block_param(continue_block, ir::types::I32);

        builder.seal_block(diff_tys_block);
        builder.seal_block(continue_block);

        result
    }
}<|MERGE_RESOLUTION|>--- conflicted
+++ resolved
@@ -11,15 +11,9 @@
 use cranelift_frontend::FunctionBuilder;
 use smallvec::SmallVec;
 use wasmtime_environ::{
-<<<<<<< HEAD
-    GcArrayLayout, GcLayout, GcStructLayout, ModuleInternedTypeIndex, PtrSize, TypeIndex, VMGcKind,
-    WasmHeapTopType, WasmHeapType, WasmRefType, WasmResult, WasmStorageType, WasmValType,
-    I31_DISCRIMINANT, NON_NULL_NON_I31_MASK,
-=======
     wasm_unsupported, Collector, GcArrayLayout, GcLayout, GcStructLayout, ModuleInternedTypeIndex,
-    PtrSize, TypeIndex, VMGcKind, WasmCompositeType, WasmHeapTopType, WasmHeapType, WasmRefType,
-    WasmResult, WasmStorageType, WasmValType, I31_DISCRIMINANT, NON_NULL_NON_I31_MASK,
->>>>>>> 44da0566
+    PtrSize, TypeIndex, VMGcKind, WasmHeapTopType, WasmHeapType, WasmRefType, WasmResult,
+    WasmStorageType, WasmValType, I31_DISCRIMINANT, NON_NULL_NON_I31_MASK,
 };
 
 #[cfg(feature = "gc-drc")]
@@ -518,8 +512,10 @@
             ir::Value,
         ) -> WasmResult<()>,
     ) -> WasmResult<()> {
+        assert!(!func_env.types[interned_type_index].composite_type.shared);
         let array_ty = func_env.types[interned_type_index]
             .composite_type
+            .inner
             .unwrap_array();
         let elem_ty = array_ty.0.element_type;
         let elem_size = wasmtime_environ::byte_size_of_wasm_ty_in_gc_heap(&elem_ty);
@@ -1241,7 +1237,11 @@
     let field_offsets: SmallVec<[_; 8]> = struct_layout.fields.iter().copied().collect();
     assert_eq!(field_offsets.len(), field_values.len());
 
-    let struct_ty = func_env.types[struct_ty].composite_type.unwrap_struct();
+    assert!(!func_env.types[struct_ty].composite_type.shared);
+    let struct_ty = func_env.types[struct_ty]
+        .composite_type
+        .inner
+        .unwrap_struct();
     let field_types: SmallVec<[_; 8]> = struct_ty.fields.iter().cloned().collect();
     assert_eq!(field_types.len(), field_values.len());
 
