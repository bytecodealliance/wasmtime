mod gc;
pub(crate) mod stack_switching;

use crate::compiler::Compiler;
use crate::translate::{
    FuncTranslationState, GlobalVariable, Heap, HeapData, StructFieldsVec, TableData, TableSize,
    TargetEnvironment,
};
use crate::{BuiltinFunctionSignatures, TRAP_INTERNAL_ASSERT};
use cranelift_codegen::cursor::FuncCursor;
use cranelift_codegen::ir::condcodes::{FloatCC, IntCC};
use cranelift_codegen::ir::immediates::{Imm64, Offset32, V128Imm};
use cranelift_codegen::ir::pcc::Fact;
use cranelift_codegen::ir::types::*;
use cranelift_codegen::ir::{self, types};
use cranelift_codegen::ir::{ArgumentPurpose, ConstantData, Function, InstBuilder, MemFlags};
use cranelift_codegen::isa::{TargetFrontendConfig, TargetIsa};
use cranelift_entity::packed_option::ReservedValue;
use cranelift_entity::{EntityRef, PrimaryMap, SecondaryMap};
use cranelift_frontend::Variable;
use cranelift_frontend::{FuncInstBuilder, FunctionBuilder};
use smallvec::{SmallVec, smallvec};
use std::mem;
use wasmparser::{Operator, WasmFeatures};
use wasmtime_environ::{
    BuiltinFunctionIndex, DataIndex, ElemIndex, EngineOrModuleTypeIndex, FuncIndex, GlobalIndex,
    IndexType, Memory, MemoryIndex, Module, ModuleInternedTypeIndex, ModuleTranslation,
    ModuleTypesBuilder, PtrSize, Table, TableIndex, TagIndex, TripleExt, Tunables, TypeConvert,
    TypeIndex, VMOffsets, WasmCompositeInnerType, WasmFuncType, WasmHeapTopType, WasmHeapType,
    WasmRefType, WasmResult, WasmValType,
};
use wasmtime_environ::{FUNCREF_INIT_BIT, FUNCREF_MASK};
use wasmtime_math::f64_cvt_to_int_bounds;

#[derive(Debug)]
pub(crate) enum Extension {
    Sign,
    Zero,
}

/// A struct with an `Option<ir::FuncRef>` member for every builtin
/// function, to de-duplicate constructing/getting its function.
pub(crate) struct BuiltinFunctions {
    types: BuiltinFunctionSignatures,

    builtins: [Option<ir::FuncRef>; BuiltinFunctionIndex::len() as usize],
}

impl BuiltinFunctions {
    fn new(compiler: &Compiler) -> Self {
        Self {
            types: BuiltinFunctionSignatures::new(compiler),
            builtins: [None; BuiltinFunctionIndex::len() as usize],
        }
    }

    fn load_builtin(&mut self, func: &mut Function, index: BuiltinFunctionIndex) -> ir::FuncRef {
        let cache = &mut self.builtins[index.index() as usize];
        if let Some(f) = cache {
            return *f;
        }
        let signature = func.import_signature(self.types.wasm_signature(index));
        let name =
            ir::ExternalName::User(func.declare_imported_user_function(ir::UserExternalName {
                namespace: crate::NS_WASMTIME_BUILTIN,
                index: index.index(),
            }));
        let f = func.import_function(ir::ExtFuncData {
            name,
            signature,
            colocated: true,
        });
        *cache = Some(f);
        f
    }
}

// Generate helper methods on `BuiltinFunctions` above for each named builtin
// as well.
macro_rules! declare_function_signatures {
    ($(
        $( #[$attr:meta] )*
        $name:ident( $( $pname:ident: $param:ident ),* ) $( -> $result:ident )?;
    )*) => {
        $(impl BuiltinFunctions {
            $( #[$attr] )*
            pub(crate) fn $name(&mut self, func: &mut Function) -> ir::FuncRef {
                self.load_builtin(func, BuiltinFunctionIndex::$name())
            }
        })*
    };
}
wasmtime_environ::foreach_builtin_function!(declare_function_signatures);

/// The `FuncEnvironment` implementation for use by the `ModuleEnvironment`.
pub struct FuncEnvironment<'module_environment> {
    compiler: &'module_environment Compiler,
    isa: &'module_environment (dyn TargetIsa + 'module_environment),
    module: &'module_environment Module,
    types: &'module_environment ModuleTypesBuilder,
    wasm_func_ty: &'module_environment WasmFuncType,
    sig_ref_to_ty: SecondaryMap<ir::SigRef, Option<&'module_environment WasmFuncType>>,
    needs_gc_heap: bool,

    #[cfg(feature = "gc")]
    ty_to_gc_layout: std::collections::HashMap<
        wasmtime_environ::ModuleInternedTypeIndex,
        wasmtime_environ::GcLayout,
    >,

    #[cfg(feature = "gc")]
    gc_heap: Option<Heap>,

    /// The Cranelift global holding the GC heap's base address.
    #[cfg(feature = "gc")]
    gc_heap_base: Option<ir::GlobalValue>,

    /// The Cranelift global holding the GC heap's base address.
    #[cfg(feature = "gc")]
    gc_heap_bound: Option<ir::GlobalValue>,

    #[cfg(feature = "wmemcheck")]
    translation: &'module_environment ModuleTranslation<'module_environment>,

    /// Heaps implementing WebAssembly linear memories.
    heaps: PrimaryMap<Heap, HeapData>,

    /// Cranelift tables we have created to implement Wasm tables.
    tables: SecondaryMap<TableIndex, Option<TableData>>,

    /// The Cranelift global holding the vmctx address.
    vmctx: Option<ir::GlobalValue>,

    /// The Cranelift global for our vmctx's `*mut VMStoreContext`.
    vm_store_context: Option<ir::GlobalValue>,

    /// The PCC memory type describing the vmctx layout, if we're
    /// using PCC.
    pcc_vmctx_memtype: Option<ir::MemoryType>,

    /// Caches of signatures for builtin functions.
    builtin_functions: BuiltinFunctions,

    /// Offsets to struct fields accessed by JIT code.
    pub(crate) offsets: VMOffsets<u8>,

    tunables: &'module_environment Tunables,

    /// A function-local variable which stores the cached value of the amount of
    /// fuel remaining to execute. If used this is modified frequently so it's
    /// stored locally as a variable instead of always referenced from the field
    /// in `*const VMStoreContext`
    fuel_var: cranelift_frontend::Variable,

    /// A cached epoch deadline value, when performing epoch-based
    /// interruption. Loaded from `VMStoreContext` and reloaded after
    /// any yield.
    epoch_deadline_var: cranelift_frontend::Variable,

    /// A cached pointer to the per-Engine epoch counter, when
    /// performing epoch-based interruption. Initialized in the
    /// function prologue. We prefer to use a variable here rather
    /// than reload on each check because it's better to let the
    /// regalloc keep it in a register if able; if not, it can always
    /// spill, and this isn't any worse than reloading each time.
    epoch_ptr_var: cranelift_frontend::Variable,

    fuel_consumed: i64,

    /// A `GlobalValue` in CLIF which represents the stack limit.
    ///
    /// Typically this resides in the `stack_limit` value of `ir::Function` but
    /// that requires signal handlers on the host and when that's disabled this
    /// is here with an explicit check instead. Note that the explicit check is
    /// always present even if this is a "leaf" function, as we have to call
    /// into the host to trap when signal handlers are disabled.
    pub(crate) stack_limit_at_function_entry: Option<ir::GlobalValue>,

    /// Used by the stack switching feature. If set, we have a allocated a
    /// slot on this function's stack to be used for the
    /// current stack's `handler_list` field.
    pub(crate) stack_switching_handler_list_buffer: Option<ir::StackSlot>,

    /// Used by the stack switching feature. If set, we have a allocated a
    /// slot on this function's stack to be used for the
    /// current continuation's `values` field.
    pub stack_switching_values_buffer: Option<ir::StackSlot>,
}

impl<'module_environment> FuncEnvironment<'module_environment> {
    pub fn new(
        compiler: &'module_environment Compiler,
        translation: &'module_environment ModuleTranslation<'module_environment>,
        types: &'module_environment ModuleTypesBuilder,
        wasm_func_ty: &'module_environment WasmFuncType,
    ) -> Self {
        let tunables = compiler.tunables();
        let builtin_functions = BuiltinFunctions::new(compiler);

        // This isn't used during translation, so squash the warning about this
        // being unused from the compiler.
        let _ = BuiltinFunctions::raise;

        Self {
            isa: compiler.isa(),
            module: &translation.module,
            compiler,
            types,
            wasm_func_ty,
            sig_ref_to_ty: SecondaryMap::default(),
            needs_gc_heap: false,

            #[cfg(feature = "gc")]
            ty_to_gc_layout: std::collections::HashMap::new(),
            #[cfg(feature = "gc")]
            gc_heap: None,
            #[cfg(feature = "gc")]
            gc_heap_base: None,
            #[cfg(feature = "gc")]
            gc_heap_bound: None,

            heaps: PrimaryMap::default(),
            tables: SecondaryMap::default(),
            vmctx: None,
            vm_store_context: None,
            pcc_vmctx_memtype: None,
            builtin_functions,
            offsets: VMOffsets::new(compiler.isa().pointer_bytes(), &translation.module),
            tunables,
            fuel_var: Variable::reserved_value(),
            epoch_deadline_var: Variable::reserved_value(),
            epoch_ptr_var: Variable::reserved_value(),

            // Start with at least one fuel being consumed because even empty
            // functions should consume at least some fuel.
            fuel_consumed: 1,

            #[cfg(feature = "wmemcheck")]
            translation,

            stack_limit_at_function_entry: None,

            stack_switching_handler_list_buffer: None,
            stack_switching_values_buffer: None,
        }
    }

    pub(crate) fn pointer_type(&self) -> ir::Type {
        self.isa.pointer_type()
    }

    pub(crate) fn vmctx(&mut self, func: &mut Function) -> ir::GlobalValue {
        self.vmctx.unwrap_or_else(|| {
            let vmctx = func.create_global_value(ir::GlobalValueData::VMContext);
            if self.isa.flags().enable_pcc() {
                // Create a placeholder memtype for the vmctx; we'll
                // add fields to it as we lazily create HeapData
                // structs and global values.
                let vmctx_memtype = func.create_memory_type(ir::MemoryTypeData::Struct {
                    size: 0,
                    fields: vec![],
                });

                self.pcc_vmctx_memtype = Some(vmctx_memtype);
                func.global_value_facts[vmctx] = Some(Fact::Mem {
                    ty: vmctx_memtype,
                    min_offset: 0,
                    max_offset: 0,
                    nullable: false,
                });
            }

            self.vmctx = Some(vmctx);
            vmctx
        })
    }

    pub(crate) fn vmctx_val(&mut self, pos: &mut FuncCursor<'_>) -> ir::Value {
        let pointer_type = self.pointer_type();
        let vmctx = self.vmctx(&mut pos.func);
        pos.ins().global_value(pointer_type, vmctx)
    }

    fn get_table_copy_func(
        &mut self,
        func: &mut Function,
        dst_table_index: TableIndex,
        src_table_index: TableIndex,
    ) -> (ir::FuncRef, usize, usize) {
        let sig = self.builtin_functions.table_copy(func);
        (
            sig,
            dst_table_index.as_u32() as usize,
            src_table_index.as_u32() as usize,
        )
    }

    #[cfg(feature = "threads")]
    fn get_memory_atomic_wait(
        &mut self,
        func: &mut Function,
        memory_index: MemoryIndex,
        ty: ir::Type,
    ) -> (ir::FuncRef, usize) {
        match ty {
            I32 => (
                self.builtin_functions.memory_atomic_wait32(func),
                memory_index.index(),
            ),
            I64 => (
                self.builtin_functions.memory_atomic_wait64(func),
                memory_index.index(),
            ),
            x => panic!("get_memory_atomic_wait unsupported type: {x:?}"),
        }
    }

    fn get_global_location(
        &mut self,
        func: &mut ir::Function,
        index: GlobalIndex,
    ) -> (ir::GlobalValue, i32) {
        let pointer_type = self.pointer_type();
        let vmctx = self.vmctx(func);
        if let Some(def_index) = self.module.defined_global_index(index) {
            let offset = i32::try_from(self.offsets.vmctx_vmglobal_definition(def_index)).unwrap();
            (vmctx, offset)
        } else {
            let from_offset = self.offsets.vmctx_vmglobal_import_from(index);
            let global = func.create_global_value(ir::GlobalValueData::Load {
                base: vmctx,
                offset: Offset32::new(i32::try_from(from_offset).unwrap()),
                global_type: pointer_type,
                flags: MemFlags::trusted().with_readonly().with_can_move(),
            });
            (global, 0)
        }
    }

    /// Get or create the `ir::Global` for the `*mut VMStoreContext` in our
    /// `VMContext`.
    fn get_vmstore_context_ptr_global(&mut self, func: &mut ir::Function) -> ir::GlobalValue {
        if let Some(ptr) = self.vm_store_context {
            return ptr;
        }

        let offset = self.offsets.ptr.vmctx_store_context();
        let base = self.vmctx(func);
        let ptr = func.create_global_value(ir::GlobalValueData::Load {
            base,
            offset: Offset32::new(offset.into()),
            global_type: self.pointer_type(),
            flags: ir::MemFlags::trusted().with_readonly().with_can_move(),
        });
        self.vm_store_context = Some(ptr);
        ptr
    }

    /// Get the `*mut VMStoreContext` value for our `VMContext`.
    fn get_vmstore_context_ptr(&mut self, builder: &mut FunctionBuilder) -> ir::Value {
        let global = self.get_vmstore_context_ptr_global(&mut builder.func);
        builder.ins().global_value(self.pointer_type(), global)
    }

    fn fuel_function_entry(&mut self, builder: &mut FunctionBuilder<'_>) {
        // On function entry we load the amount of fuel into a function-local
        // `self.fuel_var` to make fuel modifications fast locally. This cache
        // is then periodically flushed to the Store-defined location in
        // `VMStoreContext` later.
        debug_assert!(self.fuel_var.is_reserved_value());
        self.fuel_var = builder.declare_var(ir::types::I64);
        self.fuel_load_into_var(builder);
        self.fuel_check(builder);
    }

    fn fuel_function_exit(&mut self, builder: &mut FunctionBuilder<'_>) {
        // On exiting the function we need to be sure to save the fuel we have
        // cached locally in `self.fuel_var` back into the Store-defined
        // location.
        self.fuel_save_from_var(builder);
    }

    fn fuel_before_op(
        &mut self,
        op: &Operator<'_>,
        builder: &mut FunctionBuilder<'_>,
        reachable: bool,
    ) {
        if !reachable {
            // In unreachable code we shouldn't have any leftover fuel we
            // haven't accounted for since the reason for us to become
            // unreachable should have already added it to `self.fuel_var`.
            debug_assert_eq!(self.fuel_consumed, 0);
            return;
        }

        self.fuel_consumed += match op {
            // Nop and drop generate no code, so don't consume fuel for them.
            Operator::Nop | Operator::Drop => 0,

            // Control flow may create branches, but is generally cheap and
            // free, so don't consume fuel. Note the lack of `if` since some
            // cost is incurred with the conditional check.
            Operator::Block { .. }
            | Operator::Loop { .. }
            | Operator::Unreachable
            | Operator::Return
            | Operator::Else
            | Operator::End => 0,

            // everything else, just call it one operation.
            _ => 1,
        };

        match op {
            // Exiting a function (via a return or unreachable) or otherwise
            // entering a different function (via a call) means that we need to
            // update the fuel consumption in `VMStoreContext` because we're
            // about to move control out of this function itself and the fuel
            // may need to be read.
            //
            // Before this we need to update the fuel counter from our own cost
            // leading up to this function call, and then we can store
            // `self.fuel_var` into `VMStoreContext`.
            Operator::Unreachable
            | Operator::Return
            | Operator::CallIndirect { .. }
            | Operator::Call { .. }
            | Operator::ReturnCall { .. }
            | Operator::ReturnCallRef { .. }
            | Operator::ReturnCallIndirect { .. } => {
                self.fuel_increment_var(builder);
                self.fuel_save_from_var(builder);
            }

            // To ensure all code preceding a loop is only counted once we
            // update the fuel variable on entry.
            Operator::Loop { .. }

            // Entering into an `if` block means that the edge we take isn't
            // known until runtime, so we need to update our fuel consumption
            // before we take the branch.
            | Operator::If { .. }

            // Control-flow instructions mean that we're moving to the end/exit
            // of a block somewhere else. That means we need to update the fuel
            // counter since we're effectively terminating our basic block.
            | Operator::Br { .. }
            | Operator::BrIf { .. }
            | Operator::BrTable { .. }

            // Exiting a scope means that we need to update the fuel
            // consumption because there are multiple ways to exit a scope and
            // this is the only time we have to account for instructions
            // executed so far.
            | Operator::End

            // This is similar to `end`, except that it's only the terminator
            // for an `if` block. The same reasoning applies though in that we
            // are terminating a basic block and need to update the fuel
            // variable.
            | Operator::Else => self.fuel_increment_var(builder),

            // This is a normal instruction where the fuel is buffered to later
            // get added to `self.fuel_var`.
            //
            // Note that we generally ignore instructions which may trap and
            // therefore result in exiting a block early. Current usage of fuel
            // means that it's not too important to account for a precise amount
            // of fuel consumed but rather "close to the actual amount" is good
            // enough. For 100% precise counting, however, we'd probably need to
            // not only increment but also save the fuel amount more often
            // around trapping instructions. (see the `unreachable` instruction
            // case above)
            //
            // Note that `Block` is specifically omitted from incrementing the
            // fuel variable. Control flow entering a `block` is unconditional
            // which means it's effectively executing straight-line code. We'll
            // update the counter when exiting a block, but we shouldn't need to
            // do so upon entering a block.
            _ => {}
        }
    }

    fn fuel_after_op(&mut self, op: &Operator<'_>, builder: &mut FunctionBuilder<'_>) {
        // After a function call we need to reload our fuel value since the
        // function may have changed it.
        match op {
            Operator::Call { .. } | Operator::CallIndirect { .. } => {
                self.fuel_load_into_var(builder);
            }
            _ => {}
        }
    }

    /// Adds `self.fuel_consumed` to the `fuel_var`, zero-ing out the amount of
    /// fuel consumed at that point.
    fn fuel_increment_var(&mut self, builder: &mut FunctionBuilder<'_>) {
        let consumption = mem::replace(&mut self.fuel_consumed, 0);
        if consumption == 0 {
            return;
        }

        let fuel = builder.use_var(self.fuel_var);
        let fuel = builder.ins().iadd_imm(fuel, consumption);
        builder.def_var(self.fuel_var, fuel);
    }

    /// Loads the fuel consumption value from `VMStoreContext` into `self.fuel_var`
    fn fuel_load_into_var(&mut self, builder: &mut FunctionBuilder<'_>) {
        let (addr, offset) = self.fuel_addr_offset(builder);
        let fuel = builder
            .ins()
            .load(ir::types::I64, ir::MemFlags::trusted(), addr, offset);
        builder.def_var(self.fuel_var, fuel);
    }

    /// Stores the fuel consumption value from `self.fuel_var` into
    /// `VMStoreContext`.
    fn fuel_save_from_var(&mut self, builder: &mut FunctionBuilder<'_>) {
        let (addr, offset) = self.fuel_addr_offset(builder);
        let fuel_consumed = builder.use_var(self.fuel_var);
        builder
            .ins()
            .store(ir::MemFlags::trusted(), fuel_consumed, addr, offset);
    }

    /// Returns the `(address, offset)` of the fuel consumption within
    /// `VMStoreContext`, used to perform loads/stores later.
    fn fuel_addr_offset(
        &mut self,
        builder: &mut FunctionBuilder<'_>,
    ) -> (ir::Value, ir::immediates::Offset32) {
        let vmstore_ctx = self.get_vmstore_context_ptr(builder);
        (
            vmstore_ctx,
            i32::from(self.offsets.ptr.vmstore_context_fuel_consumed()).into(),
        )
    }

    /// Checks the amount of remaining, and if we've run out of fuel we call
    /// the out-of-fuel function.
    fn fuel_check(&mut self, builder: &mut FunctionBuilder) {
        self.fuel_increment_var(builder);
        let out_of_gas_block = builder.create_block();
        let continuation_block = builder.create_block();

        // Note that our fuel is encoded as adding positive values to a
        // negative number. Whenever the negative number goes positive that
        // means we ran out of fuel.
        //
        // Compare to see if our fuel is positive, and if so we ran out of gas.
        // Otherwise we can continue on like usual.
        let zero = builder.ins().iconst(ir::types::I64, 0);
        let fuel = builder.use_var(self.fuel_var);
        let cmp = builder
            .ins()
            .icmp(IntCC::SignedGreaterThanOrEqual, fuel, zero);
        builder
            .ins()
            .brif(cmp, out_of_gas_block, &[], continuation_block, &[]);
        builder.seal_block(out_of_gas_block);

        // If we ran out of gas then we call our out-of-gas intrinsic and it
        // figures out what to do. Note that this may raise a trap, or do
        // something like yield to an async runtime. In either case we don't
        // assume what happens and handle the case the intrinsic returns.
        //
        // Note that we save/reload fuel around this since the out-of-gas
        // intrinsic may alter how much fuel is in the system.
        builder.switch_to_block(out_of_gas_block);
        self.fuel_save_from_var(builder);
        let out_of_gas = self.builtin_functions.out_of_gas(builder.func);
        let vmctx = self.vmctx_val(&mut builder.cursor());
        builder.ins().call(out_of_gas, &[vmctx]);
        self.fuel_load_into_var(builder);
        builder.ins().jump(continuation_block, &[]);
        builder.seal_block(continuation_block);

        builder.switch_to_block(continuation_block);
    }

    fn epoch_function_entry(&mut self, builder: &mut FunctionBuilder<'_>) {
        debug_assert!(self.epoch_deadline_var.is_reserved_value());
        self.epoch_deadline_var = builder.declare_var(ir::types::I64);
        // Let epoch_check_full load the current deadline and call def_var

        debug_assert!(self.epoch_ptr_var.is_reserved_value());
        self.epoch_ptr_var = builder.declare_var(self.pointer_type());
        let epoch_ptr = self.epoch_ptr(builder);
        builder.def_var(self.epoch_ptr_var, epoch_ptr);

        // We must check for an epoch change when entering a
        // function. Why? Why aren't checks at loops sufficient to
        // bound runtime to O(|static program size|)?
        //
        // The reason is that one can construct a "zip-bomb-like"
        // program with exponential-in-program-size runtime, with no
        // backedges (loops), by building a tree of function calls: f0
        // calls f1 ten times, f1 calls f2 ten times, etc. E.g., nine
        // levels of this yields a billion function calls with no
        // backedges. So we can't do checks only at backedges.
        //
        // In this "call-tree" scenario, and in fact in any program
        // that uses calls as a sort of control flow to try to evade
        // backedge checks, a check at every function entry is
        // sufficient. Then, combined with checks at every backedge
        // (loop) the longest runtime between checks is bounded by the
        // straightline length of any function body.
        let continuation_block = builder.create_block();
        let cur_epoch_value = self.epoch_load_current(builder);
        self.epoch_check_full(builder, cur_epoch_value, continuation_block);
    }

    #[cfg(feature = "wmemcheck")]
    fn hook_malloc_exit(&mut self, builder: &mut FunctionBuilder, retvals: &[ir::Value]) {
        let check_malloc = self.builtin_functions.check_malloc(builder.func);
        let vmctx = self.vmctx_val(&mut builder.cursor());
        let func_args = builder
            .func
            .dfg
            .block_params(builder.func.layout.entry_block().unwrap());
        let len = if func_args.len() < 3 {
            return;
        } else {
            // If a function named `malloc` has at least one argument, we assume the
            // first argument is the requested allocation size.
            func_args[2]
        };
        let retval = if retvals.len() < 1 {
            return;
        } else {
            retvals[0]
        };
        builder.ins().call(check_malloc, &[vmctx, retval, len]);
    }

    #[cfg(feature = "wmemcheck")]
    fn hook_free_exit(&mut self, builder: &mut FunctionBuilder) {
        let check_free = self.builtin_functions.check_free(builder.func);
        let vmctx = self.vmctx_val(&mut builder.cursor());
        let func_args = builder
            .func
            .dfg
            .block_params(builder.func.layout.entry_block().unwrap());
        let ptr = if func_args.len() < 3 {
            return;
        } else {
            // If a function named `free` has at least one argument, we assume the
            // first argument is a pointer to memory.
            func_args[2]
        };
        builder.ins().call(check_free, &[vmctx, ptr]);
    }

    fn epoch_ptr(&mut self, builder: &mut FunctionBuilder<'_>) -> ir::Value {
        let vmctx = self.vmctx(builder.func);
        let pointer_type = self.pointer_type();
        let base = builder.ins().global_value(pointer_type, vmctx);
        let offset = i32::from(self.offsets.ptr.vmctx_epoch_ptr());
        let epoch_ptr = builder
            .ins()
            .load(pointer_type, ir::MemFlags::trusted(), base, offset);
        epoch_ptr
    }

    fn epoch_load_current(&mut self, builder: &mut FunctionBuilder<'_>) -> ir::Value {
        let addr = builder.use_var(self.epoch_ptr_var);
        builder.ins().load(
            ir::types::I64,
            ir::MemFlags::trusted(),
            addr,
            ir::immediates::Offset32::new(0),
        )
    }

    fn epoch_check(&mut self, builder: &mut FunctionBuilder<'_>) {
        let continuation_block = builder.create_block();

        // Load new epoch and check against the cached deadline.
        let cur_epoch_value = self.epoch_load_current(builder);
        self.epoch_check_cached(builder, cur_epoch_value, continuation_block);

        // At this point we've noticed that the epoch has exceeded our
        // cached deadline. However the real deadline may have been
        // updated (within another yield) during some function that we
        // called in the meantime, so reload the cache and check again.
        self.epoch_check_full(builder, cur_epoch_value, continuation_block);
    }

    fn epoch_check_cached(
        &mut self,
        builder: &mut FunctionBuilder,
        cur_epoch_value: ir::Value,
        continuation_block: ir::Block,
    ) {
        let new_epoch_block = builder.create_block();
        builder.set_cold_block(new_epoch_block);

        let epoch_deadline = builder.use_var(self.epoch_deadline_var);
        let cmp = builder.ins().icmp(
            IntCC::UnsignedGreaterThanOrEqual,
            cur_epoch_value,
            epoch_deadline,
        );
        builder
            .ins()
            .brif(cmp, new_epoch_block, &[], continuation_block, &[]);
        builder.seal_block(new_epoch_block);

        builder.switch_to_block(new_epoch_block);
    }

    fn epoch_check_full(
        &mut self,
        builder: &mut FunctionBuilder,
        cur_epoch_value: ir::Value,
        continuation_block: ir::Block,
    ) {
        // We keep the deadline cached in a register to speed the checks
        // in the common case (between epoch ticks) but we want to do a
        // precise check here by reloading the cache first.
        let vmstore_ctx = self.get_vmstore_context_ptr(builder);
        let deadline = builder.ins().load(
            ir::types::I64,
            ir::MemFlags::trusted(),
            vmstore_ctx,
            ir::immediates::Offset32::new(self.offsets.ptr.vmstore_context_epoch_deadline() as i32),
        );
        builder.def_var(self.epoch_deadline_var, deadline);
        self.epoch_check_cached(builder, cur_epoch_value, continuation_block);

        let new_epoch = self.builtin_functions.new_epoch(builder.func);
        let vmctx = self.vmctx_val(&mut builder.cursor());
        // new_epoch() returns the new deadline, so we don't have to
        // reload it.
        let call = builder.ins().call(new_epoch, &[vmctx]);
        let new_deadline = *builder.func.dfg.inst_results(call).first().unwrap();
        builder.def_var(self.epoch_deadline_var, new_deadline);
        builder.ins().jump(continuation_block, &[]);
        builder.seal_block(continuation_block);

        builder.switch_to_block(continuation_block);
    }

    /// Get the Memory for the given index.
    fn memory(&self, index: MemoryIndex) -> Memory {
        self.module.memories[index]
    }

    /// Get the Table for the given index.
    fn table(&self, index: TableIndex) -> Table {
        self.module.tables[index]
    }

    /// Cast the value to I64 and sign extend if necessary.
    ///
    /// Returns the value casted to I64.
    fn cast_index_to_i64(
        &self,
        pos: &mut FuncCursor<'_>,
        val: ir::Value,
        index_type: IndexType,
    ) -> ir::Value {
        match index_type {
            IndexType::I32 => pos.ins().uextend(I64, val),
            IndexType::I64 => val,
        }
    }

    /// Convert the target pointer-sized integer `val` into the memory/table's index type.
    ///
    /// For memory, `val` is holding a memory length (or the `-1` `memory.grow`-failed sentinel).
    /// For table, `val` is holding a table length.
    ///
    /// This might involve extending or truncating it depending on the memory/table's
    /// index type and the target's pointer type.
    fn convert_pointer_to_index_type(
        &self,
        mut pos: FuncCursor<'_>,
        val: ir::Value,
        index_type: IndexType,
        // When it is a memory and the memory is using single-byte pages,
        // we need to handle the truncation differently. See comments below.
        //
        // When it is a table, this should be set to false.
        single_byte_pages: bool,
    ) -> ir::Value {
        let desired_type = index_type_to_ir_type(index_type);
        let pointer_type = self.pointer_type();
        assert_eq!(pos.func.dfg.value_type(val), pointer_type);

        // The current length is of type `pointer_type` but we need to fit it
        // into `desired_type`. We are guaranteed that the result will always
        // fit, so we just need to do the right ireduce/sextend here.
        if pointer_type == desired_type {
            val
        } else if pointer_type.bits() > desired_type.bits() {
            pos.ins().ireduce(desired_type, val)
        } else {
            // We have a 64-bit memory/table on a 32-bit host -- this combo doesn't
            // really make a whole lot of sense to do from a user perspective
            // but that is neither here nor there. We want to logically do an
            // unsigned extend *except* when we are given the `-1` sentinel,
            // which we must preserve as `-1` in the wider type.
            match single_byte_pages {
                false => {
                    // In the case that we have default page sizes, we can
                    // always sign extend, since valid memory lengths (in pages)
                    // never have their sign bit set, and so if the sign bit is
                    // set then this must be the `-1` sentinel, which we want to
                    // preserve through the extension.
                    //
                    // When it comes to table, `single_byte_pages` should have always been set to false.
                    // Then we simply do a signed extension.
                    pos.ins().sextend(desired_type, val)
                }
                true => {
                    // For single-byte pages, we have to explicitly check for
                    // `-1` and choose whether to do an unsigned extension or
                    // return a larger `-1` because there are valid memory
                    // lengths (in pages) that have the sign bit set.
                    let extended = pos.ins().uextend(desired_type, val);
                    let neg_one = pos.ins().iconst(desired_type, -1);
                    let is_failure = pos.ins().icmp_imm(IntCC::Equal, val, -1);
                    pos.ins().select(is_failure, neg_one, extended)
                }
            }
        }
    }

    /// Set up the necessary preamble definitions in `func` to access the table identified
    /// by `index`.
    ///
    /// The index space covers both imported and locally declared tables.
    fn ensure_table_exists(&mut self, func: &mut ir::Function, index: TableIndex) {
        if self.tables[index].is_some() {
            return;
        }

        let pointer_type = self.pointer_type();

        let (ptr, base_offset, current_elements_offset) = {
            let vmctx = self.vmctx(func);
            if let Some(def_index) = self.module.defined_table_index(index) {
                let base_offset =
                    i32::try_from(self.offsets.vmctx_vmtable_definition_base(def_index)).unwrap();
                let current_elements_offset = i32::try_from(
                    self.offsets
                        .vmctx_vmtable_definition_current_elements(def_index),
                )
                .unwrap();
                (vmctx, base_offset, current_elements_offset)
            } else {
                let from_offset = self.offsets.vmctx_vmtable_from(index);
                let table = func.create_global_value(ir::GlobalValueData::Load {
                    base: vmctx,
                    offset: Offset32::new(i32::try_from(from_offset).unwrap()),
                    global_type: pointer_type,
                    flags: MemFlags::trusted().with_readonly().with_can_move(),
                });
                let base_offset = i32::from(self.offsets.vmtable_definition_base());
                let current_elements_offset =
                    i32::from(self.offsets.vmtable_definition_current_elements());
                (table, base_offset, current_elements_offset)
            }
        };

        let table = &self.module.tables[index];
        let element_size = if table.ref_type.is_vmgcref_type() {
            // For GC-managed references, tables store `Option<VMGcRef>`s.
            ir::types::I32.bytes()
        } else {
            self.reference_type(table.ref_type.heap_type).0.bytes()
        };

        let base_gv = func.create_global_value(ir::GlobalValueData::Load {
            base: ptr,
            offset: Offset32::new(base_offset),
            global_type: pointer_type,
            flags: if Some(table.limits.min) == table.limits.max {
                // A fixed-size table can't be resized so its base address won't
                // change.
                MemFlags::trusted().with_readonly().with_can_move()
            } else {
                MemFlags::trusted()
            },
        });

        let bound = if Some(table.limits.min) == table.limits.max {
            TableSize::Static {
                bound: table.limits.min,
            }
        } else {
            TableSize::Dynamic {
                bound_gv: func.create_global_value(ir::GlobalValueData::Load {
                    base: ptr,
                    offset: Offset32::new(current_elements_offset),
                    global_type: ir::Type::int(
                        u16::from(self.offsets.size_of_vmtable_definition_current_elements()) * 8,
                    )
                    .unwrap(),
                    flags: MemFlags::trusted(),
                }),
            }
        };

        self.tables[index] = Some(TableData {
            base_gv,
            bound,
            element_size,
        });
    }

    fn get_or_init_func_ref_table_elem(
        &mut self,
        builder: &mut FunctionBuilder,
        table_index: TableIndex,
        index: ir::Value,
        cold_blocks: bool,
    ) -> ir::Value {
        let pointer_type = self.pointer_type();
        self.ensure_table_exists(builder.func, table_index);
        let table_data = self.tables[table_index].clone().unwrap();

        // To support lazy initialization of table
        // contents, we check for a null entry here, and
        // if null, we take a slow-path that invokes a
        // libcall.
        let (table_entry_addr, flags) = table_data.prepare_table_addr(self, builder, index);
        let value = builder.ins().load(pointer_type, flags, table_entry_addr, 0);

        if !self.tunables.table_lazy_init {
            return value;
        }

        // Mask off the "initialized bit". See documentation on
        // FUNCREF_INIT_BIT in crates/environ/src/ref_bits.rs for more
        // details. Note that `FUNCREF_MASK` has type `usize` which may not be
        // appropriate for the target architecture. Right now its value is
        // always -2 so assert that part doesn't change and then thread through
        // -2 as the immediate.
        assert_eq!(FUNCREF_MASK as isize, -2);
        let value_masked = builder.ins().band_imm(value, Imm64::from(-2));

        let null_block = builder.create_block();
        let continuation_block = builder.create_block();
        if cold_blocks {
            builder.set_cold_block(null_block);
            builder.set_cold_block(continuation_block);
        }
        let result_param = builder.append_block_param(continuation_block, pointer_type);
        builder.set_cold_block(null_block);

        builder.ins().brif(
            value,
            continuation_block,
            &[value_masked.into()],
            null_block,
            &[],
        );
        builder.seal_block(null_block);

        builder.switch_to_block(null_block);
        let index_type = self.table(table_index).idx_type;
        let table_index = builder.ins().iconst(I32, table_index.index() as i64);
        let lazy_init = self
            .builtin_functions
            .table_get_lazy_init_func_ref(builder.func);
        let vmctx = self.vmctx_val(&mut builder.cursor());
        let index = self.cast_index_to_i64(&mut builder.cursor(), index, index_type);
        let call_inst = builder.ins().call(lazy_init, &[vmctx, table_index, index]);
        let returned_entry = builder.func.dfg.inst_results(call_inst)[0];
        builder
            .ins()
            .jump(continuation_block, &[returned_entry.into()]);
        builder.seal_block(continuation_block);

        builder.switch_to_block(continuation_block);
        result_param
    }

    #[cfg(feature = "wmemcheck")]
    fn check_malloc_start(&mut self, builder: &mut FunctionBuilder) {
        let malloc_start = self.builtin_functions.malloc_start(builder.func);
        let vmctx = self.vmctx_val(&mut builder.cursor());
        builder.ins().call(malloc_start, &[vmctx]);
    }

    #[cfg(feature = "wmemcheck")]
    fn check_free_start(&mut self, builder: &mut FunctionBuilder) {
        let free_start = self.builtin_functions.free_start(builder.func);
        let vmctx = self.vmctx_val(&mut builder.cursor());
        builder.ins().call(free_start, &[vmctx]);
    }

    #[cfg(feature = "wmemcheck")]
    fn current_func_name(&self, builder: &mut FunctionBuilder) -> Option<&str> {
        let func_index = match &builder.func.name {
            ir::UserFuncName::User(user) => FuncIndex::from_u32(user.index),
            _ => {
                panic!("function name not a UserFuncName::User as expected")
            }
        };
        self.translation
            .debuginfo
            .name_section
            .func_names
            .get(&func_index)
            .copied()
    }

    /// Proof-carrying code: create a memtype describing an empty
    /// runtime struct (to be updated later).
    fn create_empty_struct_memtype(&self, func: &mut ir::Function) -> ir::MemoryType {
        func.create_memory_type(ir::MemoryTypeData::Struct {
            size: 0,
            fields: vec![],
        })
    }

    /// Proof-carrying code: add a new field to a memtype used to
    /// describe a runtime struct. A memory region of type `memtype`
    /// will have a pointer at `offset` pointing to another memory
    /// region of type `pointee`. `readonly` indicates whether the
    /// PCC-checked code is expected to update this field or not.
    fn add_field_to_memtype(
        &self,
        func: &mut ir::Function,
        memtype: ir::MemoryType,
        offset: u32,
        pointee: ir::MemoryType,
        readonly: bool,
    ) {
        let ptr_size = self.pointer_type().bytes();
        match &mut func.memory_types[memtype] {
            ir::MemoryTypeData::Struct { size, fields } => {
                *size = std::cmp::max(*size, offset.checked_add(ptr_size).unwrap().into());
                fields.push(ir::MemoryTypeField {
                    ty: self.pointer_type(),
                    offset: offset.into(),
                    readonly,
                    fact: Some(ir::Fact::Mem {
                        ty: pointee,
                        min_offset: 0,
                        max_offset: 0,
                        nullable: false,
                    }),
                });

                // Sort fields by offset -- we need to do this now
                // because we may create an arbitrary number of
                // memtypes for imported memories and we don't
                // otherwise track them.
                fields.sort_by_key(|f| f.offset);
            }
            _ => panic!("Cannot add field to non-struct memtype"),
        }
    }

    /// Create an `ir::Global` that does `load(ptr + offset)` and, when PCC and
    /// memory types are enabled, adds a field to the pointer's memory type for
    /// this value we are loading.
    pub(crate) fn global_load_with_memory_type(
        &mut self,
        func: &mut ir::Function,
        ptr: ir::GlobalValue,
        offset: u32,
        flags: ir::MemFlags,
        ptr_mem_ty: Option<ir::MemoryType>,
    ) -> (ir::GlobalValue, Option<ir::MemoryType>) {
        let pointee = func.create_global_value(ir::GlobalValueData::Load {
            base: ptr,
            offset: Offset32::new(i32::try_from(offset).unwrap()),
            global_type: self.pointer_type(),
            flags,
        });

        let pointee_mem_ty = ptr_mem_ty.map(|ptr_mem_ty| {
            let pointee_mem_ty = self.create_empty_struct_memtype(func);
            self.add_field_to_memtype(func, ptr_mem_ty, offset, pointee_mem_ty, flags.readonly());
            func.global_value_facts[pointee] = Some(Fact::Mem {
                ty: pointee_mem_ty,
                min_offset: 0,
                max_offset: 0,
                nullable: false,
            });
            pointee_mem_ty
        });

        (pointee, pointee_mem_ty)
    }

    /// Like `global_load_with_memory_type` but specialized for loads out of the
    /// `vmctx`.
    pub(crate) fn global_load_from_vmctx_with_memory_type(
        &mut self,
        func: &mut ir::Function,
        offset: u32,
        flags: ir::MemFlags,
    ) -> (ir::GlobalValue, Option<ir::MemoryType>) {
        let vmctx = self.vmctx(func);
        self.global_load_with_memory_type(func, vmctx, offset, flags, self.pcc_vmctx_memtype)
    }

    /// Helper to emit a conditional trap based on `trap_cond`.
    ///
    /// This should only be used if `self.clif_instruction_traps_enabled()` is
    /// false, otherwise native CLIF instructions should be used instead.
    pub fn conditionally_trap(
        &mut self,
        builder: &mut FunctionBuilder,
        trap_cond: ir::Value,
        trap: ir::TrapCode,
    ) {
        assert!(!self.clif_instruction_traps_enabled());

        let trap_block = builder.create_block();
        builder.set_cold_block(trap_block);
        let continuation_block = builder.create_block();

        builder
            .ins()
            .brif(trap_cond, trap_block, &[], continuation_block, &[]);

        builder.seal_block(trap_block);
        builder.seal_block(continuation_block);

        builder.switch_to_block(trap_block);
        self.trap(builder, trap);
        builder.switch_to_block(continuation_block);
    }

    /// Helper used when `!self.clif_instruction_traps_enabled()` is enabled to
    /// test whether the divisor is zero.
    fn guard_zero_divisor(&mut self, builder: &mut FunctionBuilder, rhs: ir::Value) {
        if self.clif_instruction_traps_enabled() {
            return;
        }
        self.trapz(builder, rhs, ir::TrapCode::INTEGER_DIVISION_BY_ZERO);
    }

    /// Helper used when `!self.clif_instruction_traps_enabled()` is enabled to
    /// test whether a signed division operation will raise a trap.
    fn guard_signed_divide(
        &mut self,
        builder: &mut FunctionBuilder,
        lhs: ir::Value,
        rhs: ir::Value,
    ) {
        if self.clif_instruction_traps_enabled() {
            return;
        }
        self.trapz(builder, rhs, ir::TrapCode::INTEGER_DIVISION_BY_ZERO);

        let ty = builder.func.dfg.value_type(rhs);
        let minus_one = builder.ins().iconst(ty, -1);
        let rhs_is_minus_one = builder.ins().icmp(IntCC::Equal, rhs, minus_one);
        let int_min = builder.ins().iconst(
            ty,
            match ty {
                I32 => i64::from(i32::MIN),
                I64 => i64::MIN,
                _ => unreachable!(),
            },
        );
        let lhs_is_int_min = builder.ins().icmp(IntCC::Equal, lhs, int_min);
        let is_integer_overflow = builder.ins().band(rhs_is_minus_one, lhs_is_int_min);
        self.conditionally_trap(builder, is_integer_overflow, ir::TrapCode::INTEGER_OVERFLOW);
    }

    /// Helper used when `!self.clif_instruction_traps_enabled()` is enabled to
    /// guard the traps from float-to-int conversions.
    fn guard_fcvt_to_int(
        &mut self,
        builder: &mut FunctionBuilder,
        ty: ir::Type,
        val: ir::Value,
        signed: bool,
    ) {
        assert!(!self.clif_instruction_traps_enabled());
        let val_ty = builder.func.dfg.value_type(val);
        let val = if val_ty == F64 {
            val
        } else {
            builder.ins().fpromote(F64, val)
        };
        let isnan = builder.ins().fcmp(FloatCC::NotEqual, val, val);
        self.trapnz(builder, isnan, ir::TrapCode::BAD_CONVERSION_TO_INTEGER);
        let val = self.trunc_f64(builder, val);
        let (lower_bound, upper_bound) = f64_cvt_to_int_bounds(signed, ty.bits());
        let lower_bound = builder.ins().f64const(lower_bound);
        let too_small = builder
            .ins()
            .fcmp(FloatCC::LessThanOrEqual, val, lower_bound);
        self.trapnz(builder, too_small, ir::TrapCode::INTEGER_OVERFLOW);
        let upper_bound = builder.ins().f64const(upper_bound);
        let too_large = builder
            .ins()
            .fcmp(FloatCC::GreaterThanOrEqual, val, upper_bound);
        self.trapnz(builder, too_large, ir::TrapCode::INTEGER_OVERFLOW);
    }

    /// Get the `ir::Type` for a `VMSharedTypeIndex`.
    pub(crate) fn vmshared_type_index_ty(&self) -> Type {
        Type::int_with_byte_size(self.offsets.size_of_vmshared_type_index().into()).unwrap()
    }

    /// Given a `ModuleInternedTypeIndex`, emit code to get the corresponding
    /// `VMSharedTypeIndex` at runtime.
    pub(crate) fn module_interned_to_shared_ty(
        &mut self,
        pos: &mut FuncCursor,
        interned_ty: ModuleInternedTypeIndex,
    ) -> ir::Value {
        let vmctx = self.vmctx_val(pos);
        let pointer_type = self.pointer_type();
        let mem_flags = ir::MemFlags::trusted().with_readonly().with_can_move();

        // Load the base pointer of the array of `VMSharedTypeIndex`es.
        let shared_indices = pos.ins().load(
            pointer_type,
            mem_flags,
            vmctx,
            i32::from(self.offsets.ptr.vmctx_type_ids_array()),
        );

        // Calculate the offset in that array for this type's entry.
        let ty = self.vmshared_type_index_ty();
        let offset = i32::try_from(interned_ty.as_u32().checked_mul(ty.bytes()).unwrap()).unwrap();

        // Load the`VMSharedTypeIndex` that this `ModuleInternedTypeIndex` is
        // associated with at runtime from the array.
        pos.ins().load(ty, mem_flags, shared_indices, offset)
    }

    /// Load the associated `VMSharedTypeIndex` from inside a `*const VMFuncRef`.
    ///
    /// Does not check for null; just assumes that the `funcref` is a valid
    /// pointer.
    pub(crate) fn load_funcref_type_index(
        &mut self,
        pos: &mut FuncCursor,
        mem_flags: ir::MemFlags,
        funcref: ir::Value,
    ) -> ir::Value {
        let ty = self.vmshared_type_index_ty();
        pos.ins().load(
            ty,
            mem_flags,
            funcref,
            i32::from(self.offsets.ptr.vm_func_ref_type_index()),
        )
    }

    /// Does this function need a GC heap?
    pub fn needs_gc_heap(&self) -> bool {
        self.needs_gc_heap
    }
}

struct Call<'a, 'func, 'module_env> {
    builder: &'a mut FunctionBuilder<'func>,
    env: &'a mut FuncEnvironment<'module_env>,
    tail: bool,
}

enum CheckIndirectCallTypeSignature {
    Runtime,
    StaticMatch {
        /// Whether or not the funcref may be null or if it's statically known
        /// to not be null.
        may_be_null: bool,
    },
    StaticTrap,
}

impl<'a, 'func, 'module_env> Call<'a, 'func, 'module_env> {
    /// Create a new `Call` site that will do regular, non-tail calls.
    pub fn new(
        builder: &'a mut FunctionBuilder<'func>,
        env: &'a mut FuncEnvironment<'module_env>,
    ) -> Self {
        Call {
            builder,
            env,
            tail: false,
        }
    }

    /// Create a new `Call` site that will perform tail calls.
    pub fn new_tail(
        builder: &'a mut FunctionBuilder<'func>,
        env: &'a mut FuncEnvironment<'module_env>,
    ) -> Self {
        Call {
            builder,
            env,
            tail: true,
        }
    }

    /// Do a direct call to the given callee function.
    pub fn direct_call(
        mut self,
        callee_index: FuncIndex,
        callee: ir::FuncRef,
        call_args: &[ir::Value],
    ) -> WasmResult<ir::Inst> {
        let mut real_call_args = Vec::with_capacity(call_args.len() + 2);
        let caller_vmctx = self
            .builder
            .func
            .special_param(ArgumentPurpose::VMContext)
            .unwrap();

        // Handle direct calls to locally-defined functions.
        if !self.env.module.is_imported_function(callee_index) {
            // First append the callee vmctx address, which is the same as the caller vmctx in
            // this case.
            real_call_args.push(caller_vmctx);

            // Then append the caller vmctx address.
            real_call_args.push(caller_vmctx);

            // Then append the regular call arguments.
            real_call_args.extend_from_slice(call_args);

            // Finally, make the direct call!
            return Ok(self.direct_call_inst(callee, &real_call_args));
        }

        // Handle direct calls to imported functions. We use an indirect call
        // so that we don't have to patch the code at runtime.
        let pointer_type = self.env.pointer_type();
        let sig_ref = self.builder.func.dfg.ext_funcs[callee].signature;
        let vmctx = self.env.vmctx(self.builder.func);
        let base = self.builder.ins().global_value(pointer_type, vmctx);

        let mem_flags = ir::MemFlags::trusted().with_readonly().with_can_move();

        // Load the callee address.
        let body_offset = i32::try_from(
            self.env
                .offsets
                .vmctx_vmfunction_import_wasm_call(callee_index),
        )
        .unwrap();
        let func_addr = self
            .builder
            .ins()
            .load(pointer_type, mem_flags, base, body_offset);

        // First append the callee vmctx address.
        let vmctx_offset =
            i32::try_from(self.env.offsets.vmctx_vmfunction_import_vmctx(callee_index)).unwrap();
        let vmctx = self
            .builder
            .ins()
            .load(pointer_type, mem_flags, base, vmctx_offset);
        real_call_args.push(vmctx);
        real_call_args.push(caller_vmctx);

        // Then append the regular call arguments.
        real_call_args.extend_from_slice(call_args);

        // Finally, make the indirect call!
        Ok(self.indirect_call_inst(sig_ref, func_addr, &real_call_args))
    }

    /// Do an indirect call through the given funcref table.
    pub fn indirect_call(
        mut self,
        features: &WasmFeatures,
        table_index: TableIndex,
        ty_index: TypeIndex,
        sig_ref: ir::SigRef,
        callee: ir::Value,
        call_args: &[ir::Value],
    ) -> WasmResult<Option<ir::Inst>> {
        let (code_ptr, callee_vmctx) = match self.check_and_load_code_and_callee_vmctx(
            features,
            table_index,
            ty_index,
            callee,
            false,
        )? {
            Some(pair) => pair,
            None => return Ok(None),
        };

        self.unchecked_call_impl(sig_ref, code_ptr, callee_vmctx, call_args)
            .map(Some)
    }

    fn check_and_load_code_and_callee_vmctx(
        &mut self,
        features: &WasmFeatures,
        table_index: TableIndex,
        ty_index: TypeIndex,
        callee: ir::Value,
        cold_blocks: bool,
    ) -> WasmResult<Option<(ir::Value, ir::Value)>> {
        // Get the funcref pointer from the table.
        let funcref_ptr = self.env.get_or_init_func_ref_table_elem(
            self.builder,
            table_index,
            callee,
            cold_blocks,
        );

        // If necessary, check the signature.
        let check =
            self.check_indirect_call_type_signature(features, table_index, ty_index, funcref_ptr);

        let trap_code = match check {
            // `funcref_ptr` is checked at runtime that its type matches,
            // meaning that if code gets this far it's guaranteed to not be
            // null. That means nothing in `unchecked_call` can fail.
            CheckIndirectCallTypeSignature::Runtime => None,

            // No type check was performed on `funcref_ptr` because it's
            // statically known to have the right type. Note that whether or
            // not the function is null is not necessarily tested so far since
            // no type information was inspected.
            //
            // If the table may hold null functions, then further loads in
            // `unchecked_call` may fail. If the table only holds non-null
            // functions, though, then there's no possibility of a trap.
            CheckIndirectCallTypeSignature::StaticMatch { may_be_null } => {
                if may_be_null {
                    Some(crate::TRAP_INDIRECT_CALL_TO_NULL)
                } else {
                    None
                }
            }

            // Code has already trapped, so return nothing indicating that this
            // is now unreachable code.
            CheckIndirectCallTypeSignature::StaticTrap => return Ok(None),
        };

        Ok(Some(self.load_code_and_vmctx(funcref_ptr, trap_code)))
    }

    fn check_indirect_call_type_signature(
        &mut self,
        features: &WasmFeatures,
        table_index: TableIndex,
        ty_index: TypeIndex,
        funcref_ptr: ir::Value,
    ) -> CheckIndirectCallTypeSignature {
        let table = &self.env.module.tables[table_index];
        let sig_id_size = self.env.offsets.size_of_vmshared_type_index();
        let sig_id_type = Type::int(u16::from(sig_id_size) * 8).unwrap();

        // Test if a type check is necessary for this table. If this table is a
        // table of typed functions and that type matches `ty_index`, then
        // there's no need to perform a typecheck.
        match table.ref_type.heap_type {
            // Functions do not have a statically known type in the table, a
            // typecheck is required. Fall through to below to perform the
            // actual typecheck.
            WasmHeapType::Func => {}

            // Functions that have a statically known type are either going to
            // always succeed or always fail. Figure out by inspecting the types
            // further.
            WasmHeapType::ConcreteFunc(EngineOrModuleTypeIndex::Module(table_ty)) => {
                // If `ty_index` matches `table_ty`, then this call is
                // statically known to have the right type, so no checks are
                // necessary.
                let specified_ty = self.env.module.types[ty_index].unwrap_module_type_index();
                if specified_ty == table_ty {
                    return CheckIndirectCallTypeSignature::StaticMatch {
                        may_be_null: table.ref_type.nullable,
                    };
                }

                if features.gc() {
                    // If we are in the Wasm GC world, then we need to perform
                    // an actual subtype check at runtime. Fall through to below
                    // to do that.
                } else {
                    // Otherwise if the types don't match then either (a) this
                    // is a null pointer or (b) it's a pointer with the wrong
                    // type. Figure out which and trap here.
                    //
                    // If it's possible to have a null here then try to load the
                    // type information. If that fails due to the function being
                    // a null pointer, then this was a call to null. Otherwise
                    // if it succeeds then we know it won't match, so trap
                    // anyway.
                    if table.ref_type.nullable {
                        if self.env.clif_memory_traps_enabled() {
                            self.builder.ins().load(
                                sig_id_type,
                                ir::MemFlags::trusted()
                                    .with_readonly()
                                    .with_trap_code(Some(crate::TRAP_INDIRECT_CALL_TO_NULL)),
                                funcref_ptr,
                                i32::from(self.env.offsets.ptr.vm_func_ref_type_index()),
                            );
                        } else {
                            self.env.trapz(
                                self.builder,
                                funcref_ptr,
                                crate::TRAP_INDIRECT_CALL_TO_NULL,
                            );
                        }
                    }
                    self.env.trap(self.builder, crate::TRAP_BAD_SIGNATURE);
                    return CheckIndirectCallTypeSignature::StaticTrap;
                }
            }

            // Tables of `nofunc` can only be inhabited by null, so go ahead and
            // trap with that.
            WasmHeapType::NoFunc => {
                assert!(table.ref_type.nullable);
                self.env
                    .trap(self.builder, crate::TRAP_INDIRECT_CALL_TO_NULL);
                return CheckIndirectCallTypeSignature::StaticTrap;
            }

            // Engine-indexed types don't show up until runtime and it's a Wasm
            // validation error to perform a call through a non-function table,
            // so these cases are dynamically not reachable.
            WasmHeapType::ConcreteFunc(EngineOrModuleTypeIndex::Engine(_))
            | WasmHeapType::ConcreteFunc(EngineOrModuleTypeIndex::RecGroup(_))
            | WasmHeapType::Extern
            | WasmHeapType::NoExtern
            | WasmHeapType::Any
            | WasmHeapType::Eq
            | WasmHeapType::I31
            | WasmHeapType::Array
            | WasmHeapType::ConcreteArray(_)
            | WasmHeapType::Struct
            | WasmHeapType::ConcreteStruct(_)
            | WasmHeapType::Cont
            | WasmHeapType::ConcreteCont(_)
            | WasmHeapType::NoCont
            | WasmHeapType::None => {
                unreachable!()
            }
        }

        // Load the caller's `VMSharedTypeIndex.
        let interned_ty = self.env.module.types[ty_index].unwrap_module_type_index();
        let caller_sig_id = self
            .env
            .module_interned_to_shared_ty(&mut self.builder.cursor(), interned_ty);

        // Load the callee's `VMSharedTypeIndex`.
        //
        // Note that the callee may be null in which case this load may
        // trap. If so use the `TRAP_INDIRECT_CALL_TO_NULL` trap code.
        let mut mem_flags = ir::MemFlags::trusted().with_readonly();
        if self.env.clif_memory_traps_enabled() {
            mem_flags = mem_flags.with_trap_code(Some(crate::TRAP_INDIRECT_CALL_TO_NULL));
        } else {
            self.env
                .trapz(self.builder, funcref_ptr, crate::TRAP_INDIRECT_CALL_TO_NULL);
        }
        let callee_sig_id =
            self.env
                .load_funcref_type_index(&mut self.builder.cursor(), mem_flags, funcref_ptr);

        // Check that they match: in the case of Wasm GC, this means doing a
        // full subtype check. Otherwise, we do a simple equality check.
        let matches = if features.gc() {
            #[cfg(feature = "gc")]
            {
                self.env
                    .is_subtype(self.builder, callee_sig_id, caller_sig_id)
            }
            #[cfg(not(feature = "gc"))]
            {
                unreachable!()
            }
        } else {
            self.builder
                .ins()
                .icmp(IntCC::Equal, callee_sig_id, caller_sig_id)
        };
        self.env
            .trapz(self.builder, matches, crate::TRAP_BAD_SIGNATURE);
        CheckIndirectCallTypeSignature::Runtime
    }

    /// Call a typed function reference.
    pub fn call_ref(
        mut self,
        sig_ref: ir::SigRef,
        callee: ir::Value,
        args: &[ir::Value],
    ) -> WasmResult<ir::Inst> {
        // FIXME: the wasm type system tracks enough information to know whether
        // `callee` is a null reference or not. In some situations it can be
        // statically known here that `callee` cannot be null in which case this
        // can be `None` instead. This requires feeding type information from
        // wasmparser's validator into this function, however, which is not
        // easily done at this time.
        let callee_load_trap_code = Some(crate::TRAP_NULL_REFERENCE);

        self.unchecked_call(sig_ref, callee, callee_load_trap_code, args)
    }

    /// This calls a function by reference without checking the signature.
    ///
    /// It gets the function address, sets relevant flags, and passes the
    /// special callee/caller vmctxs. It is used by both call_indirect (which
    /// checks the signature) and call_ref (which doesn't).
    fn unchecked_call(
        &mut self,
        sig_ref: ir::SigRef,
        callee: ir::Value,
        callee_load_trap_code: Option<ir::TrapCode>,
        call_args: &[ir::Value],
    ) -> WasmResult<ir::Inst> {
        let (func_addr, callee_vmctx) = self.load_code_and_vmctx(callee, callee_load_trap_code);
        self.unchecked_call_impl(sig_ref, func_addr, callee_vmctx, call_args)
    }

    fn load_code_and_vmctx(
        &mut self,
        callee: ir::Value,
        callee_load_trap_code: Option<ir::TrapCode>,
    ) -> (ir::Value, ir::Value) {
        let pointer_type = self.env.pointer_type();

        // Dereference callee pointer to get the function address.
        //
        // Note that this may trap if `callee` hasn't previously been verified
        // to be non-null. This means that this load is annotated with an
        // optional trap code provided by the caller of `unchecked_call` which
        // will handle the case where this is either already known to be
        // non-null or may trap.
        let mem_flags = ir::MemFlags::trusted().with_readonly();
        let mut callee_flags = mem_flags;
        if self.env.clif_memory_traps_enabled() {
            callee_flags = callee_flags.with_trap_code(callee_load_trap_code);
        } else {
            if let Some(trap) = callee_load_trap_code {
                self.env.trapz(self.builder, callee, trap);
            }
        }
        let func_addr = self.builder.ins().load(
            pointer_type,
            callee_flags,
            callee,
            i32::from(self.env.offsets.ptr.vm_func_ref_wasm_call()),
        );
        let callee_vmctx = self.builder.ins().load(
            pointer_type,
            mem_flags,
            callee,
            i32::from(self.env.offsets.ptr.vm_func_ref_vmctx()),
        );

        (func_addr, callee_vmctx)
    }

    /// This calls a function by reference without checking the
    /// signature, given the raw code pointer to the
    /// Wasm-calling-convention entry point and the callee vmctx.
    fn unchecked_call_impl(
        &mut self,
        sig_ref: ir::SigRef,
        func_addr: ir::Value,
        callee_vmctx: ir::Value,
        call_args: &[ir::Value],
    ) -> WasmResult<ir::Inst> {
        let mut real_call_args = Vec::with_capacity(call_args.len() + 2);
        let caller_vmctx = self
            .builder
            .func
            .special_param(ArgumentPurpose::VMContext)
            .unwrap();

        // First append the callee and caller vmctx addresses.
        real_call_args.push(callee_vmctx);
        real_call_args.push(caller_vmctx);

        // Then append the regular call arguments.
        real_call_args.extend_from_slice(call_args);

        Ok(self.indirect_call_inst(sig_ref, func_addr, &real_call_args))
    }

    fn direct_call_inst(&mut self, callee: ir::FuncRef, args: &[ir::Value]) -> ir::Inst {
        if self.tail {
            self.builder.ins().return_call(callee, args)
        } else {
            let inst = self.builder.ins().call(callee, args);
            let results: SmallVec<[_; 4]> = self
                .builder
                .func
                .dfg
                .inst_results(inst)
                .iter()
                .copied()
                .collect();
            for (i, val) in results.into_iter().enumerate() {
                if self
                    .env
                    .func_ref_result_needs_stack_map(&self.builder.func, callee, i)
                {
                    self.builder.declare_value_needs_stack_map(val);
                }
            }
            inst
        }
    }

    fn indirect_call_inst(
        &mut self,
        sig_ref: ir::SigRef,
        func_addr: ir::Value,
        args: &[ir::Value],
    ) -> ir::Inst {
        if self.tail {
            self.builder
                .ins()
                .return_call_indirect(sig_ref, func_addr, args)
        } else {
            let inst = self.builder.ins().call_indirect(sig_ref, func_addr, args);
            let results: SmallVec<[_; 4]> = self
                .builder
                .func
                .dfg
                .inst_results(inst)
                .iter()
                .copied()
                .collect();
            for (i, val) in results.into_iter().enumerate() {
                if self.env.sig_ref_result_needs_stack_map(sig_ref, i) {
                    self.builder.declare_value_needs_stack_map(val);
                }
            }
            inst
        }
    }
}

impl TypeConvert for FuncEnvironment<'_> {
    fn lookup_heap_type(&self, ty: wasmparser::UnpackedIndex) -> WasmHeapType {
        wasmtime_environ::WasmparserTypeConverter::new(self.types, |idx| {
            self.module.types[idx].unwrap_module_type_index()
        })
        .lookup_heap_type(ty)
    }

    fn lookup_type_index(&self, index: wasmparser::UnpackedIndex) -> EngineOrModuleTypeIndex {
        wasmtime_environ::WasmparserTypeConverter::new(self.types, |idx| {
            self.module.types[idx].unwrap_module_type_index()
        })
        .lookup_type_index(index)
    }
}

impl<'module_environment> TargetEnvironment for FuncEnvironment<'module_environment> {
    fn target_config(&self) -> TargetFrontendConfig {
        self.isa.frontend_config()
    }

    fn reference_type(&self, wasm_ty: WasmHeapType) -> (ir::Type, bool) {
        let ty = crate::reference_type(wasm_ty, self.pointer_type());
        let needs_stack_map = match wasm_ty.top() {
            WasmHeapTopType::Extern | WasmHeapTopType::Any => true,
            WasmHeapTopType::Func => false,
            // TODO(#10248) Once continuations can be stored on the GC heap, we
            // will need stack maps for continuation objects.
            WasmHeapTopType::Cont => false,
        };
        (ty, needs_stack_map)
    }

    fn heap_access_spectre_mitigation(&self) -> bool {
        self.isa.flags().enable_heap_access_spectre_mitigation()
    }

    fn proof_carrying_code(&self) -> bool {
        self.isa.flags().enable_pcc()
    }

    fn tunables(&self) -> &Tunables {
        self.compiler.tunables()
    }
}

impl FuncEnvironment<'_> {
    pub fn heaps(&self) -> &PrimaryMap<Heap, HeapData> {
        &self.heaps
    }

    pub fn is_wasm_parameter(&self, _signature: &ir::Signature, index: usize) -> bool {
        // The first two parameters are the vmctx and caller vmctx. The rest are
        // the wasm parameters.
        index >= 2
    }

    pub fn param_needs_stack_map(&self, _signature: &ir::Signature, index: usize) -> bool {
        // Skip the caller and callee vmctx.
        if index < 2 {
            return false;
        }

        self.wasm_func_ty.params()[index - 2].is_vmgcref_type_and_not_i31()
    }

    pub fn sig_ref_result_needs_stack_map(&self, sig_ref: ir::SigRef, index: usize) -> bool {
        let wasm_func_ty = self.sig_ref_to_ty[sig_ref].as_ref().unwrap();
        wasm_func_ty.returns()[index].is_vmgcref_type_and_not_i31()
    }

    pub fn func_ref_result_needs_stack_map(
        &self,
        func: &ir::Function,
        func_ref: ir::FuncRef,
        index: usize,
    ) -> bool {
        let sig_ref = func.dfg.ext_funcs[func_ref].signature;
        let wasm_func_ty = self.sig_ref_to_ty[sig_ref].as_ref().unwrap();
        wasm_func_ty.returns()[index].is_vmgcref_type_and_not_i31()
    }

    pub fn translate_table_grow(
        &mut self,
        builder: &mut FunctionBuilder<'_>,
        table_index: TableIndex,
        delta: ir::Value,
        init_value: ir::Value,
    ) -> WasmResult<ir::Value> {
        let mut pos = builder.cursor();
        let table = self.table(table_index);
        let ty = table.ref_type.heap_type;
        let vmctx = self.vmctx_val(&mut pos);
        let index_type = table.idx_type;
        let delta = self.cast_index_to_i64(&mut builder.cursor(), delta, index_type);
        let table_index_arg = builder.ins().iconst(I32, table_index.as_u32() as i64);
        let mut args: SmallVec<[_; 6]> = smallvec![vmctx, table_index_arg, delta];

        let grow = match ty.top() {
            WasmHeapTopType::Extern | WasmHeapTopType::Any => {
                args.push(init_value);
                gc::builtins::table_grow_gc_ref(self, &mut builder.cursor().func)?
            }
            WasmHeapTopType::Func => {
                args.push(init_value);
                self.builtin_functions
                    .table_grow_func_ref(&mut builder.func)
            }
            WasmHeapTopType::Cont => {
                let (revision, contref) = stack_switching::fatpointer::deconstruct(
                    self,
                    &mut builder.cursor(),
                    init_value,
                );
                args.extend_from_slice(&[contref, revision]);
                stack_switching::builtins::table_grow_cont_obj(self, &mut builder.func)?
            }
        };

        let call_inst = builder.ins().call(grow, &args);
        let result = builder.func.dfg.first_result(call_inst);
        Ok(self.convert_pointer_to_index_type(builder.cursor(), result, index_type, false))
    }

    pub fn translate_table_get(
        &mut self,
        builder: &mut FunctionBuilder,
        table_index: TableIndex,
        index: ir::Value,
    ) -> WasmResult<ir::Value> {
        let table = self.module.tables[table_index];
        self.ensure_table_exists(builder.func, table_index);
        let table_data = self.tables[table_index].clone().unwrap();
        let heap_ty = table.ref_type.heap_type;
        match heap_ty.top() {
            // GC-managed types.
            WasmHeapTopType::Any | WasmHeapTopType::Extern => {
                let (src, flags) = table_data.prepare_table_addr(self, builder, index);
                gc::gc_compiler(self)?.translate_read_gc_reference(
                    self,
                    builder,
                    table.ref_type,
                    src,
                    flags,
                )
            }

            // Function types.
            WasmHeapTopType::Func => {
                Ok(self.get_or_init_func_ref_table_elem(builder, table_index, index, false))
            }

            // Continuation types.
            WasmHeapTopType::Cont => {
                self.ensure_table_exists(builder.func, table_index);
                let (table_entry_addr, flags) = table_data.prepare_table_addr(self, builder, index);
                Ok(builder.ins().load(
                    stack_switching::fatpointer::POINTER_TYPE,
                    flags,
                    table_entry_addr,
                    0,
                ))
            }
        }
    }

    pub fn translate_table_set(
        &mut self,
        builder: &mut FunctionBuilder,
        table_index: TableIndex,
        value: ir::Value,
        index: ir::Value,
    ) -> WasmResult<()> {
        let table = self.module.tables[table_index];
        self.ensure_table_exists(builder.func, table_index);
        let table_data = self.tables[table_index].clone().unwrap();
        let heap_ty = table.ref_type.heap_type;
        match heap_ty.top() {
            // GC-managed types.
            WasmHeapTopType::Any | WasmHeapTopType::Extern => {
                let (dst, flags) = table_data.prepare_table_addr(self, builder, index);
                gc::gc_compiler(self)?.translate_write_gc_reference(
                    self,
                    builder,
                    table.ref_type,
                    dst,
                    value,
                    flags,
                )
            }

            // Function types.
            WasmHeapTopType::Func => {
                let (elem_addr, flags) = table_data.prepare_table_addr(self, builder, index);
                // Set the "initialized bit". See doc-comment on
                // `FUNCREF_INIT_BIT` in
                // crates/environ/src/ref_bits.rs for details.
                let value_with_init_bit = if self.tunables.table_lazy_init {
                    builder
                        .ins()
                        .bor_imm(value, Imm64::from(FUNCREF_INIT_BIT as i64))
                } else {
                    value
                };
                builder
                    .ins()
                    .store(flags, value_with_init_bit, elem_addr, 0);
                Ok(())
            }

            // Continuation types.
            WasmHeapTopType::Cont => {
                let (elem_addr, flags) = table_data.prepare_table_addr(self, builder, index);
                builder.ins().store(flags, value, elem_addr, 0);
                Ok(())
            }
        }
    }

    pub fn translate_table_fill(
        &mut self,
        builder: &mut FunctionBuilder<'_>,
        table_index: TableIndex,
        dst: ir::Value,
        val: ir::Value,
        len: ir::Value,
    ) -> WasmResult<()> {
        let mut pos = builder.cursor();
        let table = self.table(table_index);
        let ty = table.ref_type.heap_type;
        let vmctx = self.vmctx_val(&mut pos);
        let index_type = table.idx_type;
        let table_index_arg = builder.ins().iconst(I32, table_index.as_u32() as i64);
        let dst = self.cast_index_to_i64(&mut builder.cursor(), dst, index_type);
        let len = self.cast_index_to_i64(&mut builder.cursor(), len, index_type);
        let mut args: SmallVec<[_; 6]> = smallvec![vmctx, table_index_arg, dst];
        let libcall = match ty.top() {
            WasmHeapTopType::Any | WasmHeapTopType::Extern => {
                args.push(val);
                gc::builtins::table_fill_gc_ref(self, &mut builder.cursor().func)?
            }
            WasmHeapTopType::Func => {
                args.push(val);
                self.builtin_functions
                    .table_fill_func_ref(&mut builder.func)
            }
            WasmHeapTopType::Cont => {
                let (revision, contref) =
                    stack_switching::fatpointer::deconstruct(self, &mut builder.cursor(), val);
                args.extend_from_slice(&[contref, revision]);
                stack_switching::builtins::table_fill_cont_obj(self, &mut builder.func)?
            }
        };

        args.push(len);
        builder.ins().call(libcall, &args);

        Ok(())
    }

    pub fn translate_ref_i31(
        &mut self,
        mut pos: FuncCursor,
        val: ir::Value,
    ) -> WasmResult<ir::Value> {
        debug_assert_eq!(pos.func.dfg.value_type(val), ir::types::I32);
        let shifted = pos.ins().ishl_imm(val, 1);
        let tagged = pos
            .ins()
            .bor_imm(shifted, i64::from(crate::I31_REF_DISCRIMINANT));
        let (ref_ty, _needs_stack_map) = self.reference_type(WasmHeapType::I31);
        debug_assert_eq!(ref_ty, ir::types::I32);
        Ok(tagged)
    }

    pub fn translate_i31_get_s(
        &mut self,
        builder: &mut FunctionBuilder,
        i31ref: ir::Value,
    ) -> WasmResult<ir::Value> {
        // TODO: If we knew we have a `(ref i31)` here, instead of maybe a `(ref
        // null i31)`, we could omit the `trapz`. But plumbing that type info
        // from `wasmparser` and through to here is a bit funky.
        self.trapz(builder, i31ref, crate::TRAP_NULL_REFERENCE);
        Ok(builder.ins().sshr_imm(i31ref, 1))
    }

    pub fn translate_i31_get_u(
        &mut self,
        builder: &mut FunctionBuilder,
        i31ref: ir::Value,
    ) -> WasmResult<ir::Value> {
        // TODO: If we knew we have a `(ref i31)` here, instead of maybe a `(ref
        // null i31)`, we could omit the `trapz`. But plumbing that type info
        // from `wasmparser` and through to here is a bit funky.
        self.trapz(builder, i31ref, crate::TRAP_NULL_REFERENCE);
        Ok(builder.ins().ushr_imm(i31ref, 1))
    }

    pub fn struct_fields_len(&mut self, struct_type_index: TypeIndex) -> WasmResult<usize> {
        let ty = self.module.types[struct_type_index].unwrap_module_type_index();
        match &self.types[ty].composite_type.inner {
            WasmCompositeInnerType::Struct(s) => Ok(s.fields.len()),
            _ => unreachable!(),
        }
    }

    pub fn translate_struct_new(
        &mut self,
        builder: &mut FunctionBuilder,
        struct_type_index: TypeIndex,
        fields: StructFieldsVec,
    ) -> WasmResult<ir::Value> {
        gc::translate_struct_new(self, builder, struct_type_index, &fields)
    }

    pub fn translate_struct_new_default(
        &mut self,
        builder: &mut FunctionBuilder,
        struct_type_index: TypeIndex,
    ) -> WasmResult<ir::Value> {
        gc::translate_struct_new_default(self, builder, struct_type_index)
    }

    pub fn translate_struct_get(
        &mut self,
        builder: &mut FunctionBuilder,
        struct_type_index: TypeIndex,
        field_index: u32,
        struct_ref: ir::Value,
        extension: Option<Extension>,
    ) -> WasmResult<ir::Value> {
        gc::translate_struct_get(
            self,
            builder,
            struct_type_index,
            field_index,
            struct_ref,
            extension,
        )
    }

    pub fn translate_struct_set(
        &mut self,
        builder: &mut FunctionBuilder,
        struct_type_index: TypeIndex,
        field_index: u32,
        struct_ref: ir::Value,
        value: ir::Value,
    ) -> WasmResult<()> {
        gc::translate_struct_set(
            self,
            builder,
            struct_type_index,
            field_index,
            struct_ref,
            value,
        )
    }

    pub fn translate_array_new(
        &mut self,
        builder: &mut FunctionBuilder,
        array_type_index: TypeIndex,
        elem: ir::Value,
        len: ir::Value,
    ) -> WasmResult<ir::Value> {
        gc::translate_array_new(self, builder, array_type_index, elem, len)
    }

    pub fn translate_array_new_default(
        &mut self,
        builder: &mut FunctionBuilder,
        array_type_index: TypeIndex,
        len: ir::Value,
    ) -> WasmResult<ir::Value> {
        gc::translate_array_new_default(self, builder, array_type_index, len)
    }

    pub fn translate_array_new_fixed(
        &mut self,
        builder: &mut FunctionBuilder,
        array_type_index: TypeIndex,
        elems: &[ir::Value],
    ) -> WasmResult<ir::Value> {
        gc::translate_array_new_fixed(self, builder, array_type_index, elems)
    }

    pub fn translate_array_new_data(
        &mut self,
        builder: &mut FunctionBuilder,
        array_type_index: TypeIndex,
        data_index: DataIndex,
        data_offset: ir::Value,
        len: ir::Value,
    ) -> WasmResult<ir::Value> {
        let libcall = gc::builtins::array_new_data(self, builder.func)?;
        let vmctx = self.vmctx_val(&mut builder.cursor());
        let interned_type_index = self.module.types[array_type_index].unwrap_module_type_index();
        let interned_type_index = builder
            .ins()
            .iconst(I32, i64::from(interned_type_index.as_u32()));
        let data_index = builder.ins().iconst(I32, i64::from(data_index.as_u32()));
        let call_inst = builder.ins().call(
            libcall,
            &[vmctx, interned_type_index, data_index, data_offset, len],
        );
        Ok(builder.func.dfg.first_result(call_inst))
    }

    pub fn translate_array_new_elem(
        &mut self,
        builder: &mut FunctionBuilder,
        array_type_index: TypeIndex,
        elem_index: ElemIndex,
        elem_offset: ir::Value,
        len: ir::Value,
    ) -> WasmResult<ir::Value> {
        let libcall = gc::builtins::array_new_elem(self, builder.func)?;
        let vmctx = self.vmctx_val(&mut builder.cursor());
        let interned_type_index = self.module.types[array_type_index].unwrap_module_type_index();
        let interned_type_index = builder
            .ins()
            .iconst(I32, i64::from(interned_type_index.as_u32()));
        let elem_index = builder.ins().iconst(I32, i64::from(elem_index.as_u32()));
        let call_inst = builder.ins().call(
            libcall,
            &[vmctx, interned_type_index, elem_index, elem_offset, len],
        );
        Ok(builder.func.dfg.first_result(call_inst))
    }

    pub fn translate_array_copy(
        &mut self,
        builder: &mut FunctionBuilder,
        _dst_array_type_index: TypeIndex,
        dst_array: ir::Value,
        dst_index: ir::Value,
        _src_array_type_index: TypeIndex,
        src_array: ir::Value,
        src_index: ir::Value,
        len: ir::Value,
    ) -> WasmResult<()> {
        let libcall = gc::builtins::array_copy(self, builder.func)?;
        let vmctx = self.vmctx_val(&mut builder.cursor());
        builder.ins().call(
            libcall,
            &[vmctx, dst_array, dst_index, src_array, src_index, len],
        );
        Ok(())
    }

    pub fn translate_array_fill(
        &mut self,
        builder: &mut FunctionBuilder,
        array_type_index: TypeIndex,
        array: ir::Value,
        index: ir::Value,
        value: ir::Value,
        len: ir::Value,
    ) -> WasmResult<()> {
        gc::translate_array_fill(self, builder, array_type_index, array, index, value, len)
    }

    pub fn translate_array_init_data(
        &mut self,
        builder: &mut FunctionBuilder,
        array_type_index: TypeIndex,
        array: ir::Value,
        dst_index: ir::Value,
        data_index: DataIndex,
        data_offset: ir::Value,
        len: ir::Value,
    ) -> WasmResult<()> {
        let libcall = gc::builtins::array_init_data(self, builder.func)?;
        let vmctx = self.vmctx_val(&mut builder.cursor());
        let interned_type_index = self.module.types[array_type_index].unwrap_module_type_index();
        let interned_type_index = builder
            .ins()
            .iconst(I32, i64::from(interned_type_index.as_u32()));
        let data_index = builder.ins().iconst(I32, i64::from(data_index.as_u32()));
        builder.ins().call(
            libcall,
            &[
                vmctx,
                interned_type_index,
                array,
                dst_index,
                data_index,
                data_offset,
                len,
            ],
        );
        Ok(())
    }

    pub fn translate_array_init_elem(
        &mut self,
        builder: &mut FunctionBuilder,
        array_type_index: TypeIndex,
        array: ir::Value,
        dst_index: ir::Value,
        elem_index: ElemIndex,
        elem_offset: ir::Value,
        len: ir::Value,
    ) -> WasmResult<()> {
        let libcall = gc::builtins::array_init_elem(self, builder.func)?;
        let vmctx = self.vmctx_val(&mut builder.cursor());
        let interned_type_index = self.module.types[array_type_index].unwrap_module_type_index();
        let interned_type_index = builder
            .ins()
            .iconst(I32, i64::from(interned_type_index.as_u32()));
        let elem_index = builder.ins().iconst(I32, i64::from(elem_index.as_u32()));
        builder.ins().call(
            libcall,
            &[
                vmctx,
                interned_type_index,
                array,
                dst_index,
                elem_index,
                elem_offset,
                len,
            ],
        );
        Ok(())
    }

    pub fn translate_array_len(
        &mut self,
        builder: &mut FunctionBuilder,
        array: ir::Value,
    ) -> WasmResult<ir::Value> {
        gc::translate_array_len(self, builder, array)
    }

    pub fn translate_array_get(
        &mut self,
        builder: &mut FunctionBuilder,
        array_type_index: TypeIndex,
        array: ir::Value,
        index: ir::Value,
        extension: Option<Extension>,
    ) -> WasmResult<ir::Value> {
        gc::translate_array_get(self, builder, array_type_index, array, index, extension)
    }

    pub fn translate_array_set(
        &mut self,
        builder: &mut FunctionBuilder,
        array_type_index: TypeIndex,
        array: ir::Value,
        index: ir::Value,
        value: ir::Value,
    ) -> WasmResult<()> {
        gc::translate_array_set(self, builder, array_type_index, array, index, value)
    }

    pub fn translate_ref_test(
        &mut self,
        builder: &mut FunctionBuilder<'_>,
        test_ty: WasmRefType,
        gc_ref: ir::Value,
        gc_ref_ty: WasmRefType,
    ) -> WasmResult<ir::Value> {
        gc::translate_ref_test(self, builder, test_ty, gc_ref, gc_ref_ty)
    }

    pub fn translate_ref_null(
        &mut self,
        mut pos: cranelift_codegen::cursor::FuncCursor,
        ht: WasmHeapType,
    ) -> WasmResult<ir::Value> {
        Ok(match ht.top() {
            WasmHeapTopType::Func => pos.ins().iconst(self.pointer_type(), 0),
            // NB: null GC references don't need to be in stack maps.
            WasmHeapTopType::Any | WasmHeapTopType::Extern => pos.ins().iconst(types::I32, 0),
            WasmHeapTopType::Cont => {
                let zero = pos.ins().iconst(self.pointer_type(), 0);
                stack_switching::fatpointer::construct(self, &mut pos, zero, zero)
            }
        })
    }

    pub fn translate_ref_is_null(
        &mut self,
        mut pos: cranelift_codegen::cursor::FuncCursor,
        value: ir::Value,
        ty: WasmRefType,
    ) -> WasmResult<ir::Value> {
        // If we know the type is not nullable, then we don't actually need to
        // check for null.
        if !ty.nullable {
            return Ok(pos.ins().iconst(ir::types::I32, 0));
        }

        let byte_is_null = match ty.heap_type.top() {
            WasmHeapTopType::Cont => {
                let (_revision, contref) =
                    stack_switching::fatpointer::deconstruct(self, &mut pos, value);
                pos.ins()
                    .icmp_imm(cranelift_codegen::ir::condcodes::IntCC::Equal, contref, 0)
            }
            _ => pos
                .ins()
                .icmp_imm(cranelift_codegen::ir::condcodes::IntCC::Equal, value, 0),
        };

        Ok(pos.ins().uextend(ir::types::I32, byte_is_null))
    }

    pub fn translate_ref_func(
        &mut self,
        mut pos: cranelift_codegen::cursor::FuncCursor<'_>,
        func_index: FuncIndex,
    ) -> WasmResult<ir::Value> {
        let func_index = pos.ins().iconst(I32, func_index.as_u32() as i64);
        let ref_func = self.builtin_functions.ref_func(&mut pos.func);
        let vmctx = self.vmctx_val(&mut pos);

        let call_inst = pos.ins().call(ref_func, &[vmctx, func_index]);
        Ok(pos.func.dfg.first_result(call_inst))
    }

    pub fn translate_custom_global_get(
        &mut self,
        builder: &mut FunctionBuilder,
        index: GlobalIndex,
    ) -> WasmResult<ir::Value> {
        let global_ty = self.module.globals[index];
        let wasm_ty = global_ty.wasm_ty;
        debug_assert!(
            wasm_ty.is_vmgcref_type(),
            "We only use GlobalVariable::Custom for VMGcRef types"
        );
        let WasmValType::Ref(ref_ty) = wasm_ty else {
            unreachable!()
        };

        let (gv, offset) = self.get_global_location(builder.func, index);
        let gv = builder.ins().global_value(self.pointer_type(), gv);
        let src = builder.ins().iadd_imm(gv, i64::from(offset));

        gc::gc_compiler(self)?.translate_read_gc_reference(
            self,
            builder,
            ref_ty,
            src,
            if global_ty.mutability {
                ir::MemFlags::trusted()
            } else {
                ir::MemFlags::trusted().with_readonly().with_can_move()
            },
        )
    }

    pub fn translate_custom_global_set(
        &mut self,
        builder: &mut FunctionBuilder,
        index: GlobalIndex,
        value: ir::Value,
    ) -> WasmResult<()> {
        let ty = self.module.globals[index].wasm_ty;
        debug_assert!(
            ty.is_vmgcref_type(),
            "We only use GlobalVariable::Custom for VMGcRef types"
        );
        let WasmValType::Ref(ty) = ty else {
            unreachable!()
        };

        let (gv, offset) = self.get_global_location(builder.func, index);
        let gv = builder.ins().global_value(self.pointer_type(), gv);
        let src = builder.ins().iadd_imm(gv, i64::from(offset));

        gc::gc_compiler(self)?.translate_write_gc_reference(
            self,
            builder,
            ty,
            src,
            value,
            ir::MemFlags::trusted(),
        )
    }

    pub fn make_heap(&mut self, func: &mut ir::Function, index: MemoryIndex) -> WasmResult<Heap> {
        let pointer_type = self.pointer_type();
        let memory = self.module.memories[index];
        let is_shared = memory.shared;

        let (base_ptr, base_offset, current_length_offset, ptr_memtype) = {
            let vmctx = self.vmctx(func);
            if let Some(def_index) = self.module.defined_memory_index(index) {
                if is_shared {
                    // As with imported memory, the `VMMemoryDefinition` for a
                    // shared memory is stored elsewhere. We store a `*mut
                    // VMMemoryDefinition` to it and dereference that when
                    // atomically growing it.
                    let from_offset = self.offsets.vmctx_vmmemory_pointer(def_index);
                    let (memory, def_mt) = self.global_load_from_vmctx_with_memory_type(
                        func,
                        from_offset,
                        ir::MemFlags::trusted().with_readonly().with_can_move(),
                    );
                    let base_offset = i32::from(self.offsets.ptr.vmmemory_definition_base());
                    let current_length_offset =
                        i32::from(self.offsets.ptr.vmmemory_definition_current_length());
                    (memory, base_offset, current_length_offset, def_mt)
                } else {
                    let owned_index = self.module.owned_memory_index(def_index);
                    let owned_base_offset =
                        self.offsets.vmctx_vmmemory_definition_base(owned_index);
                    let owned_length_offset = self
                        .offsets
                        .vmctx_vmmemory_definition_current_length(owned_index);
                    let current_base_offset = i32::try_from(owned_base_offset).unwrap();
                    let current_length_offset = i32::try_from(owned_length_offset).unwrap();
                    (
                        vmctx,
                        current_base_offset,
                        current_length_offset,
                        self.pcc_vmctx_memtype,
                    )
                }
            } else {
                let from_offset = self.offsets.vmctx_vmmemory_import_from(index);
                let (memory, def_mt) = self.global_load_from_vmctx_with_memory_type(
                    func,
                    from_offset,
                    ir::MemFlags::trusted().with_readonly().with_can_move(),
                );
                let base_offset = i32::from(self.offsets.ptr.vmmemory_definition_base());
                let current_length_offset =
                    i32::from(self.offsets.ptr.vmmemory_definition_current_length());
                (memory, base_offset, current_length_offset, def_mt)
            }
        };

        let bound = func.create_global_value(ir::GlobalValueData::Load {
            base: base_ptr,
            offset: Offset32::new(current_length_offset),
            global_type: pointer_type,
            flags: MemFlags::trusted(),
        });

        let (base_fact, pcc_memory_type) = self.make_pcc_base_fact_and_type_for_memory(
            func,
            memory,
            base_offset,
            current_length_offset,
            ptr_memtype,
            bound,
        );

        let base = self.make_heap_base(func, memory, base_ptr, base_offset, base_fact);

        Ok(self.heaps.push(HeapData {
            base,
            bound,
            pcc_memory_type,
            memory,
        }))
    }

    pub(crate) fn make_heap_base(
        &self,
        func: &mut Function,
        memory: Memory,
        ptr: ir::GlobalValue,
        offset: i32,
        fact: Option<Fact>,
    ) -> ir::GlobalValue {
        let pointer_type = self.pointer_type();

        let mut flags = ir::MemFlags::trusted().with_checked().with_can_move();
        if !memory.memory_may_move(self.tunables) {
            flags.set_readonly();
        }

        let heap_base = func.create_global_value(ir::GlobalValueData::Load {
            base: ptr,
            offset: Offset32::new(offset),
            global_type: pointer_type,
            flags,
        });
        func.global_value_facts[heap_base] = fact;
        heap_base
    }

    pub(crate) fn make_pcc_base_fact_and_type_for_memory(
        &mut self,
        func: &mut Function,
        memory: Memory,
        base_offset: i32,
        current_length_offset: i32,
        ptr_memtype: Option<ir::MemoryType>,
        heap_bound: ir::GlobalValue,
    ) -> (Option<Fact>, Option<ir::MemoryType>) {
        // If we have a declared maximum, we can make this a "static" heap, which is
        // allocated up front and never moved.
        let host_page_size_log2 = self.target_config().page_size_align_log2;
        let (base_fact, memory_type) = if !memory
            .can_elide_bounds_check(self.tunables, host_page_size_log2)
        {
            if let Some(ptr_memtype) = ptr_memtype {
                // Create a memtype representing the untyped memory region.
                let data_mt = func.create_memory_type(ir::MemoryTypeData::DynamicMemory {
                    gv: heap_bound,
                    size: self.tunables.memory_guard_size,
                });
                // This fact applies to any pointer to the start of the memory.
                let base_fact = ir::Fact::dynamic_base_ptr(data_mt);
                // This fact applies to the length.
                let length_fact = ir::Fact::global_value(
                    u16::try_from(self.isa.pointer_type().bits()).unwrap(),
                    heap_bound,
                );
                // Create a field in the vmctx for the base pointer.
                match &mut func.memory_types[ptr_memtype] {
                    ir::MemoryTypeData::Struct { size, fields } => {
                        let base_offset = u64::try_from(base_offset).unwrap();
                        fields.push(ir::MemoryTypeField {
                            offset: base_offset,
                            ty: self.isa.pointer_type(),
                            // Read-only field from the PoV of PCC checks:
                            // don't allow stores to this field. (Even if
                            // it is a dynamic memory whose base can
                            // change, that update happens inside the
                            // runtime, not in generated code.)
                            readonly: true,
                            fact: Some(base_fact.clone()),
                        });
                        let current_length_offset = u64::try_from(current_length_offset).unwrap();
                        fields.push(ir::MemoryTypeField {
                            offset: current_length_offset,
                            ty: self.isa.pointer_type(),
                            // As above, read-only; only the runtime modifies it.
                            readonly: true,
                            fact: Some(length_fact),
                        });

                        let pointer_size = u64::from(self.isa.pointer_type().bytes());
                        let fields_end = std::cmp::max(
                            base_offset + pointer_size,
                            current_length_offset + pointer_size,
                        );
                        *size = std::cmp::max(*size, fields_end);
                    }
                    _ => {
                        panic!("Bad memtype");
                    }
                }
                // Apply a fact to the base pointer.
                (Some(base_fact), Some(data_mt))
            } else {
                (None, None)
            }
        } else {
            if let Some(ptr_memtype) = ptr_memtype {
                // Create a memtype representing the untyped memory region.
                let data_mt = func.create_memory_type(ir::MemoryTypeData::Memory {
                    size: self
                        .tunables
                        .memory_reservation
                        .checked_add(self.tunables.memory_guard_size)
                        .expect("Memory plan has overflowing size plus guard"),
                });
                // This fact applies to any pointer to the start of the memory.
                let base_fact = Fact::Mem {
                    ty: data_mt,
                    min_offset: 0,
                    max_offset: 0,
                    nullable: false,
                };
                // Create a field in the vmctx for the base pointer.
                match &mut func.memory_types[ptr_memtype] {
                    ir::MemoryTypeData::Struct { size, fields } => {
                        let offset = u64::try_from(base_offset).unwrap();
                        fields.push(ir::MemoryTypeField {
                            offset,
                            ty: self.isa.pointer_type(),
                            // Read-only field from the PoV of PCC checks:
                            // don't allow stores to this field. (Even if
                            // it is a dynamic memory whose base can
                            // change, that update happens inside the
                            // runtime, not in generated code.)
                            readonly: true,
                            fact: Some(base_fact.clone()),
                        });
                        *size = std::cmp::max(
                            *size,
                            offset + u64::from(self.isa.pointer_type().bytes()),
                        );
                    }
                    _ => {
                        panic!("Bad memtype");
                    }
                }
                // Apply a fact to the base pointer.
                (Some(base_fact), Some(data_mt))
            } else {
                (None, None)
            }
        };
        (base_fact, memory_type)
    }

    pub fn make_global(
        &mut self,
        func: &mut ir::Function,
        index: GlobalIndex,
    ) -> WasmResult<GlobalVariable> {
        let ty = self.module.globals[index].wasm_ty;

        if ty.is_vmgcref_type() {
            // Although reference-typed globals live at the same memory location as
            // any other type of global at the same index would, getting or
            // setting them requires ref counting barriers. Therefore, we need
            // to use `GlobalVariable::Custom`, as that is the only kind of
            // `GlobalVariable` for which translation supports custom
            // access translation.
            return Ok(GlobalVariable::Custom);
        }

        let (gv, offset) = self.get_global_location(func, index);
        Ok(GlobalVariable::Memory {
            gv,
            offset: offset.into(),
            ty: super::value_type(self.isa, ty),
        })
    }

    pub fn make_indirect_sig(
        &mut self,
        func: &mut ir::Function,
        index: TypeIndex,
    ) -> WasmResult<ir::SigRef> {
        let interned_index = self.module.types[index].unwrap_module_type_index();
        let wasm_func_ty = self.types[interned_index].unwrap_func();
        let sig = crate::wasm_call_signature(self.isa, wasm_func_ty, &self.tunables);
        let sig_ref = func.import_signature(sig);
        self.sig_ref_to_ty[sig_ref] = Some(wasm_func_ty);
        Ok(sig_ref)
    }

    pub fn make_direct_func(
        &mut self,
        func: &mut ir::Function,
        index: FuncIndex,
    ) -> WasmResult<ir::FuncRef> {
        let sig = self.module.functions[index]
            .signature
            .unwrap_module_type_index();
        let wasm_func_ty = self.types[sig].unwrap_func();
        let sig = crate::wasm_call_signature(self.isa, wasm_func_ty, &self.tunables);
        let signature = func.import_signature(sig);
        self.sig_ref_to_ty[signature] = Some(wasm_func_ty);
        let name =
            ir::ExternalName::User(func.declare_imported_user_function(ir::UserExternalName {
                namespace: crate::NS_WASM_FUNC,
                index: index.as_u32(),
            }));
        Ok(func.import_function(ir::ExtFuncData {
            name,
            signature,

            // the value of this flag determines the codegen for calls to this
            // function. if this flag is `false` then absolute relocations will
            // be generated for references to the function, which requires
            // load-time relocation resolution. if this flag is set to `true`
            // then relative relocations are emitted which can be resolved at
            // object-link-time, just after all functions are compiled.
            //
            // this flag is set to `true` for functions defined in the object
            // we'll be defining in this compilation unit, or everything local
            // to the wasm module. this means that between functions in a wasm
            // module there's relative calls encoded. all calls external to a
            // wasm module (e.g. imports or libcalls) are either encoded through
            // the `vmcontext` as relative jumps (hence no relocations) or
            // they're libcalls with absolute relocations.
            colocated: self.module.defined_func_index(index).is_some(),
        }))
    }

    pub fn translate_call_indirect(
        &mut self,
        builder: &mut FunctionBuilder,
        features: &WasmFeatures,
        table_index: TableIndex,
        ty_index: TypeIndex,
        sig_ref: ir::SigRef,
        callee: ir::Value,
        call_args: &[ir::Value],
    ) -> WasmResult<Option<ir::Inst>> {
        Call::new(builder, self).indirect_call(
            features,
            table_index,
            ty_index,
            sig_ref,
            callee,
            call_args,
        )
    }

    pub fn translate_call(
        &mut self,
        builder: &mut FunctionBuilder,
        callee_index: FuncIndex,
        callee: ir::FuncRef,
        call_args: &[ir::Value],
    ) -> WasmResult<ir::Inst> {
        Call::new(builder, self).direct_call(callee_index, callee, call_args)
    }

    pub fn translate_call_ref(
        &mut self,
        builder: &mut FunctionBuilder,
        sig_ref: ir::SigRef,
        callee: ir::Value,
        call_args: &[ir::Value],
    ) -> WasmResult<ir::Inst> {
        Call::new(builder, self).call_ref(sig_ref, callee, call_args)
    }

    pub fn translate_return_call(
        &mut self,
        builder: &mut FunctionBuilder,
        callee_index: FuncIndex,
        callee: ir::FuncRef,
        call_args: &[ir::Value],
    ) -> WasmResult<()> {
        Call::new_tail(builder, self).direct_call(callee_index, callee, call_args)?;
        Ok(())
    }

    pub fn translate_return_call_indirect(
        &mut self,
        builder: &mut FunctionBuilder,
        features: &WasmFeatures,
        table_index: TableIndex,
        ty_index: TypeIndex,
        sig_ref: ir::SigRef,
        callee: ir::Value,
        call_args: &[ir::Value],
    ) -> WasmResult<()> {
        Call::new_tail(builder, self).indirect_call(
            features,
            table_index,
            ty_index,
            sig_ref,
            callee,
            call_args,
        )?;
        Ok(())
    }

    pub fn translate_return_call_ref(
        &mut self,
        builder: &mut FunctionBuilder,
        sig_ref: ir::SigRef,
        callee: ir::Value,
        call_args: &[ir::Value],
    ) -> WasmResult<()> {
        Call::new_tail(builder, self).call_ref(sig_ref, callee, call_args)?;
        Ok(())
    }

    pub fn translate_memory_grow(
        &mut self,
        builder: &mut FunctionBuilder<'_>,
        index: MemoryIndex,
        _heap: Heap,
        val: ir::Value,
    ) -> WasmResult<ir::Value> {
        let mut pos = builder.cursor();
        let memory_grow = self.builtin_functions.memory32_grow(&mut pos.func);
        let index_arg = index.index();

        let memory_index = pos.ins().iconst(I32, index_arg as i64);
        let vmctx = self.vmctx_val(&mut pos);

        let index_type = self.memory(index).idx_type;
        let val = self.cast_index_to_i64(&mut pos, val, index_type);
        let call_inst = pos.ins().call(memory_grow, &[vmctx, val, memory_index]);
        let result = *pos.func.dfg.inst_results(call_inst).first().unwrap();
        let single_byte_pages = match self.memory(index).page_size_log2 {
            16 => false,
            0 => true,
            _ => unreachable!("only page sizes 2**0 and 2**16 are currently valid"),
        };
        Ok(self.convert_pointer_to_index_type(
            builder.cursor(),
            result,
            index_type,
            single_byte_pages,
        ))
    }

    pub fn translate_memory_size(
        &mut self,
        mut pos: FuncCursor<'_>,
        index: MemoryIndex,
        _heap: Heap,
    ) -> WasmResult<ir::Value> {
        let pointer_type = self.pointer_type();
        let vmctx = self.vmctx(&mut pos.func);
        let is_shared = self.module.memories[index].shared;
        let base = pos.ins().global_value(pointer_type, vmctx);
        let current_length_in_bytes = match self.module.defined_memory_index(index) {
            Some(def_index) => {
                if is_shared {
                    let offset =
                        i32::try_from(self.offsets.vmctx_vmmemory_pointer(def_index)).unwrap();
                    let vmmemory_ptr =
                        pos.ins()
                            .load(pointer_type, ir::MemFlags::trusted(), base, offset);
                    let vmmemory_definition_offset =
                        i64::from(self.offsets.ptr.vmmemory_definition_current_length());
                    let vmmemory_definition_ptr =
                        pos.ins().iadd_imm(vmmemory_ptr, vmmemory_definition_offset);
                    // This atomic access of the
                    // `VMMemoryDefinition::current_length` is direct; no bounds
                    // check is needed. This is possible because shared memory
                    // has a static size (the maximum is always known). Shared
                    // memory is thus built with a static memory plan and no
                    // bounds-checked version of this is implemented.
                    pos.ins().atomic_load(
                        pointer_type,
                        ir::MemFlags::trusted(),
                        vmmemory_definition_ptr,
                    )
                } else {
                    let owned_index = self.module.owned_memory_index(def_index);
                    let offset = i32::try_from(
                        self.offsets
                            .vmctx_vmmemory_definition_current_length(owned_index),
                    )
                    .unwrap();
                    pos.ins()
                        .load(pointer_type, ir::MemFlags::trusted(), base, offset)
                }
            }
            None => {
                let offset = i32::try_from(self.offsets.vmctx_vmmemory_import_from(index)).unwrap();
                let vmmemory_ptr =
                    pos.ins()
                        .load(pointer_type, ir::MemFlags::trusted(), base, offset);
                if is_shared {
                    let vmmemory_definition_offset =
                        i64::from(self.offsets.ptr.vmmemory_definition_current_length());
                    let vmmemory_definition_ptr =
                        pos.ins().iadd_imm(vmmemory_ptr, vmmemory_definition_offset);
                    pos.ins().atomic_load(
                        pointer_type,
                        ir::MemFlags::trusted(),
                        vmmemory_definition_ptr,
                    )
                } else {
                    pos.ins().load(
                        pointer_type,
                        ir::MemFlags::trusted(),
                        vmmemory_ptr,
                        i32::from(self.offsets.ptr.vmmemory_definition_current_length()),
                    )
                }
            }
        };

        let page_size_log2 = i64::from(self.module.memories[index].page_size_log2);
        let current_length_in_pages = pos.ins().ushr_imm(current_length_in_bytes, page_size_log2);
        let single_byte_pages = match page_size_log2 {
            16 => false,
            0 => true,
            _ => unreachable!("only page sizes 2**0 and 2**16 are currently valid"),
        };
        Ok(self.convert_pointer_to_index_type(
            pos,
            current_length_in_pages,
            self.memory(index).idx_type,
            single_byte_pages,
        ))
    }

    pub fn translate_memory_copy(
        &mut self,
        builder: &mut FunctionBuilder<'_>,
        src_index: MemoryIndex,
        _src_heap: Heap,
        dst_index: MemoryIndex,
        _dst_heap: Heap,
        dst: ir::Value,
        src: ir::Value,
        len: ir::Value,
    ) -> WasmResult<()> {
        let mut pos = builder.cursor();
        let vmctx = self.vmctx_val(&mut pos);

        let memory_copy = self.builtin_functions.memory_copy(&mut pos.func);
        let dst = self.cast_index_to_i64(&mut pos, dst, self.memory(dst_index).idx_type);
        let src = self.cast_index_to_i64(&mut pos, src, self.memory(src_index).idx_type);
        // The length is 32-bit if either memory is 32-bit, but if they're both
        // 64-bit then it's 64-bit. Our intrinsic takes a 64-bit length for
        // compatibility across all memories, so make sure that it's cast
        // correctly here (this is a bit special so no generic helper unlike for
        // `dst`/`src` above)
        let len = if index_type_to_ir_type(self.memory(dst_index).idx_type) == I64
            && index_type_to_ir_type(self.memory(src_index).idx_type) == I64
        {
            len
        } else {
            pos.ins().uextend(I64, len)
        };
        let src_index = pos.ins().iconst(I32, i64::from(src_index.as_u32()));
        let dst_index = pos.ins().iconst(I32, i64::from(dst_index.as_u32()));
        pos.ins()
            .call(memory_copy, &[vmctx, dst_index, dst, src_index, src, len]);

        Ok(())
    }

    pub fn translate_memory_fill(
        &mut self,
        builder: &mut FunctionBuilder<'_>,
        memory_index: MemoryIndex,
        _heap: Heap,
        dst: ir::Value,
        val: ir::Value,
        len: ir::Value,
    ) -> WasmResult<()> {
        let mut pos = builder.cursor();
        let memory_fill = self.builtin_functions.memory_fill(&mut pos.func);
        let dst = self.cast_index_to_i64(&mut pos, dst, self.memory(memory_index).idx_type);
        let len = self.cast_index_to_i64(&mut pos, len, self.memory(memory_index).idx_type);
        let memory_index_arg = pos.ins().iconst(I32, i64::from(memory_index.as_u32()));

        let vmctx = self.vmctx_val(&mut pos);

        pos.ins()
            .call(memory_fill, &[vmctx, memory_index_arg, dst, val, len]);

        Ok(())
    }

    pub fn translate_memory_init(
        &mut self,
        builder: &mut FunctionBuilder<'_>,
        memory_index: MemoryIndex,
        _heap: Heap,
        seg_index: u32,
        dst: ir::Value,
        src: ir::Value,
        len: ir::Value,
    ) -> WasmResult<()> {
        let mut pos = builder.cursor();
        let memory_init = self.builtin_functions.memory_init(&mut pos.func);

        let memory_index_arg = pos.ins().iconst(I32, memory_index.index() as i64);
        let seg_index_arg = pos.ins().iconst(I32, seg_index as i64);

        let vmctx = self.vmctx_val(&mut pos);

        let dst = self.cast_index_to_i64(&mut pos, dst, self.memory(memory_index).idx_type);

        pos.ins().call(
            memory_init,
            &[vmctx, memory_index_arg, seg_index_arg, dst, src, len],
        );

        Ok(())
    }

    pub fn translate_data_drop(&mut self, mut pos: FuncCursor, seg_index: u32) -> WasmResult<()> {
        let data_drop = self.builtin_functions.data_drop(&mut pos.func);
        let seg_index_arg = pos.ins().iconst(I32, seg_index as i64);
        let vmctx = self.vmctx_val(&mut pos);
        pos.ins().call(data_drop, &[vmctx, seg_index_arg]);
        Ok(())
    }

    pub fn translate_table_size(
        &mut self,
        pos: FuncCursor,
        table_index: TableIndex,
    ) -> WasmResult<ir::Value> {
        self.ensure_table_exists(pos.func, table_index);
        let table_data = self.tables[table_index].as_ref().unwrap();
        let index_type = index_type_to_ir_type(self.table(table_index).idx_type);
        Ok(table_data.bound.bound(&*self.isa, pos, index_type))
    }

    pub fn translate_table_copy(
        &mut self,
        builder: &mut FunctionBuilder<'_>,
        dst_table_index: TableIndex,
        src_table_index: TableIndex,
        dst: ir::Value,
        src: ir::Value,
        len: ir::Value,
    ) -> WasmResult<()> {
        let (table_copy, dst_table_index_arg, src_table_index_arg) =
            self.get_table_copy_func(&mut builder.func, dst_table_index, src_table_index);

        let mut pos = builder.cursor();
        let dst = self.cast_index_to_i64(&mut pos, dst, self.table(dst_table_index).idx_type);
        let src = self.cast_index_to_i64(&mut pos, src, self.table(src_table_index).idx_type);
        let len = if index_type_to_ir_type(self.table(dst_table_index).idx_type) == I64
            && index_type_to_ir_type(self.table(src_table_index).idx_type) == I64
        {
            len
        } else {
            pos.ins().uextend(I64, len)
        };
        let dst_table_index_arg = pos.ins().iconst(I32, dst_table_index_arg as i64);
        let src_table_index_arg = pos.ins().iconst(I32, src_table_index_arg as i64);
        let vmctx = self.vmctx_val(&mut pos);
        pos.ins().call(
            table_copy,
            &[
                vmctx,
                dst_table_index_arg,
                src_table_index_arg,
                dst,
                src,
                len,
            ],
        );

        Ok(())
    }

    pub fn translate_table_init(
        &mut self,
        builder: &mut FunctionBuilder<'_>,
        seg_index: u32,
        table_index: TableIndex,
        dst: ir::Value,
        src: ir::Value,
        len: ir::Value,
    ) -> WasmResult<()> {
        let mut pos = builder.cursor();
        let table_init = self.builtin_functions.table_init(&mut pos.func);
        let table_index_arg = pos.ins().iconst(I32, i64::from(table_index.as_u32()));
        let seg_index_arg = pos.ins().iconst(I32, i64::from(seg_index));
        let vmctx = self.vmctx_val(&mut pos);
        let index_type = self.table(table_index).idx_type;
        let dst = self.cast_index_to_i64(&mut pos, dst, index_type);
        let src = pos.ins().uextend(I64, src);
        let len = pos.ins().uextend(I64, len);

        pos.ins().call(
            table_init,
            &[vmctx, table_index_arg, seg_index_arg, dst, src, len],
        );

        Ok(())
    }

    pub fn translate_elem_drop(&mut self, mut pos: FuncCursor, elem_index: u32) -> WasmResult<()> {
        let elem_drop = self.builtin_functions.elem_drop(&mut pos.func);
        let elem_index_arg = pos.ins().iconst(I32, elem_index as i64);
        let vmctx = self.vmctx_val(&mut pos);
        pos.ins().call(elem_drop, &[vmctx, elem_index_arg]);
        Ok(())
    }

    pub fn translate_atomic_wait(
        &mut self,
        builder: &mut FunctionBuilder<'_>,
        memory_index: MemoryIndex,
        _heap: Heap,
        addr: ir::Value,
        expected: ir::Value,
        timeout: ir::Value,
    ) -> WasmResult<ir::Value> {
        #[cfg(feature = "threads")]
        {
            let mut pos = builder.cursor();
            let addr = self.cast_index_to_i64(&mut pos, addr, self.memory(memory_index).idx_type);
            let implied_ty = pos.func.dfg.value_type(expected);
            let (wait_func, memory_index) =
                self.get_memory_atomic_wait(&mut pos.func, memory_index, implied_ty);

            let memory_index_arg = pos.ins().iconst(I32, memory_index as i64);

            let vmctx = self.vmctx_val(&mut pos);

            let call_inst = pos.ins().call(
                wait_func,
                &[vmctx, memory_index_arg, addr, expected, timeout],
            );
            let ret = pos.func.dfg.inst_results(call_inst)[0];
            Ok(builder.ins().ireduce(ir::types::I32, ret))
        }
        #[cfg(not(feature = "threads"))]
        {
            let _ = (builder, memory_index, addr, expected, timeout);
            Err(wasmtime_environ::WasmError::Unsupported(
                "threads support disabled at compile time".to_string(),
            ))
        }
    }

    pub fn translate_atomic_notify(
        &mut self,
        builder: &mut FunctionBuilder<'_>,
        memory_index: MemoryIndex,
        _heap: Heap,
        addr: ir::Value,
        count: ir::Value,
    ) -> WasmResult<ir::Value> {
        #[cfg(feature = "threads")]
        {
            let mut pos = builder.cursor();
            let addr = self.cast_index_to_i64(&mut pos, addr, self.memory(memory_index).idx_type);
            let atomic_notify = self.builtin_functions.memory_atomic_notify(&mut pos.func);

            let memory_index_arg = pos.ins().iconst(I32, memory_index.index() as i64);
            let vmctx = self.vmctx_val(&mut pos);
            let call_inst = pos
                .ins()
                .call(atomic_notify, &[vmctx, memory_index_arg, addr, count]);
            let ret = pos.func.dfg.inst_results(call_inst)[0];
            Ok(builder.ins().ireduce(ir::types::I32, ret))
        }
        #[cfg(not(feature = "threads"))]
        {
            let _ = (builder, memory_index, addr, count);
            Err(wasmtime_environ::WasmError::Unsupported(
                "threads support disabled at compile time".to_string(),
            ))
        }
    }

    pub fn translate_loop_header(&mut self, builder: &mut FunctionBuilder) -> WasmResult<()> {
        // Additionally if enabled check how much fuel we have remaining to see
        // if we've run out by this point.
        if self.tunables.consume_fuel {
            self.fuel_check(builder);
        }

        // If we are performing epoch-based interruption, check to see
        // if the epoch counter has changed.
        if self.tunables.epoch_interruption {
            self.epoch_check(builder);
        }

        Ok(())
    }

    pub fn before_translate_operator(
        &mut self,
        op: &Operator,
        _operand_types: Option<&[WasmValType]>,
        builder: &mut FunctionBuilder,
        state: &FuncTranslationState,
    ) -> WasmResult<()> {
        if self.tunables.consume_fuel {
            self.fuel_before_op(op, builder, state.reachable());
        }
        Ok(())
    }

    pub fn after_translate_operator(
        &mut self,
        op: &Operator,
        _operand_types: Option<&[WasmValType]>,
        builder: &mut FunctionBuilder,
        state: &FuncTranslationState,
    ) -> WasmResult<()> {
        if self.tunables.consume_fuel && state.reachable() {
            self.fuel_after_op(op, builder);
        }
        Ok(())
    }

    pub fn before_unconditionally_trapping_memory_access(&mut self, builder: &mut FunctionBuilder) {
        if self.tunables.consume_fuel {
            self.fuel_increment_var(builder);
            self.fuel_save_from_var(builder);
        }
    }

    pub fn before_translate_function(
        &mut self,
        builder: &mut FunctionBuilder,
        _state: &FuncTranslationState,
    ) -> WasmResult<()> {
        // If an explicit stack limit is requested, emit one here at the start
        // of the function.
        if let Some(gv) = self.stack_limit_at_function_entry {
            let limit = builder.ins().global_value(self.pointer_type(), gv);
            let sp = builder.ins().get_stack_pointer(self.pointer_type());
            let overflow = builder.ins().icmp(IntCC::UnsignedLessThan, sp, limit);
            self.conditionally_trap(builder, overflow, ir::TrapCode::STACK_OVERFLOW);
        }

        // Additionally we initialize `fuel_var` if it will get used.
        if self.tunables.consume_fuel {
            self.fuel_function_entry(builder);
        }

        // Initialize `epoch_var` with the current epoch.
        if self.tunables.epoch_interruption {
            self.epoch_function_entry(builder);
        }

        #[cfg(feature = "wmemcheck")]
        if self.compiler.wmemcheck {
            let func_name = self.current_func_name(builder);
            if func_name == Some("malloc") {
                self.check_malloc_start(builder);
            } else if func_name == Some("free") {
                self.check_free_start(builder);
            }
        }

        Ok(())
    }

    pub fn after_translate_function(
        &mut self,
        builder: &mut FunctionBuilder,
        state: &FuncTranslationState,
    ) -> WasmResult<()> {
        if self.tunables.consume_fuel && state.reachable() {
            self.fuel_function_exit(builder);
        }
        Ok(())
    }

    pub fn relaxed_simd_deterministic(&self) -> bool {
        self.tunables.relaxed_simd_deterministic
    }

    pub fn has_native_fma(&self) -> bool {
        self.isa.has_native_fma()
    }

    pub fn is_x86(&self) -> bool {
        self.isa.triple().architecture == target_lexicon::Architecture::X86_64
    }

    pub fn translate_cont_bind(
        &mut self,
        builder: &mut FunctionBuilder<'_>,
        contobj: ir::Value,
        args: &[ir::Value],
    ) -> ir::Value {
        stack_switching::instructions::translate_cont_bind(self, builder, contobj, args)
    }

    pub fn translate_cont_new(
        &mut self,
        builder: &mut FunctionBuilder<'_>,
        _state: &FuncTranslationState,
        func: ir::Value,
        arg_types: &[WasmValType],
        return_types: &[WasmValType],
    ) -> WasmResult<ir::Value> {
        stack_switching::instructions::translate_cont_new(
            self,
            builder,
            func,
            arg_types,
            return_types,
        )
    }

    pub fn translate_resume(
        &mut self,
        builder: &mut FunctionBuilder<'_>,
        type_index: u32,
        contobj: ir::Value,
        resume_args: &[ir::Value],
        resumetable: &[(u32, Option<ir::Block>)],
    ) -> WasmResult<Vec<ir::Value>> {
        stack_switching::instructions::translate_resume(
            self,
            builder,
            type_index,
            contobj,
            resume_args,
            resumetable,
        )
    }

    pub fn translate_suspend(
        &mut self,
        builder: &mut FunctionBuilder<'_>,
        tag_index: u32,
        suspend_args: &[ir::Value],
        tag_return_types: &[ir::Type],
    ) -> Vec<ir::Value> {
        stack_switching::instructions::translate_suspend(
            self,
            builder,
            tag_index,
            suspend_args,
            tag_return_types,
        )
    }

    /// Translates switch instructions.
    pub fn translate_switch(
        &mut self,
        builder: &mut FunctionBuilder,
        tag_index: u32,
        contobj: ir::Value,
        switch_args: &[ir::Value],
        return_types: &[ir::Type],
    ) -> WasmResult<Vec<ir::Value>> {
        stack_switching::instructions::translate_switch(
            self,
            builder,
            tag_index,
            contobj,
            switch_args,
            return_types,
        )
    }

    pub fn continuation_arguments(&self, index: TypeIndex) -> &[WasmValType] {
        let idx = self.module.types[index].unwrap_module_type_index();
        self.types[self.types[idx]
            .unwrap_cont()
            .clone()
            .unwrap_module_type_index()]
        .unwrap_func()
        .params()
    }

    pub fn continuation_returns(&self, index: TypeIndex) -> &[WasmValType] {
        let idx = self.module.types[index].unwrap_module_type_index();
        self.types[self.types[idx]
            .unwrap_cont()
            .clone()
            .unwrap_module_type_index()]
        .unwrap_func()
        .returns()
    }

    pub fn tag_params(&self, tag_index: TagIndex) -> &[WasmValType] {
        let idx = self.module.tags[tag_index].signature;
        self.types[idx.unwrap_module_type_index()]
            .unwrap_func()
            .params()
    }

    pub fn tag_returns(&self, tag_index: TagIndex) -> &[WasmValType] {
        let idx = self.module.tags[tag_index].signature;
        self.types[idx.unwrap_module_type_index()]
            .unwrap_func()
            .returns()
    }

    pub fn use_x86_blendv_for_relaxed_laneselect(&self, ty: Type) -> bool {
        self.isa.has_x86_blendv_lowering(ty)
    }

    pub fn use_x86_pmulhrsw_for_relaxed_q15mul(&self) -> bool {
        self.isa.has_x86_pmulhrsw_lowering()
    }

    pub fn use_x86_pmaddubsw_for_dot(&self) -> bool {
        self.isa.has_x86_pmaddubsw_lowering()
    }

    pub fn handle_before_return(&mut self, retvals: &[ir::Value], builder: &mut FunctionBuilder) {
        #[cfg(feature = "wmemcheck")]
        if self.compiler.wmemcheck {
            let func_name = self.current_func_name(builder);
            if func_name == Some("malloc") {
                self.hook_malloc_exit(builder, retvals);
            } else if func_name == Some("free") {
                self.hook_free_exit(builder);
            }
        }
        #[cfg(not(feature = "wmemcheck"))]
        let _ = (retvals, builder);
    }

    pub fn before_load(
        &mut self,
        builder: &mut FunctionBuilder,
        val_size: u8,
        addr: ir::Value,
        offset: u64,
    ) {
        #[cfg(feature = "wmemcheck")]
        if self.compiler.wmemcheck {
            let check_load = self.builtin_functions.check_load(builder.func);
            let vmctx = self.vmctx_val(&mut builder.cursor());
            let num_bytes = builder.ins().iconst(I32, val_size as i64);
            let offset_val = builder.ins().iconst(I64, offset as i64);
            builder
                .ins()
                .call(check_load, &[vmctx, num_bytes, addr, offset_val]);
        }
        #[cfg(not(feature = "wmemcheck"))]
        let _ = (builder, val_size, addr, offset);
    }

    pub fn before_store(
        &mut self,
        builder: &mut FunctionBuilder,
        val_size: u8,
        addr: ir::Value,
        offset: u64,
    ) {
        #[cfg(feature = "wmemcheck")]
        if self.compiler.wmemcheck {
            let check_store = self.builtin_functions.check_store(builder.func);
            let vmctx = self.vmctx_val(&mut builder.cursor());
            let num_bytes = builder.ins().iconst(I32, val_size as i64);
            let offset_val = builder.ins().iconst(I64, offset as i64);
            builder
                .ins()
                .call(check_store, &[vmctx, num_bytes, addr, offset_val]);
        }
        #[cfg(not(feature = "wmemcheck"))]
        let _ = (builder, val_size, addr, offset);
    }

    pub fn update_global(
        &mut self,
        builder: &mut FunctionBuilder,
        global_index: u32,
        value: ir::Value,
    ) {
        #[cfg(feature = "wmemcheck")]
        if self.compiler.wmemcheck {
            if global_index == 0 {
                // We are making the assumption that global 0 is the auxiliary stack pointer.
                let update_stack_pointer =
                    self.builtin_functions.update_stack_pointer(builder.func);
                let vmctx = self.vmctx_val(&mut builder.cursor());
                builder.ins().call(update_stack_pointer, &[vmctx, value]);
            }
        }
        #[cfg(not(feature = "wmemcheck"))]
        let _ = (builder, global_index, value);
    }

    pub fn before_memory_grow(
        &mut self,
        builder: &mut FunctionBuilder,
        num_pages: ir::Value,
        mem_index: MemoryIndex,
    ) {
        #[cfg(feature = "wmemcheck")]
        if self.compiler.wmemcheck && mem_index.as_u32() == 0 {
            let update_mem_size = self.builtin_functions.update_mem_size(builder.func);
            let vmctx = self.vmctx_val(&mut builder.cursor());
            builder.ins().call(update_mem_size, &[vmctx, num_pages]);
        }
        #[cfg(not(feature = "wmemcheck"))]
        let _ = (builder, num_pages, mem_index);
    }

    /// If the ISA has rounding instructions, let Cranelift use them. But if
    /// not, lower to a libcall here, rather than having Cranelift do it. We
    /// can pass our libcall the vmctx pointer, which we use for stack
    /// overflow checking.
    ///
    /// This helper is generic for all rounding instructions below, both for
    /// scalar and simd types. The `clif_round` argument is the CLIF-level
    /// rounding instruction to use if the ISA has the instruction, and the
    /// `round_builtin` helper is used to determine which element-level
    /// rounding operation builtin is used. Note that this handles the case
    /// when `value` is a vector by doing an element-wise libcall invocation.
    fn isa_round(
        &mut self,
        builder: &mut FunctionBuilder,
        value: ir::Value,
        clif_round: fn(FuncInstBuilder<'_, '_>, ir::Value) -> ir::Value,
        round_builtin: fn(&mut BuiltinFunctions, &mut Function) -> ir::FuncRef,
    ) -> ir::Value {
        if self.isa.has_round() {
            return clif_round(builder.ins(), value);
        }

        let vmctx = self.vmctx_val(&mut builder.cursor());
        let round = round_builtin(&mut self.builtin_functions, builder.func);
        let round_one = |builder: &mut FunctionBuilder, value: ir::Value| {
            let call = builder.ins().call(round, &[vmctx, value]);
            *builder.func.dfg.inst_results(call).first().unwrap()
        };

        let ty = builder.func.dfg.value_type(value);
        if !ty.is_vector() {
            return round_one(builder, value);
        }

        assert_eq!(ty.bits(), 128);
        let zero = builder.func.dfg.constants.insert(V128Imm([0; 16]).into());
        let mut result = builder.ins().vconst(ty, zero);
        for i in 0..u8::try_from(ty.lane_count()).unwrap() {
            let element = builder.ins().extractlane(value, i);
            let element_rounded = round_one(builder, element);
            result = builder.ins().insertlane(result, element_rounded, i);
        }
        result
    }

    pub fn ceil_f32(&mut self, builder: &mut FunctionBuilder, value: ir::Value) -> ir::Value {
        self.isa_round(
            builder,
            value,
            |ins, val| ins.ceil(val),
            BuiltinFunctions::ceil_f32,
        )
    }

    pub fn ceil_f64(&mut self, builder: &mut FunctionBuilder, value: ir::Value) -> ir::Value {
        self.isa_round(
            builder,
            value,
            |ins, val| ins.ceil(val),
            BuiltinFunctions::ceil_f64,
        )
    }

    pub fn ceil_f32x4(&mut self, builder: &mut FunctionBuilder, value: ir::Value) -> ir::Value {
        self.isa_round(
            builder,
            value,
            |ins, val| ins.ceil(val),
            BuiltinFunctions::ceil_f32,
        )
    }

    pub fn ceil_f64x2(&mut self, builder: &mut FunctionBuilder, value: ir::Value) -> ir::Value {
        self.isa_round(
            builder,
            value,
            |ins, val| ins.ceil(val),
            BuiltinFunctions::ceil_f64,
        )
    }

    pub fn floor_f32(&mut self, builder: &mut FunctionBuilder, value: ir::Value) -> ir::Value {
        self.isa_round(
            builder,
            value,
            |ins, val| ins.floor(val),
            BuiltinFunctions::floor_f32,
        )
    }

    pub fn floor_f64(&mut self, builder: &mut FunctionBuilder, value: ir::Value) -> ir::Value {
        self.isa_round(
            builder,
            value,
            |ins, val| ins.floor(val),
            BuiltinFunctions::floor_f64,
        )
    }

    pub fn floor_f32x4(&mut self, builder: &mut FunctionBuilder, value: ir::Value) -> ir::Value {
        self.isa_round(
            builder,
            value,
            |ins, val| ins.floor(val),
            BuiltinFunctions::floor_f32,
        )
    }

    pub fn floor_f64x2(&mut self, builder: &mut FunctionBuilder, value: ir::Value) -> ir::Value {
        self.isa_round(
            builder,
            value,
            |ins, val| ins.floor(val),
            BuiltinFunctions::floor_f64,
        )
    }

    pub fn trunc_f32(&mut self, builder: &mut FunctionBuilder, value: ir::Value) -> ir::Value {
        self.isa_round(
            builder,
            value,
            |ins, val| ins.trunc(val),
            BuiltinFunctions::trunc_f32,
        )
    }

    pub fn trunc_f64(&mut self, builder: &mut FunctionBuilder, value: ir::Value) -> ir::Value {
        self.isa_round(
            builder,
            value,
            |ins, val| ins.trunc(val),
            BuiltinFunctions::trunc_f64,
        )
    }

    pub fn trunc_f32x4(&mut self, builder: &mut FunctionBuilder, value: ir::Value) -> ir::Value {
        self.isa_round(
            builder,
            value,
            |ins, val| ins.trunc(val),
            BuiltinFunctions::trunc_f32,
        )
    }

    pub fn trunc_f64x2(&mut self, builder: &mut FunctionBuilder, value: ir::Value) -> ir::Value {
        self.isa_round(
            builder,
            value,
            |ins, val| ins.trunc(val),
            BuiltinFunctions::trunc_f64,
        )
    }

    pub fn nearest_f32(&mut self, builder: &mut FunctionBuilder, value: ir::Value) -> ir::Value {
        self.isa_round(
            builder,
            value,
            |ins, val| ins.nearest(val),
            BuiltinFunctions::nearest_f32,
        )
    }

    pub fn nearest_f64(&mut self, builder: &mut FunctionBuilder, value: ir::Value) -> ir::Value {
        self.isa_round(
            builder,
            value,
            |ins, val| ins.nearest(val),
            BuiltinFunctions::nearest_f64,
        )
    }

    pub fn nearest_f32x4(&mut self, builder: &mut FunctionBuilder, value: ir::Value) -> ir::Value {
        self.isa_round(
            builder,
            value,
            |ins, val| ins.nearest(val),
            BuiltinFunctions::nearest_f32,
        )
    }

    pub fn nearest_f64x2(&mut self, builder: &mut FunctionBuilder, value: ir::Value) -> ir::Value {
        self.isa_round(
            builder,
            value,
            |ins, val| ins.nearest(val),
            BuiltinFunctions::nearest_f64,
        )
    }

    pub fn swizzle(
        &mut self,
        builder: &mut FunctionBuilder,
        a: ir::Value,
        b: ir::Value,
    ) -> ir::Value {
        // On x86, swizzle would typically be compiled to `pshufb`, except
        // that that's not available on CPUs that lack SSSE3. In that case,
        // fall back to a builtin function.
        if !self.is_x86() || self.isa.has_x86_pshufb_lowering() {
            builder.ins().swizzle(a, b)
        } else {
            let swizzle = self.builtin_functions.i8x16_swizzle(builder.func);
            let vmctx = self.vmctx_val(&mut builder.cursor());
            let call = builder.ins().call(swizzle, &[vmctx, a, b]);
            *builder.func.dfg.inst_results(call).first().unwrap()
        }
    }

    pub fn relaxed_swizzle(
        &mut self,
        builder: &mut FunctionBuilder,
        a: ir::Value,
        b: ir::Value,
    ) -> ir::Value {
        // As above, fall back to a builtin if we lack SSSE3.
        if !self.is_x86() || self.isa.has_x86_pshufb_lowering() {
            if !self.is_x86() || self.relaxed_simd_deterministic() {
                builder.ins().swizzle(a, b)
            } else {
                builder.ins().x86_pshufb(a, b)
            }
        } else {
            let swizzle = self.builtin_functions.i8x16_swizzle(builder.func);
            let vmctx = self.vmctx_val(&mut builder.cursor());
            let call = builder.ins().call(swizzle, &[vmctx, a, b]);
            *builder.func.dfg.inst_results(call).first().unwrap()
        }
    }

    pub fn i8x16_shuffle(
        &mut self,
        builder: &mut FunctionBuilder,
        a: ir::Value,
        b: ir::Value,
        lanes: &[u8; 16],
    ) -> ir::Value {
        // As with swizzle, i8x16.shuffle would also commonly be implemented
        // with pshufb, so if we lack SSSE3, fall back to a builtin.
        if !self.is_x86() || self.isa.has_x86_pshufb_lowering() {
            let lanes = ConstantData::from(&lanes[..]);
            let mask = builder.func.dfg.immediates.push(lanes);
            builder.ins().shuffle(a, b, mask)
        } else {
            let lanes = builder
                .func
                .dfg
                .constants
                .insert(ConstantData::from(&lanes[..]));
            let lanes = builder.ins().vconst(I8X16, lanes);
            let i8x16_shuffle = self.builtin_functions.i8x16_shuffle(builder.func);
            let vmctx = self.vmctx_val(&mut builder.cursor());
            let call = builder.ins().call(i8x16_shuffle, &[vmctx, a, b, lanes]);
            *builder.func.dfg.inst_results(call).first().unwrap()
        }
    }

    pub fn fma_f32x4(
        &mut self,
        builder: &mut FunctionBuilder,
        a: ir::Value,
        b: ir::Value,
        c: ir::Value,
    ) -> ir::Value {
        if self.has_native_fma() {
            builder.ins().fma(a, b, c)
        } else if self.relaxed_simd_deterministic() {
            // Deterministic semantics are "fused multiply and add".
            let fma = self.builtin_functions.fma_f32x4(builder.func);
            let vmctx = self.vmctx_val(&mut builder.cursor());
            let call = builder.ins().call(fma, &[vmctx, a, b, c]);
            *builder.func.dfg.inst_results(call).first().unwrap()
        } else {
            let mul = builder.ins().fmul(a, b);
            builder.ins().fadd(mul, c)
        }
    }

    pub fn fma_f64x2(
        &mut self,
        builder: &mut FunctionBuilder,
        a: ir::Value,
        b: ir::Value,
        c: ir::Value,
    ) -> ir::Value {
        if self.has_native_fma() {
            builder.ins().fma(a, b, c)
        } else if self.relaxed_simd_deterministic() {
            // Deterministic semantics are "fused multiply and add".
            let fma = self.builtin_functions.fma_f64x2(builder.func);
            let vmctx = self.vmctx_val(&mut builder.cursor());
            let call = builder.ins().call(fma, &[vmctx, a, b, c]);
            *builder.func.dfg.inst_results(call).first().unwrap()
        } else {
            let mul = builder.ins().fmul(a, b);
            builder.ins().fadd(mul, c)
        }
    }

    pub fn isa(&self) -> &dyn TargetIsa {
        &*self.isa
    }

    pub fn trap(&mut self, builder: &mut FunctionBuilder, trap: ir::TrapCode) {
        match (
            self.clif_instruction_traps_enabled(),
            crate::clif_trap_to_env_trap(trap),
        ) {
            // If libcall traps are disabled or there's no wasmtime-defined trap
            // code for this, then emit a native trap instruction.
            (true, _) | (_, None) => {
                builder.ins().trap(trap);
            }
            // ... otherwise with libcall traps explicitly enabled and a
            // wasmtime-based trap code invoke the libcall to raise a trap and
            // pass in our trap code. Leave a debug `unreachable` in place
            // afterwards as a defense-in-depth measure.
            (false, Some(trap)) => {
                let libcall = self.builtin_functions.trap(&mut builder.func);
                let vmctx = self.vmctx_val(&mut builder.cursor());
                let trap_code = builder.ins().iconst(I8, i64::from(trap as u8));
                builder.ins().call(libcall, &[vmctx, trap_code]);
                let raise = self.builtin_functions.raise(&mut builder.func);
                builder.ins().call(raise, &[vmctx]);
                builder.ins().trap(TRAP_INTERNAL_ASSERT);
            }
        }
    }

    pub fn trapz(&mut self, builder: &mut FunctionBuilder, value: ir::Value, trap: ir::TrapCode) {
        if self.clif_instruction_traps_enabled() {
            builder.ins().trapz(value, trap);
        } else {
            let ty = builder.func.dfg.value_type(value);
            let zero = builder.ins().iconst(ty, 0);
            let cmp = builder.ins().icmp(IntCC::Equal, value, zero);
            self.conditionally_trap(builder, cmp, trap);
        }
    }

    pub fn trapnz(&mut self, builder: &mut FunctionBuilder, value: ir::Value, trap: ir::TrapCode) {
        if self.clif_instruction_traps_enabled() {
            builder.ins().trapnz(value, trap);
        } else {
            let ty = builder.func.dfg.value_type(value);
            let zero = builder.ins().iconst(ty, 0);
            let cmp = builder.ins().icmp(IntCC::NotEqual, value, zero);
            self.conditionally_trap(builder, cmp, trap);
        }
    }

    pub fn uadd_overflow_trap(
        &mut self,
        builder: &mut FunctionBuilder,
        lhs: ir::Value,
        rhs: ir::Value,
        trap: ir::TrapCode,
    ) -> ir::Value {
        if self.clif_instruction_traps_enabled() {
            builder.ins().uadd_overflow_trap(lhs, rhs, trap)
        } else {
            let (ret, overflow) = builder.ins().uadd_overflow(lhs, rhs);
            self.conditionally_trap(builder, overflow, trap);
            ret
        }
    }

    pub fn translate_sdiv(
        &mut self,
        builder: &mut FunctionBuilder,
        lhs: ir::Value,
        rhs: ir::Value,
    ) -> ir::Value {
        self.guard_signed_divide(builder, lhs, rhs);
        builder.ins().sdiv(lhs, rhs)
    }

    pub fn translate_udiv(
        &mut self,
        builder: &mut FunctionBuilder,
        lhs: ir::Value,
        rhs: ir::Value,
    ) -> ir::Value {
        self.guard_zero_divisor(builder, rhs);
        builder.ins().udiv(lhs, rhs)
    }

    pub fn translate_srem(
        &mut self,
        builder: &mut FunctionBuilder,
        lhs: ir::Value,
        rhs: ir::Value,
    ) -> ir::Value {
        self.guard_zero_divisor(builder, rhs);
        builder.ins().srem(lhs, rhs)
    }

    pub fn translate_urem(
        &mut self,
        builder: &mut FunctionBuilder,
        lhs: ir::Value,
        rhs: ir::Value,
    ) -> ir::Value {
        self.guard_zero_divisor(builder, rhs);
        builder.ins().urem(lhs, rhs)
    }

    pub fn translate_fcvt_to_sint(
        &mut self,
        builder: &mut FunctionBuilder,
        ty: ir::Type,
        val: ir::Value,
    ) -> ir::Value {
        // NB: for now avoid translating this entire instruction to CLIF and
        // just do it in a libcall.
        if !self.clif_instruction_traps_enabled() {
            self.guard_fcvt_to_int(builder, ty, val, true);
        }
        builder.ins().fcvt_to_sint(ty, val)
    }

    pub fn translate_fcvt_to_uint(
        &mut self,
        builder: &mut FunctionBuilder,
        ty: ir::Type,
        val: ir::Value,
    ) -> ir::Value {
        if !self.clif_instruction_traps_enabled() {
            self.guard_fcvt_to_int(builder, ty, val, false);
        }
        builder.ins().fcvt_to_uint(ty, val)
    }

    /// Returns whether it's acceptable to rely on traps in CLIF memory-related
    /// instructions (e.g. loads and stores).
    ///
    /// This is enabled if `signals_based_traps` is `true` since signal handlers
    /// are available, but this is additionally forcibly disabled if Pulley is
    /// being targeted since the Pulley runtime doesn't catch segfaults for
    /// itself.
    pub fn clif_memory_traps_enabled(&self) -> bool {
        self.tunables.signals_based_traps && !self.is_pulley()
    }

    /// Returns whether it's acceptable to have CLIF instructions natively trap,
    /// such as division-by-zero.
    ///
    /// This enabled if `signals_based_traps` is `true` or on Pulley
    /// unconditionally since Pulley doesn't use hardware-based traps in its
    /// runtime.
    pub fn clif_instruction_traps_enabled(&self) -> bool {
        self.tunables.signals_based_traps || self.is_pulley()
    }

    /// Returns whether loads from the null address are allowed as signals of
    /// whether to trap or not.
    pub fn load_from_zero_allowed(&self) -> bool {
        // Pulley allows loads-from-zero and otherwise this is only allowed with
        // traps + spectre mitigations.
        self.is_pulley()
            || (self.clif_memory_traps_enabled() && self.heap_access_spectre_mitigation())
    }

    /// Returns whether translation is happening for Pulley bytecode.
    pub fn is_pulley(&self) -> bool {
        self.isa.triple().is_pulley()
    }
}

// Helper function to convert an `IndexType` to an `ir::Type`.
//
// Implementing From/Into trait for `IndexType` or `ir::Type` would
// introduce an extra dependency between `wasmtime_types` and `cranelift_codegen`.
fn index_type_to_ir_type(index_type: IndexType) -> ir::Type {
    match index_type {
        IndexType::I32 => I32,
        IndexType::I64 => I64,
    }
<<<<<<< HEAD
=======
}

/// TODO(10248) This is removed in the next stack switching PR. It stops the
/// compiler from complaining about the stack switching libcalls being dead
/// code.
#[cfg(feature = "stack-switching")]
#[allow(
    dead_code,
    reason = "Dummy function to suppress more dead code warnings"
)]
pub fn use_stack_switching_libcalls() {
    let _ = BuiltinFunctions::cont_new;
    let _ = BuiltinFunctions::table_grow_cont_obj;
    let _ = BuiltinFunctions::table_fill_cont_obj;
>>>>>>> e16780de
}<|MERGE_RESOLUTION|>--- conflicted
+++ resolved
@@ -3979,21 +3979,4 @@
         IndexType::I32 => I32,
         IndexType::I64 => I64,
     }
-<<<<<<< HEAD
-=======
-}
-
-/// TODO(10248) This is removed in the next stack switching PR. It stops the
-/// compiler from complaining about the stack switching libcalls being dead
-/// code.
-#[cfg(feature = "stack-switching")]
-#[allow(
-    dead_code,
-    reason = "Dummy function to suppress more dead code warnings"
-)]
-pub fn use_stack_switching_libcalls() {
-    let _ = BuiltinFunctions::cont_new;
-    let _ = BuiltinFunctions::table_grow_cont_obj;
-    let _ = BuiltinFunctions::table_fill_cont_obj;
->>>>>>> e16780de
 }