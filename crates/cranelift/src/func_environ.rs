use crate::translate::{
    FuncEnvironment as _, FuncTranslationState, GlobalVariable, Heap, HeapData, HeapStyle,
    StructFieldsVec, TableData, TableSize, TargetEnvironment,
};
use crate::{gc, BuiltinFunctionSignatures, TRAP_INTERNAL_ASSERT};
use cranelift_codegen::cursor::FuncCursor;
use cranelift_codegen::ir::condcodes::IntCC;
use cranelift_codegen::ir::immediates::{Imm64, Offset32};
use cranelift_codegen::ir::pcc::Fact;
use cranelift_codegen::ir::types::*;
use cranelift_codegen::ir::{self, types};
use cranelift_codegen::ir::{ArgumentPurpose, Function, InstBuilder, MemFlags};
use cranelift_codegen::isa::{TargetFrontendConfig, TargetIsa};
use cranelift_entity::packed_option::ReservedValue;
use cranelift_entity::{EntityRef, PrimaryMap, SecondaryMap};
use cranelift_frontend::FunctionBuilder;
use cranelift_frontend::Variable;
use smallvec::SmallVec;
use std::mem;
use wasmparser::{Operator, WasmFeatures};
use wasmtime_environ::{
    BuiltinFunctionIndex, DataIndex, ElemIndex, EngineOrModuleTypeIndex, FuncIndex, GlobalIndex,
<<<<<<< HEAD
    IndexType, Memory, MemoryIndex, MemoryPlan, MemoryStyle, Module, ModuleInternedTypeIndex,
    ModuleTranslation, ModuleTypesBuilder, PtrSize, Table, TableIndex, TableStyle, Tunables,
    TypeConvert, TypeIndex, VMOffsets, WasmCompositeInnerType, WasmFuncType, WasmHeapTopType,
    WasmHeapType, WasmRefType, WasmResult, WasmValType,
=======
    IndexType, Memory, MemoryIndex, MemoryStyle, Module, ModuleInternedTypeIndex,
    ModuleTranslation, ModuleTypesBuilder, PtrSize, Table, TableIndex, Tunables, TypeConvert,
    TypeIndex, VMOffsets, WasmCompositeType, WasmFuncType, WasmHeapTopType, WasmHeapType,
    WasmRefType, WasmResult, WasmValType,
>>>>>>> 44da0566
};
use wasmtime_environ::{FUNCREF_INIT_BIT, FUNCREF_MASK};

/// A struct with an `Option<ir::FuncRef>` member for every builtin
/// function, to de-duplicate constructing/getting its function.
pub(crate) struct BuiltinFunctions {
    types: BuiltinFunctionSignatures,

    builtins:
        [Option<ir::FuncRef>; BuiltinFunctionIndex::builtin_functions_total_number() as usize],
}

impl BuiltinFunctions {
    fn new(isa: &dyn TargetIsa) -> Self {
        Self {
            types: BuiltinFunctionSignatures::new(isa),
            builtins: [None; BuiltinFunctionIndex::builtin_functions_total_number() as usize],
        }
    }

    fn load_builtin(&mut self, func: &mut Function, index: BuiltinFunctionIndex) -> ir::FuncRef {
        let cache = &mut self.builtins[index.index() as usize];
        if let Some(f) = cache {
            return *f;
        }
        let signature = func.import_signature(self.types.signature(index));
        let name =
            ir::ExternalName::User(func.declare_imported_user_function(ir::UserExternalName {
                namespace: crate::NS_WASMTIME_BUILTIN,
                index: index.index(),
            }));
        let f = func.import_function(ir::ExtFuncData {
            name,
            signature,
            colocated: true,
        });
        *cache = Some(f);
        f
    }
}

// Generate helper methods on `BuiltinFunctions` above for each named builtin
// as well.
macro_rules! declare_function_signatures {
    ($(
        $( #[$attr:meta] )*
        $name:ident( $( $pname:ident: $param:ident ),* ) $( -> $result:ident )?;
    )*) => {
        $(impl BuiltinFunctions {
            $( #[$attr] )*
            pub(crate) fn $name(&mut self, func: &mut Function) -> ir::FuncRef {
                self.load_builtin(func, BuiltinFunctionIndex::$name())
            }
        })*
    };
}
wasmtime_environ::foreach_builtin_function!(declare_function_signatures);

/// The `FuncEnvironment` implementation for use by the `ModuleEnvironment`.
pub struct FuncEnvironment<'module_environment> {
    isa: &'module_environment (dyn TargetIsa + 'module_environment),
    pub(crate) module: &'module_environment Module,
    pub(crate) types: &'module_environment ModuleTypesBuilder,
    wasm_func_ty: &'module_environment WasmFuncType,
    sig_ref_to_ty: SecondaryMap<ir::SigRef, Option<&'module_environment WasmFuncType>>,

    #[cfg(feature = "gc")]
    pub(crate) ty_to_gc_layout: std::collections::HashMap<
        wasmtime_environ::ModuleInternedTypeIndex,
        wasmtime_environ::GcLayout,
    >,

    #[cfg(feature = "wmemcheck")]
    translation: &'module_environment ModuleTranslation<'module_environment>,

    /// Heaps implementing WebAssembly linear memories.
    heaps: PrimaryMap<Heap, HeapData>,

    /// Cranelift tables we have created to implement Wasm tables.
    tables: SecondaryMap<TableIndex, Option<TableData>>,

    /// The Cranelift global holding the vmctx address.
    vmctx: Option<ir::GlobalValue>,

    /// The PCC memory type describing the vmctx layout, if we're
    /// using PCC.
    pcc_vmctx_memtype: Option<ir::MemoryType>,

    /// Caches of signatures for builtin functions.
    pub(crate) builtin_functions: BuiltinFunctions,

    /// Offsets to struct fields accessed by JIT code.
    pub(crate) offsets: VMOffsets<u8>,

    pub(crate) tunables: &'module_environment Tunables,

    /// A function-local variable which stores the cached value of the amount of
    /// fuel remaining to execute. If used this is modified frequently so it's
    /// stored locally as a variable instead of always referenced from the field
    /// in `*const VMRuntimeLimits`
    fuel_var: cranelift_frontend::Variable,

    /// A function-local variable which caches the value of `*const
    /// VMRuntimeLimits` for this function's vmctx argument. This pointer is stored
    /// in the vmctx itself, but never changes for the lifetime of the function,
    /// so if we load it up front we can continue to use it throughout.
    vmruntime_limits_ptr: ir::Value,

    /// A cached epoch deadline value, when performing epoch-based
    /// interruption. Loaded from `VMRuntimeLimits` and reloaded after
    /// any yield.
    epoch_deadline_var: cranelift_frontend::Variable,

    /// A cached pointer to the per-Engine epoch counter, when
    /// performing epoch-based interruption. Initialized in the
    /// function prologue. We prefer to use a variable here rather
    /// than reload on each check because it's better to let the
    /// regalloc keep it in a register if able; if not, it can always
    /// spill, and this isn't any worse than reloading each time.
    epoch_ptr_var: cranelift_frontend::Variable,

    fuel_consumed: i64,

    #[cfg(feature = "wmemcheck")]
    wmemcheck: bool,

    /// A `GlobalValue` in CLIF which represents the stack limit.
    ///
    /// Typically this resides in the `stack_limit` value of `ir::Function` but
    /// that requires signal handlers on the host and when that's disabled this
    /// is here with an explicit check instead. Note that the explicit check is
    /// always present even if this is a "leaf" function, as we have to call
    /// into the host to trap when signal handlers are disabled.
    pub(crate) stack_limit_at_function_entry: Option<ir::GlobalValue>,
}

impl<'module_environment> FuncEnvironment<'module_environment> {
    pub fn new(
        isa: &'module_environment (dyn TargetIsa + 'module_environment),
        translation: &'module_environment ModuleTranslation<'module_environment>,
        types: &'module_environment ModuleTypesBuilder,
        tunables: &'module_environment Tunables,
        wmemcheck: bool,
        wasm_func_ty: &'module_environment WasmFuncType,
    ) -> Self {
        let builtin_functions = BuiltinFunctions::new(isa);

        // Avoid unused warning in default build.
        #[cfg(not(feature = "wmemcheck"))]
        let _ = wmemcheck;

        Self {
            isa,
            module: &translation.module,
            types,
            wasm_func_ty,
            sig_ref_to_ty: SecondaryMap::default(),

            #[cfg(feature = "gc")]
            ty_to_gc_layout: std::collections::HashMap::new(),

            heaps: PrimaryMap::default(),
            tables: SecondaryMap::default(),
            vmctx: None,
            pcc_vmctx_memtype: None,
            builtin_functions,
            offsets: VMOffsets::new(isa.pointer_bytes(), &translation.module),
            tunables,
            fuel_var: Variable::new(0),
            epoch_deadline_var: Variable::new(0),
            epoch_ptr_var: Variable::new(0),
            vmruntime_limits_ptr: ir::Value::reserved_value(),

            // Start with at least one fuel being consumed because even empty
            // functions should consume at least some fuel.
            fuel_consumed: 1,

            #[cfg(feature = "wmemcheck")]
            wmemcheck,
            #[cfg(feature = "wmemcheck")]
            translation,

            stack_limit_at_function_entry: None,
        }
    }

    pub(crate) fn pointer_type(&self) -> ir::Type {
        self.isa.pointer_type()
    }

    pub(crate) fn vmctx(&mut self, func: &mut Function) -> ir::GlobalValue {
        self.vmctx.unwrap_or_else(|| {
            let vmctx = func.create_global_value(ir::GlobalValueData::VMContext);
            if self.isa.flags().enable_pcc() {
                // Create a placeholder memtype for the vmctx; we'll
                // add fields to it as we lazily create HeapData
                // structs and global values.
                let vmctx_memtype = func.create_memory_type(ir::MemoryTypeData::Struct {
                    size: 0,
                    fields: vec![],
                });

                self.pcc_vmctx_memtype = Some(vmctx_memtype);
                func.global_value_facts[vmctx] = Some(Fact::Mem {
                    ty: vmctx_memtype,
                    min_offset: 0,
                    max_offset: 0,
                    nullable: false,
                });
            }

            self.vmctx = Some(vmctx);
            vmctx
        })
    }

    pub(crate) fn vmctx_val(&mut self, pos: &mut FuncCursor<'_>) -> ir::Value {
        let pointer_type = self.pointer_type();
        let vmctx = self.vmctx(&mut pos.func);
        pos.ins().global_value(pointer_type, vmctx)
    }

    fn get_table_copy_func(
        &mut self,
        func: &mut Function,
        dst_table_index: TableIndex,
        src_table_index: TableIndex,
    ) -> (ir::FuncRef, usize, usize) {
        let sig = self.builtin_functions.table_copy(func);
        (
            sig,
            dst_table_index.as_u32() as usize,
            src_table_index.as_u32() as usize,
        )
    }

    #[cfg(feature = "threads")]
    fn get_memory_atomic_wait(
        &mut self,
        func: &mut Function,
        memory_index: MemoryIndex,
        ty: ir::Type,
    ) -> (ir::FuncRef, usize) {
        match ty {
            I32 => (
                self.builtin_functions.memory_atomic_wait32(func),
                memory_index.index(),
            ),
            I64 => (
                self.builtin_functions.memory_atomic_wait64(func),
                memory_index.index(),
            ),
            x => panic!("get_memory_atomic_wait unsupported type: {x:?}"),
        }
    }

    fn get_global_location(
        &mut self,
        func: &mut ir::Function,
        index: GlobalIndex,
    ) -> (ir::GlobalValue, i32) {
        let pointer_type = self.pointer_type();
        let vmctx = self.vmctx(func);
        if let Some(def_index) = self.module.defined_global_index(index) {
            let offset = i32::try_from(self.offsets.vmctx_vmglobal_definition(def_index)).unwrap();
            (vmctx, offset)
        } else {
            let from_offset = self.offsets.vmctx_vmglobal_import_from(index);
            let global = func.create_global_value(ir::GlobalValueData::Load {
                base: vmctx,
                offset: Offset32::new(i32::try_from(from_offset).unwrap()),
                global_type: pointer_type,
                flags: MemFlags::trusted().with_readonly(),
            });
            (global, 0)
        }
    }

    fn declare_vmruntime_limits_ptr(&mut self, builder: &mut FunctionBuilder<'_>) {
        // We load the `*const VMRuntimeLimits` value stored within vmctx at the
        // head of the function and reuse the same value across the entire
        // function. This is possible since we know that the pointer never
        // changes for the lifetime of the function.
        let pointer_type = self.pointer_type();
        let vmctx = self.vmctx(builder.func);
        let base = builder.ins().global_value(pointer_type, vmctx);
        let offset = i32::from(self.offsets.ptr.vmctx_runtime_limits());
        debug_assert!(self.vmruntime_limits_ptr.is_reserved_value());
        self.vmruntime_limits_ptr =
            builder
                .ins()
                .load(pointer_type, ir::MemFlags::trusted(), base, offset);
    }

    fn fuel_function_entry(&mut self, builder: &mut FunctionBuilder<'_>) {
        // On function entry we load the amount of fuel into a function-local
        // `self.fuel_var` to make fuel modifications fast locally. This cache
        // is then periodically flushed to the Store-defined location in
        // `VMRuntimeLimits` later.
        builder.declare_var(self.fuel_var, ir::types::I64);
        self.fuel_load_into_var(builder);
        self.fuel_check(builder);
    }

    fn fuel_function_exit(&mut self, builder: &mut FunctionBuilder<'_>) {
        // On exiting the function we need to be sure to save the fuel we have
        // cached locally in `self.fuel_var` back into the Store-defined
        // location.
        self.fuel_save_from_var(builder);
    }

    fn fuel_before_op(
        &mut self,
        op: &Operator<'_>,
        builder: &mut FunctionBuilder<'_>,
        reachable: bool,
    ) {
        if !reachable {
            // In unreachable code we shouldn't have any leftover fuel we
            // haven't accounted for since the reason for us to become
            // unreachable should have already added it to `self.fuel_var`.
            debug_assert_eq!(self.fuel_consumed, 0);
            return;
        }

        self.fuel_consumed += match op {
            // Nop and drop generate no code, so don't consume fuel for them.
            Operator::Nop | Operator::Drop => 0,

            // Control flow may create branches, but is generally cheap and
            // free, so don't consume fuel. Note the lack of `if` since some
            // cost is incurred with the conditional check.
            Operator::Block { .. }
            | Operator::Loop { .. }
            | Operator::Unreachable
            | Operator::Return
            | Operator::Else
            | Operator::End => 0,

            // everything else, just call it one operation.
            _ => 1,
        };

        match op {
            // Exiting a function (via a return or unreachable) or otherwise
            // entering a different function (via a call) means that we need to
            // update the fuel consumption in `VMRuntimeLimits` because we're
            // about to move control out of this function itself and the fuel
            // may need to be read.
            //
            // Before this we need to update the fuel counter from our own cost
            // leading up to this function call, and then we can store
            // `self.fuel_var` into `VMRuntimeLimits`.
            Operator::Unreachable
            | Operator::Return
            | Operator::CallIndirect { .. }
            | Operator::Call { .. }
            | Operator::ReturnCall { .. }
            | Operator::ReturnCallIndirect { .. } => {
                self.fuel_increment_var(builder);
                self.fuel_save_from_var(builder);
            }

            // To ensure all code preceding a loop is only counted once we
            // update the fuel variable on entry.
            Operator::Loop { .. }

            // Entering into an `if` block means that the edge we take isn't
            // known until runtime, so we need to update our fuel consumption
            // before we take the branch.
            | Operator::If { .. }

            // Control-flow instructions mean that we're moving to the end/exit
            // of a block somewhere else. That means we need to update the fuel
            // counter since we're effectively terminating our basic block.
            | Operator::Br { .. }
            | Operator::BrIf { .. }
            | Operator::BrTable { .. }

            // Exiting a scope means that we need to update the fuel
            // consumption because there are multiple ways to exit a scope and
            // this is the only time we have to account for instructions
            // executed so far.
            | Operator::End

            // This is similar to `end`, except that it's only the terminator
            // for an `if` block. The same reasoning applies though in that we
            // are terminating a basic block and need to update the fuel
            // variable.
            | Operator::Else => self.fuel_increment_var(builder),

            // This is a normal instruction where the fuel is buffered to later
            // get added to `self.fuel_var`.
            //
            // Note that we generally ignore instructions which may trap and
            // therefore result in exiting a block early. Current usage of fuel
            // means that it's not too important to account for a precise amount
            // of fuel consumed but rather "close to the actual amount" is good
            // enough. For 100% precise counting, however, we'd probably need to
            // not only increment but also save the fuel amount more often
            // around trapping instructions. (see the `unreachable` instruction
            // case above)
            //
            // Note that `Block` is specifically omitted from incrementing the
            // fuel variable. Control flow entering a `block` is unconditional
            // which means it's effectively executing straight-line code. We'll
            // update the counter when exiting a block, but we shouldn't need to
            // do so upon entering a block.
            _ => {}
        }
    }

    fn fuel_after_op(&mut self, op: &Operator<'_>, builder: &mut FunctionBuilder<'_>) {
        // After a function call we need to reload our fuel value since the
        // function may have changed it.
        match op {
            Operator::Call { .. } | Operator::CallIndirect { .. } => {
                self.fuel_load_into_var(builder);
            }
            _ => {}
        }
    }

    /// Adds `self.fuel_consumed` to the `fuel_var`, zero-ing out the amount of
    /// fuel consumed at that point.
    fn fuel_increment_var(&mut self, builder: &mut FunctionBuilder<'_>) {
        let consumption = mem::replace(&mut self.fuel_consumed, 0);
        if consumption == 0 {
            return;
        }

        let fuel = builder.use_var(self.fuel_var);
        let fuel = builder.ins().iadd_imm(fuel, consumption);
        builder.def_var(self.fuel_var, fuel);
    }

    /// Loads the fuel consumption value from `VMRuntimeLimits` into `self.fuel_var`
    fn fuel_load_into_var(&mut self, builder: &mut FunctionBuilder<'_>) {
        let (addr, offset) = self.fuel_addr_offset();
        let fuel = builder
            .ins()
            .load(ir::types::I64, ir::MemFlags::trusted(), addr, offset);
        builder.def_var(self.fuel_var, fuel);
    }

    /// Stores the fuel consumption value from `self.fuel_var` into
    /// `VMRuntimeLimits`.
    fn fuel_save_from_var(&mut self, builder: &mut FunctionBuilder<'_>) {
        let (addr, offset) = self.fuel_addr_offset();
        let fuel_consumed = builder.use_var(self.fuel_var);
        builder
            .ins()
            .store(ir::MemFlags::trusted(), fuel_consumed, addr, offset);
    }

    /// Returns the `(address, offset)` of the fuel consumption within
    /// `VMRuntimeLimits`, used to perform loads/stores later.
    fn fuel_addr_offset(&mut self) -> (ir::Value, ir::immediates::Offset32) {
        debug_assert!(!self.vmruntime_limits_ptr.is_reserved_value());
        (
            self.vmruntime_limits_ptr,
            i32::from(self.offsets.ptr.vmruntime_limits_fuel_consumed()).into(),
        )
    }

    /// Checks the amount of remaining, and if we've run out of fuel we call
    /// the out-of-fuel function.
    fn fuel_check(&mut self, builder: &mut FunctionBuilder) {
        self.fuel_increment_var(builder);
        let out_of_gas_block = builder.create_block();
        let continuation_block = builder.create_block();

        // Note that our fuel is encoded as adding positive values to a
        // negative number. Whenever the negative number goes positive that
        // means we ran out of fuel.
        //
        // Compare to see if our fuel is positive, and if so we ran out of gas.
        // Otherwise we can continue on like usual.
        let zero = builder.ins().iconst(ir::types::I64, 0);
        let fuel = builder.use_var(self.fuel_var);
        let cmp = builder
            .ins()
            .icmp(IntCC::SignedGreaterThanOrEqual, fuel, zero);
        builder
            .ins()
            .brif(cmp, out_of_gas_block, &[], continuation_block, &[]);
        builder.seal_block(out_of_gas_block);

        // If we ran out of gas then we call our out-of-gas intrinsic and it
        // figures out what to do. Note that this may raise a trap, or do
        // something like yield to an async runtime. In either case we don't
        // assume what happens and handle the case the intrinsic returns.
        //
        // Note that we save/reload fuel around this since the out-of-gas
        // intrinsic may alter how much fuel is in the system.
        builder.switch_to_block(out_of_gas_block);
        self.fuel_save_from_var(builder);
        let out_of_gas = self.builtin_functions.out_of_gas(builder.func);
        let vmctx = self.vmctx_val(&mut builder.cursor());
        builder.ins().call(out_of_gas, &[vmctx]);
        self.fuel_load_into_var(builder);
        builder.ins().jump(continuation_block, &[]);
        builder.seal_block(continuation_block);

        builder.switch_to_block(continuation_block);
    }

    fn epoch_function_entry(&mut self, builder: &mut FunctionBuilder<'_>) {
        builder.declare_var(self.epoch_deadline_var, ir::types::I64);
        // Let epoch_check_full load the current deadline and call def_var

        builder.declare_var(self.epoch_ptr_var, self.pointer_type());
        let epoch_ptr = self.epoch_ptr(builder);
        builder.def_var(self.epoch_ptr_var, epoch_ptr);

        // We must check for an epoch change when entering a
        // function. Why? Why aren't checks at loops sufficient to
        // bound runtime to O(|static program size|)?
        //
        // The reason is that one can construct a "zip-bomb-like"
        // program with exponential-in-program-size runtime, with no
        // backedges (loops), by building a tree of function calls: f0
        // calls f1 ten times, f1 calls f2 ten times, etc. E.g., nine
        // levels of this yields a billion function calls with no
        // backedges. So we can't do checks only at backedges.
        //
        // In this "call-tree" scenario, and in fact in any program
        // that uses calls as a sort of control flow to try to evade
        // backedge checks, a check at every function entry is
        // sufficient. Then, combined with checks at every backedge
        // (loop) the longest runtime between checks is bounded by the
        // straightline length of any function body.
        let continuation_block = builder.create_block();
        let cur_epoch_value = self.epoch_load_current(builder);
        self.epoch_check_full(builder, cur_epoch_value, continuation_block);
    }

    #[cfg(feature = "wmemcheck")]
    fn hook_malloc_exit(&mut self, builder: &mut FunctionBuilder, retvals: &[ir::Value]) {
        let check_malloc = self.builtin_functions.check_malloc(builder.func);
        let vmctx = self.vmctx_val(&mut builder.cursor());
        let func_args = builder
            .func
            .dfg
            .block_params(builder.func.layout.entry_block().unwrap());
        let len = if func_args.len() < 3 {
            return;
        } else {
            // If a function named `malloc` has at least one argument, we assume the
            // first argument is the requested allocation size.
            func_args[2]
        };
        let retval = if retvals.len() < 1 {
            return;
        } else {
            retvals[0]
        };
        builder.ins().call(check_malloc, &[vmctx, retval, len]);
    }

    #[cfg(feature = "wmemcheck")]
    fn hook_free_exit(&mut self, builder: &mut FunctionBuilder) {
        let check_free = self.builtin_functions.check_free(builder.func);
        let vmctx = self.vmctx_val(&mut builder.cursor());
        let func_args = builder
            .func
            .dfg
            .block_params(builder.func.layout.entry_block().unwrap());
        let ptr = if func_args.len() < 3 {
            return;
        } else {
            // If a function named `free` has at least one argument, we assume the
            // first argument is a pointer to memory.
            func_args[2]
        };
        builder.ins().call(check_free, &[vmctx, ptr]);
    }

    fn epoch_ptr(&mut self, builder: &mut FunctionBuilder<'_>) -> ir::Value {
        let vmctx = self.vmctx(builder.func);
        let pointer_type = self.pointer_type();
        let base = builder.ins().global_value(pointer_type, vmctx);
        let offset = i32::from(self.offsets.ptr.vmctx_epoch_ptr());
        let epoch_ptr = builder
            .ins()
            .load(pointer_type, ir::MemFlags::trusted(), base, offset);
        epoch_ptr
    }

    fn epoch_load_current(&mut self, builder: &mut FunctionBuilder<'_>) -> ir::Value {
        let addr = builder.use_var(self.epoch_ptr_var);
        builder.ins().load(
            ir::types::I64,
            ir::MemFlags::trusted(),
            addr,
            ir::immediates::Offset32::new(0),
        )
    }

    fn epoch_check(&mut self, builder: &mut FunctionBuilder<'_>) {
        let continuation_block = builder.create_block();

        // Load new epoch and check against the cached deadline.
        let cur_epoch_value = self.epoch_load_current(builder);
        self.epoch_check_cached(builder, cur_epoch_value, continuation_block);

        // At this point we've noticed that the epoch has exceeded our
        // cached deadline. However the real deadline may have been
        // updated (within another yield) during some function that we
        // called in the meantime, so reload the cache and check again.
        self.epoch_check_full(builder, cur_epoch_value, continuation_block);
    }

    fn epoch_check_cached(
        &mut self,
        builder: &mut FunctionBuilder,
        cur_epoch_value: ir::Value,
        continuation_block: ir::Block,
    ) {
        let new_epoch_block = builder.create_block();
        builder.set_cold_block(new_epoch_block);

        let epoch_deadline = builder.use_var(self.epoch_deadline_var);
        let cmp = builder.ins().icmp(
            IntCC::UnsignedGreaterThanOrEqual,
            cur_epoch_value,
            epoch_deadline,
        );
        builder
            .ins()
            .brif(cmp, new_epoch_block, &[], continuation_block, &[]);
        builder.seal_block(new_epoch_block);

        builder.switch_to_block(new_epoch_block);
    }

    fn epoch_check_full(
        &mut self,
        builder: &mut FunctionBuilder,
        cur_epoch_value: ir::Value,
        continuation_block: ir::Block,
    ) {
        // We keep the deadline cached in a register to speed the checks
        // in the common case (between epoch ticks) but we want to do a
        // precise check here by reloading the cache first.
        let deadline =
            builder.ins().load(
                ir::types::I64,
                ir::MemFlags::trusted(),
                self.vmruntime_limits_ptr,
                ir::immediates::Offset32::new(
                    self.offsets.ptr.vmruntime_limits_epoch_deadline() as i32
                ),
            );
        builder.def_var(self.epoch_deadline_var, deadline);
        self.epoch_check_cached(builder, cur_epoch_value, continuation_block);

        let new_epoch = self.builtin_functions.new_epoch(builder.func);
        let vmctx = self.vmctx_val(&mut builder.cursor());
        // new_epoch() returns the new deadline, so we don't have to
        // reload it.
        let call = builder.ins().call(new_epoch, &[vmctx]);
        let new_deadline = *builder.func.dfg.inst_results(call).first().unwrap();
        builder.def_var(self.epoch_deadline_var, new_deadline);
        builder.ins().jump(continuation_block, &[]);
        builder.seal_block(continuation_block);

        builder.switch_to_block(continuation_block);
    }

    /// Get the Memory for the given index.
    fn memory(&self, index: MemoryIndex) -> Memory {
        self.module.memories[index]
    }

    /// Get the Table for the given index.
    fn table(&self, index: TableIndex) -> Table {
        self.module.tables[index]
    }

    /// Cast the value to I64 and sign extend if necessary.
    ///
    /// Returns the value casted to I64.
    fn cast_index_to_i64(
        &self,
        pos: &mut FuncCursor<'_>,
        val: ir::Value,
        index_type: IndexType,
    ) -> ir::Value {
        match index_type {
            IndexType::I32 => pos.ins().uextend(I64, val),
            IndexType::I64 => val,
        }
    }

    /// Convert the target pointer-sized integer `val` into the memory/table's index type.
    ///
    /// For memory, `val` is holding a memory length (or the `-1` `memory.grow`-failed sentinel).
    /// For table, `val` is holding a table length.
    ///
    /// This might involve extending or truncating it depending on the memory/table's
    /// index type and the target's pointer type.
    fn convert_pointer_to_index_type(
        &self,
        mut pos: FuncCursor<'_>,
        val: ir::Value,
        index_type: IndexType,
        // When it is a memory and the memory is using single-byte pages,
        // we need to handle the tuncation differently. See comments below.
        //
        // When it is a table, this should be set to false.
        single_byte_pages: bool,
    ) -> ir::Value {
        let desired_type = index_type_to_ir_type(index_type);
        let pointer_type = self.pointer_type();
        assert_eq!(pos.func.dfg.value_type(val), pointer_type);

        // The current length is of type `pointer_type` but we need to fit it
        // into `desired_type`. We are guaranteed that the result will always
        // fit, so we just need to do the right ireduce/sextend here.
        if pointer_type == desired_type {
            val
        } else if pointer_type.bits() > desired_type.bits() {
            pos.ins().ireduce(desired_type, val)
        } else {
            // We have a 64-bit memory/table on a 32-bit host -- this combo doesn't
            // really make a whole lot of sense to do from a user perspective
            // but that is neither here nor there. We want to logically do an
            // unsigned extend *except* when we are given the `-1` sentinel,
            // which we must preserve as `-1` in the wider type.
            match single_byte_pages {
                false => {
                    // In the case that we have default page sizes, we can
                    // always sign extend, since valid memory lengths (in pages)
                    // never have their sign bit set, and so if the sign bit is
                    // set then this must be the `-1` sentinel, which we want to
                    // preserve through the extension.
                    //
                    // When it comes to table, `single_byte_pages` should have always been set to false.
                    // Then we simply do a signed extension.
                    pos.ins().sextend(desired_type, val)
                }
                true => {
                    // For single-byte pages, we have to explicitly check for
                    // `-1` and choose whether to do an unsigned extension or
                    // return a larger `-1` because there are valid memory
                    // lengths (in pages) that have the sign bit set.
                    let extended = pos.ins().uextend(desired_type, val);
                    let neg_one = pos.ins().iconst(desired_type, -1);
                    let is_failure = pos.ins().icmp_imm(IntCC::Equal, val, -1);
                    pos.ins().select(is_failure, neg_one, extended)
                }
            }
        }
    }

    /// Set up the necessary preamble definitions in `func` to access the table identified
    /// by `index`.
    ///
    /// The index space covers both imported and locally declared tables.
    fn ensure_table_exists(&mut self, func: &mut ir::Function, index: TableIndex) {
        if self.tables[index].is_some() {
            return;
        }

        let pointer_type = self.pointer_type();

        let (ptr, base_offset, current_elements_offset) = {
            let vmctx = self.vmctx(func);
            if let Some(def_index) = self.module.defined_table_index(index) {
                let base_offset =
                    i32::try_from(self.offsets.vmctx_vmtable_definition_base(def_index)).unwrap();
                let current_elements_offset = i32::try_from(
                    self.offsets
                        .vmctx_vmtable_definition_current_elements(def_index),
                )
                .unwrap();
                (vmctx, base_offset, current_elements_offset)
            } else {
                let from_offset = self.offsets.vmctx_vmtable_import_from(index);
                let table = func.create_global_value(ir::GlobalValueData::Load {
                    base: vmctx,
                    offset: Offset32::new(i32::try_from(from_offset).unwrap()),
                    global_type: pointer_type,
                    flags: MemFlags::trusted().with_readonly(),
                });
                let base_offset = i32::from(self.offsets.vmtable_definition_base());
                let current_elements_offset =
                    i32::from(self.offsets.vmtable_definition_current_elements());
                (table, base_offset, current_elements_offset)
            }
        };

        let table = &self.module.tables[index];
        let element_size = if table.ref_type.is_vmgcref_type() {
            // For GC-managed references, tables store `Option<VMGcRef>`s.
            ir::types::I32.bytes()
        } else {
            self.reference_type(table.ref_type.heap_type).0.bytes()
        };

        let base_gv = func.create_global_value(ir::GlobalValueData::Load {
            base: ptr,
            offset: Offset32::new(base_offset),
            global_type: pointer_type,
            flags: if Some(table.limits.min) == table.limits.max {
                // A fixed-size table can't be resized so its base address won't
                // change.
                MemFlags::trusted().with_readonly()
            } else {
                MemFlags::trusted()
            },
        });

        let bound = if Some(table.limits.min) == table.limits.max {
            TableSize::Static {
                bound: table.limits.min,
            }
        } else {
            TableSize::Dynamic {
                bound_gv: func.create_global_value(ir::GlobalValueData::Load {
                    base: ptr,
                    offset: Offset32::new(current_elements_offset),
                    global_type: ir::Type::int(
                        u16::from(self.offsets.size_of_vmtable_definition_current_elements()) * 8,
                    )
                    .unwrap(),
                    flags: MemFlags::trusted(),
                }),
            }
        };

        self.tables[index] = Some(TableData {
            base_gv,
            bound,
            element_size,
        });
    }

    fn get_or_init_func_ref_table_elem(
        &mut self,
        builder: &mut FunctionBuilder,
        table_index: TableIndex,
        index: ir::Value,
        cold_blocks: bool,
    ) -> ir::Value {
        let pointer_type = self.pointer_type();
        self.ensure_table_exists(builder.func, table_index);
        let table_data = self.tables[table_index].clone().unwrap();

        // To support lazy initialization of table
        // contents, we check for a null entry here, and
        // if null, we take a slow-path that invokes a
        // libcall.
        let (table_entry_addr, flags) = table_data.prepare_table_addr(self, builder, index);
        let value = builder.ins().load(pointer_type, flags, table_entry_addr, 0);

        if !self.tunables.table_lazy_init {
            return value;
        }

        // Mask off the "initialized bit". See documentation on
        // FUNCREF_INIT_BIT in crates/environ/src/ref_bits.rs for more
        // details. Note that `FUNCREF_MASK` has type `usize` which may not be
        // appropriate for the target architecture. Right now its value is
        // always -2 so assert that part doesn't change and then thread through
        // -2 as the immediate.
        assert_eq!(FUNCREF_MASK as isize, -2);
        let value_masked = builder.ins().band_imm(value, Imm64::from(-2));

        let null_block = builder.create_block();
        let continuation_block = builder.create_block();
        if cold_blocks {
            builder.set_cold_block(null_block);
            builder.set_cold_block(continuation_block);
        }
        let result_param = builder.append_block_param(continuation_block, pointer_type);
        builder.set_cold_block(null_block);

        builder
            .ins()
            .brif(value, continuation_block, &[value_masked], null_block, &[]);
        builder.seal_block(null_block);

        builder.switch_to_block(null_block);
        let index_type = self.table(table_index).idx_type;
        let table_index = builder.ins().iconst(I32, table_index.index() as i64);
        let lazy_init = self
            .builtin_functions
            .table_get_lazy_init_func_ref(builder.func);
        let vmctx = self.vmctx_val(&mut builder.cursor());
        let index = self.cast_index_to_i64(&mut builder.cursor(), index, index_type);
        let call_inst = builder.ins().call(lazy_init, &[vmctx, table_index, index]);
        let returned_entry = builder.func.dfg.inst_results(call_inst)[0];
        builder.ins().jump(continuation_block, &[returned_entry]);
        builder.seal_block(continuation_block);

        builder.switch_to_block(continuation_block);
        result_param
    }

    #[cfg(feature = "wmemcheck")]
    fn check_malloc_start(&mut self, builder: &mut FunctionBuilder) {
        let malloc_start = self.builtin_functions.malloc_start(builder.func);
        let vmctx = self.vmctx_val(&mut builder.cursor());
        builder.ins().call(malloc_start, &[vmctx]);
    }

    #[cfg(feature = "wmemcheck")]
    fn check_free_start(&mut self, builder: &mut FunctionBuilder) {
        let free_start = self.builtin_functions.free_start(builder.func);
        let vmctx = self.vmctx_val(&mut builder.cursor());
        builder.ins().call(free_start, &[vmctx]);
    }

    #[cfg(feature = "wmemcheck")]
    fn current_func_name(&self, builder: &mut FunctionBuilder) -> Option<&str> {
        let func_index = match &builder.func.name {
            ir::UserFuncName::User(user) => FuncIndex::from_u32(user.index),
            _ => {
                panic!("function name not a UserFuncName::User as expected")
            }
        };
        self.translation
            .debuginfo
            .name_section
            .func_names
            .get(&func_index)
            .copied()
    }

    /// Proof-carrying code: create a memtype describing an empty
    /// runtime struct (to be updated later).
    fn create_empty_struct_memtype(&self, func: &mut ir::Function) -> ir::MemoryType {
        func.create_memory_type(ir::MemoryTypeData::Struct {
            size: 0,
            fields: vec![],
        })
    }

    /// Proof-carrying code: add a new field to a memtype used to
    /// describe a runtime struct. A memory region of type `memtype`
    /// will have a pointer at `offset` pointing to another memory
    /// region of type `pointee`. `readonly` indicates whether the
    /// PCC-checked code is expected to update this field or not.
    fn add_field_to_memtype(
        &self,
        func: &mut ir::Function,
        memtype: ir::MemoryType,
        offset: u32,
        pointee: ir::MemoryType,
        readonly: bool,
    ) {
        let ptr_size = self.pointer_type().bytes();
        match &mut func.memory_types[memtype] {
            ir::MemoryTypeData::Struct { size, fields } => {
                *size = std::cmp::max(*size, offset.checked_add(ptr_size).unwrap().into());
                fields.push(ir::MemoryTypeField {
                    ty: self.pointer_type(),
                    offset: offset.into(),
                    readonly,
                    fact: Some(ir::Fact::Mem {
                        ty: pointee,
                        min_offset: 0,
                        max_offset: 0,
                        nullable: false,
                    }),
                });

                // Sort fields by offset -- we need to do this now
                // because we may create an arbitrary number of
                // memtypes for imported memories and we don't
                // otherwise track them.
                fields.sort_by_key(|f| f.offset);
            }
            _ => panic!("Cannot add field to non-struct memtype"),
        }
    }

    /// Add one level of indirection to a pointer-and-memtype pair:
    /// generate a load in the code at the specified offset, and if
    /// memtypes are in use, add a field to the original struct and
    /// generate a new memtype for the pointee.
    fn load_pointer_with_memtypes(
        &self,
        func: &mut ir::Function,
        value: ir::GlobalValue,
        offset: u32,
        readonly: bool,
        memtype: Option<ir::MemoryType>,
    ) -> (ir::GlobalValue, Option<ir::MemoryType>) {
        let pointee = func.create_global_value(ir::GlobalValueData::Load {
            base: value,
            offset: Offset32::new(i32::try_from(offset).unwrap()),
            global_type: self.pointer_type(),
            flags: MemFlags::trusted().with_readonly(),
        });

        let mt = memtype.map(|mt| {
            let pointee_mt = self.create_empty_struct_memtype(func);
            self.add_field_to_memtype(func, mt, offset, pointee_mt, readonly);
            func.global_value_facts[pointee] = Some(Fact::Mem {
                ty: pointee_mt,
                min_offset: 0,
                max_offset: 0,
                nullable: false,
            });
            pointee_mt
        });
        (pointee, mt)
    }

    /// Helper to emit a conditional trap based on `trap_cond`.
    ///
    /// This should only be used if `self.signals_based_traps()` is false,
    /// otherwise native CLIF instructions should be used instead.
    pub fn conditionally_trap(
        &mut self,
        builder: &mut FunctionBuilder,
        trap_cond: ir::Value,
        trap: ir::TrapCode,
    ) {
        assert!(!self.signals_based_traps());

        let trap_block = builder.create_block();
        builder.set_cold_block(trap_block);
        let continuation_block = builder.create_block();

        builder
            .ins()
            .brif(trap_cond, trap_block, &[], continuation_block, &[]);

        builder.seal_block(trap_block);
        builder.seal_block(continuation_block);

        builder.switch_to_block(trap_block);
        self.trap(builder, trap);
        builder.switch_to_block(continuation_block);
    }

    /// Helper used when `!self.signals_based_traps()` is enabled to test
    /// whether the divisor is zero.
    fn guard_zero_divisor(&mut self, builder: &mut FunctionBuilder, rhs: ir::Value) {
        if self.signals_based_traps() {
            return;
        }
        self.trapz(builder, rhs, ir::TrapCode::INTEGER_DIVISION_BY_ZERO);
    }

    /// Helper used when `!self.signals_based_traps()` is enabled to test
    /// whether a signed division operation will raise a trap.
    fn guard_signed_divide(
        &mut self,
        builder: &mut FunctionBuilder,
        lhs: ir::Value,
        rhs: ir::Value,
    ) {
        if self.signals_based_traps() {
            return;
        }
        self.trapz(builder, rhs, ir::TrapCode::INTEGER_DIVISION_BY_ZERO);

        let ty = builder.func.dfg.value_type(rhs);
        let minus_one = builder.ins().iconst(ty, -1);
        let rhs_is_minus_one = builder.ins().icmp(IntCC::Equal, rhs, minus_one);
        let int_min = builder.ins().iconst(
            ty,
            match ty {
                I32 => i64::from(i32::MIN),
                I64 => i64::MIN,
                _ => unreachable!(),
            },
        );
        let lhs_is_int_min = builder.ins().icmp(IntCC::Equal, lhs, int_min);
        let is_integer_overflow = builder.ins().band(rhs_is_minus_one, lhs_is_int_min);
        self.conditionally_trap(builder, is_integer_overflow, ir::TrapCode::INTEGER_OVERFLOW);
    }

    /// Helper used when `!self.signals_based_traps()` is enabled to perform
    /// trapping float-to-int conversions.
    fn fcvt_to_int(
        &mut self,
        builder: &mut FunctionBuilder,
        ty: ir::Type,
        val: ir::Value,
        i32: fn(&mut Self, &mut Function) -> ir::FuncRef,
        i64: fn(&mut Self, &mut Function) -> ir::FuncRef,
    ) -> ir::Value {
        assert!(!self.signals_based_traps());
        let val_ty = builder.func.dfg.value_type(val);
        let val = if val_ty == F64 {
            val
        } else {
            builder.ins().fpromote(F64, val)
        };
        let libcall = match ty {
            I32 => i32(self, &mut builder.func),
            I64 => i64(self, &mut builder.func),
            _ => unreachable!(),
        };
        let vmctx = self.vmctx_val(&mut builder.cursor());
        let call = builder.ins().call(libcall, &[vmctx, val]);
        *builder.func.dfg.inst_results(call).first().unwrap()
    }

    /// Get the `ir::Type` for a `VMSharedTypeIndex`.
    pub(crate) fn vmshared_type_index_ty(&self) -> Type {
        Type::int_with_byte_size(self.offsets.size_of_vmshared_type_index().into()).unwrap()
    }

    /// Given a `ModuleInternedTypeIndex`, emit code to get the corresponding
    /// `VMSharedTypeIndex` at runtime.
    pub(crate) fn module_interned_to_shared_ty(
        &mut self,
        pos: &mut FuncCursor,
        interned_ty: ModuleInternedTypeIndex,
    ) -> ir::Value {
        let vmctx = self.vmctx_val(pos);
        let pointer_type = self.pointer_type();
        let mem_flags = ir::MemFlags::trusted().with_readonly();

        // Load the base pointer of the array of `VMSharedTypeIndex`es.
        let shared_indices = pos.ins().load(
            pointer_type,
            mem_flags,
            vmctx,
            i32::from(self.offsets.ptr.vmctx_type_ids_array()),
        );

        // Calculate the offset in that array for this type's entry.
        let ty = self.vmshared_type_index_ty();
        let offset = i32::try_from(interned_ty.as_u32().checked_mul(ty.bytes()).unwrap()).unwrap();

        // Load the`VMSharedTypeIndex` that this `ModuleInternedTypeIndex` is
        // associated with at runtime from the array.
        pos.ins().load(ty, mem_flags, shared_indices, offset)
    }

    /// Load the associated `VMSharedTypeIndex` from inside a `*const VMFuncRef`.
    ///
    /// Does not check for null; just assumes that the `funcref` is a valid
    /// pointer.
    pub(crate) fn load_funcref_type_index(
        &mut self,
        pos: &mut FuncCursor,
        mem_flags: ir::MemFlags,
        funcref: ir::Value,
    ) -> ir::Value {
        let ty = self.vmshared_type_index_ty();
        pos.ins().load(
            ty,
            mem_flags,
            funcref,
            i32::from(self.offsets.ptr.vm_func_ref_type_index()),
        )
    }
}

struct Call<'a, 'func, 'module_env> {
    builder: &'a mut FunctionBuilder<'func>,
    env: &'a mut FuncEnvironment<'module_env>,
    tail: bool,
}

enum CheckIndirectCallTypeSignature {
    Runtime,
    StaticMatch {
        /// Whether or not the funcref may be null or if it's statically known
        /// to not be null.
        may_be_null: bool,
    },
    StaticTrap,
}

impl<'a, 'func, 'module_env> Call<'a, 'func, 'module_env> {
    /// Create a new `Call` site that will do regular, non-tail calls.
    pub fn new(
        builder: &'a mut FunctionBuilder<'func>,
        env: &'a mut FuncEnvironment<'module_env>,
    ) -> Self {
        Call {
            builder,
            env,
            tail: false,
        }
    }

    /// Create a new `Call` site that will perform tail calls.
    pub fn new_tail(
        builder: &'a mut FunctionBuilder<'func>,
        env: &'a mut FuncEnvironment<'module_env>,
    ) -> Self {
        Call {
            builder,
            env,
            tail: true,
        }
    }

    /// Do a direct call to the given callee function.
    pub fn direct_call(
        mut self,
        callee_index: FuncIndex,
        callee: ir::FuncRef,
        call_args: &[ir::Value],
    ) -> WasmResult<ir::Inst> {
        let mut real_call_args = Vec::with_capacity(call_args.len() + 2);
        let caller_vmctx = self
            .builder
            .func
            .special_param(ArgumentPurpose::VMContext)
            .unwrap();

        // Handle direct calls to locally-defined functions.
        if !self.env.module.is_imported_function(callee_index) {
            // First append the callee vmctx address, which is the same as the caller vmctx in
            // this case.
            real_call_args.push(caller_vmctx);

            // Then append the caller vmctx address.
            real_call_args.push(caller_vmctx);

            // Then append the regular call arguments.
            real_call_args.extend_from_slice(call_args);

            // Finally, make the direct call!
            return Ok(self.direct_call_inst(callee, &real_call_args));
        }

        // Handle direct calls to imported functions. We use an indirect call
        // so that we don't have to patch the code at runtime.
        let pointer_type = self.env.pointer_type();
        let sig_ref = self.builder.func.dfg.ext_funcs[callee].signature;
        let vmctx = self.env.vmctx(self.builder.func);
        let base = self.builder.ins().global_value(pointer_type, vmctx);

        let mem_flags = ir::MemFlags::trusted().with_readonly();

        // Load the callee address.
        let body_offset = i32::try_from(
            self.env
                .offsets
                .vmctx_vmfunction_import_wasm_call(callee_index),
        )
        .unwrap();
        let func_addr = self
            .builder
            .ins()
            .load(pointer_type, mem_flags, base, body_offset);

        // First append the callee vmctx address.
        let vmctx_offset =
            i32::try_from(self.env.offsets.vmctx_vmfunction_import_vmctx(callee_index)).unwrap();
        let vmctx = self
            .builder
            .ins()
            .load(pointer_type, mem_flags, base, vmctx_offset);
        real_call_args.push(vmctx);
        real_call_args.push(caller_vmctx);

        // Then append the regular call arguments.
        real_call_args.extend_from_slice(call_args);

        // Finally, make the indirect call!
        Ok(self.indirect_call_inst(sig_ref, func_addr, &real_call_args))
    }

    /// Do an indirect call through the given funcref table.
    pub fn indirect_call(
        mut self,
        features: &WasmFeatures,
        table_index: TableIndex,
        ty_index: TypeIndex,
        sig_ref: ir::SigRef,
        callee: ir::Value,
        call_args: &[ir::Value],
    ) -> WasmResult<Option<ir::Inst>> {
        let (code_ptr, callee_vmctx) = match self.check_and_load_code_and_callee_vmctx(
            features,
            table_index,
            ty_index,
            callee,
            false,
        )? {
            Some(pair) => pair,
            None => return Ok(None),
        };

        self.unchecked_call_impl(sig_ref, code_ptr, callee_vmctx, call_args)
            .map(Some)
    }

    fn check_and_load_code_and_callee_vmctx(
        &mut self,
        features: &WasmFeatures,
        table_index: TableIndex,
        ty_index: TypeIndex,
        callee: ir::Value,
        cold_blocks: bool,
    ) -> WasmResult<Option<(ir::Value, ir::Value)>> {
        // Get the funcref pointer from the table.
        let funcref_ptr = self.env.get_or_init_func_ref_table_elem(
            self.builder,
            table_index,
            callee,
            cold_blocks,
        );

        // If necessary, check the signature.
        let check =
            self.check_indirect_call_type_signature(features, table_index, ty_index, funcref_ptr);

        let trap_code = match check {
            // `funcref_ptr` is checked at runtime that its type matches,
            // meaning that if code gets this far it's guaranteed to not be
            // null. That means nothing in `unchecked_call` can fail.
            CheckIndirectCallTypeSignature::Runtime => None,

            // No type check was performed on `funcref_ptr` because it's
            // statically known to have the right type. Note that whether or
            // not the function is null is not necessarily tested so far since
            // no type information was inspected.
            //
            // If the table may hold null functions, then further loads in
            // `unchecked_call` may fail. If the table only holds non-null
            // functions, though, then there's no possibility of a trap.
            CheckIndirectCallTypeSignature::StaticMatch { may_be_null } => {
                if may_be_null {
                    Some(crate::TRAP_INDIRECT_CALL_TO_NULL)
                } else {
                    None
                }
            }

            // Code has already trapped, so return nothing indicating that this
            // is now unreachable code.
            CheckIndirectCallTypeSignature::StaticTrap => return Ok(None),
        };

        Ok(Some(self.load_code_and_vmctx(funcref_ptr, trap_code)))
    }

    fn check_indirect_call_type_signature(
        &mut self,
        features: &WasmFeatures,
        table_index: TableIndex,
        ty_index: TypeIndex,
        funcref_ptr: ir::Value,
    ) -> CheckIndirectCallTypeSignature {
        let table = &self.env.module.tables[table_index];
        let sig_id_size = self.env.offsets.size_of_vmshared_type_index();
        let sig_id_type = Type::int(u16::from(sig_id_size) * 8).unwrap();

        // Test if a type check is necessary for this table. If this table is a
        // table of typed functions and that type matches `ty_index`, then
        // there's no need to perform a typecheck.
        match table.ref_type.heap_type {
            // Functions do not have a statically known type in the table, a
            // typecheck is required. Fall through to below to perform the
            // actual typecheck.
            WasmHeapType::Func => {}

            // Functions that have a statically known type are either going to
            // always succeed or always fail. Figure out by inspecting the types
            // further.
            WasmHeapType::ConcreteFunc(EngineOrModuleTypeIndex::Module(table_ty)) => {
                // If `ty_index` matches `table_ty`, then this call is
                // statically known to have the right type, so no checks are
                // necessary.
                let specified_ty = self.env.module.types[ty_index];
                if specified_ty == table_ty {
                    return CheckIndirectCallTypeSignature::StaticMatch {
                        may_be_null: table.ref_type.nullable,
                    };
                }

                if features.gc() {
                    // If we are in the Wasm GC world, then we need to perform
                    // an actual subtype check at runtime. Fall through to below
                    // to do that.
                } else {
                    // Otherwise if the types don't match then either (a) this
                    // is a null pointer or (b) it's a pointer with the wrong
                    // type. Figure out which and trap here.
                    //
                    // If it's possible to have a null here then try to load the
                    // type information. If that fails due to the function being
                    // a null pointer, then this was a call to null. Otherwise
                    // if it succeeds then we know it won't match, so trap
                    // anyway.
                    if table.ref_type.nullable {
                        if self.env.signals_based_traps() {
                            let mem_flags = ir::MemFlags::trusted().with_readonly();
                            self.builder.ins().load(
                                sig_id_type,
                                mem_flags.with_trap_code(Some(crate::TRAP_INDIRECT_CALL_TO_NULL)),
                                funcref_ptr,
                                i32::from(self.env.offsets.ptr.vm_func_ref_type_index()),
                            );
                        } else {
                            self.env.trapz(
                                self.builder,
                                funcref_ptr,
                                crate::TRAP_INDIRECT_CALL_TO_NULL,
                            );
                        }
                    }
                    self.env.trap(self.builder, crate::TRAP_BAD_SIGNATURE);
                    return CheckIndirectCallTypeSignature::StaticTrap;
                }
            }

            // Tables of `nofunc` can only be inhabited by null, so go ahead and
            // trap with that.
            WasmHeapType::NoFunc => {
                assert!(table.ref_type.nullable);
                self.env
                    .trap(self.builder, crate::TRAP_INDIRECT_CALL_TO_NULL);
                return CheckIndirectCallTypeSignature::StaticTrap;
            }

            // Engine-indexed types don't show up until runtime and it's a Wasm
            // validation error to perform a call through a non-function table,
            // so these cases are dynamically not reachable.
            WasmHeapType::ConcreteFunc(EngineOrModuleTypeIndex::Engine(_))
            | WasmHeapType::ConcreteFunc(EngineOrModuleTypeIndex::RecGroup(_))
            | WasmHeapType::Extern
            | WasmHeapType::NoExtern
            | WasmHeapType::Any
            | WasmHeapType::Eq
            | WasmHeapType::I31
            | WasmHeapType::Array
            | WasmHeapType::ConcreteArray(_)
            | WasmHeapType::Struct
            | WasmHeapType::ConcreteStruct(_)
            | WasmHeapType::None => {
                unreachable!()
            }
        }

        // Load the caller's `VMSharedTypeIndex.
        let interned_ty = self.env.module.types[ty_index];
        let caller_sig_id = self
            .env
            .module_interned_to_shared_ty(&mut self.builder.cursor(), interned_ty);

        // Load the callee's `VMSharedTypeIndex`.
        //
        // Note that the callee may be null in which case this load may
        // trap. If so use the `TRAP_INDIRECT_CALL_TO_NULL` trap code.
        let mut mem_flags = ir::MemFlags::trusted().with_readonly();
        if self.env.signals_based_traps() {
            mem_flags = mem_flags.with_trap_code(Some(crate::TRAP_INDIRECT_CALL_TO_NULL));
        } else {
            self.env
                .trapz(self.builder, funcref_ptr, crate::TRAP_INDIRECT_CALL_TO_NULL);
        }
        let callee_sig_id =
            self.env
                .load_funcref_type_index(&mut self.builder.cursor(), mem_flags, funcref_ptr);

        // Check that they match: in the case of Wasm GC, this means doing a
        // full subtype check. Otherwise, we do a simple equality check.
        let matches = if features.gc() {
            #[cfg(feature = "gc")]
            {
                self.env
                    .is_subtype(self.builder, callee_sig_id, caller_sig_id)
            }
            #[cfg(not(feature = "gc"))]
            {
                unreachable!()
            }
        } else {
            self.builder
                .ins()
                .icmp(IntCC::Equal, callee_sig_id, caller_sig_id)
        };
        self.env
            .trapz(self.builder, matches, crate::TRAP_BAD_SIGNATURE);
        CheckIndirectCallTypeSignature::Runtime
    }

    /// Call a typed function reference.
    pub fn call_ref(
        mut self,
        sig_ref: ir::SigRef,
        callee: ir::Value,
        args: &[ir::Value],
    ) -> WasmResult<ir::Inst> {
        // FIXME: the wasm type system tracks enough information to know whether
        // `callee` is a null reference or not. In some situations it can be
        // statically known here that `callee` cannot be null in which case this
        // can be `None` instead. This requires feeding type information from
        // wasmparser's validator into this function, however, which is not
        // easily done at this time.
        let callee_load_trap_code = Some(crate::TRAP_NULL_REFERENCE);

        self.unchecked_call(sig_ref, callee, callee_load_trap_code, args)
    }

    /// This calls a function by reference without checking the signature.
    ///
    /// It gets the function address, sets relevant flags, and passes the
    /// special callee/caller vmctxs. It is used by both call_indirect (which
    /// checks the signature) and call_ref (which doesn't).
    fn unchecked_call(
        &mut self,
        sig_ref: ir::SigRef,
        callee: ir::Value,
        callee_load_trap_code: Option<ir::TrapCode>,
        call_args: &[ir::Value],
    ) -> WasmResult<ir::Inst> {
        let (func_addr, callee_vmctx) = self.load_code_and_vmctx(callee, callee_load_trap_code);
        self.unchecked_call_impl(sig_ref, func_addr, callee_vmctx, call_args)
    }

    fn load_code_and_vmctx(
        &mut self,
        callee: ir::Value,
        callee_load_trap_code: Option<ir::TrapCode>,
    ) -> (ir::Value, ir::Value) {
        let pointer_type = self.env.pointer_type();

        // Dereference callee pointer to get the function address.
        //
        // Note that this may trap if `callee` hasn't previously been verified
        // to be non-null. This means that this load is annotated with an
        // optional trap code provided by the caller of `unchecked_call` which
        // will handle the case where this is either already known to be
        // non-null or may trap.
        let mem_flags = ir::MemFlags::trusted().with_readonly();
        let mut callee_flags = mem_flags;
        if self.env.signals_based_traps() {
            callee_flags = callee_flags.with_trap_code(callee_load_trap_code);
        } else {
            if let Some(trap) = callee_load_trap_code {
                self.env.trapz(self.builder, callee, trap);
            }
        }
        let func_addr = self.builder.ins().load(
            pointer_type,
            callee_flags,
            callee,
            i32::from(self.env.offsets.ptr.vm_func_ref_wasm_call()),
        );
        let callee_vmctx = self.builder.ins().load(
            pointer_type,
            mem_flags,
            callee,
            i32::from(self.env.offsets.ptr.vm_func_ref_vmctx()),
        );

        (func_addr, callee_vmctx)
    }

    /// This calls a function by reference without checking the
    /// signature, given the raw code pointer to the
    /// Wasm-calling-convention entry point and the callee vmctx.
    fn unchecked_call_impl(
        &mut self,
        sig_ref: ir::SigRef,
        func_addr: ir::Value,
        callee_vmctx: ir::Value,
        call_args: &[ir::Value],
    ) -> WasmResult<ir::Inst> {
        let mut real_call_args = Vec::with_capacity(call_args.len() + 2);
        let caller_vmctx = self
            .builder
            .func
            .special_param(ArgumentPurpose::VMContext)
            .unwrap();

        // First append the callee and caller vmctx addresses.
        real_call_args.push(callee_vmctx);
        real_call_args.push(caller_vmctx);

        // Then append the regular call arguments.
        real_call_args.extend_from_slice(call_args);

        Ok(self.indirect_call_inst(sig_ref, func_addr, &real_call_args))
    }

    fn direct_call_inst(&mut self, callee: ir::FuncRef, args: &[ir::Value]) -> ir::Inst {
        if self.tail {
            self.builder.ins().return_call(callee, args)
        } else {
            let inst = self.builder.ins().call(callee, args);
            let results: SmallVec<[_; 4]> = self
                .builder
                .func
                .dfg
                .inst_results(inst)
                .iter()
                .copied()
                .collect();
            for (i, val) in results.into_iter().enumerate() {
                if self
                    .env
                    .func_ref_result_needs_stack_map(&self.builder.func, callee, i)
                {
                    self.builder.declare_value_needs_stack_map(val);
                }
            }
            inst
        }
    }

    fn indirect_call_inst(
        &mut self,
        sig_ref: ir::SigRef,
        func_addr: ir::Value,
        args: &[ir::Value],
    ) -> ir::Inst {
        if self.tail {
            self.builder
                .ins()
                .return_call_indirect(sig_ref, func_addr, args)
        } else {
            let inst = self.builder.ins().call_indirect(sig_ref, func_addr, args);
            let results: SmallVec<[_; 4]> = self
                .builder
                .func
                .dfg
                .inst_results(inst)
                .iter()
                .copied()
                .collect();
            for (i, val) in results.into_iter().enumerate() {
                if self.env.sig_ref_result_needs_stack_map(sig_ref, i) {
                    self.builder.declare_value_needs_stack_map(val);
                }
            }
            inst
        }
    }
}

impl TypeConvert for FuncEnvironment<'_> {
    fn lookup_heap_type(&self, ty: wasmparser::UnpackedIndex) -> WasmHeapType {
        wasmtime_environ::WasmparserTypeConverter::new(self.types, |idx| self.module.types[idx])
            .lookup_heap_type(ty)
    }

    fn lookup_type_index(&self, index: wasmparser::UnpackedIndex) -> EngineOrModuleTypeIndex {
        wasmtime_environ::WasmparserTypeConverter::new(self.types, |idx| self.module.types[idx])
            .lookup_type_index(index)
    }
}

impl<'module_environment> TargetEnvironment for FuncEnvironment<'module_environment> {
    fn target_config(&self) -> TargetFrontendConfig {
        self.isa.frontend_config()
    }

    fn reference_type(&self, wasm_ty: WasmHeapType) -> (ir::Type, bool) {
        let ty = crate::reference_type(wasm_ty, self.pointer_type());
        let needs_stack_map = match wasm_ty.top() {
            WasmHeapTopType::Extern | WasmHeapTopType::Any => true,
            WasmHeapTopType::Func => false,
        };
        (ty, needs_stack_map)
    }

    fn heap_access_spectre_mitigation(&self) -> bool {
        self.isa.flags().enable_heap_access_spectre_mitigation()
    }

    fn proof_carrying_code(&self) -> bool {
        self.isa.flags().enable_pcc()
    }
}

impl<'module_environment> crate::translate::FuncEnvironment
    for FuncEnvironment<'module_environment>
{
    fn heaps(&self) -> &PrimaryMap<Heap, HeapData> {
        &self.heaps
    }

    fn is_wasm_parameter(&self, _signature: &ir::Signature, index: usize) -> bool {
        // The first two parameters are the vmctx and caller vmctx. The rest are
        // the wasm parameters.
        index >= 2
    }

    fn param_needs_stack_map(&self, _signature: &ir::Signature, index: usize) -> bool {
        // Skip the caller and callee vmctx.
        if index < 2 {
            return false;
        }

        self.wasm_func_ty.params()[index - 2].is_vmgcref_type_and_not_i31()
    }

    fn sig_ref_result_needs_stack_map(&self, sig_ref: ir::SigRef, index: usize) -> bool {
        let wasm_func_ty = self.sig_ref_to_ty[sig_ref].as_ref().unwrap();
        wasm_func_ty.returns()[index].is_vmgcref_type_and_not_i31()
    }

    fn func_ref_result_needs_stack_map(
        &self,
        func: &ir::Function,
        func_ref: ir::FuncRef,
        index: usize,
    ) -> bool {
        let sig_ref = func.dfg.ext_funcs[func_ref].signature;
        let wasm_func_ty = self.sig_ref_to_ty[sig_ref].as_ref().unwrap();
        wasm_func_ty.returns()[index].is_vmgcref_type_and_not_i31()
    }

    fn after_locals(&mut self, num_locals: usize) {
        self.fuel_var = Variable::new(num_locals);
        self.epoch_deadline_var = Variable::new(num_locals + 1);
        self.epoch_ptr_var = Variable::new(num_locals + 2);
    }

    fn translate_table_grow(
        &mut self,
        mut pos: FuncCursor<'_>,
        table_index: TableIndex,
        delta: ir::Value,
        init_value: ir::Value,
    ) -> WasmResult<ir::Value> {
        let table = self.table(table_index);
        let ty = table.ref_type.heap_type;
        let grow = if ty.is_vmgcref_type() {
            gc::builtins::table_grow_gc_ref(self, &mut pos.func)?
        } else {
            debug_assert_eq!(ty.top(), WasmHeapTopType::Func);
            self.builtin_functions.table_grow_func_ref(&mut pos.func)
        };

        let vmctx = self.vmctx_val(&mut pos);

        let index_type = table.idx_type;
        let delta = self.cast_index_to_i64(&mut pos, delta, index_type);
        let table_index_arg = pos.ins().iconst(I32, table_index.as_u32() as i64);
        let call_inst = pos
            .ins()
            .call(grow, &[vmctx, table_index_arg, delta, init_value]);
        let result = pos.func.dfg.first_result(call_inst);
        Ok(self.convert_pointer_to_index_type(pos, result, index_type, false))
    }

    fn translate_table_get(
        &mut self,
        builder: &mut FunctionBuilder,
        table_index: TableIndex,
        index: ir::Value,
    ) -> WasmResult<ir::Value> {
        let table = self.module.tables[table_index];
        self.ensure_table_exists(builder.func, table_index);
        let table_data = self.tables[table_index].clone().unwrap();
        let heap_ty = table.ref_type.heap_type;
        match heap_ty.top() {
            // GC-managed types.
            WasmHeapTopType::Any | WasmHeapTopType::Extern => {
                let (src, flags) = table_data.prepare_table_addr(self, builder, index);
                gc::gc_compiler(self)?.translate_read_gc_reference(
                    self,
                    builder,
                    table.ref_type,
                    src,
                    flags,
                )
            }

            // Function types.
            WasmHeapTopType::Func => {
                Ok(self.get_or_init_func_ref_table_elem(builder, table_index, index, false))
            }
        }
    }

    fn translate_table_set(
        &mut self,
        builder: &mut FunctionBuilder,
        table_index: TableIndex,
        value: ir::Value,
        index: ir::Value,
    ) -> WasmResult<()> {
        let table = self.module.tables[table_index];
        self.ensure_table_exists(builder.func, table_index);
        let table_data = self.tables[table_index].clone().unwrap();
        let heap_ty = table.ref_type.heap_type;
        match heap_ty.top() {
            // GC-managed types.
            WasmHeapTopType::Any | WasmHeapTopType::Extern => {
                let (dst, flags) = table_data.prepare_table_addr(self, builder, index);
                gc::gc_compiler(self)?.translate_write_gc_reference(
                    self,
                    builder,
                    table.ref_type,
                    dst,
                    value,
                    flags,
                )
            }

            // Function types.
            WasmHeapTopType::Func => {
                let (elem_addr, flags) = table_data.prepare_table_addr(self, builder, index);
                // Set the "initialized bit". See doc-comment on
                // `FUNCREF_INIT_BIT` in
                // crates/environ/src/ref_bits.rs for details.
                let value_with_init_bit = if self.tunables.table_lazy_init {
                    builder
                        .ins()
                        .bor_imm(value, Imm64::from(FUNCREF_INIT_BIT as i64))
                } else {
                    value
                };
                builder
                    .ins()
                    .store(flags, value_with_init_bit, elem_addr, 0);
                Ok(())
            }
        }
    }

    fn translate_table_fill(
        &mut self,
        mut pos: cranelift_codegen::cursor::FuncCursor<'_>,
        table_index: TableIndex,
        dst: ir::Value,
        val: ir::Value,
        len: ir::Value,
    ) -> WasmResult<()> {
        let table = self.table(table_index);
        let index_type = table.idx_type;
        let dst = self.cast_index_to_i64(&mut pos, dst, index_type);
        let len = self.cast_index_to_i64(&mut pos, len, index_type);
        let ty = table.ref_type.heap_type;
        let libcall = if ty.is_vmgcref_type() {
            gc::builtins::table_fill_gc_ref(self, &mut pos.func)?
        } else {
            debug_assert_eq!(ty.top(), WasmHeapTopType::Func);
            self.builtin_functions.table_fill_func_ref(&mut pos.func)
        };

        let vmctx = self.vmctx_val(&mut pos);

        let table_index_arg = pos.ins().iconst(I32, table_index.as_u32() as i64);
        pos.ins()
            .call(libcall, &[vmctx, table_index_arg, dst, val, len]);

        Ok(())
    }

    fn translate_ref_i31(&mut self, mut pos: FuncCursor, val: ir::Value) -> WasmResult<ir::Value> {
        debug_assert_eq!(pos.func.dfg.value_type(val), ir::types::I32);
        let shifted = pos.ins().ishl_imm(val, 1);
        let tagged = pos
            .ins()
            .bor_imm(shifted, i64::from(crate::I31_REF_DISCRIMINANT));
        let (ref_ty, _needs_stack_map) = self.reference_type(WasmHeapType::I31);
        debug_assert_eq!(ref_ty, ir::types::I32);
        Ok(tagged)
    }

    fn translate_i31_get_s(
        &mut self,
        builder: &mut FunctionBuilder,
        i31ref: ir::Value,
    ) -> WasmResult<ir::Value> {
        // TODO: If we knew we have a `(ref i31)` here, instead of maybe a `(ref
        // null i31)`, we could omit the `trapz`. But plumbing that type info
        // from `wasmparser` and through to here is a bit funky.
        self.trapz(builder, i31ref, crate::TRAP_NULL_REFERENCE);
        Ok(builder.ins().sshr_imm(i31ref, 1))
    }

    fn translate_i31_get_u(
        &mut self,
        builder: &mut FunctionBuilder,
        i31ref: ir::Value,
    ) -> WasmResult<ir::Value> {
        // TODO: If we knew we have a `(ref i31)` here, instead of maybe a `(ref
        // null i31)`, we could omit the `trapz`. But plumbing that type info
        // from `wasmparser` and through to here is a bit funky.
        self.trapz(builder, i31ref, crate::TRAP_NULL_REFERENCE);
        Ok(builder.ins().ushr_imm(i31ref, 1))
    }

    fn struct_fields_len(&mut self, struct_type_index: TypeIndex) -> WasmResult<usize> {
        let ty = self.module.types[struct_type_index];
        match &self.types[ty].composite_type.inner {
            WasmCompositeInnerType::Struct(s) => Ok(s.fields.len()),
            _ => unreachable!(),
        }
    }

    fn translate_struct_new(
        &mut self,
        builder: &mut FunctionBuilder,
        struct_type_index: TypeIndex,
        fields: StructFieldsVec,
    ) -> WasmResult<ir::Value> {
        gc::translate_struct_new(self, builder, struct_type_index, &fields)
    }

    fn translate_struct_new_default(
        &mut self,
        builder: &mut FunctionBuilder,
        struct_type_index: TypeIndex,
    ) -> WasmResult<ir::Value> {
        gc::translate_struct_new_default(self, builder, struct_type_index)
    }

    fn translate_struct_get(
        &mut self,
        builder: &mut FunctionBuilder,
        struct_type_index: TypeIndex,
        field_index: u32,
        struct_ref: ir::Value,
    ) -> WasmResult<ir::Value> {
        gc::translate_struct_get(self, builder, struct_type_index, field_index, struct_ref)
    }

    fn translate_struct_get_s(
        &mut self,
        builder: &mut FunctionBuilder,
        struct_type_index: TypeIndex,
        field_index: u32,
        struct_ref: ir::Value,
    ) -> WasmResult<ir::Value> {
        gc::translate_struct_get_s(self, builder, struct_type_index, field_index, struct_ref)
    }

    fn translate_struct_get_u(
        &mut self,
        builder: &mut FunctionBuilder,
        struct_type_index: TypeIndex,
        field_index: u32,
        struct_ref: ir::Value,
    ) -> WasmResult<ir::Value> {
        gc::translate_struct_get_u(self, builder, struct_type_index, field_index, struct_ref)
    }

    fn translate_struct_set(
        &mut self,
        builder: &mut FunctionBuilder,
        struct_type_index: TypeIndex,
        field_index: u32,
        struct_ref: ir::Value,
        value: ir::Value,
    ) -> WasmResult<()> {
        gc::translate_struct_set(
            self,
            builder,
            struct_type_index,
            field_index,
            struct_ref,
            value,
        )
    }

    fn translate_array_new(
        &mut self,
        builder: &mut FunctionBuilder,
        array_type_index: TypeIndex,
        elem: ir::Value,
        len: ir::Value,
    ) -> WasmResult<ir::Value> {
        gc::translate_array_new(self, builder, array_type_index, elem, len)
    }

    fn translate_array_new_default(
        &mut self,
        builder: &mut FunctionBuilder,
        array_type_index: TypeIndex,
        len: ir::Value,
    ) -> WasmResult<ir::Value> {
        gc::translate_array_new_default(self, builder, array_type_index, len)
    }

    fn translate_array_new_fixed(
        &mut self,
        builder: &mut FunctionBuilder,
        array_type_index: TypeIndex,
        elems: &[ir::Value],
    ) -> WasmResult<ir::Value> {
        gc::translate_array_new_fixed(self, builder, array_type_index, elems)
    }

    fn translate_array_new_data(
        &mut self,
        builder: &mut FunctionBuilder,
        array_type_index: TypeIndex,
        data_index: DataIndex,
        data_offset: ir::Value,
        len: ir::Value,
    ) -> WasmResult<ir::Value> {
        let libcall = gc::builtins::array_new_data(self, builder.func)?;
        let vmctx = self.vmctx_val(&mut builder.cursor());
        let interned_type_index = self.module.types[array_type_index];
        let interned_type_index = builder
            .ins()
            .iconst(I32, i64::from(interned_type_index.as_u32()));
        let data_index = builder.ins().iconst(I32, i64::from(data_index.as_u32()));
        let call_inst = builder.ins().call(
            libcall,
            &[vmctx, interned_type_index, data_index, data_offset, len],
        );
        Ok(builder.func.dfg.first_result(call_inst))
    }

    fn translate_array_new_elem(
        &mut self,
        builder: &mut FunctionBuilder,
        array_type_index: TypeIndex,
        elem_index: ElemIndex,
        elem_offset: ir::Value,
        len: ir::Value,
    ) -> WasmResult<ir::Value> {
        let libcall = gc::builtins::array_new_elem(self, builder.func)?;
        let vmctx = self.vmctx_val(&mut builder.cursor());
        let interned_type_index = self.module.types[array_type_index];
        let interned_type_index = builder
            .ins()
            .iconst(I32, i64::from(interned_type_index.as_u32()));
        let elem_index = builder.ins().iconst(I32, i64::from(elem_index.as_u32()));
        let call_inst = builder.ins().call(
            libcall,
            &[vmctx, interned_type_index, elem_index, elem_offset, len],
        );
        Ok(builder.func.dfg.first_result(call_inst))
    }

    fn translate_array_copy(
        &mut self,
        builder: &mut FunctionBuilder,
        _dst_array_type_index: TypeIndex,
        dst_array: ir::Value,
        dst_index: ir::Value,
        _src_array_type_index: TypeIndex,
        src_array: ir::Value,
        src_index: ir::Value,
        len: ir::Value,
    ) -> WasmResult<()> {
        let libcall = gc::builtins::array_copy(self, builder.func)?;
        let vmctx = self.vmctx_val(&mut builder.cursor());
        builder.ins().call(
            libcall,
            &[vmctx, dst_array, dst_index, src_array, src_index, len],
        );
        Ok(())
    }

    fn translate_array_fill(
        &mut self,
        builder: &mut FunctionBuilder,
        array_type_index: TypeIndex,
        array: ir::Value,
        index: ir::Value,
        value: ir::Value,
        len: ir::Value,
    ) -> WasmResult<()> {
        gc::translate_array_fill(self, builder, array_type_index, array, index, value, len)
    }

    fn translate_array_init_data(
        &mut self,
        builder: &mut FunctionBuilder,
        array_type_index: TypeIndex,
        array: ir::Value,
        dst_index: ir::Value,
        data_index: DataIndex,
        data_offset: ir::Value,
        len: ir::Value,
    ) -> WasmResult<()> {
        let libcall = gc::builtins::array_init_data(self, builder.func)?;
        let vmctx = self.vmctx_val(&mut builder.cursor());
        let interned_type_index = self.module.types[array_type_index];
        let interned_type_index = builder
            .ins()
            .iconst(I32, i64::from(interned_type_index.as_u32()));
        let data_index = builder.ins().iconst(I32, i64::from(data_index.as_u32()));
        builder.ins().call(
            libcall,
            &[
                vmctx,
                interned_type_index,
                array,
                dst_index,
                data_index,
                data_offset,
                len,
            ],
        );
        Ok(())
    }

    fn translate_array_init_elem(
        &mut self,
        builder: &mut FunctionBuilder,
        array_type_index: TypeIndex,
        array: ir::Value,
        dst_index: ir::Value,
        elem_index: ElemIndex,
        elem_offset: ir::Value,
        len: ir::Value,
    ) -> WasmResult<()> {
        let libcall = gc::builtins::array_init_elem(self, builder.func)?;
        let vmctx = self.vmctx_val(&mut builder.cursor());
        let interned_type_index = self.module.types[array_type_index];
        let interned_type_index = builder
            .ins()
            .iconst(I32, i64::from(interned_type_index.as_u32()));
        let elem_index = builder.ins().iconst(I32, i64::from(elem_index.as_u32()));
        builder.ins().call(
            libcall,
            &[
                vmctx,
                interned_type_index,
                array,
                dst_index,
                elem_index,
                elem_offset,
                len,
            ],
        );
        Ok(())
    }

    fn translate_array_len(
        &mut self,
        builder: &mut FunctionBuilder,
        array: ir::Value,
    ) -> WasmResult<ir::Value> {
        gc::translate_array_len(self, builder, array)
    }

    fn translate_array_get(
        &mut self,
        builder: &mut FunctionBuilder,
        array_type_index: TypeIndex,
        array: ir::Value,
        index: ir::Value,
    ) -> WasmResult<ir::Value> {
        gc::translate_array_get(self, builder, array_type_index, array, index)
    }

    fn translate_array_get_s(
        &mut self,
        builder: &mut FunctionBuilder,
        array_type_index: TypeIndex,
        array: ir::Value,
        index: ir::Value,
    ) -> WasmResult<ir::Value> {
        gc::translate_array_get_s(self, builder, array_type_index, array, index)
    }

    fn translate_array_get_u(
        &mut self,
        builder: &mut FunctionBuilder,
        array_type_index: TypeIndex,
        array: ir::Value,
        index: ir::Value,
    ) -> WasmResult<ir::Value> {
        gc::translate_array_get_u(self, builder, array_type_index, array, index)
    }

    fn translate_array_set(
        &mut self,
        builder: &mut FunctionBuilder,
        array_type_index: TypeIndex,
        array: ir::Value,
        index: ir::Value,
        value: ir::Value,
    ) -> WasmResult<()> {
        gc::translate_array_set(self, builder, array_type_index, array, index, value)
    }

    fn translate_ref_test(
        &mut self,
        builder: &mut FunctionBuilder<'_>,
        ref_ty: WasmRefType,
        gc_ref: ir::Value,
    ) -> WasmResult<ir::Value> {
        gc::translate_ref_test(self, builder, ref_ty, gc_ref)
    }

    fn translate_ref_null(
        &mut self,
        mut pos: cranelift_codegen::cursor::FuncCursor,
        ht: WasmHeapType,
    ) -> WasmResult<ir::Value> {
        Ok(match ht.top() {
            WasmHeapTopType::Func => pos.ins().iconst(self.pointer_type(), 0),
            // NB: null GC references don't need to be in stack maps.
            WasmHeapTopType::Any | WasmHeapTopType::Extern => pos.ins().iconst(types::I32, 0),
        })
    }

    fn translate_ref_is_null(
        &mut self,
        mut pos: cranelift_codegen::cursor::FuncCursor,
        value: ir::Value,
    ) -> WasmResult<ir::Value> {
        let byte_is_null =
            pos.ins()
                .icmp_imm(cranelift_codegen::ir::condcodes::IntCC::Equal, value, 0);
        Ok(pos.ins().uextend(ir::types::I32, byte_is_null))
    }

    fn translate_ref_func(
        &mut self,
        mut pos: cranelift_codegen::cursor::FuncCursor<'_>,
        func_index: FuncIndex,
    ) -> WasmResult<ir::Value> {
        let func_index = pos.ins().iconst(I32, func_index.as_u32() as i64);
        let ref_func = self.builtin_functions.ref_func(&mut pos.func);
        let vmctx = self.vmctx_val(&mut pos);

        let call_inst = pos.ins().call(ref_func, &[vmctx, func_index]);
        Ok(pos.func.dfg.first_result(call_inst))
    }

    fn translate_custom_global_get(
        &mut self,
        builder: &mut FunctionBuilder,
        index: GlobalIndex,
    ) -> WasmResult<ir::Value> {
        let ty = self.module.globals[index].wasm_ty;
        debug_assert!(
            ty.is_vmgcref_type(),
            "We only use GlobalVariable::Custom for VMGcRef types"
        );
        let WasmValType::Ref(ty) = ty else {
            unreachable!()
        };

        let (gv, offset) = self.get_global_location(builder.func, index);
        let gv = builder.ins().global_value(self.pointer_type(), gv);
        let src = builder.ins().iadd_imm(gv, i64::from(offset));

        gc::gc_compiler(self)?.translate_read_gc_reference(
            self,
            builder,
            ty,
            src,
            ir::MemFlags::trusted(),
        )
    }

    fn translate_custom_global_set(
        &mut self,
        builder: &mut FunctionBuilder,
        index: GlobalIndex,
        value: ir::Value,
    ) -> WasmResult<()> {
        let ty = self.module.globals[index].wasm_ty;
        debug_assert!(
            ty.is_vmgcref_type(),
            "We only use GlobalVariable::Custom for VMGcRef types"
        );
        let WasmValType::Ref(ty) = ty else {
            unreachable!()
        };

        let (gv, offset) = self.get_global_location(builder.func, index);
        let gv = builder.ins().global_value(self.pointer_type(), gv);
        let src = builder.ins().iadd_imm(gv, i64::from(offset));

        gc::gc_compiler(self)?.translate_write_gc_reference(
            self,
            builder,
            ty,
            src,
            value,
            ir::MemFlags::trusted(),
        )
    }

    fn make_heap(&mut self, func: &mut ir::Function, index: MemoryIndex) -> WasmResult<Heap> {
        let pointer_type = self.pointer_type();
        let memory = self.module.memories[index];
        let is_shared = memory.shared;

        let min_size = memory.minimum_byte_size().unwrap_or_else(|_| {
            // The only valid Wasm memory size that won't fit in a 64-bit
            // integer is the maximum memory64 size (2^64) which is one
            // larger than `u64::MAX` (2^64 - 1). In this case, just say the
            // minimum heap size is `u64::MAX`.
            debug_assert_eq!(memory.limits.min, 1 << 48);
            debug_assert_eq!(memory.page_size(), 1 << 16);
            u64::MAX
        });

        let max_size = memory.maximum_byte_size().ok();

        let (ptr, base_offset, current_length_offset, ptr_memtype) = {
            let vmctx = self.vmctx(func);
            if let Some(def_index) = self.module.defined_memory_index(index) {
                if is_shared {
                    // As with imported memory, the `VMMemoryDefinition` for a
                    // shared memory is stored elsewhere. We store a `*mut
                    // VMMemoryDefinition` to it and dereference that when
                    // atomically growing it.
                    let from_offset = self.offsets.vmctx_vmmemory_pointer(def_index);
                    let (memory, def_mt) = self.load_pointer_with_memtypes(
                        func,
                        vmctx,
                        from_offset,
                        true,
                        self.pcc_vmctx_memtype,
                    );
                    let base_offset = i32::from(self.offsets.ptr.vmmemory_definition_base());
                    let current_length_offset =
                        i32::from(self.offsets.ptr.vmmemory_definition_current_length());
                    (memory, base_offset, current_length_offset, def_mt)
                } else {
                    let owned_index = self.module.owned_memory_index(def_index);
                    let owned_base_offset =
                        self.offsets.vmctx_vmmemory_definition_base(owned_index);
                    let owned_length_offset = self
                        .offsets
                        .vmctx_vmmemory_definition_current_length(owned_index);
                    let current_base_offset = i32::try_from(owned_base_offset).unwrap();
                    let current_length_offset = i32::try_from(owned_length_offset).unwrap();
                    (
                        vmctx,
                        current_base_offset,
                        current_length_offset,
                        self.pcc_vmctx_memtype,
                    )
                }
            } else {
                let from_offset = self.offsets.vmctx_vmmemory_import_from(index);
                let (memory, def_mt) = self.load_pointer_with_memtypes(
                    func,
                    vmctx,
                    from_offset,
                    true,
                    self.pcc_vmctx_memtype,
                );
                let base_offset = i32::from(self.offsets.ptr.vmmemory_definition_base());
                let current_length_offset =
                    i32::from(self.offsets.ptr.vmmemory_definition_current_length());
                (memory, base_offset, current_length_offset, def_mt)
            }
        };

        let page_size_log2 = memory.page_size_log2;

        // If we have a declared maximum, we can make this a "static" heap, which is
        // allocated up front and never moved.
        let (style, offset_guard_size) = MemoryStyle::for_memory(memory, self.tunables);
        let (heap_style, readonly_base, base_fact, memory_type) = match style {
            MemoryStyle::Dynamic { .. } => {
                let heap_bound = func.create_global_value(ir::GlobalValueData::Load {
                    base: ptr,
                    offset: Offset32::new(current_length_offset),
                    global_type: pointer_type,
                    flags: MemFlags::trusted(),
                });

                let (base_fact, data_mt) = if let Some(ptr_memtype) = ptr_memtype {
                    // Create a memtype representing the untyped memory region.
                    let data_mt = func.create_memory_type(ir::MemoryTypeData::DynamicMemory {
                        gv: heap_bound,
                        size: offset_guard_size,
                    });
                    // This fact applies to any pointer to the start of the memory.
                    let base_fact = ir::Fact::dynamic_base_ptr(data_mt);
                    // This fact applies to the length.
                    let length_fact = ir::Fact::global_value(
                        u16::try_from(self.isa.pointer_type().bits()).unwrap(),
                        heap_bound,
                    );
                    // Create a field in the vmctx for the base pointer.
                    match &mut func.memory_types[ptr_memtype] {
                        ir::MemoryTypeData::Struct { size, fields } => {
                            let base_offset = u64::try_from(base_offset).unwrap();
                            fields.push(ir::MemoryTypeField {
                                offset: base_offset,
                                ty: self.isa.pointer_type(),
                                // Read-only field from the PoV of PCC checks:
                                // don't allow stores to this field. (Even if
                                // it is a dynamic memory whose base can
                                // change, that update happens inside the
                                // runtime, not in generated code.)
                                readonly: true,
                                fact: Some(base_fact.clone()),
                            });
                            let current_length_offset =
                                u64::try_from(current_length_offset).unwrap();
                            fields.push(ir::MemoryTypeField {
                                offset: current_length_offset,
                                ty: self.isa.pointer_type(),
                                // As above, read-only; only the runtime modifies it.
                                readonly: true,
                                fact: Some(length_fact),
                            });

                            let pointer_size = u64::from(self.isa.pointer_type().bytes());
                            let fields_end = std::cmp::max(
                                base_offset + pointer_size,
                                current_length_offset + pointer_size,
                            );
                            *size = std::cmp::max(*size, fields_end);
                        }
                        _ => {
                            panic!("Bad memtype");
                        }
                    }
                    // Apply a fact to the base pointer.
                    (Some(base_fact), Some(data_mt))
                } else {
                    (None, None)
                };

                (
                    HeapStyle::Dynamic {
                        bound_gv: heap_bound,
                    },
                    false,
                    base_fact,
                    data_mt,
                )
            }
            MemoryStyle::Static {
                byte_reservation: bound_bytes,
            } => {
                let (base_fact, data_mt) = if let Some(ptr_memtype) = ptr_memtype {
                    // Create a memtype representing the untyped memory region.
                    let data_mt = func.create_memory_type(ir::MemoryTypeData::Memory {
                        size: bound_bytes
                            .checked_add(offset_guard_size)
                            .expect("Memory plan has overflowing size plus guard"),
                    });
                    // This fact applies to any pointer to the start of the memory.
                    let base_fact = Fact::Mem {
                        ty: data_mt,
                        min_offset: 0,
                        max_offset: 0,
                        nullable: false,
                    };
                    // Create a field in the vmctx for the base pointer.
                    match &mut func.memory_types[ptr_memtype] {
                        ir::MemoryTypeData::Struct { size, fields } => {
                            let offset = u64::try_from(base_offset).unwrap();
                            fields.push(ir::MemoryTypeField {
                                offset,
                                ty: self.isa.pointer_type(),
                                // Read-only field from the PoV of PCC checks:
                                // don't allow stores to this field. (Even if
                                // it is a dynamic memory whose base can
                                // change, that update happens inside the
                                // runtime, not in generated code.)
                                readonly: true,
                                fact: Some(base_fact.clone()),
                            });
                            *size = std::cmp::max(
                                *size,
                                offset + u64::from(self.isa.pointer_type().bytes()),
                            );
                        }
                        _ => {
                            panic!("Bad memtype");
                        }
                    }
                    // Apply a fact to the base pointer.
                    (Some(base_fact), Some(data_mt))
                } else {
                    (None, None)
                };
                (
                    HeapStyle::Static { bound: bound_bytes },
                    true,
                    base_fact,
                    data_mt,
                )
            }
        };

        let mut flags = MemFlags::trusted().with_checked();
        if readonly_base {
            flags.set_readonly();
        }
        let heap_base = func.create_global_value(ir::GlobalValueData::Load {
            base: ptr,
            offset: Offset32::new(base_offset),
            global_type: pointer_type,
            flags,
        });
        func.global_value_facts[heap_base] = base_fact;

        Ok(self.heaps.push(HeapData {
            base: heap_base,
            min_size,
            max_size,
            offset_guard_size,
            style: heap_style,
            index_type: index_type_to_ir_type(self.memory(index).idx_type),
            memory_type,
            page_size_log2,
        }))
    }

    fn make_global(
        &mut self,
        func: &mut ir::Function,
        index: GlobalIndex,
    ) -> WasmResult<GlobalVariable> {
        let ty = self.module.globals[index].wasm_ty;

        if ty.is_vmgcref_type() {
            // Although reference-typed globals live at the same memory location as
            // any other type of global at the same index would, getting or
            // setting them requires ref counting barriers. Therefore, we need
            // to use `GlobalVariable::Custom`, as that is the only kind of
            // `GlobalVariable` for which translation supports custom
            // access translation.
            return Ok(GlobalVariable::Custom);
        }

        let (gv, offset) = self.get_global_location(func, index);
        Ok(GlobalVariable::Memory {
            gv,
            offset: offset.into(),
            ty: super::value_type(self.isa, ty),
        })
    }

    fn make_indirect_sig(
        &mut self,
        func: &mut ir::Function,
        index: TypeIndex,
    ) -> WasmResult<ir::SigRef> {
        let interned_index = self.module.types[index];
        let wasm_func_ty = self.types[interned_index].unwrap_func();
        let sig = crate::wasm_call_signature(self.isa, wasm_func_ty, &self.tunables);
        let sig_ref = func.import_signature(sig);
        self.sig_ref_to_ty[sig_ref] = Some(wasm_func_ty);
        Ok(sig_ref)
    }

    fn make_direct_func(
        &mut self,
        func: &mut ir::Function,
        index: FuncIndex,
    ) -> WasmResult<ir::FuncRef> {
        let sig = self.module.functions[index].signature;
        let wasm_func_ty = self.types[sig].unwrap_func();
        let sig = crate::wasm_call_signature(self.isa, wasm_func_ty, &self.tunables);
        let signature = func.import_signature(sig);
        self.sig_ref_to_ty[signature] = Some(wasm_func_ty);
        let name =
            ir::ExternalName::User(func.declare_imported_user_function(ir::UserExternalName {
                namespace: crate::NS_WASM_FUNC,
                index: index.as_u32(),
            }));
        Ok(func.import_function(ir::ExtFuncData {
            name,
            signature,

            // the value of this flag determines the codegen for calls to this
            // function. if this flag is `false` then absolute relocations will
            // be generated for references to the function, which requires
            // load-time relocation resolution. if this flag is set to `true`
            // then relative relocations are emitted which can be resolved at
            // object-link-time, just after all functions are compiled.
            //
            // this flag is set to `true` for functions defined in the object
            // we'll be defining in this compilation unit, or everything local
            // to the wasm module. this means that between functions in a wasm
            // module there's relative calls encoded. all calls external to a
            // wasm module (e.g. imports or libcalls) are either encoded through
            // the `vmcontext` as relative jumps (hence no relocations) or
            // they're libcalls with absolute relocations.
            colocated: self.module.defined_func_index(index).is_some(),
        }))
    }

    fn translate_call_indirect(
        &mut self,
        builder: &mut FunctionBuilder,
        features: &WasmFeatures,
        table_index: TableIndex,
        ty_index: TypeIndex,
        sig_ref: ir::SigRef,
        callee: ir::Value,
        call_args: &[ir::Value],
    ) -> WasmResult<Option<ir::Inst>> {
        Call::new(builder, self).indirect_call(
            features,
            table_index,
            ty_index,
            sig_ref,
            callee,
            call_args,
        )
    }

    fn translate_call(
        &mut self,
        builder: &mut FunctionBuilder,
        callee_index: FuncIndex,
        callee: ir::FuncRef,
        call_args: &[ir::Value],
    ) -> WasmResult<ir::Inst> {
        Call::new(builder, self).direct_call(callee_index, callee, call_args)
    }

    fn translate_call_ref(
        &mut self,
        builder: &mut FunctionBuilder,
        sig_ref: ir::SigRef,
        callee: ir::Value,
        call_args: &[ir::Value],
    ) -> WasmResult<ir::Inst> {
        Call::new(builder, self).call_ref(sig_ref, callee, call_args)
    }

    fn translate_return_call(
        &mut self,
        builder: &mut FunctionBuilder,
        callee_index: FuncIndex,
        callee: ir::FuncRef,
        call_args: &[ir::Value],
    ) -> WasmResult<()> {
        Call::new_tail(builder, self).direct_call(callee_index, callee, call_args)?;
        Ok(())
    }

    fn translate_return_call_indirect(
        &mut self,
        builder: &mut FunctionBuilder,
        features: &WasmFeatures,
        table_index: TableIndex,
        ty_index: TypeIndex,
        sig_ref: ir::SigRef,
        callee: ir::Value,
        call_args: &[ir::Value],
    ) -> WasmResult<()> {
        Call::new_tail(builder, self).indirect_call(
            features,
            table_index,
            ty_index,
            sig_ref,
            callee,
            call_args,
        )?;
        Ok(())
    }

    fn translate_return_call_ref(
        &mut self,
        builder: &mut FunctionBuilder,
        sig_ref: ir::SigRef,
        callee: ir::Value,
        call_args: &[ir::Value],
    ) -> WasmResult<()> {
        Call::new_tail(builder, self).call_ref(sig_ref, callee, call_args)?;
        Ok(())
    }

    fn translate_memory_grow(
        &mut self,
        mut pos: FuncCursor<'_>,
        index: MemoryIndex,
        _heap: Heap,
        val: ir::Value,
    ) -> WasmResult<ir::Value> {
        let memory_grow = self.builtin_functions.memory32_grow(&mut pos.func);
        let index_arg = index.index();

        let memory_index = pos.ins().iconst(I32, index_arg as i64);
        let vmctx = self.vmctx_val(&mut pos);

        let index_type = self.memory(index).idx_type;
        let val = self.cast_index_to_i64(&mut pos, val, index_type);
        let call_inst = pos.ins().call(memory_grow, &[vmctx, val, memory_index]);
        let result = *pos.func.dfg.inst_results(call_inst).first().unwrap();
        let single_byte_pages = match self.memory(index).page_size_log2 {
            16 => false,
            0 => true,
            _ => unreachable!("only page sizes 2**0 and 2**16 are currently valid"),
        };
        Ok(self.convert_pointer_to_index_type(pos, result, index_type, single_byte_pages))
    }

    fn translate_memory_size(
        &mut self,
        mut pos: FuncCursor<'_>,
        index: MemoryIndex,
        _heap: Heap,
    ) -> WasmResult<ir::Value> {
        let pointer_type = self.pointer_type();
        let vmctx = self.vmctx(&mut pos.func);
        let is_shared = self.module.memories[index].shared;
        let base = pos.ins().global_value(pointer_type, vmctx);
        let current_length_in_bytes = match self.module.defined_memory_index(index) {
            Some(def_index) => {
                if is_shared {
                    let offset =
                        i32::try_from(self.offsets.vmctx_vmmemory_pointer(def_index)).unwrap();
                    let vmmemory_ptr =
                        pos.ins()
                            .load(pointer_type, ir::MemFlags::trusted(), base, offset);
                    let vmmemory_definition_offset =
                        i64::from(self.offsets.ptr.vmmemory_definition_current_length());
                    let vmmemory_definition_ptr =
                        pos.ins().iadd_imm(vmmemory_ptr, vmmemory_definition_offset);
                    // This atomic access of the
                    // `VMMemoryDefinition::current_length` is direct; no bounds
                    // check is needed. This is possible because shared memory
                    // has a static size (the maximum is always known). Shared
                    // memory is thus built with a static memory plan and no
                    // bounds-checked version of this is implemented.
                    pos.ins().atomic_load(
                        pointer_type,
                        ir::MemFlags::trusted(),
                        vmmemory_definition_ptr,
                    )
                } else {
                    let owned_index = self.module.owned_memory_index(def_index);
                    let offset = i32::try_from(
                        self.offsets
                            .vmctx_vmmemory_definition_current_length(owned_index),
                    )
                    .unwrap();
                    pos.ins()
                        .load(pointer_type, ir::MemFlags::trusted(), base, offset)
                }
            }
            None => {
                let offset = i32::try_from(self.offsets.vmctx_vmmemory_import_from(index)).unwrap();
                let vmmemory_ptr =
                    pos.ins()
                        .load(pointer_type, ir::MemFlags::trusted(), base, offset);
                if is_shared {
                    let vmmemory_definition_offset =
                        i64::from(self.offsets.ptr.vmmemory_definition_current_length());
                    let vmmemory_definition_ptr =
                        pos.ins().iadd_imm(vmmemory_ptr, vmmemory_definition_offset);
                    pos.ins().atomic_load(
                        pointer_type,
                        ir::MemFlags::trusted(),
                        vmmemory_definition_ptr,
                    )
                } else {
                    pos.ins().load(
                        pointer_type,
                        ir::MemFlags::trusted(),
                        vmmemory_ptr,
                        i32::from(self.offsets.ptr.vmmemory_definition_current_length()),
                    )
                }
            }
        };

        let page_size_log2 = i64::from(self.module.memories[index].page_size_log2);
        let current_length_in_pages = pos.ins().ushr_imm(current_length_in_bytes, page_size_log2);
        let single_byte_pages = match page_size_log2 {
            16 => false,
            0 => true,
            _ => unreachable!("only page sizes 2**0 and 2**16 are currently valid"),
        };
        Ok(self.convert_pointer_to_index_type(
            pos,
            current_length_in_pages,
            self.memory(index).idx_type,
            single_byte_pages,
        ))
    }

    fn translate_memory_copy(
        &mut self,
        mut pos: FuncCursor,
        src_index: MemoryIndex,
        _src_heap: Heap,
        dst_index: MemoryIndex,
        _dst_heap: Heap,
        dst: ir::Value,
        src: ir::Value,
        len: ir::Value,
    ) -> WasmResult<()> {
        let vmctx = self.vmctx_val(&mut pos);

        let memory_copy = self.builtin_functions.memory_copy(&mut pos.func);
        let dst = self.cast_index_to_i64(&mut pos, dst, self.memory(dst_index).idx_type);
        let src = self.cast_index_to_i64(&mut pos, src, self.memory(src_index).idx_type);
        // The length is 32-bit if either memory is 32-bit, but if they're both
        // 64-bit then it's 64-bit. Our intrinsic takes a 64-bit length for
        // compatibility across all memories, so make sure that it's cast
        // correctly here (this is a bit special so no generic helper unlike for
        // `dst`/`src` above)
        let len = if index_type_to_ir_type(self.memory(dst_index).idx_type) == I64
            && index_type_to_ir_type(self.memory(src_index).idx_type) == I64
        {
            len
        } else {
            pos.ins().uextend(I64, len)
        };
        let src_index = pos.ins().iconst(I32, i64::from(src_index.as_u32()));
        let dst_index = pos.ins().iconst(I32, i64::from(dst_index.as_u32()));
        pos.ins()
            .call(memory_copy, &[vmctx, dst_index, dst, src_index, src, len]);

        Ok(())
    }

    fn translate_memory_fill(
        &mut self,
        mut pos: FuncCursor,
        memory_index: MemoryIndex,
        _heap: Heap,
        dst: ir::Value,
        val: ir::Value,
        len: ir::Value,
    ) -> WasmResult<()> {
        let memory_fill = self.builtin_functions.memory_fill(&mut pos.func);
        let dst = self.cast_index_to_i64(&mut pos, dst, self.memory(memory_index).idx_type);
        let len = self.cast_index_to_i64(&mut pos, len, self.memory(memory_index).idx_type);
        let memory_index_arg = pos.ins().iconst(I32, i64::from(memory_index.as_u32()));

        let vmctx = self.vmctx_val(&mut pos);

        pos.ins()
            .call(memory_fill, &[vmctx, memory_index_arg, dst, val, len]);

        Ok(())
    }

    fn translate_memory_init(
        &mut self,
        mut pos: FuncCursor,
        memory_index: MemoryIndex,
        _heap: Heap,
        seg_index: u32,
        dst: ir::Value,
        src: ir::Value,
        len: ir::Value,
    ) -> WasmResult<()> {
        let memory_init = self.builtin_functions.memory_init(&mut pos.func);

        let memory_index_arg = pos.ins().iconst(I32, memory_index.index() as i64);
        let seg_index_arg = pos.ins().iconst(I32, seg_index as i64);

        let vmctx = self.vmctx_val(&mut pos);

        let dst = self.cast_index_to_i64(&mut pos, dst, self.memory(memory_index).idx_type);

        pos.ins().call(
            memory_init,
            &[vmctx, memory_index_arg, seg_index_arg, dst, src, len],
        );

        Ok(())
    }

    fn translate_data_drop(&mut self, mut pos: FuncCursor, seg_index: u32) -> WasmResult<()> {
        let data_drop = self.builtin_functions.data_drop(&mut pos.func);
        let seg_index_arg = pos.ins().iconst(I32, seg_index as i64);
        let vmctx = self.vmctx_val(&mut pos);
        pos.ins().call(data_drop, &[vmctx, seg_index_arg]);
        Ok(())
    }

    fn translate_table_size(
        &mut self,
        pos: FuncCursor,
        table_index: TableIndex,
    ) -> WasmResult<ir::Value> {
        self.ensure_table_exists(pos.func, table_index);
        let table_data = self.tables[table_index].as_ref().unwrap();
        let index_type = index_type_to_ir_type(self.table(table_index).idx_type);
        Ok(table_data.bound.bound(&*self.isa, pos, index_type))
    }

    fn translate_table_copy(
        &mut self,
        mut pos: FuncCursor,
        dst_table_index: TableIndex,
        src_table_index: TableIndex,
        dst: ir::Value,
        src: ir::Value,
        len: ir::Value,
    ) -> WasmResult<()> {
        let (table_copy, dst_table_index_arg, src_table_index_arg) =
            self.get_table_copy_func(&mut pos.func, dst_table_index, src_table_index);

        let dst = self.cast_index_to_i64(&mut pos, dst, self.table(dst_table_index).idx_type);
        let src = self.cast_index_to_i64(&mut pos, src, self.table(src_table_index).idx_type);
        let len = if index_type_to_ir_type(self.table(dst_table_index).idx_type) == I64
            && index_type_to_ir_type(self.table(src_table_index).idx_type) == I64
        {
            len
        } else {
            pos.ins().uextend(I64, len)
        };
        let dst_table_index_arg = pos.ins().iconst(I32, dst_table_index_arg as i64);
        let src_table_index_arg = pos.ins().iconst(I32, src_table_index_arg as i64);
        let vmctx = self.vmctx_val(&mut pos);
        pos.ins().call(
            table_copy,
            &[
                vmctx,
                dst_table_index_arg,
                src_table_index_arg,
                dst,
                src,
                len,
            ],
        );

        Ok(())
    }

    fn translate_table_init(
        &mut self,
        mut pos: FuncCursor,
        seg_index: u32,
        table_index: TableIndex,
        dst: ir::Value,
        src: ir::Value,
        len: ir::Value,
    ) -> WasmResult<()> {
        let table_init = self.builtin_functions.table_init(&mut pos.func);
        let table_index_arg = pos.ins().iconst(I32, i64::from(table_index.as_u32()));
        let seg_index_arg = pos.ins().iconst(I32, i64::from(seg_index));
        let vmctx = self.vmctx_val(&mut pos);
        let index_type = self.table(table_index).idx_type;
        let dst = self.cast_index_to_i64(&mut pos, dst, index_type);
        let src = pos.ins().uextend(I64, src);
        let len = pos.ins().uextend(I64, len);

        pos.ins().call(
            table_init,
            &[vmctx, table_index_arg, seg_index_arg, dst, src, len],
        );

        Ok(())
    }

    fn translate_elem_drop(&mut self, mut pos: FuncCursor, elem_index: u32) -> WasmResult<()> {
        let elem_drop = self.builtin_functions.elem_drop(&mut pos.func);
        let elem_index_arg = pos.ins().iconst(I32, elem_index as i64);
        let vmctx = self.vmctx_val(&mut pos);
        pos.ins().call(elem_drop, &[vmctx, elem_index_arg]);
        Ok(())
    }

    fn translate_atomic_wait(
        &mut self,
        mut pos: FuncCursor,
        memory_index: MemoryIndex,
        _heap: Heap,
        addr: ir::Value,
        expected: ir::Value,
        timeout: ir::Value,
    ) -> WasmResult<ir::Value> {
        #[cfg(feature = "threads")]
        {
            let addr = self.cast_index_to_i64(&mut pos, addr, self.memory(memory_index).idx_type);
            let implied_ty = pos.func.dfg.value_type(expected);
            let (wait_func, memory_index) =
                self.get_memory_atomic_wait(&mut pos.func, memory_index, implied_ty);

            let memory_index_arg = pos.ins().iconst(I32, memory_index as i64);

            let vmctx = self.vmctx_val(&mut pos);

            let call_inst = pos.ins().call(
                wait_func,
                &[vmctx, memory_index_arg, addr, expected, timeout],
            );

            Ok(*pos.func.dfg.inst_results(call_inst).first().unwrap())
        }
        #[cfg(not(feature = "threads"))]
        {
            let _ = (&mut pos, memory_index, addr, expected, timeout);
            Err(wasmtime_environ::WasmError::Unsupported(
                "threads support disabled at compile time".to_string(),
            ))
        }
    }

    fn translate_atomic_notify(
        &mut self,
        mut pos: FuncCursor,
        memory_index: MemoryIndex,
        _heap: Heap,
        addr: ir::Value,
        count: ir::Value,
    ) -> WasmResult<ir::Value> {
        #[cfg(feature = "threads")]
        {
            let addr = self.cast_index_to_i64(&mut pos, addr, self.memory(memory_index).idx_type);
            let atomic_notify = self.builtin_functions.memory_atomic_notify(&mut pos.func);

            let memory_index_arg = pos.ins().iconst(I32, memory_index.index() as i64);
            let vmctx = self.vmctx_val(&mut pos);
            let call_inst = pos
                .ins()
                .call(atomic_notify, &[vmctx, memory_index_arg, addr, count]);

            Ok(*pos.func.dfg.inst_results(call_inst).first().unwrap())
        }
        #[cfg(not(feature = "threads"))]
        {
            let _ = (&mut pos, memory_index, addr, count);
            Err(wasmtime_environ::WasmError::Unsupported(
                "threads support disabled at compile time".to_string(),
            ))
        }
    }

    fn translate_loop_header(&mut self, builder: &mut FunctionBuilder) -> WasmResult<()> {
        // Additionally if enabled check how much fuel we have remaining to see
        // if we've run out by this point.
        if self.tunables.consume_fuel {
            self.fuel_check(builder);
        }

        // If we are performing epoch-based interruption, check to see
        // if the epoch counter has changed.
        if self.tunables.epoch_interruption {
            self.epoch_check(builder);
        }

        Ok(())
    }

    fn before_translate_operator(
        &mut self,
        op: &Operator,
        builder: &mut FunctionBuilder,
        state: &FuncTranslationState,
    ) -> WasmResult<()> {
        if self.tunables.consume_fuel {
            self.fuel_before_op(op, builder, state.reachable());
        }
        Ok(())
    }

    fn after_translate_operator(
        &mut self,
        op: &Operator,
        builder: &mut FunctionBuilder,
        state: &FuncTranslationState,
    ) -> WasmResult<()> {
        if self.tunables.consume_fuel && state.reachable() {
            self.fuel_after_op(op, builder);
        }
        Ok(())
    }

    fn before_unconditionally_trapping_memory_access(
        &mut self,
        builder: &mut FunctionBuilder,
    ) -> WasmResult<()> {
        if self.tunables.consume_fuel {
            self.fuel_increment_var(builder);
            self.fuel_save_from_var(builder);
        }
        Ok(())
    }

    fn before_translate_function(
        &mut self,
        builder: &mut FunctionBuilder,
        _state: &FuncTranslationState,
    ) -> WasmResult<()> {
        // If an explicit stack limit is requested, emit one here at the start
        // of the function.
        if let Some(gv) = self.stack_limit_at_function_entry {
            let limit = builder.ins().global_value(self.pointer_type(), gv);
            let sp = builder.ins().get_stack_pointer(self.pointer_type());
            let overflow = builder.ins().icmp(IntCC::UnsignedLessThan, sp, limit);
            self.conditionally_trap(builder, overflow, ir::TrapCode::STACK_OVERFLOW);
        }

        // If the `vmruntime_limits_ptr` variable will get used then we initialize
        // it here.
        if self.tunables.consume_fuel || self.tunables.epoch_interruption {
            self.declare_vmruntime_limits_ptr(builder);
        }
        // Additionally we initialize `fuel_var` if it will get used.
        if self.tunables.consume_fuel {
            self.fuel_function_entry(builder);
        }
        // Initialize `epoch_var` with the current epoch.
        if self.tunables.epoch_interruption {
            self.epoch_function_entry(builder);
        }

        #[cfg(feature = "wmemcheck")]
        if self.wmemcheck {
            let func_name = self.current_func_name(builder);
            if func_name == Some("malloc") {
                self.check_malloc_start(builder);
            } else if func_name == Some("free") {
                self.check_free_start(builder);
            }
        }

        Ok(())
    }

    fn after_translate_function(
        &mut self,
        builder: &mut FunctionBuilder,
        state: &FuncTranslationState,
    ) -> WasmResult<()> {
        if self.tunables.consume_fuel && state.reachable() {
            self.fuel_function_exit(builder);
        }
        Ok(())
    }

    fn relaxed_simd_deterministic(&self) -> bool {
        self.tunables.relaxed_simd_deterministic
    }

    fn has_native_fma(&self) -> bool {
        self.isa.has_native_fma()
    }

    fn is_x86(&self) -> bool {
        self.isa.triple().architecture == target_lexicon::Architecture::X86_64
    }

    fn use_x86_blendv_for_relaxed_laneselect(&self, ty: Type) -> bool {
        self.isa.has_x86_blendv_lowering(ty)
    }

    fn use_x86_pshufb_for_relaxed_swizzle(&self) -> bool {
        self.isa.has_x86_pshufb_lowering()
    }

    fn use_x86_pmulhrsw_for_relaxed_q15mul(&self) -> bool {
        self.isa.has_x86_pmulhrsw_lowering()
    }

    fn use_x86_pmaddubsw_for_dot(&self) -> bool {
        self.isa.has_x86_pmaddubsw_lowering()
    }

    #[cfg(feature = "wmemcheck")]
    fn handle_before_return(&mut self, retvals: &[ir::Value], builder: &mut FunctionBuilder) {
        if self.wmemcheck {
            let func_name = self.current_func_name(builder);
            if func_name == Some("malloc") {
                self.hook_malloc_exit(builder, retvals);
            } else if func_name == Some("free") {
                self.hook_free_exit(builder);
            }
        }
    }

    #[cfg(feature = "wmemcheck")]
    fn before_load(
        &mut self,
        builder: &mut FunctionBuilder,
        val_size: u8,
        addr: ir::Value,
        offset: u64,
    ) {
        if self.wmemcheck {
            let check_load = self.builtin_functions.check_load(builder.func);
            let vmctx = self.vmctx_val(&mut builder.cursor());
            let num_bytes = builder.ins().iconst(I32, val_size as i64);
            let offset_val = builder.ins().iconst(I64, offset as i64);
            builder
                .ins()
                .call(check_load, &[vmctx, num_bytes, addr, offset_val]);
        }
    }

    #[cfg(feature = "wmemcheck")]
    fn before_store(
        &mut self,
        builder: &mut FunctionBuilder,
        val_size: u8,
        addr: ir::Value,
        offset: u64,
    ) {
        if self.wmemcheck {
            let check_store = self.builtin_functions.check_store(builder.func);
            let vmctx = self.vmctx_val(&mut builder.cursor());
            let num_bytes = builder.ins().iconst(I32, val_size as i64);
            let offset_val = builder.ins().iconst(I64, offset as i64);
            builder
                .ins()
                .call(check_store, &[vmctx, num_bytes, addr, offset_val]);
        }
    }

    #[cfg(feature = "wmemcheck")]
    fn update_global(
        &mut self,
        builder: &mut FunctionBuilder,
        global_index: u32,
        value: ir::Value,
    ) {
        if self.wmemcheck {
            if global_index == 0 {
                // We are making the assumption that global 0 is the auxiliary stack pointer.
                let update_stack_pointer =
                    self.builtin_functions.update_stack_pointer(builder.func);
                let vmctx = self.vmctx_val(&mut builder.cursor());
                builder.ins().call(update_stack_pointer, &[vmctx, value]);
            }
        }
    }

    #[cfg(feature = "wmemcheck")]
    fn before_memory_grow(
        &mut self,
        builder: &mut FunctionBuilder,
        num_pages: ir::Value,
        mem_index: MemoryIndex,
    ) {
        if self.wmemcheck && mem_index.as_u32() == 0 {
            let update_mem_size = self.builtin_functions.update_mem_size(builder.func);
            let vmctx = self.vmctx_val(&mut builder.cursor());
            builder.ins().call(update_mem_size, &[vmctx, num_pages]);
        }
    }

    fn isa(&self) -> &dyn TargetIsa {
        &*self.isa
    }

    fn trap(&mut self, builder: &mut FunctionBuilder, trap: ir::TrapCode) {
        match (
            self.signals_based_traps(),
            crate::clif_trap_to_env_trap(trap),
        ) {
            // If libcall traps are disabled or there's no wasmtime-defined trap
            // code for this, then emit a native trap instruction.
            (true, _) | (_, None) => {
                builder.ins().trap(trap);
            }
            // ... otherwise with libcall traps explicitly enabled and a
            // wasmtime-based trap code invoke the libcall to raise a trap and
            // pass in our trap code. Leave a debug `unreachable` in place
            // afterwards as a defense-in-depth measure.
            (false, Some(trap)) => {
                let libcall = self.builtin_functions.trap(&mut builder.func);
                let vmctx = self.vmctx_val(&mut builder.cursor());
                let trap_code = builder.ins().iconst(I8, i64::from(trap as u8));
                builder.ins().call(libcall, &[vmctx, trap_code]);
                builder.ins().trap(TRAP_INTERNAL_ASSERT);
            }
        }
    }

    fn trapz(&mut self, builder: &mut FunctionBuilder, value: ir::Value, trap: ir::TrapCode) {
        if self.signals_based_traps() {
            builder.ins().trapz(value, trap);
        } else {
            let ty = builder.func.dfg.value_type(value);
            let zero = builder.ins().iconst(ty, 0);
            let cmp = builder.ins().icmp(IntCC::Equal, value, zero);
            self.conditionally_trap(builder, cmp, trap);
        }
    }

    fn trapnz(&mut self, builder: &mut FunctionBuilder, value: ir::Value, trap: ir::TrapCode) {
        if self.signals_based_traps() {
            builder.ins().trapnz(value, trap);
        } else {
            let ty = builder.func.dfg.value_type(value);
            let zero = builder.ins().iconst(ty, 0);
            let cmp = builder.ins().icmp(IntCC::NotEqual, value, zero);
            self.conditionally_trap(builder, cmp, trap);
        }
    }

    fn uadd_overflow_trap(
        &mut self,
        builder: &mut FunctionBuilder,
        lhs: ir::Value,
        rhs: ir::Value,
        trap: ir::TrapCode,
    ) -> ir::Value {
        if self.signals_based_traps() {
            builder.ins().uadd_overflow_trap(lhs, rhs, trap)
        } else {
            let (ret, overflow) = builder.ins().uadd_overflow(lhs, rhs);
            self.conditionally_trap(builder, overflow, trap);
            ret
        }
    }

    fn signals_based_traps(&self) -> bool {
        self.tunables.signals_based_traps
    }

    fn translate_sdiv(
        &mut self,
        builder: &mut FunctionBuilder,
        lhs: ir::Value,
        rhs: ir::Value,
    ) -> ir::Value {
        self.guard_signed_divide(builder, lhs, rhs);
        builder.ins().sdiv(lhs, rhs)
    }

    fn translate_udiv(
        &mut self,
        builder: &mut FunctionBuilder,
        lhs: ir::Value,
        rhs: ir::Value,
    ) -> ir::Value {
        self.guard_zero_divisor(builder, rhs);
        builder.ins().udiv(lhs, rhs)
    }

    fn translate_srem(
        &mut self,
        builder: &mut FunctionBuilder,
        lhs: ir::Value,
        rhs: ir::Value,
    ) -> ir::Value {
        self.guard_zero_divisor(builder, rhs);
        builder.ins().srem(lhs, rhs)
    }

    fn translate_urem(
        &mut self,
        builder: &mut FunctionBuilder,
        lhs: ir::Value,
        rhs: ir::Value,
    ) -> ir::Value {
        self.guard_zero_divisor(builder, rhs);
        builder.ins().urem(lhs, rhs)
    }

    fn translate_fcvt_to_sint(
        &mut self,
        builder: &mut FunctionBuilder,
        ty: ir::Type,
        val: ir::Value,
    ) -> ir::Value {
        // NB: for now avoid translating this entire instruction to CLIF and
        // just do it in a libcall.
        if self.signals_based_traps() {
            builder.ins().fcvt_to_sint(ty, val)
        } else {
            self.fcvt_to_int(
                builder,
                ty,
                val,
                |me, func| me.builtin_functions.f64_to_i32(func),
                |me, func| me.builtin_functions.f64_to_i64(func),
            )
        }
    }

    fn translate_fcvt_to_uint(
        &mut self,
        builder: &mut FunctionBuilder,
        ty: ir::Type,
        val: ir::Value,
    ) -> ir::Value {
        // NB: for now avoid translating this entire instruction to CLIF and
        // just do it in a libcall.
        if self.signals_based_traps() {
            builder.ins().fcvt_to_uint(ty, val)
        } else {
            self.fcvt_to_int(
                builder,
                ty,
                val,
                |me, func| me.builtin_functions.f64_to_u32(func),
                |me, func| me.builtin_functions.f64_to_u64(func),
            )
        }
    }
}

// Helper function to convert an `IndexType` to an `ir::Type`.
//
// Implementing From/Into trait for `IndexType` or `ir::Type` would
// introduce an extra dependency between `wasmtime_types` and `cranelift_codegen`.
fn index_type_to_ir_type(index_type: IndexType) -> ir::Type {
    match index_type {
        IndexType::I32 => I32,
        IndexType::I64 => I64,
    }
}<|MERGE_RESOLUTION|>--- conflicted
+++ resolved
@@ -20,17 +20,10 @@
 use wasmparser::{Operator, WasmFeatures};
 use wasmtime_environ::{
     BuiltinFunctionIndex, DataIndex, ElemIndex, EngineOrModuleTypeIndex, FuncIndex, GlobalIndex,
-<<<<<<< HEAD
-    IndexType, Memory, MemoryIndex, MemoryPlan, MemoryStyle, Module, ModuleInternedTypeIndex,
-    ModuleTranslation, ModuleTypesBuilder, PtrSize, Table, TableIndex, TableStyle, Tunables,
-    TypeConvert, TypeIndex, VMOffsets, WasmCompositeInnerType, WasmFuncType, WasmHeapTopType,
-    WasmHeapType, WasmRefType, WasmResult, WasmValType,
-=======
     IndexType, Memory, MemoryIndex, MemoryStyle, Module, ModuleInternedTypeIndex,
     ModuleTranslation, ModuleTypesBuilder, PtrSize, Table, TableIndex, Tunables, TypeConvert,
-    TypeIndex, VMOffsets, WasmCompositeType, WasmFuncType, WasmHeapTopType, WasmHeapType,
+    TypeIndex, VMOffsets, WasmCompositeInnerType, WasmFuncType, WasmHeapTopType, WasmHeapType,
     WasmRefType, WasmResult, WasmValType,
->>>>>>> 44da0566
 };
 use wasmtime_environ::{FUNCREF_INIT_BIT, FUNCREF_MASK};
 
