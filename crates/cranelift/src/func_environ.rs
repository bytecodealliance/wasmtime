--- conflicted
+++ resolved
@@ -1532,15 +1532,12 @@
             | WasmHeapType::ConcreteArray(_)
             | WasmHeapType::Struct
             | WasmHeapType::ConcreteStruct(_)
-<<<<<<< HEAD
+            | WasmHeapType::Exn
+            | WasmHeapType::ConcreteExn(_)
+            | WasmHeapType::NoExn
             | WasmHeapType::Cont
             | WasmHeapType::ConcreteCont(_)
             | WasmHeapType::NoCont
-=======
-            | WasmHeapType::Exn
-            | WasmHeapType::ConcreteExn(_)
-            | WasmHeapType::NoExn
->>>>>>> aec935f2
             | WasmHeapType::None => {
                 unreachable!()
             }
@@ -1843,7 +1840,7 @@
 
         let mut args: SmallVec<[_; 6]> = smallvec![table_vmctx, defined_table_index, delta];
         let grow = match ty.top() {
-            WasmHeapTopType::Extern | WasmHeapTopType::Any => {
+            WasmHeapTopType::Extern | WasmHeapTopType::Any | WasmHeapTopType::Exn => {
                 args.push(init_value);
                 gc::builtins::table_grow_gc_ref(self, pos.func)?
             }
@@ -1971,46 +1968,30 @@
         let mut pos = builder.cursor();
         let table = self.table(table_index);
         let ty = table.ref_type.heap_type;
-<<<<<<< HEAD
-        let vmctx = self.vmctx_val(&mut pos);
-        let index_type = table.idx_type;
-        let table_index_arg = builder.ins().iconst(I32, table_index.as_u32() as i64);
-        let dst = self.cast_index_to_i64(&mut builder.cursor(), dst, index_type);
-        let len = self.cast_index_to_i64(&mut builder.cursor(), len, index_type);
-        let mut args: SmallVec<[_; 6]> = smallvec![vmctx, table_index_arg, dst];
+        let dst = self.cast_index_to_i64(&mut pos, dst, table.idx_type);
+        let len = self.cast_index_to_i64(&mut pos, len, table.idx_type);
+        let (table_vmctx, table_index) = self.table_vmctx_and_defined_index(&mut pos, table_index);
+
+        let mut args: SmallVec<[_; 6]> = smallvec![table_vmctx, table_index, dst];
         let libcall = match ty.top() {
-            WasmHeapTopType::Any | WasmHeapTopType::Extern => {
+            WasmHeapTopType::Any | WasmHeapTopType::Extern | WasmHeapTopType::Exn => {
                 args.push(val);
-                gc::builtins::table_fill_gc_ref(self, &mut builder.cursor().func)?
+                gc::builtins::table_fill_gc_ref(self, &mut pos.func)?
             }
             WasmHeapTopType::Func => {
                 args.push(val);
-                self.builtin_functions
-                    .table_fill_func_ref(&mut builder.func)
+                self.builtin_functions.table_fill_func_ref(&mut pos.func)
             }
             WasmHeapTopType::Cont => {
                 let (revision, contref) =
-                    stack_switching::fatpointer::deconstruct(self, &mut builder.cursor(), val);
+                    stack_switching::fatpointer::deconstruct(self, &mut pos, val);
                 args.extend_from_slice(&[contref, revision]);
-                stack_switching::builtins::table_fill_cont_obj(self, &mut builder.func)?
+                stack_switching::builtins::table_fill_cont_obj(self, &mut pos.func)?
             }
         };
 
         args.push(len);
         builder.ins().call(libcall, &args);
-=======
-        let libcall = if ty.is_vmgcref_type() {
-            gc::builtins::table_fill_gc_ref(self, &mut pos.func)?
-        } else {
-            debug_assert_eq!(ty.top(), WasmHeapTopType::Func);
-            self.builtin_functions.table_fill_func_ref(&mut pos.func)
-        };
-
-        let (table_vmctx, table_index) = self.table_vmctx_and_defined_index(&mut pos, table_index);
-
-        pos.ins()
-            .call(libcall, &[table_vmctx, table_index, dst, val, len]);
->>>>>>> aec935f2
 
         Ok(())
     }
@@ -2331,18 +2312,13 @@
         Ok(match ht.top() {
             WasmHeapTopType::Func => pos.ins().iconst(self.pointer_type(), 0),
             // NB: null GC references don't need to be in stack maps.
-<<<<<<< HEAD
-            WasmHeapTopType::Any | WasmHeapTopType::Extern => pos.ins().iconst(types::I32, 0),
+            WasmHeapTopType::Any | WasmHeapTopType::Extern | WasmHeapTopType::Exn => {
+                pos.ins().iconst(types::I32, 0)
+            }
             WasmHeapTopType::Cont => {
                 let zero = pos.ins().iconst(self.pointer_type(), 0);
                 stack_switching::fatpointer::construct(self, &mut pos, zero, zero)
             }
-=======
-            WasmHeapTopType::Any | WasmHeapTopType::Extern | WasmHeapTopType::Exn => {
-                pos.ins().iconst(types::I32, 0)
-            }
-            WasmHeapTopType::Cont => todo!(), // FIXME: #10248 stack switching support.
->>>>>>> aec935f2
         })
     }
 
