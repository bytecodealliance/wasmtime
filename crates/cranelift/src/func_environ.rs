mod gc;
pub(crate) mod stack_switching;

use crate::compiler::Compiler;
use crate::translate::{
    FuncTranslationState, GlobalVariable, Heap, HeapData, StructFieldsVec, TableData, TableSize,
    TargetEnvironment,
};
use crate::{BuiltinFunctionSignatures, TRAP_INTERNAL_ASSERT};
use cranelift_codegen::cursor::FuncCursor;
use cranelift_codegen::ir::condcodes::{FloatCC, IntCC};
use cranelift_codegen::ir::immediates::{Imm64, Offset32, V128Imm};
use cranelift_codegen::ir::pcc::Fact;
use cranelift_codegen::ir::types::*;
use cranelift_codegen::ir::{self, types};
use cranelift_codegen::ir::{ArgumentPurpose, ConstantData, Function, InstBuilder, MemFlags};
use cranelift_codegen::isa::{TargetFrontendConfig, TargetIsa};
use cranelift_entity::packed_option::ReservedValue;
use cranelift_entity::{EntityRef, PrimaryMap, SecondaryMap};
use cranelift_frontend::Variable;
use cranelift_frontend::{FuncInstBuilder, FunctionBuilder};
use smallvec::{SmallVec, smallvec};
use std::mem;
use wasmparser::{Operator, WasmFeatures};
use wasmtime_environ::{
    BuiltinFunctionIndex, DataIndex, ElemIndex, EngineOrModuleTypeIndex, FuncIndex, GlobalIndex,
    IndexType, Memory, MemoryIndex, Module, ModuleInternedTypeIndex, ModuleTranslation,
    ModuleTypesBuilder, PtrSize, Table, TableIndex, TagIndex, TripleExt, Tunables, TypeConvert,
    TypeIndex, VMOffsets, WasmCompositeInnerType, WasmFuncType, WasmHeapTopType, WasmHeapType,
    WasmRefType, WasmResult, WasmValType,
};
use wasmtime_environ::{FUNCREF_INIT_BIT, FUNCREF_MASK};
use wasmtime_math::f64_cvt_to_int_bounds;

#[derive(Debug)]
pub(crate) enum Extension {
    Sign,
    Zero,
}

/// A struct with an `Option<ir::FuncRef>` member for every builtin
/// function, to de-duplicate constructing/getting its function.
pub(crate) struct BuiltinFunctions {
    types: BuiltinFunctionSignatures,

    builtins: [Option<ir::FuncRef>; BuiltinFunctionIndex::len() as usize],
}

impl BuiltinFunctions {
    fn new(compiler: &Compiler) -> Self {
        Self {
            types: BuiltinFunctionSignatures::new(compiler),
            builtins: [None; BuiltinFunctionIndex::len() as usize],
        }
    }

    fn load_builtin(&mut self, func: &mut Function, index: BuiltinFunctionIndex) -> ir::FuncRef {
        let cache = &mut self.builtins[index.index() as usize];
        if let Some(f) = cache {
            return *f;
        }
        let signature = func.import_signature(self.types.wasm_signature(index));
        let name =
            ir::ExternalName::User(func.declare_imported_user_function(ir::UserExternalName {
                namespace: crate::NS_WASMTIME_BUILTIN,
                index: index.index(),
            }));
        let f = func.import_function(ir::ExtFuncData {
            name,
            signature,
            colocated: true,
        });
        *cache = Some(f);
        f
    }
}

// Generate helper methods on `BuiltinFunctions` above for each named builtin
// as well.
macro_rules! declare_function_signatures {
    ($(
        $( #[$attr:meta] )*
        $name:ident( $( $pname:ident: $param:ident ),* ) $( -> $result:ident )?;
    )*) => {
        $(impl BuiltinFunctions {
            $( #[$attr] )*
            pub(crate) fn $name(&mut self, func: &mut Function) -> ir::FuncRef {
                self.load_builtin(func, BuiltinFunctionIndex::$name())
            }
        })*
    };
}
wasmtime_environ::foreach_builtin_function!(declare_function_signatures);

/// The `FuncEnvironment` implementation for use by the `ModuleEnvironment`.
pub struct FuncEnvironment<'module_environment> {
    compiler: &'module_environment Compiler,
    isa: &'module_environment (dyn TargetIsa + 'module_environment),
    module: &'module_environment Module,
    types: &'module_environment ModuleTypesBuilder,
    wasm_func_ty: &'module_environment WasmFuncType,
    sig_ref_to_ty: SecondaryMap<ir::SigRef, Option<&'module_environment WasmFuncType>>,
    needs_gc_heap: bool,

    #[cfg(feature = "gc")]
    ty_to_gc_layout: std::collections::HashMap<
        wasmtime_environ::ModuleInternedTypeIndex,
        wasmtime_environ::GcLayout,
    >,

    #[cfg(feature = "gc")]
    gc_heap: Option<Heap>,

    /// The Cranelift global holding the GC heap's base address.
    #[cfg(feature = "gc")]
    gc_heap_base: Option<ir::GlobalValue>,

    /// The Cranelift global holding the GC heap's base address.
    #[cfg(feature = "gc")]
    gc_heap_bound: Option<ir::GlobalValue>,

    #[cfg(feature = "wmemcheck")]
    translation: &'module_environment ModuleTranslation<'module_environment>,

    /// Heaps implementing WebAssembly linear memories.
    heaps: PrimaryMap<Heap, HeapData>,

    /// Cranelift tables we have created to implement Wasm tables.
    tables: SecondaryMap<TableIndex, Option<TableData>>,

    /// The Cranelift global holding the vmctx address.
    vmctx: Option<ir::GlobalValue>,

    /// The Cranelift global for our vmctx's `*mut VMStoreContext`.
    vm_store_context: Option<ir::GlobalValue>,

    /// The PCC memory type describing the vmctx layout, if we're
    /// using PCC.
    pcc_vmctx_memtype: Option<ir::MemoryType>,

    /// Caches of signatures for builtin functions.
    builtin_functions: BuiltinFunctions,

    /// Offsets to struct fields accessed by JIT code.
    pub(crate) offsets: VMOffsets<u8>,

    tunables: &'module_environment Tunables,

    /// A function-local variable which stores the cached value of the amount of
    /// fuel remaining to execute. If used this is modified frequently so it's
    /// stored locally as a variable instead of always referenced from the field
    /// in `*const VMStoreContext`
    fuel_var: cranelift_frontend::Variable,

    /// A cached epoch deadline value, when performing epoch-based
    /// interruption. Loaded from `VMStoreContext` and reloaded after
    /// any yield.
    epoch_deadline_var: cranelift_frontend::Variable,

    /// A cached pointer to the per-Engine epoch counter, when
    /// performing epoch-based interruption. Initialized in the
    /// function prologue. We prefer to use a variable here rather
    /// than reload on each check because it's better to let the
    /// regalloc keep it in a register if able; if not, it can always
    /// spill, and this isn't any worse than reloading each time.
    epoch_ptr_var: cranelift_frontend::Variable,

    fuel_consumed: i64,

    /// A `GlobalValue` in CLIF which represents the stack limit.
    ///
    /// Typically this resides in the `stack_limit` value of `ir::Function` but
    /// that requires signal handlers on the host and when that's disabled this
    /// is here with an explicit check instead. Note that the explicit check is
    /// always present even if this is a "leaf" function, as we have to call
    /// into the host to trap when signal handlers are disabled.
    pub(crate) stack_limit_at_function_entry: Option<ir::GlobalValue>,

    /// Used by the stack switching feature. If set, we have a allocated a
    /// slot on this function's stack to be used for the
    /// current stack's `handler_list` field.
    pub(crate) stack_switching_handler_list_buffer: Option<ir::StackSlot>,

    /// Used by the stack switching feature. If set, we have a allocated a
    /// slot on this function's stack to be used for the
    /// current continuation's `values` field.
    pub stack_switching_values_buffer: Option<ir::StackSlot>,
}

impl<'module_environment> FuncEnvironment<'module_environment> {
    pub fn new(
        compiler: &'module_environment Compiler,
        translation: &'module_environment ModuleTranslation<'module_environment>,
        types: &'module_environment ModuleTypesBuilder,
        wasm_func_ty: &'module_environment WasmFuncType,
    ) -> Self {
        let tunables = compiler.tunables();
        let builtin_functions = BuiltinFunctions::new(compiler);

        // This isn't used during translation, so squash the warning about this
        // being unused from the compiler.
        let _ = BuiltinFunctions::raise;

        Self {
            isa: compiler.isa(),
            module: &translation.module,
            compiler,
            types,
            wasm_func_ty,
            sig_ref_to_ty: SecondaryMap::default(),
            needs_gc_heap: false,

            #[cfg(feature = "gc")]
            ty_to_gc_layout: std::collections::HashMap::new(),
            #[cfg(feature = "gc")]
            gc_heap: None,
            #[cfg(feature = "gc")]
            gc_heap_base: None,
            #[cfg(feature = "gc")]
            gc_heap_bound: None,

            heaps: PrimaryMap::default(),
            tables: SecondaryMap::default(),
            vmctx: None,
            vm_store_context: None,
            pcc_vmctx_memtype: None,
            builtin_functions,
            offsets: VMOffsets::new(compiler.isa().pointer_bytes(), &translation.module),
            tunables,
            fuel_var: Variable::reserved_value(),
            epoch_deadline_var: Variable::reserved_value(),
            epoch_ptr_var: Variable::reserved_value(),

            // Start with at least one fuel being consumed because even empty
            // functions should consume at least some fuel.
            fuel_consumed: 1,

            #[cfg(feature = "wmemcheck")]
            translation,

            stack_limit_at_function_entry: None,

            stack_switching_handler_list_buffer: None,
            stack_switching_values_buffer: None,
        }
    }

    pub(crate) fn pointer_type(&self) -> ir::Type {
        self.isa.pointer_type()
    }

    pub(crate) fn vmctx(&mut self, func: &mut Function) -> ir::GlobalValue {
        self.vmctx.unwrap_or_else(|| {
            let vmctx = func.create_global_value(ir::GlobalValueData::VMContext);
            if self.isa.flags().enable_pcc() {
                // Create a placeholder memtype for the vmctx; we'll
                // add fields to it as we lazily create HeapData
                // structs and global values.
                let vmctx_memtype = func.create_memory_type(ir::MemoryTypeData::Struct {
                    size: 0,
                    fields: vec![],
                });

                self.pcc_vmctx_memtype = Some(vmctx_memtype);
                func.global_value_facts[vmctx] = Some(Fact::Mem {
                    ty: vmctx_memtype,
                    min_offset: 0,
                    max_offset: 0,
                    nullable: false,
                });
            }

            self.vmctx = Some(vmctx);
            vmctx
        })
    }

    pub(crate) fn vmctx_val(&mut self, pos: &mut FuncCursor<'_>) -> ir::Value {
        let pointer_type = self.pointer_type();
        let vmctx = self.vmctx(&mut pos.func);
        pos.ins().global_value(pointer_type, vmctx)
    }

    fn get_table_copy_func(
        &mut self,
        func: &mut Function,
        dst_table_index: TableIndex,
        src_table_index: TableIndex,
    ) -> (ir::FuncRef, usize, usize) {
        let sig = self.builtin_functions.table_copy(func);
        (
            sig,
            dst_table_index.as_u32() as usize,
            src_table_index.as_u32() as usize,
        )
    }

    #[cfg(feature = "threads")]
    fn get_memory_atomic_wait(&mut self, func: &mut Function, ty: ir::Type) -> ir::FuncRef {
        match ty {
            I32 => self.builtin_functions.memory_atomic_wait32(func),
            I64 => self.builtin_functions.memory_atomic_wait64(func),
            x => panic!("get_memory_atomic_wait unsupported type: {x:?}"),
        }
    }

    fn get_global_location(
        &mut self,
        func: &mut ir::Function,
        index: GlobalIndex,
    ) -> (ir::GlobalValue, i32) {
        let pointer_type = self.pointer_type();
        let vmctx = self.vmctx(func);
        if let Some(def_index) = self.module.defined_global_index(index) {
            let offset = i32::try_from(self.offsets.vmctx_vmglobal_definition(def_index)).unwrap();
            (vmctx, offset)
        } else {
            let from_offset = self.offsets.vmctx_vmglobal_import_from(index);
            let global = func.create_global_value(ir::GlobalValueData::Load {
                base: vmctx,
                offset: Offset32::new(i32::try_from(from_offset).unwrap()),
                global_type: pointer_type,
                flags: MemFlags::trusted().with_readonly().with_can_move(),
            });
            (global, 0)
        }
    }

    /// Get or create the `ir::Global` for the `*mut VMStoreContext` in our
    /// `VMContext`.
    fn get_vmstore_context_ptr_global(&mut self, func: &mut ir::Function) -> ir::GlobalValue {
        if let Some(ptr) = self.vm_store_context {
            return ptr;
        }

        let offset = self.offsets.ptr.vmctx_store_context();
        let base = self.vmctx(func);
        let ptr = func.create_global_value(ir::GlobalValueData::Load {
            base,
            offset: Offset32::new(offset.into()),
            global_type: self.pointer_type(),
            flags: ir::MemFlags::trusted().with_readonly().with_can_move(),
        });
        self.vm_store_context = Some(ptr);
        ptr
    }

    /// Get the `*mut VMStoreContext` value for our `VMContext`.
    fn get_vmstore_context_ptr(&mut self, builder: &mut FunctionBuilder) -> ir::Value {
        let global = self.get_vmstore_context_ptr_global(&mut builder.func);
        builder.ins().global_value(self.pointer_type(), global)
    }

    fn fuel_function_entry(&mut self, builder: &mut FunctionBuilder<'_>) {
        // On function entry we load the amount of fuel into a function-local
        // `self.fuel_var` to make fuel modifications fast locally. This cache
        // is then periodically flushed to the Store-defined location in
        // `VMStoreContext` later.
        debug_assert!(self.fuel_var.is_reserved_value());
        self.fuel_var = builder.declare_var(ir::types::I64);
        self.fuel_load_into_var(builder);
        self.fuel_check(builder);
    }

    fn fuel_function_exit(&mut self, builder: &mut FunctionBuilder<'_>) {
        // On exiting the function we need to be sure to save the fuel we have
        // cached locally in `self.fuel_var` back into the Store-defined
        // location.
        self.fuel_save_from_var(builder);
    }

    fn fuel_before_op(
        &mut self,
        op: &Operator<'_>,
        builder: &mut FunctionBuilder<'_>,
        reachable: bool,
    ) {
        if !reachable {
            // In unreachable code we shouldn't have any leftover fuel we
            // haven't accounted for since the reason for us to become
            // unreachable should have already added it to `self.fuel_var`.
            debug_assert_eq!(self.fuel_consumed, 0);
            return;
        }

        self.fuel_consumed += match op {
            // Nop and drop generate no code, so don't consume fuel for them.
            Operator::Nop | Operator::Drop => 0,

            // Control flow may create branches, but is generally cheap and
            // free, so don't consume fuel. Note the lack of `if` since some
            // cost is incurred with the conditional check.
            Operator::Block { .. }
            | Operator::Loop { .. }
            | Operator::Unreachable
            | Operator::Return
            | Operator::Else
            | Operator::End => 0,

            // everything else, just call it one operation.
            _ => 1,
        };

        match op {
            // Exiting a function (via a return or unreachable) or otherwise
            // entering a different function (via a call) means that we need to
            // update the fuel consumption in `VMStoreContext` because we're
            // about to move control out of this function itself and the fuel
            // may need to be read.
            //
            // Before this we need to update the fuel counter from our own cost
            // leading up to this function call, and then we can store
            // `self.fuel_var` into `VMStoreContext`.
            Operator::Unreachable
            | Operator::Return
            | Operator::CallIndirect { .. }
            | Operator::Call { .. }
            | Operator::ReturnCall { .. }
            | Operator::ReturnCallRef { .. }
            | Operator::ReturnCallIndirect { .. } => {
                self.fuel_increment_var(builder);
                self.fuel_save_from_var(builder);
            }

            // To ensure all code preceding a loop is only counted once we
            // update the fuel variable on entry.
            Operator::Loop { .. }

            // Entering into an `if` block means that the edge we take isn't
            // known until runtime, so we need to update our fuel consumption
            // before we take the branch.
            | Operator::If { .. }

            // Control-flow instructions mean that we're moving to the end/exit
            // of a block somewhere else. That means we need to update the fuel
            // counter since we're effectively terminating our basic block.
            | Operator::Br { .. }
            | Operator::BrIf { .. }
            | Operator::BrTable { .. }

            // Exiting a scope means that we need to update the fuel
            // consumption because there are multiple ways to exit a scope and
            // this is the only time we have to account for instructions
            // executed so far.
            | Operator::End

            // This is similar to `end`, except that it's only the terminator
            // for an `if` block. The same reasoning applies though in that we
            // are terminating a basic block and need to update the fuel
            // variable.
            | Operator::Else => self.fuel_increment_var(builder),

            // This is a normal instruction where the fuel is buffered to later
            // get added to `self.fuel_var`.
            //
            // Note that we generally ignore instructions which may trap and
            // therefore result in exiting a block early. Current usage of fuel
            // means that it's not too important to account for a precise amount
            // of fuel consumed but rather "close to the actual amount" is good
            // enough. For 100% precise counting, however, we'd probably need to
            // not only increment but also save the fuel amount more often
            // around trapping instructions. (see the `unreachable` instruction
            // case above)
            //
            // Note that `Block` is specifically omitted from incrementing the
            // fuel variable. Control flow entering a `block` is unconditional
            // which means it's effectively executing straight-line code. We'll
            // update the counter when exiting a block, but we shouldn't need to
            // do so upon entering a block.
            _ => {}
        }
    }

    fn fuel_after_op(&mut self, op: &Operator<'_>, builder: &mut FunctionBuilder<'_>) {
        // After a function call we need to reload our fuel value since the
        // function may have changed it.
        match op {
            Operator::Call { .. } | Operator::CallIndirect { .. } => {
                self.fuel_load_into_var(builder);
            }
            _ => {}
        }
    }

    /// Adds `self.fuel_consumed` to the `fuel_var`, zero-ing out the amount of
    /// fuel consumed at that point.
    fn fuel_increment_var(&mut self, builder: &mut FunctionBuilder<'_>) {
        let consumption = mem::replace(&mut self.fuel_consumed, 0);
        if consumption == 0 {
            return;
        }

        let fuel = builder.use_var(self.fuel_var);
        let fuel = builder.ins().iadd_imm(fuel, consumption);
        builder.def_var(self.fuel_var, fuel);
    }

    /// Loads the fuel consumption value from `VMStoreContext` into `self.fuel_var`
    fn fuel_load_into_var(&mut self, builder: &mut FunctionBuilder<'_>) {
        let (addr, offset) = self.fuel_addr_offset(builder);
        let fuel = builder
            .ins()
            .load(ir::types::I64, ir::MemFlags::trusted(), addr, offset);
        builder.def_var(self.fuel_var, fuel);
    }

    /// Stores the fuel consumption value from `self.fuel_var` into
    /// `VMStoreContext`.
    fn fuel_save_from_var(&mut self, builder: &mut FunctionBuilder<'_>) {
        let (addr, offset) = self.fuel_addr_offset(builder);
        let fuel_consumed = builder.use_var(self.fuel_var);
        builder
            .ins()
            .store(ir::MemFlags::trusted(), fuel_consumed, addr, offset);
    }

    /// Returns the `(address, offset)` of the fuel consumption within
    /// `VMStoreContext`, used to perform loads/stores later.
    fn fuel_addr_offset(
        &mut self,
        builder: &mut FunctionBuilder<'_>,
    ) -> (ir::Value, ir::immediates::Offset32) {
        let vmstore_ctx = self.get_vmstore_context_ptr(builder);
        (
            vmstore_ctx,
            i32::from(self.offsets.ptr.vmstore_context_fuel_consumed()).into(),
        )
    }

    /// Checks the amount of remaining, and if we've run out of fuel we call
    /// the out-of-fuel function.
    fn fuel_check(&mut self, builder: &mut FunctionBuilder) {
        self.fuel_increment_var(builder);
        let out_of_gas_block = builder.create_block();
        let continuation_block = builder.create_block();

        // Note that our fuel is encoded as adding positive values to a
        // negative number. Whenever the negative number goes positive that
        // means we ran out of fuel.
        //
        // Compare to see if our fuel is positive, and if so we ran out of gas.
        // Otherwise we can continue on like usual.
        let zero = builder.ins().iconst(ir::types::I64, 0);
        let fuel = builder.use_var(self.fuel_var);
        let cmp = builder
            .ins()
            .icmp(IntCC::SignedGreaterThanOrEqual, fuel, zero);
        builder
            .ins()
            .brif(cmp, out_of_gas_block, &[], continuation_block, &[]);
        builder.seal_block(out_of_gas_block);

        // If we ran out of gas then we call our out-of-gas intrinsic and it
        // figures out what to do. Note that this may raise a trap, or do
        // something like yield to an async runtime. In either case we don't
        // assume what happens and handle the case the intrinsic returns.
        //
        // Note that we save/reload fuel around this since the out-of-gas
        // intrinsic may alter how much fuel is in the system.
        builder.switch_to_block(out_of_gas_block);
        self.fuel_save_from_var(builder);
        let out_of_gas = self.builtin_functions.out_of_gas(builder.func);
        let vmctx = self.vmctx_val(&mut builder.cursor());
        builder.ins().call(out_of_gas, &[vmctx]);
        self.fuel_load_into_var(builder);
        builder.ins().jump(continuation_block, &[]);
        builder.seal_block(continuation_block);

        builder.switch_to_block(continuation_block);
    }

    fn epoch_function_entry(&mut self, builder: &mut FunctionBuilder<'_>) {
        debug_assert!(self.epoch_deadline_var.is_reserved_value());
        self.epoch_deadline_var = builder.declare_var(ir::types::I64);
        // Let epoch_check_full load the current deadline and call def_var

        debug_assert!(self.epoch_ptr_var.is_reserved_value());
        self.epoch_ptr_var = builder.declare_var(self.pointer_type());
        let epoch_ptr = self.epoch_ptr(builder);
        builder.def_var(self.epoch_ptr_var, epoch_ptr);

        // We must check for an epoch change when entering a
        // function. Why? Why aren't checks at loops sufficient to
        // bound runtime to O(|static program size|)?
        //
        // The reason is that one can construct a "zip-bomb-like"
        // program with exponential-in-program-size runtime, with no
        // backedges (loops), by building a tree of function calls: f0
        // calls f1 ten times, f1 calls f2 ten times, etc. E.g., nine
        // levels of this yields a billion function calls with no
        // backedges. So we can't do checks only at backedges.
        //
        // In this "call-tree" scenario, and in fact in any program
        // that uses calls as a sort of control flow to try to evade
        // backedge checks, a check at every function entry is
        // sufficient. Then, combined with checks at every backedge
        // (loop) the longest runtime between checks is bounded by the
        // straightline length of any function body.
        let continuation_block = builder.create_block();
        let cur_epoch_value = self.epoch_load_current(builder);
        self.epoch_check_full(builder, cur_epoch_value, continuation_block);
    }

    #[cfg(feature = "wmemcheck")]
    fn hook_malloc_exit(&mut self, builder: &mut FunctionBuilder, retvals: &[ir::Value]) {
        let check_malloc = self.builtin_functions.check_malloc(builder.func);
        let vmctx = self.vmctx_val(&mut builder.cursor());
        let func_args = builder
            .func
            .dfg
            .block_params(builder.func.layout.entry_block().unwrap());
        let len = if func_args.len() < 3 {
            return;
        } else {
            // If a function named `malloc` has at least one argument, we assume the
            // first argument is the requested allocation size.
            func_args[2]
        };
        let retval = if retvals.len() < 1 {
            return;
        } else {
            retvals[0]
        };
        builder.ins().call(check_malloc, &[vmctx, retval, len]);
    }

    #[cfg(feature = "wmemcheck")]
    fn hook_free_exit(&mut self, builder: &mut FunctionBuilder) {
        let check_free = self.builtin_functions.check_free(builder.func);
        let vmctx = self.vmctx_val(&mut builder.cursor());
        let func_args = builder
            .func
            .dfg
            .block_params(builder.func.layout.entry_block().unwrap());
        let ptr = if func_args.len() < 3 {
            return;
        } else {
            // If a function named `free` has at least one argument, we assume the
            // first argument is a pointer to memory.
            func_args[2]
        };
        builder.ins().call(check_free, &[vmctx, ptr]);
    }

    fn epoch_ptr(&mut self, builder: &mut FunctionBuilder<'_>) -> ir::Value {
        let vmctx = self.vmctx(builder.func);
        let pointer_type = self.pointer_type();
        let base = builder.ins().global_value(pointer_type, vmctx);
        let offset = i32::from(self.offsets.ptr.vmctx_epoch_ptr());
        let epoch_ptr = builder
            .ins()
            .load(pointer_type, ir::MemFlags::trusted(), base, offset);
        epoch_ptr
    }

    fn epoch_load_current(&mut self, builder: &mut FunctionBuilder<'_>) -> ir::Value {
        let addr = builder.use_var(self.epoch_ptr_var);
        builder.ins().load(
            ir::types::I64,
            ir::MemFlags::trusted(),
            addr,
            ir::immediates::Offset32::new(0),
        )
    }

    fn epoch_check(&mut self, builder: &mut FunctionBuilder<'_>) {
        let continuation_block = builder.create_block();

        // Load new epoch and check against the cached deadline.
        let cur_epoch_value = self.epoch_load_current(builder);
        self.epoch_check_cached(builder, cur_epoch_value, continuation_block);

        // At this point we've noticed that the epoch has exceeded our
        // cached deadline. However the real deadline may have been
        // updated (within another yield) during some function that we
        // called in the meantime, so reload the cache and check again.
        self.epoch_check_full(builder, cur_epoch_value, continuation_block);
    }

    fn epoch_check_cached(
        &mut self,
        builder: &mut FunctionBuilder,
        cur_epoch_value: ir::Value,
        continuation_block: ir::Block,
    ) {
        let new_epoch_block = builder.create_block();
        builder.set_cold_block(new_epoch_block);

        let epoch_deadline = builder.use_var(self.epoch_deadline_var);
        let cmp = builder.ins().icmp(
            IntCC::UnsignedGreaterThanOrEqual,
            cur_epoch_value,
            epoch_deadline,
        );
        builder
            .ins()
            .brif(cmp, new_epoch_block, &[], continuation_block, &[]);
        builder.seal_block(new_epoch_block);

        builder.switch_to_block(new_epoch_block);
    }

    fn epoch_check_full(
        &mut self,
        builder: &mut FunctionBuilder,
        cur_epoch_value: ir::Value,
        continuation_block: ir::Block,
    ) {
        // We keep the deadline cached in a register to speed the checks
        // in the common case (between epoch ticks) but we want to do a
        // precise check here by reloading the cache first.
        let vmstore_ctx = self.get_vmstore_context_ptr(builder);
        let deadline = builder.ins().load(
            ir::types::I64,
            ir::MemFlags::trusted(),
            vmstore_ctx,
            ir::immediates::Offset32::new(self.offsets.ptr.vmstore_context_epoch_deadline() as i32),
        );
        builder.def_var(self.epoch_deadline_var, deadline);
        self.epoch_check_cached(builder, cur_epoch_value, continuation_block);

        let new_epoch = self.builtin_functions.new_epoch(builder.func);
        let vmctx = self.vmctx_val(&mut builder.cursor());
        // new_epoch() returns the new deadline, so we don't have to
        // reload it.
        let call = builder.ins().call(new_epoch, &[vmctx]);
        let new_deadline = *builder.func.dfg.inst_results(call).first().unwrap();
        builder.def_var(self.epoch_deadline_var, new_deadline);
        builder.ins().jump(continuation_block, &[]);
        builder.seal_block(continuation_block);

        builder.switch_to_block(continuation_block);
    }

    /// Get the Memory for the given index.
    fn memory(&self, index: MemoryIndex) -> Memory {
        self.module.memories[index]
    }

    /// Get the Table for the given index.
    fn table(&self, index: TableIndex) -> Table {
        self.module.tables[index]
    }

    /// Cast the value to I64 and sign extend if necessary.
    ///
    /// Returns the value casted to I64.
    fn cast_index_to_i64(
        &self,
        pos: &mut FuncCursor<'_>,
        val: ir::Value,
        index_type: IndexType,
    ) -> ir::Value {
        match index_type {
            IndexType::I32 => pos.ins().uextend(I64, val),
            IndexType::I64 => val,
        }
    }

    /// Convert the target pointer-sized integer `val` into the memory/table's index type.
    ///
    /// For memory, `val` is holding a memory length (or the `-1` `memory.grow`-failed sentinel).
    /// For table, `val` is holding a table length.
    ///
    /// This might involve extending or truncating it depending on the memory/table's
    /// index type and the target's pointer type.
    fn convert_pointer_to_index_type(
        &self,
        mut pos: FuncCursor<'_>,
        val: ir::Value,
        index_type: IndexType,
        // When it is a memory and the memory is using single-byte pages,
        // we need to handle the truncation differently. See comments below.
        //
        // When it is a table, this should be set to false.
        single_byte_pages: bool,
    ) -> ir::Value {
        let desired_type = index_type_to_ir_type(index_type);
        let pointer_type = self.pointer_type();
        assert_eq!(pos.func.dfg.value_type(val), pointer_type);

        // The current length is of type `pointer_type` but we need to fit it
        // into `desired_type`. We are guaranteed that the result will always
        // fit, so we just need to do the right ireduce/sextend here.
        if pointer_type == desired_type {
            val
        } else if pointer_type.bits() > desired_type.bits() {
            pos.ins().ireduce(desired_type, val)
        } else {
            // We have a 64-bit memory/table on a 32-bit host -- this combo doesn't
            // really make a whole lot of sense to do from a user perspective
            // but that is neither here nor there. We want to logically do an
            // unsigned extend *except* when we are given the `-1` sentinel,
            // which we must preserve as `-1` in the wider type.
            match single_byte_pages {
                false => {
                    // In the case that we have default page sizes, we can
                    // always sign extend, since valid memory lengths (in pages)
                    // never have their sign bit set, and so if the sign bit is
                    // set then this must be the `-1` sentinel, which we want to
                    // preserve through the extension.
                    //
                    // When it comes to table, `single_byte_pages` should have always been set to false.
                    // Then we simply do a signed extension.
                    pos.ins().sextend(desired_type, val)
                }
                true => {
                    // For single-byte pages, we have to explicitly check for
                    // `-1` and choose whether to do an unsigned extension or
                    // return a larger `-1` because there are valid memory
                    // lengths (in pages) that have the sign bit set.
                    let extended = pos.ins().uextend(desired_type, val);
                    let neg_one = pos.ins().iconst(desired_type, -1);
                    let is_failure = pos.ins().icmp_imm(IntCC::Equal, val, -1);
                    pos.ins().select(is_failure, neg_one, extended)
                }
            }
        }
    }

    /// Set up the necessary preamble definitions in `func` to access the table identified
    /// by `index`.
    ///
    /// The index space covers both imported and locally declared tables.
    fn ensure_table_exists(&mut self, func: &mut ir::Function, index: TableIndex) {
        if self.tables[index].is_some() {
            return;
        }

        let pointer_type = self.pointer_type();

        let (ptr, base_offset, current_elements_offset) = {
            let vmctx = self.vmctx(func);
            if let Some(def_index) = self.module.defined_table_index(index) {
                let base_offset =
                    i32::try_from(self.offsets.vmctx_vmtable_definition_base(def_index)).unwrap();
                let current_elements_offset = i32::try_from(
                    self.offsets
                        .vmctx_vmtable_definition_current_elements(def_index),
                )
                .unwrap();
                (vmctx, base_offset, current_elements_offset)
            } else {
                let from_offset = self.offsets.vmctx_vmtable_from(index);
                let table = func.create_global_value(ir::GlobalValueData::Load {
                    base: vmctx,
                    offset: Offset32::new(i32::try_from(from_offset).unwrap()),
                    global_type: pointer_type,
                    flags: MemFlags::trusted().with_readonly().with_can_move(),
                });
                let base_offset = i32::from(self.offsets.vmtable_definition_base());
                let current_elements_offset =
                    i32::from(self.offsets.vmtable_definition_current_elements());
                (table, base_offset, current_elements_offset)
            }
        };

        let table = &self.module.tables[index];
        let element_size = if table.ref_type.is_vmgcref_type() {
            // For GC-managed references, tables store `Option<VMGcRef>`s.
            ir::types::I32.bytes()
        } else {
            self.reference_type(table.ref_type.heap_type).0.bytes()
        };

        let base_gv = func.create_global_value(ir::GlobalValueData::Load {
            base: ptr,
            offset: Offset32::new(base_offset),
            global_type: pointer_type,
            flags: if Some(table.limits.min) == table.limits.max {
                // A fixed-size table can't be resized so its base address won't
                // change.
                MemFlags::trusted().with_readonly().with_can_move()
            } else {
                MemFlags::trusted()
            },
        });

        let bound = if Some(table.limits.min) == table.limits.max {
            TableSize::Static {
                bound: table.limits.min,
            }
        } else {
            TableSize::Dynamic {
                bound_gv: func.create_global_value(ir::GlobalValueData::Load {
                    base: ptr,
                    offset: Offset32::new(current_elements_offset),
                    global_type: ir::Type::int(
                        u16::from(self.offsets.size_of_vmtable_definition_current_elements()) * 8,
                    )
                    .unwrap(),
                    flags: MemFlags::trusted(),
                }),
            }
        };

        self.tables[index] = Some(TableData {
            base_gv,
            bound,
            element_size,
        });
    }

    fn get_or_init_func_ref_table_elem(
        &mut self,
        builder: &mut FunctionBuilder,
        table_index: TableIndex,
        index: ir::Value,
        cold_blocks: bool,
    ) -> ir::Value {
        let pointer_type = self.pointer_type();
        self.ensure_table_exists(builder.func, table_index);
        let table_data = self.tables[table_index].clone().unwrap();

        // To support lazy initialization of table
        // contents, we check for a null entry here, and
        // if null, we take a slow-path that invokes a
        // libcall.
        let (table_entry_addr, flags) = table_data.prepare_table_addr(self, builder, index);
        let value = builder.ins().load(pointer_type, flags, table_entry_addr, 0);

        if !self.tunables.table_lazy_init {
            return value;
        }

        // Mask off the "initialized bit". See documentation on
        // FUNCREF_INIT_BIT in crates/environ/src/ref_bits.rs for more
        // details. Note that `FUNCREF_MASK` has type `usize` which may not be
        // appropriate for the target architecture. Right now its value is
        // always -2 so assert that part doesn't change and then thread through
        // -2 as the immediate.
        assert_eq!(FUNCREF_MASK as isize, -2);
        let value_masked = builder.ins().band_imm(value, Imm64::from(-2));

        let null_block = builder.create_block();
        let continuation_block = builder.create_block();
        if cold_blocks {
            builder.set_cold_block(null_block);
            builder.set_cold_block(continuation_block);
        }
        let result_param = builder.append_block_param(continuation_block, pointer_type);
        builder.set_cold_block(null_block);

        builder.ins().brif(
            value,
            continuation_block,
            &[value_masked.into()],
            null_block,
            &[],
        );
        builder.seal_block(null_block);

        builder.switch_to_block(null_block);
        let index_type = self.table(table_index).idx_type;
        let table_index = builder.ins().iconst(I32, table_index.index() as i64);
        let lazy_init = self
            .builtin_functions
            .table_get_lazy_init_func_ref(builder.func);
        let vmctx = self.vmctx_val(&mut builder.cursor());
        let index = self.cast_index_to_i64(&mut builder.cursor(), index, index_type);
        let call_inst = builder.ins().call(lazy_init, &[vmctx, table_index, index]);
        let returned_entry = builder.func.dfg.inst_results(call_inst)[0];
        builder
            .ins()
            .jump(continuation_block, &[returned_entry.into()]);
        builder.seal_block(continuation_block);

        builder.switch_to_block(continuation_block);
        result_param
    }

    #[cfg(feature = "wmemcheck")]
    fn check_malloc_start(&mut self, builder: &mut FunctionBuilder) {
        let malloc_start = self.builtin_functions.malloc_start(builder.func);
        let vmctx = self.vmctx_val(&mut builder.cursor());
        builder.ins().call(malloc_start, &[vmctx]);
    }

    #[cfg(feature = "wmemcheck")]
    fn check_free_start(&mut self, builder: &mut FunctionBuilder) {
        let free_start = self.builtin_functions.free_start(builder.func);
        let vmctx = self.vmctx_val(&mut builder.cursor());
        builder.ins().call(free_start, &[vmctx]);
    }

    #[cfg(feature = "wmemcheck")]
    fn current_func_name(&self, builder: &mut FunctionBuilder) -> Option<&str> {
        let func_index = match &builder.func.name {
            ir::UserFuncName::User(user) => FuncIndex::from_u32(user.index),
            _ => {
                panic!("function name not a UserFuncName::User as expected")
            }
        };
        self.translation
            .debuginfo
            .name_section
            .func_names
            .get(&func_index)
            .copied()
    }

    /// Proof-carrying code: create a memtype describing an empty
    /// runtime struct (to be updated later).
    fn create_empty_struct_memtype(&self, func: &mut ir::Function) -> ir::MemoryType {
        func.create_memory_type(ir::MemoryTypeData::Struct {
            size: 0,
            fields: vec![],
        })
    }

    /// Proof-carrying code: add a new field to a memtype used to
    /// describe a runtime struct. A memory region of type `memtype`
    /// will have a pointer at `offset` pointing to another memory
    /// region of type `pointee`. `readonly` indicates whether the
    /// PCC-checked code is expected to update this field or not.
    fn add_field_to_memtype(
        &self,
        func: &mut ir::Function,
        memtype: ir::MemoryType,
        offset: u32,
        pointee: ir::MemoryType,
        readonly: bool,
    ) {
        let ptr_size = self.pointer_type().bytes();
        match &mut func.memory_types[memtype] {
            ir::MemoryTypeData::Struct { size, fields } => {
                *size = std::cmp::max(*size, offset.checked_add(ptr_size).unwrap().into());
                fields.push(ir::MemoryTypeField {
                    ty: self.pointer_type(),
                    offset: offset.into(),
                    readonly,
                    fact: Some(ir::Fact::Mem {
                        ty: pointee,
                        min_offset: 0,
                        max_offset: 0,
                        nullable: false,
                    }),
                });

                // Sort fields by offset -- we need to do this now
                // because we may create an arbitrary number of
                // memtypes for imported memories and we don't
                // otherwise track them.
                fields.sort_by_key(|f| f.offset);
            }
            _ => panic!("Cannot add field to non-struct memtype"),
        }
    }

    /// Create an `ir::Global` that does `load(ptr + offset)` and, when PCC and
    /// memory types are enabled, adds a field to the pointer's memory type for
    /// this value we are loading.
    pub(crate) fn global_load_with_memory_type(
        &mut self,
        func: &mut ir::Function,
        ptr: ir::GlobalValue,
        offset: u32,
        flags: ir::MemFlags,
        ptr_mem_ty: Option<ir::MemoryType>,
    ) -> (ir::GlobalValue, Option<ir::MemoryType>) {
        let pointee = func.create_global_value(ir::GlobalValueData::Load {
            base: ptr,
            offset: Offset32::new(i32::try_from(offset).unwrap()),
            global_type: self.pointer_type(),
            flags,
        });

        let pointee_mem_ty = ptr_mem_ty.map(|ptr_mem_ty| {
            let pointee_mem_ty = self.create_empty_struct_memtype(func);
            self.add_field_to_memtype(func, ptr_mem_ty, offset, pointee_mem_ty, flags.readonly());
            func.global_value_facts[pointee] = Some(Fact::Mem {
                ty: pointee_mem_ty,
                min_offset: 0,
                max_offset: 0,
                nullable: false,
            });
            pointee_mem_ty
        });

        (pointee, pointee_mem_ty)
    }

    /// Like `global_load_with_memory_type` but specialized for loads out of the
    /// `vmctx`.
    pub(crate) fn global_load_from_vmctx_with_memory_type(
        &mut self,
        func: &mut ir::Function,
        offset: u32,
        flags: ir::MemFlags,
    ) -> (ir::GlobalValue, Option<ir::MemoryType>) {
        let vmctx = self.vmctx(func);
        self.global_load_with_memory_type(func, vmctx, offset, flags, self.pcc_vmctx_memtype)
    }

    /// Helper to emit a conditional trap based on `trap_cond`.
    ///
    /// This should only be used if `self.clif_instruction_traps_enabled()` is
    /// false, otherwise native CLIF instructions should be used instead.
    pub fn conditionally_trap(
        &mut self,
        builder: &mut FunctionBuilder,
        trap_cond: ir::Value,
        trap: ir::TrapCode,
    ) {
        assert!(!self.clif_instruction_traps_enabled());

        let trap_block = builder.create_block();
        builder.set_cold_block(trap_block);
        let continuation_block = builder.create_block();

        builder
            .ins()
            .brif(trap_cond, trap_block, &[], continuation_block, &[]);

        builder.seal_block(trap_block);
        builder.seal_block(continuation_block);

        builder.switch_to_block(trap_block);
        self.trap(builder, trap);
        builder.switch_to_block(continuation_block);
    }

    /// Helper used when `!self.clif_instruction_traps_enabled()` is enabled to
    /// test whether the divisor is zero.
    fn guard_zero_divisor(&mut self, builder: &mut FunctionBuilder, rhs: ir::Value) {
        if self.clif_instruction_traps_enabled() {
            return;
        }
        self.trapz(builder, rhs, ir::TrapCode::INTEGER_DIVISION_BY_ZERO);
    }

    /// Helper used when `!self.clif_instruction_traps_enabled()` is enabled to
    /// test whether a signed division operation will raise a trap.
    fn guard_signed_divide(
        &mut self,
        builder: &mut FunctionBuilder,
        lhs: ir::Value,
        rhs: ir::Value,
    ) {
        if self.clif_instruction_traps_enabled() {
            return;
        }
        self.trapz(builder, rhs, ir::TrapCode::INTEGER_DIVISION_BY_ZERO);

        let ty = builder.func.dfg.value_type(rhs);
        let minus_one = builder.ins().iconst(ty, -1);
        let rhs_is_minus_one = builder.ins().icmp(IntCC::Equal, rhs, minus_one);
        let int_min = builder.ins().iconst(
            ty,
            match ty {
                I32 => i64::from(i32::MIN),
                I64 => i64::MIN,
                _ => unreachable!(),
            },
        );
        let lhs_is_int_min = builder.ins().icmp(IntCC::Equal, lhs, int_min);
        let is_integer_overflow = builder.ins().band(rhs_is_minus_one, lhs_is_int_min);
        self.conditionally_trap(builder, is_integer_overflow, ir::TrapCode::INTEGER_OVERFLOW);
    }

    /// Helper used when `!self.clif_instruction_traps_enabled()` is enabled to
    /// guard the traps from float-to-int conversions.
    fn guard_fcvt_to_int(
        &mut self,
        builder: &mut FunctionBuilder,
        ty: ir::Type,
        val: ir::Value,
        signed: bool,
    ) {
        assert!(!self.clif_instruction_traps_enabled());
        let val_ty = builder.func.dfg.value_type(val);
        let val = if val_ty == F64 {
            val
        } else {
            builder.ins().fpromote(F64, val)
        };
        let isnan = builder.ins().fcmp(FloatCC::NotEqual, val, val);
        self.trapnz(builder, isnan, ir::TrapCode::BAD_CONVERSION_TO_INTEGER);
        let val = self.trunc_f64(builder, val);
        let (lower_bound, upper_bound) = f64_cvt_to_int_bounds(signed, ty.bits());
        let lower_bound = builder.ins().f64const(lower_bound);
        let too_small = builder
            .ins()
            .fcmp(FloatCC::LessThanOrEqual, val, lower_bound);
        self.trapnz(builder, too_small, ir::TrapCode::INTEGER_OVERFLOW);
        let upper_bound = builder.ins().f64const(upper_bound);
        let too_large = builder
            .ins()
            .fcmp(FloatCC::GreaterThanOrEqual, val, upper_bound);
        self.trapnz(builder, too_large, ir::TrapCode::INTEGER_OVERFLOW);
    }

    /// Get the `ir::Type` for a `VMSharedTypeIndex`.
    pub(crate) fn vmshared_type_index_ty(&self) -> Type {
        Type::int_with_byte_size(self.offsets.size_of_vmshared_type_index().into()).unwrap()
    }

    /// Given a `ModuleInternedTypeIndex`, emit code to get the corresponding
    /// `VMSharedTypeIndex` at runtime.
    pub(crate) fn module_interned_to_shared_ty(
        &mut self,
        pos: &mut FuncCursor,
        interned_ty: ModuleInternedTypeIndex,
    ) -> ir::Value {
        let vmctx = self.vmctx_val(pos);
        let pointer_type = self.pointer_type();
        let mem_flags = ir::MemFlags::trusted().with_readonly().with_can_move();

        // Load the base pointer of the array of `VMSharedTypeIndex`es.
        let shared_indices = pos.ins().load(
            pointer_type,
            mem_flags,
            vmctx,
            i32::from(self.offsets.ptr.vmctx_type_ids_array()),
        );

        // Calculate the offset in that array for this type's entry.
        let ty = self.vmshared_type_index_ty();
        let offset = i32::try_from(interned_ty.as_u32().checked_mul(ty.bytes()).unwrap()).unwrap();

        // Load the`VMSharedTypeIndex` that this `ModuleInternedTypeIndex` is
        // associated with at runtime from the array.
        pos.ins().load(ty, mem_flags, shared_indices, offset)
    }

    /// Load the associated `VMSharedTypeIndex` from inside a `*const VMFuncRef`.
    ///
    /// Does not check for null; just assumes that the `funcref` is a valid
    /// pointer.
    pub(crate) fn load_funcref_type_index(
        &mut self,
        pos: &mut FuncCursor,
        mem_flags: ir::MemFlags,
        funcref: ir::Value,
    ) -> ir::Value {
        let ty = self.vmshared_type_index_ty();
        pos.ins().load(
            ty,
            mem_flags,
            funcref,
            i32::from(self.offsets.ptr.vm_func_ref_type_index()),
        )
    }

    /// Does this function need a GC heap?
    pub fn needs_gc_heap(&self) -> bool {
        self.needs_gc_heap
    }
}

struct Call<'a, 'func, 'module_env> {
    builder: &'a mut FunctionBuilder<'func>,
    env: &'a mut FuncEnvironment<'module_env>,
    tail: bool,
}

enum CheckIndirectCallTypeSignature {
    Runtime,
    StaticMatch {
        /// Whether or not the funcref may be null or if it's statically known
        /// to not be null.
        may_be_null: bool,
    },
    StaticTrap,
}

impl<'a, 'func, 'module_env> Call<'a, 'func, 'module_env> {
    /// Create a new `Call` site that will do regular, non-tail calls.
    pub fn new(
        builder: &'a mut FunctionBuilder<'func>,
        env: &'a mut FuncEnvironment<'module_env>,
    ) -> Self {
        Call {
            builder,
            env,
            tail: false,
        }
    }

    /// Create a new `Call` site that will perform tail calls.
    pub fn new_tail(
        builder: &'a mut FunctionBuilder<'func>,
        env: &'a mut FuncEnvironment<'module_env>,
    ) -> Self {
        Call {
            builder,
            env,
            tail: true,
        }
    }

    /// Do a direct call to the given callee function.
    pub fn direct_call(
        mut self,
        callee_index: FuncIndex,
        callee: ir::FuncRef,
        call_args: &[ir::Value],
    ) -> WasmResult<ir::Inst> {
        let mut real_call_args = Vec::with_capacity(call_args.len() + 2);
        let caller_vmctx = self
            .builder
            .func
            .special_param(ArgumentPurpose::VMContext)
            .unwrap();

        // Handle direct calls to locally-defined functions.
        if !self.env.module.is_imported_function(callee_index) {
            // First append the callee vmctx address, which is the same as the caller vmctx in
            // this case.
            real_call_args.push(caller_vmctx);

            // Then append the caller vmctx address.
            real_call_args.push(caller_vmctx);

            // Then append the regular call arguments.
            real_call_args.extend_from_slice(call_args);

            // Finally, make the direct call!
            return Ok(self.direct_call_inst(callee, &real_call_args));
        }

        // Handle direct calls to imported functions. We use an indirect call
        // so that we don't have to patch the code at runtime.
        let pointer_type = self.env.pointer_type();
        let sig_ref = self.builder.func.dfg.ext_funcs[callee].signature;
        let vmctx = self.env.vmctx(self.builder.func);
        let base = self.builder.ins().global_value(pointer_type, vmctx);

        let mem_flags = ir::MemFlags::trusted().with_readonly().with_can_move();

        // Load the callee address.
        let body_offset = i32::try_from(
            self.env
                .offsets
                .vmctx_vmfunction_import_wasm_call(callee_index),
        )
        .unwrap();
        let func_addr = self
            .builder
            .ins()
            .load(pointer_type, mem_flags, base, body_offset);

        // First append the callee vmctx address.
        let vmctx_offset =
            i32::try_from(self.env.offsets.vmctx_vmfunction_import_vmctx(callee_index)).unwrap();
        let vmctx = self
            .builder
            .ins()
            .load(pointer_type, mem_flags, base, vmctx_offset);
        real_call_args.push(vmctx);
        real_call_args.push(caller_vmctx);

        // Then append the regular call arguments.
        real_call_args.extend_from_slice(call_args);

        // Finally, make the indirect call!
        Ok(self.indirect_call_inst(sig_ref, func_addr, &real_call_args))
    }

    /// Do an indirect call through the given funcref table.
    pub fn indirect_call(
        mut self,
        features: &WasmFeatures,
        table_index: TableIndex,
        ty_index: TypeIndex,
        sig_ref: ir::SigRef,
        callee: ir::Value,
        call_args: &[ir::Value],
    ) -> WasmResult<Option<ir::Inst>> {
        let (code_ptr, callee_vmctx) = match self.check_and_load_code_and_callee_vmctx(
            features,
            table_index,
            ty_index,
            callee,
            false,
        )? {
            Some(pair) => pair,
            None => return Ok(None),
        };

        self.unchecked_call_impl(sig_ref, code_ptr, callee_vmctx, call_args)
            .map(Some)
    }

    fn check_and_load_code_and_callee_vmctx(
        &mut self,
        features: &WasmFeatures,
        table_index: TableIndex,
        ty_index: TypeIndex,
        callee: ir::Value,
        cold_blocks: bool,
    ) -> WasmResult<Option<(ir::Value, ir::Value)>> {
        // Get the funcref pointer from the table.
        let funcref_ptr = self.env.get_or_init_func_ref_table_elem(
            self.builder,
            table_index,
            callee,
            cold_blocks,
        );

        // If necessary, check the signature.
        let check =
            self.check_indirect_call_type_signature(features, table_index, ty_index, funcref_ptr);

        let trap_code = match check {
            // `funcref_ptr` is checked at runtime that its type matches,
            // meaning that if code gets this far it's guaranteed to not be
            // null. That means nothing in `unchecked_call` can fail.
            CheckIndirectCallTypeSignature::Runtime => None,

            // No type check was performed on `funcref_ptr` because it's
            // statically known to have the right type. Note that whether or
            // not the function is null is not necessarily tested so far since
            // no type information was inspected.
            //
            // If the table may hold null functions, then further loads in
            // `unchecked_call` may fail. If the table only holds non-null
            // functions, though, then there's no possibility of a trap.
            CheckIndirectCallTypeSignature::StaticMatch { may_be_null } => {
                if may_be_null {
                    Some(crate::TRAP_INDIRECT_CALL_TO_NULL)
                } else {
                    None
                }
            }

            // Code has already trapped, so return nothing indicating that this
            // is now unreachable code.
            CheckIndirectCallTypeSignature::StaticTrap => return Ok(None),
        };

        Ok(Some(self.load_code_and_vmctx(funcref_ptr, trap_code)))
    }

    fn check_indirect_call_type_signature(
        &mut self,
        features: &WasmFeatures,
        table_index: TableIndex,
        ty_index: TypeIndex,
        funcref_ptr: ir::Value,
    ) -> CheckIndirectCallTypeSignature {
        let table = &self.env.module.tables[table_index];
        let sig_id_size = self.env.offsets.size_of_vmshared_type_index();
        let sig_id_type = Type::int(u16::from(sig_id_size) * 8).unwrap();

        // Test if a type check is necessary for this table. If this table is a
        // table of typed functions and that type matches `ty_index`, then
        // there's no need to perform a typecheck.
        match table.ref_type.heap_type {
            // Functions do not have a statically known type in the table, a
            // typecheck is required. Fall through to below to perform the
            // actual typecheck.
            WasmHeapType::Func => {}

            // Functions that have a statically known type are either going to
            // always succeed or always fail. Figure out by inspecting the types
            // further.
            WasmHeapType::ConcreteFunc(EngineOrModuleTypeIndex::Module(table_ty)) => {
                // If `ty_index` matches `table_ty`, then this call is
                // statically known to have the right type, so no checks are
                // necessary.
                let specified_ty = self.env.module.types[ty_index].unwrap_module_type_index();
                if specified_ty == table_ty {
                    return CheckIndirectCallTypeSignature::StaticMatch {
                        may_be_null: table.ref_type.nullable,
                    };
                }

                if features.gc() {
                    // If we are in the Wasm GC world, then we need to perform
                    // an actual subtype check at runtime. Fall through to below
                    // to do that.
                } else {
                    // Otherwise if the types don't match then either (a) this
                    // is a null pointer or (b) it's a pointer with the wrong
                    // type. Figure out which and trap here.
                    //
                    // If it's possible to have a null here then try to load the
                    // type information. If that fails due to the function being
                    // a null pointer, then this was a call to null. Otherwise
                    // if it succeeds then we know it won't match, so trap
                    // anyway.
                    if table.ref_type.nullable {
                        if self.env.clif_memory_traps_enabled() {
                            self.builder.ins().load(
                                sig_id_type,
                                ir::MemFlags::trusted()
                                    .with_readonly()
                                    .with_trap_code(Some(crate::TRAP_INDIRECT_CALL_TO_NULL)),
                                funcref_ptr,
                                i32::from(self.env.offsets.ptr.vm_func_ref_type_index()),
                            );
                        } else {
                            self.env.trapz(
                                self.builder,
                                funcref_ptr,
                                crate::TRAP_INDIRECT_CALL_TO_NULL,
                            );
                        }
                    }
                    self.env.trap(self.builder, crate::TRAP_BAD_SIGNATURE);
                    return CheckIndirectCallTypeSignature::StaticTrap;
                }
            }

            // Tables of `nofunc` can only be inhabited by null, so go ahead and
            // trap with that.
            WasmHeapType::NoFunc => {
                assert!(table.ref_type.nullable);
                self.env
                    .trap(self.builder, crate::TRAP_INDIRECT_CALL_TO_NULL);
                return CheckIndirectCallTypeSignature::StaticTrap;
            }

            // Engine-indexed types don't show up until runtime and it's a Wasm
            // validation error to perform a call through a non-function table,
            // so these cases are dynamically not reachable.
            WasmHeapType::ConcreteFunc(EngineOrModuleTypeIndex::Engine(_))
            | WasmHeapType::ConcreteFunc(EngineOrModuleTypeIndex::RecGroup(_))
            | WasmHeapType::Extern
            | WasmHeapType::NoExtern
            | WasmHeapType::Any
            | WasmHeapType::Eq
            | WasmHeapType::I31
            | WasmHeapType::Array
            | WasmHeapType::ConcreteArray(_)
            | WasmHeapType::Struct
            | WasmHeapType::ConcreteStruct(_)
            | WasmHeapType::Cont
            | WasmHeapType::ConcreteCont(_)
            | WasmHeapType::NoCont
            | WasmHeapType::None => {
                unreachable!()
            }
        }

        // Load the caller's `VMSharedTypeIndex.
        let interned_ty = self.env.module.types[ty_index].unwrap_module_type_index();
        let caller_sig_id = self
            .env
            .module_interned_to_shared_ty(&mut self.builder.cursor(), interned_ty);

        // Load the callee's `VMSharedTypeIndex`.
        //
        // Note that the callee may be null in which case this load may
        // trap. If so use the `TRAP_INDIRECT_CALL_TO_NULL` trap code.
        let mut mem_flags = ir::MemFlags::trusted().with_readonly();
        if self.env.clif_memory_traps_enabled() {
            mem_flags = mem_flags.with_trap_code(Some(crate::TRAP_INDIRECT_CALL_TO_NULL));
        } else {
            self.env
                .trapz(self.builder, funcref_ptr, crate::TRAP_INDIRECT_CALL_TO_NULL);
        }
        let callee_sig_id =
            self.env
                .load_funcref_type_index(&mut self.builder.cursor(), mem_flags, funcref_ptr);

        // Check that they match: in the case of Wasm GC, this means doing a
        // full subtype check. Otherwise, we do a simple equality check.
        let matches = if features.gc() {
            #[cfg(feature = "gc")]
            {
                self.env
                    .is_subtype(self.builder, callee_sig_id, caller_sig_id)
            }
            #[cfg(not(feature = "gc"))]
            {
                unreachable!()
            }
        } else {
            self.builder
                .ins()
                .icmp(IntCC::Equal, callee_sig_id, caller_sig_id)
        };
        self.env
            .trapz(self.builder, matches, crate::TRAP_BAD_SIGNATURE);
        CheckIndirectCallTypeSignature::Runtime
    }

    /// Call a typed function reference.
    pub fn call_ref(
        mut self,
        sig_ref: ir::SigRef,
        callee: ir::Value,
        args: &[ir::Value],
    ) -> WasmResult<ir::Inst> {
        // FIXME: the wasm type system tracks enough information to know whether
        // `callee` is a null reference or not. In some situations it can be
        // statically known here that `callee` cannot be null in which case this
        // can be `None` instead. This requires feeding type information from
        // wasmparser's validator into this function, however, which is not
        // easily done at this time.
        let callee_load_trap_code = Some(crate::TRAP_NULL_REFERENCE);

        self.unchecked_call(sig_ref, callee, callee_load_trap_code, args)
    }

    /// This calls a function by reference without checking the signature.
    ///
    /// It gets the function address, sets relevant flags, and passes the
    /// special callee/caller vmctxs. It is used by both call_indirect (which
    /// checks the signature) and call_ref (which doesn't).
    fn unchecked_call(
        &mut self,
        sig_ref: ir::SigRef,
        callee: ir::Value,
        callee_load_trap_code: Option<ir::TrapCode>,
        call_args: &[ir::Value],
    ) -> WasmResult<ir::Inst> {
        let (func_addr, callee_vmctx) = self.load_code_and_vmctx(callee, callee_load_trap_code);
        self.unchecked_call_impl(sig_ref, func_addr, callee_vmctx, call_args)
    }

    fn load_code_and_vmctx(
        &mut self,
        callee: ir::Value,
        callee_load_trap_code: Option<ir::TrapCode>,
    ) -> (ir::Value, ir::Value) {
        let pointer_type = self.env.pointer_type();

        // Dereference callee pointer to get the function address.
        //
        // Note that this may trap if `callee` hasn't previously been verified
        // to be non-null. This means that this load is annotated with an
        // optional trap code provided by the caller of `unchecked_call` which
        // will handle the case where this is either already known to be
        // non-null or may trap.
        let mem_flags = ir::MemFlags::trusted().with_readonly();
        let mut callee_flags = mem_flags;
        if self.env.clif_memory_traps_enabled() {
            callee_flags = callee_flags.with_trap_code(callee_load_trap_code);
        } else {
            if let Some(trap) = callee_load_trap_code {
                self.env.trapz(self.builder, callee, trap);
            }
        }
        let func_addr = self.builder.ins().load(
            pointer_type,
            callee_flags,
            callee,
            i32::from(self.env.offsets.ptr.vm_func_ref_wasm_call()),
        );
        let callee_vmctx = self.builder.ins().load(
            pointer_type,
            mem_flags,
            callee,
            i32::from(self.env.offsets.ptr.vm_func_ref_vmctx()),
        );

        (func_addr, callee_vmctx)
    }

    /// This calls a function by reference without checking the
    /// signature, given the raw code pointer to the
    /// Wasm-calling-convention entry point and the callee vmctx.
    fn unchecked_call_impl(
        &mut self,
        sig_ref: ir::SigRef,
        func_addr: ir::Value,
        callee_vmctx: ir::Value,
        call_args: &[ir::Value],
    ) -> WasmResult<ir::Inst> {
        let mut real_call_args = Vec::with_capacity(call_args.len() + 2);
        let caller_vmctx = self
            .builder
            .func
            .special_param(ArgumentPurpose::VMContext)
            .unwrap();

        // First append the callee and caller vmctx addresses.
        real_call_args.push(callee_vmctx);
        real_call_args.push(caller_vmctx);

        // Then append the regular call arguments.
        real_call_args.extend_from_slice(call_args);

        Ok(self.indirect_call_inst(sig_ref, func_addr, &real_call_args))
    }

    fn direct_call_inst(&mut self, callee: ir::FuncRef, args: &[ir::Value]) -> ir::Inst {
        if self.tail {
            self.builder.ins().return_call(callee, args)
        } else {
            let inst = self.builder.ins().call(callee, args);
            let results: SmallVec<[_; 4]> = self
                .builder
                .func
                .dfg
                .inst_results(inst)
                .iter()
                .copied()
                .collect();
            for (i, val) in results.into_iter().enumerate() {
                if self
                    .env
                    .func_ref_result_needs_stack_map(&self.builder.func, callee, i)
                {
                    self.builder.declare_value_needs_stack_map(val);
                }
            }
            inst
        }
    }

    fn indirect_call_inst(
        &mut self,
        sig_ref: ir::SigRef,
        func_addr: ir::Value,
        args: &[ir::Value],
    ) -> ir::Inst {
        if self.tail {
            self.builder
                .ins()
                .return_call_indirect(sig_ref, func_addr, args)
        } else {
            let inst = self.builder.ins().call_indirect(sig_ref, func_addr, args);
            let results: SmallVec<[_; 4]> = self
                .builder
                .func
                .dfg
                .inst_results(inst)
                .iter()
                .copied()
                .collect();
            for (i, val) in results.into_iter().enumerate() {
                if self.env.sig_ref_result_needs_stack_map(sig_ref, i) {
                    self.builder.declare_value_needs_stack_map(val);
                }
            }
            inst
        }
    }
}

impl TypeConvert for FuncEnvironment<'_> {
    fn lookup_heap_type(&self, ty: wasmparser::UnpackedIndex) -> WasmHeapType {
        wasmtime_environ::WasmparserTypeConverter::new(self.types, |idx| {
            self.module.types[idx].unwrap_module_type_index()
        })
        .lookup_heap_type(ty)
    }

    fn lookup_type_index(&self, index: wasmparser::UnpackedIndex) -> EngineOrModuleTypeIndex {
        wasmtime_environ::WasmparserTypeConverter::new(self.types, |idx| {
            self.module.types[idx].unwrap_module_type_index()
        })
        .lookup_type_index(index)
    }
}

impl<'module_environment> TargetEnvironment for FuncEnvironment<'module_environment> {
    fn target_config(&self) -> TargetFrontendConfig {
        self.isa.frontend_config()
    }

    fn reference_type(&self, wasm_ty: WasmHeapType) -> (ir::Type, bool) {
        let ty = crate::reference_type(wasm_ty, self.pointer_type());
        let needs_stack_map = match wasm_ty.top() {
            WasmHeapTopType::Extern | WasmHeapTopType::Any => true,
            WasmHeapTopType::Func => false,
            // TODO(#10248) Once continuations can be stored on the GC heap, we
            // will need stack maps for continuation objects.
            WasmHeapTopType::Cont => false,
        };
        (ty, needs_stack_map)
    }

    fn heap_access_spectre_mitigation(&self) -> bool {
        self.isa.flags().enable_heap_access_spectre_mitigation()
    }

    fn proof_carrying_code(&self) -> bool {
        self.isa.flags().enable_pcc()
    }

    fn tunables(&self) -> &Tunables {
        self.compiler.tunables()
    }
}

impl FuncEnvironment<'_> {
    pub fn heaps(&self) -> &PrimaryMap<Heap, HeapData> {
        &self.heaps
    }

    pub fn is_wasm_parameter(&self, _signature: &ir::Signature, index: usize) -> bool {
        // The first two parameters are the vmctx and caller vmctx. The rest are
        // the wasm parameters.
        index >= 2
    }

    pub fn param_needs_stack_map(&self, _signature: &ir::Signature, index: usize) -> bool {
        // Skip the caller and callee vmctx.
        if index < 2 {
            return false;
        }

        self.wasm_func_ty.params()[index - 2].is_vmgcref_type_and_not_i31()
    }

    pub fn sig_ref_result_needs_stack_map(&self, sig_ref: ir::SigRef, index: usize) -> bool {
        let wasm_func_ty = self.sig_ref_to_ty[sig_ref].as_ref().unwrap();
        wasm_func_ty.returns()[index].is_vmgcref_type_and_not_i31()
    }

    pub fn func_ref_result_needs_stack_map(
        &self,
        func: &ir::Function,
        func_ref: ir::FuncRef,
        index: usize,
    ) -> bool {
        let sig_ref = func.dfg.ext_funcs[func_ref].signature;
        let wasm_func_ty = self.sig_ref_to_ty[sig_ref].as_ref().unwrap();
        wasm_func_ty.returns()[index].is_vmgcref_type_and_not_i31()
    }

    pub fn translate_table_grow(
        &mut self,
        builder: &mut FunctionBuilder<'_>,
        table_index: TableIndex,
        delta: ir::Value,
        init_value: ir::Value,
    ) -> WasmResult<ir::Value> {
        let mut pos = builder.cursor();
        let table = self.table(table_index);
        let ty = table.ref_type.heap_type;
<<<<<<< HEAD
        let vmctx = self.vmctx_val(&mut pos);
        let index_type = table.idx_type;
        let delta = self.cast_index_to_i64(&mut builder.cursor(), delta, index_type);
        let table_index_arg = builder.ins().iconst(I32, table_index.as_u32() as i64);
        let mut args: SmallVec<[_; 6]> = smallvec![vmctx, table_index_arg, delta];

        let grow = match ty.top() {
            WasmHeapTopType::Extern | WasmHeapTopType::Any => {
                args.push(init_value);
                gc::builtins::table_grow_gc_ref(self, &mut builder.cursor().func)?
            }
            WasmHeapTopType::Func => {
                args.push(init_value);
                self.builtin_functions
                    .table_grow_func_ref(&mut builder.func)
            }
            WasmHeapTopType::Cont => {
                let (revision, contref) = stack_switching::fatpointer::deconstruct(
                    self,
                    &mut builder.cursor(),
                    init_value,
                );
                args.extend_from_slice(&[contref, revision]);
                stack_switching::builtins::table_grow_cont_obj(self, &mut builder.func)?
            }
        };

        let call_inst = builder.ins().call(grow, &args);
        let result = builder.func.dfg.first_result(call_inst);
=======
        let grow = if ty.is_vmgcref_type() {
            gc::builtins::table_grow_gc_ref(self, &mut pos.func)?
        } else {
            debug_assert_eq!(ty.top(), WasmHeapTopType::Func);
            self.builtin_functions.table_grow_func_ref(&mut pos.func)
        };

        let (table_vmctx, defined_table_index) =
            self.table_vmctx_and_defined_index(&mut pos, table_index);

        let index_type = table.idx_type;
        let delta = self.cast_index_to_i64(&mut pos, delta, index_type);
        let call_inst = pos
            .ins()
            .call(grow, &[table_vmctx, defined_table_index, delta, init_value]);
        let result = pos.func.dfg.first_result(call_inst);
>>>>>>> 4b518271
        Ok(self.convert_pointer_to_index_type(builder.cursor(), result, index_type, false))
    }

    pub fn translate_table_get(
        &mut self,
        builder: &mut FunctionBuilder,
        table_index: TableIndex,
        index: ir::Value,
    ) -> WasmResult<ir::Value> {
        let table = self.module.tables[table_index];
        self.ensure_table_exists(builder.func, table_index);
        let table_data = self.tables[table_index].clone().unwrap();
        let heap_ty = table.ref_type.heap_type;
        match heap_ty.top() {
            // GC-managed types.
            WasmHeapTopType::Any | WasmHeapTopType::Extern => {
                let (src, flags) = table_data.prepare_table_addr(self, builder, index);
                gc::gc_compiler(self)?.translate_read_gc_reference(
                    self,
                    builder,
                    table.ref_type,
                    src,
                    flags,
                )
            }

            // Function types.
            WasmHeapTopType::Func => {
                Ok(self.get_or_init_func_ref_table_elem(builder, table_index, index, false))
            }

            // Continuation types.
            WasmHeapTopType::Cont => {
                self.ensure_table_exists(builder.func, table_index);
                let (table_entry_addr, flags) = table_data.prepare_table_addr(self, builder, index);
                Ok(builder.ins().load(
                    stack_switching::fatpointer::POINTER_TYPE,
                    flags,
                    table_entry_addr,
                    0,
                ))
            }
        }
    }

    pub fn translate_table_set(
        &mut self,
        builder: &mut FunctionBuilder,
        table_index: TableIndex,
        value: ir::Value,
        index: ir::Value,
    ) -> WasmResult<()> {
        let table = self.module.tables[table_index];
        self.ensure_table_exists(builder.func, table_index);
        let table_data = self.tables[table_index].clone().unwrap();
        let heap_ty = table.ref_type.heap_type;
        match heap_ty.top() {
            // GC-managed types.
            WasmHeapTopType::Any | WasmHeapTopType::Extern => {
                let (dst, flags) = table_data.prepare_table_addr(self, builder, index);
                gc::gc_compiler(self)?.translate_write_gc_reference(
                    self,
                    builder,
                    table.ref_type,
                    dst,
                    value,
                    flags,
                )
            }

            // Function types.
            WasmHeapTopType::Func => {
                let (elem_addr, flags) = table_data.prepare_table_addr(self, builder, index);
                // Set the "initialized bit". See doc-comment on
                // `FUNCREF_INIT_BIT` in
                // crates/environ/src/ref_bits.rs for details.
                let value_with_init_bit = if self.tunables.table_lazy_init {
                    builder
                        .ins()
                        .bor_imm(value, Imm64::from(FUNCREF_INIT_BIT as i64))
                } else {
                    value
                };
                builder
                    .ins()
                    .store(flags, value_with_init_bit, elem_addr, 0);
                Ok(())
            }

            // Continuation types.
            WasmHeapTopType::Cont => {
                let (elem_addr, flags) = table_data.prepare_table_addr(self, builder, index);
                builder.ins().store(flags, value, elem_addr, 0);
                Ok(())
            }
        }
    }

    pub fn translate_table_fill(
        &mut self,
        builder: &mut FunctionBuilder<'_>,
        table_index: TableIndex,
        dst: ir::Value,
        val: ir::Value,
        len: ir::Value,
    ) -> WasmResult<()> {
        let mut pos = builder.cursor();
        let table = self.table(table_index);
        let ty = table.ref_type.heap_type;
        let vmctx = self.vmctx_val(&mut pos);
        let index_type = table.idx_type;
        let table_index_arg = builder.ins().iconst(I32, table_index.as_u32() as i64);
        let dst = self.cast_index_to_i64(&mut builder.cursor(), dst, index_type);
        let len = self.cast_index_to_i64(&mut builder.cursor(), len, index_type);
        let mut args: SmallVec<[_; 6]> = smallvec![vmctx, table_index_arg, dst];
        let libcall = match ty.top() {
            WasmHeapTopType::Any | WasmHeapTopType::Extern => {
                args.push(val);
                gc::builtins::table_fill_gc_ref(self, &mut builder.cursor().func)?
            }
            WasmHeapTopType::Func => {
                args.push(val);
                self.builtin_functions
                    .table_fill_func_ref(&mut builder.func)
            }
            WasmHeapTopType::Cont => {
                let (revision, contref) =
                    stack_switching::fatpointer::deconstruct(self, &mut builder.cursor(), val);
                args.extend_from_slice(&[contref, revision]);
                stack_switching::builtins::table_fill_cont_obj(self, &mut builder.func)?
            }
        };

        args.push(len);
        builder.ins().call(libcall, &args);

        Ok(())
    }

    pub fn translate_ref_i31(
        &mut self,
        mut pos: FuncCursor,
        val: ir::Value,
    ) -> WasmResult<ir::Value> {
        debug_assert_eq!(pos.func.dfg.value_type(val), ir::types::I32);
        let shifted = pos.ins().ishl_imm(val, 1);
        let tagged = pos
            .ins()
            .bor_imm(shifted, i64::from(crate::I31_REF_DISCRIMINANT));
        let (ref_ty, _needs_stack_map) = self.reference_type(WasmHeapType::I31);
        debug_assert_eq!(ref_ty, ir::types::I32);
        Ok(tagged)
    }

    pub fn translate_i31_get_s(
        &mut self,
        builder: &mut FunctionBuilder,
        i31ref: ir::Value,
    ) -> WasmResult<ir::Value> {
        // TODO: If we knew we have a `(ref i31)` here, instead of maybe a `(ref
        // null i31)`, we could omit the `trapz`. But plumbing that type info
        // from `wasmparser` and through to here is a bit funky.
        self.trapz(builder, i31ref, crate::TRAP_NULL_REFERENCE);
        Ok(builder.ins().sshr_imm(i31ref, 1))
    }

    pub fn translate_i31_get_u(
        &mut self,
        builder: &mut FunctionBuilder,
        i31ref: ir::Value,
    ) -> WasmResult<ir::Value> {
        // TODO: If we knew we have a `(ref i31)` here, instead of maybe a `(ref
        // null i31)`, we could omit the `trapz`. But plumbing that type info
        // from `wasmparser` and through to here is a bit funky.
        self.trapz(builder, i31ref, crate::TRAP_NULL_REFERENCE);
        Ok(builder.ins().ushr_imm(i31ref, 1))
    }

    pub fn struct_fields_len(&mut self, struct_type_index: TypeIndex) -> WasmResult<usize> {
        let ty = self.module.types[struct_type_index].unwrap_module_type_index();
        match &self.types[ty].composite_type.inner {
            WasmCompositeInnerType::Struct(s) => Ok(s.fields.len()),
            _ => unreachable!(),
        }
    }

    pub fn translate_struct_new(
        &mut self,
        builder: &mut FunctionBuilder,
        struct_type_index: TypeIndex,
        fields: StructFieldsVec,
    ) -> WasmResult<ir::Value> {
        gc::translate_struct_new(self, builder, struct_type_index, &fields)
    }

    pub fn translate_struct_new_default(
        &mut self,
        builder: &mut FunctionBuilder,
        struct_type_index: TypeIndex,
    ) -> WasmResult<ir::Value> {
        gc::translate_struct_new_default(self, builder, struct_type_index)
    }

    pub fn translate_struct_get(
        &mut self,
        builder: &mut FunctionBuilder,
        struct_type_index: TypeIndex,
        field_index: u32,
        struct_ref: ir::Value,
        extension: Option<Extension>,
    ) -> WasmResult<ir::Value> {
        gc::translate_struct_get(
            self,
            builder,
            struct_type_index,
            field_index,
            struct_ref,
            extension,
        )
    }

    pub fn translate_struct_set(
        &mut self,
        builder: &mut FunctionBuilder,
        struct_type_index: TypeIndex,
        field_index: u32,
        struct_ref: ir::Value,
        value: ir::Value,
    ) -> WasmResult<()> {
        gc::translate_struct_set(
            self,
            builder,
            struct_type_index,
            field_index,
            struct_ref,
            value,
        )
    }

    pub fn translate_array_new(
        &mut self,
        builder: &mut FunctionBuilder,
        array_type_index: TypeIndex,
        elem: ir::Value,
        len: ir::Value,
    ) -> WasmResult<ir::Value> {
        gc::translate_array_new(self, builder, array_type_index, elem, len)
    }

    pub fn translate_array_new_default(
        &mut self,
        builder: &mut FunctionBuilder,
        array_type_index: TypeIndex,
        len: ir::Value,
    ) -> WasmResult<ir::Value> {
        gc::translate_array_new_default(self, builder, array_type_index, len)
    }

    pub fn translate_array_new_fixed(
        &mut self,
        builder: &mut FunctionBuilder,
        array_type_index: TypeIndex,
        elems: &[ir::Value],
    ) -> WasmResult<ir::Value> {
        gc::translate_array_new_fixed(self, builder, array_type_index, elems)
    }

    pub fn translate_array_new_data(
        &mut self,
        builder: &mut FunctionBuilder,
        array_type_index: TypeIndex,
        data_index: DataIndex,
        data_offset: ir::Value,
        len: ir::Value,
    ) -> WasmResult<ir::Value> {
        let libcall = gc::builtins::array_new_data(self, builder.func)?;
        let vmctx = self.vmctx_val(&mut builder.cursor());
        let interned_type_index = self.module.types[array_type_index].unwrap_module_type_index();
        let interned_type_index = builder
            .ins()
            .iconst(I32, i64::from(interned_type_index.as_u32()));
        let data_index = builder.ins().iconst(I32, i64::from(data_index.as_u32()));
        let call_inst = builder.ins().call(
            libcall,
            &[vmctx, interned_type_index, data_index, data_offset, len],
        );
        Ok(builder.func.dfg.first_result(call_inst))
    }

    pub fn translate_array_new_elem(
        &mut self,
        builder: &mut FunctionBuilder,
        array_type_index: TypeIndex,
        elem_index: ElemIndex,
        elem_offset: ir::Value,
        len: ir::Value,
    ) -> WasmResult<ir::Value> {
        let libcall = gc::builtins::array_new_elem(self, builder.func)?;
        let vmctx = self.vmctx_val(&mut builder.cursor());
        let interned_type_index = self.module.types[array_type_index].unwrap_module_type_index();
        let interned_type_index = builder
            .ins()
            .iconst(I32, i64::from(interned_type_index.as_u32()));
        let elem_index = builder.ins().iconst(I32, i64::from(elem_index.as_u32()));
        let call_inst = builder.ins().call(
            libcall,
            &[vmctx, interned_type_index, elem_index, elem_offset, len],
        );
        Ok(builder.func.dfg.first_result(call_inst))
    }

    pub fn translate_array_copy(
        &mut self,
        builder: &mut FunctionBuilder,
        _dst_array_type_index: TypeIndex,
        dst_array: ir::Value,
        dst_index: ir::Value,
        _src_array_type_index: TypeIndex,
        src_array: ir::Value,
        src_index: ir::Value,
        len: ir::Value,
    ) -> WasmResult<()> {
        let libcall = gc::builtins::array_copy(self, builder.func)?;
        let vmctx = self.vmctx_val(&mut builder.cursor());
        builder.ins().call(
            libcall,
            &[vmctx, dst_array, dst_index, src_array, src_index, len],
        );
        Ok(())
    }

    pub fn translate_array_fill(
        &mut self,
        builder: &mut FunctionBuilder,
        array_type_index: TypeIndex,
        array: ir::Value,
        index: ir::Value,
        value: ir::Value,
        len: ir::Value,
    ) -> WasmResult<()> {
        gc::translate_array_fill(self, builder, array_type_index, array, index, value, len)
    }

    pub fn translate_array_init_data(
        &mut self,
        builder: &mut FunctionBuilder,
        array_type_index: TypeIndex,
        array: ir::Value,
        dst_index: ir::Value,
        data_index: DataIndex,
        data_offset: ir::Value,
        len: ir::Value,
    ) -> WasmResult<()> {
        let libcall = gc::builtins::array_init_data(self, builder.func)?;
        let vmctx = self.vmctx_val(&mut builder.cursor());
        let interned_type_index = self.module.types[array_type_index].unwrap_module_type_index();
        let interned_type_index = builder
            .ins()
            .iconst(I32, i64::from(interned_type_index.as_u32()));
        let data_index = builder.ins().iconst(I32, i64::from(data_index.as_u32()));
        builder.ins().call(
            libcall,
            &[
                vmctx,
                interned_type_index,
                array,
                dst_index,
                data_index,
                data_offset,
                len,
            ],
        );
        Ok(())
    }

    pub fn translate_array_init_elem(
        &mut self,
        builder: &mut FunctionBuilder,
        array_type_index: TypeIndex,
        array: ir::Value,
        dst_index: ir::Value,
        elem_index: ElemIndex,
        elem_offset: ir::Value,
        len: ir::Value,
    ) -> WasmResult<()> {
        let libcall = gc::builtins::array_init_elem(self, builder.func)?;
        let vmctx = self.vmctx_val(&mut builder.cursor());
        let interned_type_index = self.module.types[array_type_index].unwrap_module_type_index();
        let interned_type_index = builder
            .ins()
            .iconst(I32, i64::from(interned_type_index.as_u32()));
        let elem_index = builder.ins().iconst(I32, i64::from(elem_index.as_u32()));
        builder.ins().call(
            libcall,
            &[
                vmctx,
                interned_type_index,
                array,
                dst_index,
                elem_index,
                elem_offset,
                len,
            ],
        );
        Ok(())
    }

    pub fn translate_array_len(
        &mut self,
        builder: &mut FunctionBuilder,
        array: ir::Value,
    ) -> WasmResult<ir::Value> {
        gc::translate_array_len(self, builder, array)
    }

    pub fn translate_array_get(
        &mut self,
        builder: &mut FunctionBuilder,
        array_type_index: TypeIndex,
        array: ir::Value,
        index: ir::Value,
        extension: Option<Extension>,
    ) -> WasmResult<ir::Value> {
        gc::translate_array_get(self, builder, array_type_index, array, index, extension)
    }

    pub fn translate_array_set(
        &mut self,
        builder: &mut FunctionBuilder,
        array_type_index: TypeIndex,
        array: ir::Value,
        index: ir::Value,
        value: ir::Value,
    ) -> WasmResult<()> {
        gc::translate_array_set(self, builder, array_type_index, array, index, value)
    }

    pub fn translate_ref_test(
        &mut self,
        builder: &mut FunctionBuilder<'_>,
        test_ty: WasmRefType,
        gc_ref: ir::Value,
        gc_ref_ty: WasmRefType,
    ) -> WasmResult<ir::Value> {
        gc::translate_ref_test(self, builder, test_ty, gc_ref, gc_ref_ty)
    }

    pub fn translate_ref_null(
        &mut self,
        mut pos: cranelift_codegen::cursor::FuncCursor,
        ht: WasmHeapType,
    ) -> WasmResult<ir::Value> {
        Ok(match ht.top() {
            WasmHeapTopType::Func => pos.ins().iconst(self.pointer_type(), 0),
            // NB: null GC references don't need to be in stack maps.
            WasmHeapTopType::Any | WasmHeapTopType::Extern => pos.ins().iconst(types::I32, 0),
            WasmHeapTopType::Cont => {
                let zero = pos.ins().iconst(self.pointer_type(), 0);
                stack_switching::fatpointer::construct(self, &mut pos, zero, zero)
            }
        })
    }

    pub fn translate_ref_is_null(
        &mut self,
        mut pos: cranelift_codegen::cursor::FuncCursor,
        value: ir::Value,
        ty: WasmRefType,
    ) -> WasmResult<ir::Value> {
        // If we know the type is not nullable, then we don't actually need to
        // check for null.
        if !ty.nullable {
            return Ok(pos.ins().iconst(ir::types::I32, 0));
        }

        let byte_is_null = match ty.heap_type.top() {
            WasmHeapTopType::Cont => {
                let (_revision, contref) =
                    stack_switching::fatpointer::deconstruct(self, &mut pos, value);
                pos.ins()
                    .icmp_imm(cranelift_codegen::ir::condcodes::IntCC::Equal, contref, 0)
            }
            _ => pos
                .ins()
                .icmp_imm(cranelift_codegen::ir::condcodes::IntCC::Equal, value, 0),
        };

        Ok(pos.ins().uextend(ir::types::I32, byte_is_null))
    }

    pub fn translate_ref_func(
        &mut self,
        mut pos: cranelift_codegen::cursor::FuncCursor<'_>,
        func_index: FuncIndex,
    ) -> WasmResult<ir::Value> {
        let func_index = pos.ins().iconst(I32, func_index.as_u32() as i64);
        let ref_func = self.builtin_functions.ref_func(&mut pos.func);
        let vmctx = self.vmctx_val(&mut pos);

        let call_inst = pos.ins().call(ref_func, &[vmctx, func_index]);
        Ok(pos.func.dfg.first_result(call_inst))
    }

    pub fn translate_custom_global_get(
        &mut self,
        builder: &mut FunctionBuilder,
        index: GlobalIndex,
    ) -> WasmResult<ir::Value> {
        let global_ty = self.module.globals[index];
        let wasm_ty = global_ty.wasm_ty;
        debug_assert!(
            wasm_ty.is_vmgcref_type(),
            "We only use GlobalVariable::Custom for VMGcRef types"
        );
        let WasmValType::Ref(ref_ty) = wasm_ty else {
            unreachable!()
        };

        let (gv, offset) = self.get_global_location(builder.func, index);
        let gv = builder.ins().global_value(self.pointer_type(), gv);
        let src = builder.ins().iadd_imm(gv, i64::from(offset));

        gc::gc_compiler(self)?.translate_read_gc_reference(
            self,
            builder,
            ref_ty,
            src,
            if global_ty.mutability {
                ir::MemFlags::trusted()
            } else {
                ir::MemFlags::trusted().with_readonly().with_can_move()
            },
        )
    }

    pub fn translate_custom_global_set(
        &mut self,
        builder: &mut FunctionBuilder,
        index: GlobalIndex,
        value: ir::Value,
    ) -> WasmResult<()> {
        let ty = self.module.globals[index].wasm_ty;
        debug_assert!(
            ty.is_vmgcref_type(),
            "We only use GlobalVariable::Custom for VMGcRef types"
        );
        let WasmValType::Ref(ty) = ty else {
            unreachable!()
        };

        let (gv, offset) = self.get_global_location(builder.func, index);
        let gv = builder.ins().global_value(self.pointer_type(), gv);
        let src = builder.ins().iadd_imm(gv, i64::from(offset));

        gc::gc_compiler(self)?.translate_write_gc_reference(
            self,
            builder,
            ty,
            src,
            value,
            ir::MemFlags::trusted(),
        )
    }

    pub fn make_heap(&mut self, func: &mut ir::Function, index: MemoryIndex) -> WasmResult<Heap> {
        let pointer_type = self.pointer_type();
        let memory = self.module.memories[index];
        let is_shared = memory.shared;

        let (base_ptr, base_offset, current_length_offset, ptr_memtype) = {
            let vmctx = self.vmctx(func);
            if let Some(def_index) = self.module.defined_memory_index(index) {
                if is_shared {
                    // As with imported memory, the `VMMemoryDefinition` for a
                    // shared memory is stored elsewhere. We store a `*mut
                    // VMMemoryDefinition` to it and dereference that when
                    // atomically growing it.
                    let from_offset = self.offsets.vmctx_vmmemory_pointer(def_index);
                    let (memory, def_mt) = self.global_load_from_vmctx_with_memory_type(
                        func,
                        from_offset,
                        ir::MemFlags::trusted().with_readonly().with_can_move(),
                    );
                    let base_offset = i32::from(self.offsets.ptr.vmmemory_definition_base());
                    let current_length_offset =
                        i32::from(self.offsets.ptr.vmmemory_definition_current_length());
                    (memory, base_offset, current_length_offset, def_mt)
                } else {
                    let owned_index = self.module.owned_memory_index(def_index);
                    let owned_base_offset =
                        self.offsets.vmctx_vmmemory_definition_base(owned_index);
                    let owned_length_offset = self
                        .offsets
                        .vmctx_vmmemory_definition_current_length(owned_index);
                    let current_base_offset = i32::try_from(owned_base_offset).unwrap();
                    let current_length_offset = i32::try_from(owned_length_offset).unwrap();
                    (
                        vmctx,
                        current_base_offset,
                        current_length_offset,
                        self.pcc_vmctx_memtype,
                    )
                }
            } else {
                let from_offset = self.offsets.vmctx_vmmemory_import_from(index);
                let (memory, def_mt) = self.global_load_from_vmctx_with_memory_type(
                    func,
                    from_offset,
                    ir::MemFlags::trusted().with_readonly().with_can_move(),
                );
                let base_offset = i32::from(self.offsets.ptr.vmmemory_definition_base());
                let current_length_offset =
                    i32::from(self.offsets.ptr.vmmemory_definition_current_length());
                (memory, base_offset, current_length_offset, def_mt)
            }
        };

        let bound = func.create_global_value(ir::GlobalValueData::Load {
            base: base_ptr,
            offset: Offset32::new(current_length_offset),
            global_type: pointer_type,
            flags: MemFlags::trusted(),
        });

        let (base_fact, pcc_memory_type) = self.make_pcc_base_fact_and_type_for_memory(
            func,
            memory,
            base_offset,
            current_length_offset,
            ptr_memtype,
            bound,
        );

        let base = self.make_heap_base(func, memory, base_ptr, base_offset, base_fact);

        Ok(self.heaps.push(HeapData {
            base,
            bound,
            pcc_memory_type,
            memory,
        }))
    }

    pub(crate) fn make_heap_base(
        &self,
        func: &mut Function,
        memory: Memory,
        ptr: ir::GlobalValue,
        offset: i32,
        fact: Option<Fact>,
    ) -> ir::GlobalValue {
        let pointer_type = self.pointer_type();

        let mut flags = ir::MemFlags::trusted().with_checked().with_can_move();
        if !memory.memory_may_move(self.tunables) {
            flags.set_readonly();
        }

        let heap_base = func.create_global_value(ir::GlobalValueData::Load {
            base: ptr,
            offset: Offset32::new(offset),
            global_type: pointer_type,
            flags,
        });
        func.global_value_facts[heap_base] = fact;
        heap_base
    }

    pub(crate) fn make_pcc_base_fact_and_type_for_memory(
        &mut self,
        func: &mut Function,
        memory: Memory,
        base_offset: i32,
        current_length_offset: i32,
        ptr_memtype: Option<ir::MemoryType>,
        heap_bound: ir::GlobalValue,
    ) -> (Option<Fact>, Option<ir::MemoryType>) {
        // If we have a declared maximum, we can make this a "static" heap, which is
        // allocated up front and never moved.
        let host_page_size_log2 = self.target_config().page_size_align_log2;
        let (base_fact, memory_type) = if !memory
            .can_elide_bounds_check(self.tunables, host_page_size_log2)
        {
            if let Some(ptr_memtype) = ptr_memtype {
                // Create a memtype representing the untyped memory region.
                let data_mt = func.create_memory_type(ir::MemoryTypeData::DynamicMemory {
                    gv: heap_bound,
                    size: self.tunables.memory_guard_size,
                });
                // This fact applies to any pointer to the start of the memory.
                let base_fact = ir::Fact::dynamic_base_ptr(data_mt);
                // This fact applies to the length.
                let length_fact = ir::Fact::global_value(
                    u16::try_from(self.isa.pointer_type().bits()).unwrap(),
                    heap_bound,
                );
                // Create a field in the vmctx for the base pointer.
                match &mut func.memory_types[ptr_memtype] {
                    ir::MemoryTypeData::Struct { size, fields } => {
                        let base_offset = u64::try_from(base_offset).unwrap();
                        fields.push(ir::MemoryTypeField {
                            offset: base_offset,
                            ty: self.isa.pointer_type(),
                            // Read-only field from the PoV of PCC checks:
                            // don't allow stores to this field. (Even if
                            // it is a dynamic memory whose base can
                            // change, that update happens inside the
                            // runtime, not in generated code.)
                            readonly: true,
                            fact: Some(base_fact.clone()),
                        });
                        let current_length_offset = u64::try_from(current_length_offset).unwrap();
                        fields.push(ir::MemoryTypeField {
                            offset: current_length_offset,
                            ty: self.isa.pointer_type(),
                            // As above, read-only; only the runtime modifies it.
                            readonly: true,
                            fact: Some(length_fact),
                        });

                        let pointer_size = u64::from(self.isa.pointer_type().bytes());
                        let fields_end = std::cmp::max(
                            base_offset + pointer_size,
                            current_length_offset + pointer_size,
                        );
                        *size = std::cmp::max(*size, fields_end);
                    }
                    _ => {
                        panic!("Bad memtype");
                    }
                }
                // Apply a fact to the base pointer.
                (Some(base_fact), Some(data_mt))
            } else {
                (None, None)
            }
        } else {
            if let Some(ptr_memtype) = ptr_memtype {
                // Create a memtype representing the untyped memory region.
                let data_mt = func.create_memory_type(ir::MemoryTypeData::Memory {
                    size: self
                        .tunables
                        .memory_reservation
                        .checked_add(self.tunables.memory_guard_size)
                        .expect("Memory plan has overflowing size plus guard"),
                });
                // This fact applies to any pointer to the start of the memory.
                let base_fact = Fact::Mem {
                    ty: data_mt,
                    min_offset: 0,
                    max_offset: 0,
                    nullable: false,
                };
                // Create a field in the vmctx for the base pointer.
                match &mut func.memory_types[ptr_memtype] {
                    ir::MemoryTypeData::Struct { size, fields } => {
                        let offset = u64::try_from(base_offset).unwrap();
                        fields.push(ir::MemoryTypeField {
                            offset,
                            ty: self.isa.pointer_type(),
                            // Read-only field from the PoV of PCC checks:
                            // don't allow stores to this field. (Even if
                            // it is a dynamic memory whose base can
                            // change, that update happens inside the
                            // runtime, not in generated code.)
                            readonly: true,
                            fact: Some(base_fact.clone()),
                        });
                        *size = std::cmp::max(
                            *size,
                            offset + u64::from(self.isa.pointer_type().bytes()),
                        );
                    }
                    _ => {
                        panic!("Bad memtype");
                    }
                }
                // Apply a fact to the base pointer.
                (Some(base_fact), Some(data_mt))
            } else {
                (None, None)
            }
        };
        (base_fact, memory_type)
    }

    pub fn make_global(
        &mut self,
        func: &mut ir::Function,
        index: GlobalIndex,
    ) -> WasmResult<GlobalVariable> {
        let ty = self.module.globals[index].wasm_ty;

        if ty.is_vmgcref_type() {
            // Although reference-typed globals live at the same memory location as
            // any other type of global at the same index would, getting or
            // setting them requires ref counting barriers. Therefore, we need
            // to use `GlobalVariable::Custom`, as that is the only kind of
            // `GlobalVariable` for which translation supports custom
            // access translation.
            return Ok(GlobalVariable::Custom);
        }

        let (gv, offset) = self.get_global_location(func, index);
        Ok(GlobalVariable::Memory {
            gv,
            offset: offset.into(),
            ty: super::value_type(self.isa, ty),
        })
    }

    pub fn make_indirect_sig(
        &mut self,
        func: &mut ir::Function,
        index: TypeIndex,
    ) -> WasmResult<ir::SigRef> {
        let interned_index = self.module.types[index].unwrap_module_type_index();
        let wasm_func_ty = self.types[interned_index].unwrap_func();
        let sig = crate::wasm_call_signature(self.isa, wasm_func_ty, &self.tunables);
        let sig_ref = func.import_signature(sig);
        self.sig_ref_to_ty[sig_ref] = Some(wasm_func_ty);
        Ok(sig_ref)
    }

    pub fn make_direct_func(
        &mut self,
        func: &mut ir::Function,
        index: FuncIndex,
    ) -> WasmResult<ir::FuncRef> {
        let sig = self.module.functions[index]
            .signature
            .unwrap_module_type_index();
        let wasm_func_ty = self.types[sig].unwrap_func();
        let sig = crate::wasm_call_signature(self.isa, wasm_func_ty, &self.tunables);
        let signature = func.import_signature(sig);
        self.sig_ref_to_ty[signature] = Some(wasm_func_ty);
        let name =
            ir::ExternalName::User(func.declare_imported_user_function(ir::UserExternalName {
                namespace: crate::NS_WASM_FUNC,
                index: index.as_u32(),
            }));
        Ok(func.import_function(ir::ExtFuncData {
            name,
            signature,

            // the value of this flag determines the codegen for calls to this
            // function. if this flag is `false` then absolute relocations will
            // be generated for references to the function, which requires
            // load-time relocation resolution. if this flag is set to `true`
            // then relative relocations are emitted which can be resolved at
            // object-link-time, just after all functions are compiled.
            //
            // this flag is set to `true` for functions defined in the object
            // we'll be defining in this compilation unit, or everything local
            // to the wasm module. this means that between functions in a wasm
            // module there's relative calls encoded. all calls external to a
            // wasm module (e.g. imports or libcalls) are either encoded through
            // the `vmcontext` as relative jumps (hence no relocations) or
            // they're libcalls with absolute relocations.
            colocated: self.module.defined_func_index(index).is_some(),
        }))
    }

    pub fn translate_call_indirect(
        &mut self,
        builder: &mut FunctionBuilder,
        features: &WasmFeatures,
        table_index: TableIndex,
        ty_index: TypeIndex,
        sig_ref: ir::SigRef,
        callee: ir::Value,
        call_args: &[ir::Value],
    ) -> WasmResult<Option<ir::Inst>> {
        Call::new(builder, self).indirect_call(
            features,
            table_index,
            ty_index,
            sig_ref,
            callee,
            call_args,
        )
    }

    pub fn translate_call(
        &mut self,
        builder: &mut FunctionBuilder,
        callee_index: FuncIndex,
        callee: ir::FuncRef,
        call_args: &[ir::Value],
    ) -> WasmResult<ir::Inst> {
        Call::new(builder, self).direct_call(callee_index, callee, call_args)
    }

    pub fn translate_call_ref(
        &mut self,
        builder: &mut FunctionBuilder,
        sig_ref: ir::SigRef,
        callee: ir::Value,
        call_args: &[ir::Value],
    ) -> WasmResult<ir::Inst> {
        Call::new(builder, self).call_ref(sig_ref, callee, call_args)
    }

    pub fn translate_return_call(
        &mut self,
        builder: &mut FunctionBuilder,
        callee_index: FuncIndex,
        callee: ir::FuncRef,
        call_args: &[ir::Value],
    ) -> WasmResult<()> {
        Call::new_tail(builder, self).direct_call(callee_index, callee, call_args)?;
        Ok(())
    }

    pub fn translate_return_call_indirect(
        &mut self,
        builder: &mut FunctionBuilder,
        features: &WasmFeatures,
        table_index: TableIndex,
        ty_index: TypeIndex,
        sig_ref: ir::SigRef,
        callee: ir::Value,
        call_args: &[ir::Value],
    ) -> WasmResult<()> {
        Call::new_tail(builder, self).indirect_call(
            features,
            table_index,
            ty_index,
            sig_ref,
            callee,
            call_args,
        )?;
        Ok(())
    }

    pub fn translate_return_call_ref(
        &mut self,
        builder: &mut FunctionBuilder,
        sig_ref: ir::SigRef,
        callee: ir::Value,
        call_args: &[ir::Value],
    ) -> WasmResult<()> {
        Call::new_tail(builder, self).call_ref(sig_ref, callee, call_args)?;
        Ok(())
    }

    /// Returns two `ir::Value`s, the first of which is the vmctx for the memory
    /// `index` and the second of which is the `DefinedMemoryIndex` for `index`.
    ///
    /// Handles internally whether `index` is an imported memory or not.
    fn memory_vmctx_and_defined_index(
        &mut self,
        pos: &mut FuncCursor,
        index: MemoryIndex,
    ) -> (ir::Value, ir::Value) {
        let cur_vmctx = self.vmctx_val(pos);
        match self.module.defined_memory_index(index) {
            // This is a defined memory, so the vmctx is our own and the defined
            // index is `index` here.
            Some(index) => (cur_vmctx, pos.ins().iconst(I32, i64::from(index.as_u32()))),

            // This is an imported memory, so load the vmctx/defined index from
            // the import definition itself.
            None => {
                let vmimport = self.offsets.vmctx_vmmemory_import(index);

                let vmctx = pos.ins().load(
                    self.isa.pointer_type(),
                    ir::MemFlags::trusted(),
                    cur_vmctx,
                    i32::try_from(vmimport + u32::from(self.offsets.vmmemory_import_vmctx()))
                        .unwrap(),
                );
                let index = pos.ins().load(
                    ir::types::I32,
                    ir::MemFlags::trusted(),
                    cur_vmctx,
                    i32::try_from(vmimport + u32::from(self.offsets.vmmemory_import_index()))
                        .unwrap(),
                );
                (vmctx, index)
            }
        }
    }

    /// Returns two `ir::Value`s, the first of which is the vmctx for the table
    /// `index` and the second of which is the `DefinedTableIndex` for `index`.
    ///
    /// Handles internally whether `index` is an imported table or not.
    fn table_vmctx_and_defined_index(
        &mut self,
        pos: &mut FuncCursor,
        index: TableIndex,
    ) -> (ir::Value, ir::Value) {
        // NB: the body of this method is similar to
        // `memory_vmctx_and_defined_index` above.
        let cur_vmctx = self.vmctx_val(pos);
        match self.module.defined_table_index(index) {
            Some(index) => (cur_vmctx, pos.ins().iconst(I32, i64::from(index.as_u32()))),
            None => {
                let vmimport = self.offsets.vmctx_vmtable_import(index);

                let vmctx = pos.ins().load(
                    self.isa.pointer_type(),
                    ir::MemFlags::trusted(),
                    cur_vmctx,
                    i32::try_from(vmimport + u32::from(self.offsets.vmtable_import_vmctx()))
                        .unwrap(),
                );
                let index = pos.ins().load(
                    ir::types::I32,
                    ir::MemFlags::trusted(),
                    cur_vmctx,
                    i32::try_from(vmimport + u32::from(self.offsets.vmtable_import_index()))
                        .unwrap(),
                );
                (vmctx, index)
            }
        }
    }

    pub fn translate_memory_grow(
        &mut self,
        builder: &mut FunctionBuilder<'_>,
        index: MemoryIndex,
        _heap: Heap,
        val: ir::Value,
    ) -> WasmResult<ir::Value> {
        let mut pos = builder.cursor();
        let memory_grow = self.builtin_functions.memory_grow(&mut pos.func);

        let (memory_vmctx, defined_memory_index) =
            self.memory_vmctx_and_defined_index(&mut pos, index);

        let index_type = self.memory(index).idx_type;
        let val = self.cast_index_to_i64(&mut pos, val, index_type);
        let call_inst = pos
            .ins()
            .call(memory_grow, &[memory_vmctx, val, defined_memory_index]);
        let result = *pos.func.dfg.inst_results(call_inst).first().unwrap();
        let single_byte_pages = match self.memory(index).page_size_log2 {
            16 => false,
            0 => true,
            _ => unreachable!("only page sizes 2**0 and 2**16 are currently valid"),
        };
        Ok(self.convert_pointer_to_index_type(
            builder.cursor(),
            result,
            index_type,
            single_byte_pages,
        ))
    }

    pub fn translate_memory_size(
        &mut self,
        mut pos: FuncCursor<'_>,
        index: MemoryIndex,
        _heap: Heap,
    ) -> WasmResult<ir::Value> {
        let pointer_type = self.pointer_type();
        let vmctx = self.vmctx(&mut pos.func);
        let is_shared = self.module.memories[index].shared;
        let base = pos.ins().global_value(pointer_type, vmctx);
        let current_length_in_bytes = match self.module.defined_memory_index(index) {
            Some(def_index) => {
                if is_shared {
                    let offset =
                        i32::try_from(self.offsets.vmctx_vmmemory_pointer(def_index)).unwrap();
                    let vmmemory_ptr =
                        pos.ins()
                            .load(pointer_type, ir::MemFlags::trusted(), base, offset);
                    let vmmemory_definition_offset =
                        i64::from(self.offsets.ptr.vmmemory_definition_current_length());
                    let vmmemory_definition_ptr =
                        pos.ins().iadd_imm(vmmemory_ptr, vmmemory_definition_offset);
                    // This atomic access of the
                    // `VMMemoryDefinition::current_length` is direct; no bounds
                    // check is needed. This is possible because shared memory
                    // has a static size (the maximum is always known). Shared
                    // memory is thus built with a static memory plan and no
                    // bounds-checked version of this is implemented.
                    pos.ins().atomic_load(
                        pointer_type,
                        ir::MemFlags::trusted(),
                        vmmemory_definition_ptr,
                    )
                } else {
                    let owned_index = self.module.owned_memory_index(def_index);
                    let offset = i32::try_from(
                        self.offsets
                            .vmctx_vmmemory_definition_current_length(owned_index),
                    )
                    .unwrap();
                    pos.ins()
                        .load(pointer_type, ir::MemFlags::trusted(), base, offset)
                }
            }
            None => {
                let offset = i32::try_from(self.offsets.vmctx_vmmemory_import_from(index)).unwrap();
                let vmmemory_ptr =
                    pos.ins()
                        .load(pointer_type, ir::MemFlags::trusted(), base, offset);
                if is_shared {
                    let vmmemory_definition_offset =
                        i64::from(self.offsets.ptr.vmmemory_definition_current_length());
                    let vmmemory_definition_ptr =
                        pos.ins().iadd_imm(vmmemory_ptr, vmmemory_definition_offset);
                    pos.ins().atomic_load(
                        pointer_type,
                        ir::MemFlags::trusted(),
                        vmmemory_definition_ptr,
                    )
                } else {
                    pos.ins().load(
                        pointer_type,
                        ir::MemFlags::trusted(),
                        vmmemory_ptr,
                        i32::from(self.offsets.ptr.vmmemory_definition_current_length()),
                    )
                }
            }
        };

        let page_size_log2 = i64::from(self.module.memories[index].page_size_log2);
        let current_length_in_pages = pos.ins().ushr_imm(current_length_in_bytes, page_size_log2);
        let single_byte_pages = match page_size_log2 {
            16 => false,
            0 => true,
            _ => unreachable!("only page sizes 2**0 and 2**16 are currently valid"),
        };
        Ok(self.convert_pointer_to_index_type(
            pos,
            current_length_in_pages,
            self.memory(index).idx_type,
            single_byte_pages,
        ))
    }

    pub fn translate_memory_copy(
        &mut self,
        builder: &mut FunctionBuilder<'_>,
        src_index: MemoryIndex,
        _src_heap: Heap,
        dst_index: MemoryIndex,
        _dst_heap: Heap,
        dst: ir::Value,
        src: ir::Value,
        len: ir::Value,
    ) -> WasmResult<()> {
        let mut pos = builder.cursor();
        let vmctx = self.vmctx_val(&mut pos);

        let memory_copy = self.builtin_functions.memory_copy(&mut pos.func);
        let dst = self.cast_index_to_i64(&mut pos, dst, self.memory(dst_index).idx_type);
        let src = self.cast_index_to_i64(&mut pos, src, self.memory(src_index).idx_type);
        // The length is 32-bit if either memory is 32-bit, but if they're both
        // 64-bit then it's 64-bit. Our intrinsic takes a 64-bit length for
        // compatibility across all memories, so make sure that it's cast
        // correctly here (this is a bit special so no generic helper unlike for
        // `dst`/`src` above)
        let len = if index_type_to_ir_type(self.memory(dst_index).idx_type) == I64
            && index_type_to_ir_type(self.memory(src_index).idx_type) == I64
        {
            len
        } else {
            pos.ins().uextend(I64, len)
        };
        let src_index = pos.ins().iconst(I32, i64::from(src_index.as_u32()));
        let dst_index = pos.ins().iconst(I32, i64::from(dst_index.as_u32()));
        pos.ins()
            .call(memory_copy, &[vmctx, dst_index, dst, src_index, src, len]);

        Ok(())
    }

    pub fn translate_memory_fill(
        &mut self,
        builder: &mut FunctionBuilder<'_>,
        memory_index: MemoryIndex,
        _heap: Heap,
        dst: ir::Value,
        val: ir::Value,
        len: ir::Value,
    ) -> WasmResult<()> {
        let mut pos = builder.cursor();
        let memory_fill = self.builtin_functions.memory_fill(&mut pos.func);
        let dst = self.cast_index_to_i64(&mut pos, dst, self.memory(memory_index).idx_type);
        let len = self.cast_index_to_i64(&mut pos, len, self.memory(memory_index).idx_type);
        let (memory_vmctx, defined_memory_index) =
            self.memory_vmctx_and_defined_index(&mut pos, memory_index);

        pos.ins().call(
            memory_fill,
            &[memory_vmctx, defined_memory_index, dst, val, len],
        );

        Ok(())
    }

    pub fn translate_memory_init(
        &mut self,
        builder: &mut FunctionBuilder<'_>,
        memory_index: MemoryIndex,
        _heap: Heap,
        seg_index: u32,
        dst: ir::Value,
        src: ir::Value,
        len: ir::Value,
    ) -> WasmResult<()> {
        let mut pos = builder.cursor();
        let memory_init = self.builtin_functions.memory_init(&mut pos.func);

        let memory_index_arg = pos.ins().iconst(I32, memory_index.index() as i64);
        let seg_index_arg = pos.ins().iconst(I32, seg_index as i64);

        let vmctx = self.vmctx_val(&mut pos);

        let dst = self.cast_index_to_i64(&mut pos, dst, self.memory(memory_index).idx_type);

        pos.ins().call(
            memory_init,
            &[vmctx, memory_index_arg, seg_index_arg, dst, src, len],
        );

        Ok(())
    }

    pub fn translate_data_drop(&mut self, mut pos: FuncCursor, seg_index: u32) -> WasmResult<()> {
        let data_drop = self.builtin_functions.data_drop(&mut pos.func);
        let seg_index_arg = pos.ins().iconst(I32, seg_index as i64);
        let vmctx = self.vmctx_val(&mut pos);
        pos.ins().call(data_drop, &[vmctx, seg_index_arg]);
        Ok(())
    }

    pub fn translate_table_size(
        &mut self,
        pos: FuncCursor,
        table_index: TableIndex,
    ) -> WasmResult<ir::Value> {
        self.ensure_table_exists(pos.func, table_index);
        let table_data = self.tables[table_index].as_ref().unwrap();
        let index_type = index_type_to_ir_type(self.table(table_index).idx_type);
        Ok(table_data.bound.bound(&*self.isa, pos, index_type))
    }

    pub fn translate_table_copy(
        &mut self,
        builder: &mut FunctionBuilder<'_>,
        dst_table_index: TableIndex,
        src_table_index: TableIndex,
        dst: ir::Value,
        src: ir::Value,
        len: ir::Value,
    ) -> WasmResult<()> {
        let (table_copy, dst_table_index_arg, src_table_index_arg) =
            self.get_table_copy_func(&mut builder.func, dst_table_index, src_table_index);

        let mut pos = builder.cursor();
        let dst = self.cast_index_to_i64(&mut pos, dst, self.table(dst_table_index).idx_type);
        let src = self.cast_index_to_i64(&mut pos, src, self.table(src_table_index).idx_type);
        let len = if index_type_to_ir_type(self.table(dst_table_index).idx_type) == I64
            && index_type_to_ir_type(self.table(src_table_index).idx_type) == I64
        {
            len
        } else {
            pos.ins().uextend(I64, len)
        };
        let dst_table_index_arg = pos.ins().iconst(I32, dst_table_index_arg as i64);
        let src_table_index_arg = pos.ins().iconst(I32, src_table_index_arg as i64);
        let vmctx = self.vmctx_val(&mut pos);
        pos.ins().call(
            table_copy,
            &[
                vmctx,
                dst_table_index_arg,
                src_table_index_arg,
                dst,
                src,
                len,
            ],
        );

        Ok(())
    }

    pub fn translate_table_init(
        &mut self,
        builder: &mut FunctionBuilder<'_>,
        seg_index: u32,
        table_index: TableIndex,
        dst: ir::Value,
        src: ir::Value,
        len: ir::Value,
    ) -> WasmResult<()> {
        let mut pos = builder.cursor();
        let table_init = self.builtin_functions.table_init(&mut pos.func);
        let table_index_arg = pos.ins().iconst(I32, i64::from(table_index.as_u32()));
        let seg_index_arg = pos.ins().iconst(I32, i64::from(seg_index));
        let vmctx = self.vmctx_val(&mut pos);
        let index_type = self.table(table_index).idx_type;
        let dst = self.cast_index_to_i64(&mut pos, dst, index_type);
        let src = pos.ins().uextend(I64, src);
        let len = pos.ins().uextend(I64, len);

        pos.ins().call(
            table_init,
            &[vmctx, table_index_arg, seg_index_arg, dst, src, len],
        );

        Ok(())
    }

    pub fn translate_elem_drop(&mut self, mut pos: FuncCursor, elem_index: u32) -> WasmResult<()> {
        let elem_drop = self.builtin_functions.elem_drop(&mut pos.func);
        let elem_index_arg = pos.ins().iconst(I32, elem_index as i64);
        let vmctx = self.vmctx_val(&mut pos);
        pos.ins().call(elem_drop, &[vmctx, elem_index_arg]);
        Ok(())
    }

    pub fn translate_atomic_wait(
        &mut self,
        builder: &mut FunctionBuilder<'_>,
        memory_index: MemoryIndex,
        _heap: Heap,
        addr: ir::Value,
        expected: ir::Value,
        timeout: ir::Value,
    ) -> WasmResult<ir::Value> {
        #[cfg(feature = "threads")]
        {
            let mut pos = builder.cursor();
            let addr = self.cast_index_to_i64(&mut pos, addr, self.memory(memory_index).idx_type);
            let implied_ty = pos.func.dfg.value_type(expected);
            let wait_func = self.get_memory_atomic_wait(&mut pos.func, implied_ty);

            let (memory_vmctx, defined_memory_index) =
                self.memory_vmctx_and_defined_index(&mut pos, memory_index);

            let call_inst = pos.ins().call(
                wait_func,
                &[memory_vmctx, defined_memory_index, addr, expected, timeout],
            );
            let ret = pos.func.dfg.inst_results(call_inst)[0];
            Ok(builder.ins().ireduce(ir::types::I32, ret))
        }
        #[cfg(not(feature = "threads"))]
        {
            let _ = (builder, memory_index, addr, expected, timeout);
            Err(wasmtime_environ::WasmError::Unsupported(
                "threads support disabled at compile time".to_string(),
            ))
        }
    }

    pub fn translate_atomic_notify(
        &mut self,
        builder: &mut FunctionBuilder<'_>,
        memory_index: MemoryIndex,
        _heap: Heap,
        addr: ir::Value,
        count: ir::Value,
    ) -> WasmResult<ir::Value> {
        #[cfg(feature = "threads")]
        {
            let mut pos = builder.cursor();
            let addr = self.cast_index_to_i64(&mut pos, addr, self.memory(memory_index).idx_type);
            let atomic_notify = self.builtin_functions.memory_atomic_notify(&mut pos.func);

            let (memory_vmctx, defined_memory_index) =
                self.memory_vmctx_and_defined_index(&mut pos, memory_index);
            let call_inst = pos.ins().call(
                atomic_notify,
                &[memory_vmctx, defined_memory_index, addr, count],
            );
            let ret = pos.func.dfg.inst_results(call_inst)[0];
            Ok(builder.ins().ireduce(ir::types::I32, ret))
        }
        #[cfg(not(feature = "threads"))]
        {
            let _ = (builder, memory_index, addr, count);
            Err(wasmtime_environ::WasmError::Unsupported(
                "threads support disabled at compile time".to_string(),
            ))
        }
    }

    pub fn translate_loop_header(&mut self, builder: &mut FunctionBuilder) -> WasmResult<()> {
        // Additionally if enabled check how much fuel we have remaining to see
        // if we've run out by this point.
        if self.tunables.consume_fuel {
            self.fuel_check(builder);
        }

        // If we are performing epoch-based interruption, check to see
        // if the epoch counter has changed.
        if self.tunables.epoch_interruption {
            self.epoch_check(builder);
        }

        Ok(())
    }

    pub fn before_translate_operator(
        &mut self,
        op: &Operator,
        _operand_types: Option<&[WasmValType]>,
        builder: &mut FunctionBuilder,
        state: &FuncTranslationState,
    ) -> WasmResult<()> {
        if self.tunables.consume_fuel {
            self.fuel_before_op(op, builder, state.reachable());
        }
        Ok(())
    }

    pub fn after_translate_operator(
        &mut self,
        op: &Operator,
        _operand_types: Option<&[WasmValType]>,
        builder: &mut FunctionBuilder,
        state: &FuncTranslationState,
    ) -> WasmResult<()> {
        if self.tunables.consume_fuel && state.reachable() {
            self.fuel_after_op(op, builder);
        }
        Ok(())
    }

    pub fn before_unconditionally_trapping_memory_access(&mut self, builder: &mut FunctionBuilder) {
        if self.tunables.consume_fuel {
            self.fuel_increment_var(builder);
            self.fuel_save_from_var(builder);
        }
    }

    pub fn before_translate_function(
        &mut self,
        builder: &mut FunctionBuilder,
        _state: &FuncTranslationState,
    ) -> WasmResult<()> {
        // If an explicit stack limit is requested, emit one here at the start
        // of the function.
        if let Some(gv) = self.stack_limit_at_function_entry {
            let limit = builder.ins().global_value(self.pointer_type(), gv);
            let sp = builder.ins().get_stack_pointer(self.pointer_type());
            let overflow = builder.ins().icmp(IntCC::UnsignedLessThan, sp, limit);
            self.conditionally_trap(builder, overflow, ir::TrapCode::STACK_OVERFLOW);
        }

        // Additionally we initialize `fuel_var` if it will get used.
        if self.tunables.consume_fuel {
            self.fuel_function_entry(builder);
        }

        // Initialize `epoch_var` with the current epoch.
        if self.tunables.epoch_interruption {
            self.epoch_function_entry(builder);
        }

        #[cfg(feature = "wmemcheck")]
        if self.compiler.wmemcheck {
            let func_name = self.current_func_name(builder);
            if func_name == Some("malloc") {
                self.check_malloc_start(builder);
            } else if func_name == Some("free") {
                self.check_free_start(builder);
            }
        }

        Ok(())
    }

    pub fn after_translate_function(
        &mut self,
        builder: &mut FunctionBuilder,
        state: &FuncTranslationState,
    ) -> WasmResult<()> {
        if self.tunables.consume_fuel && state.reachable() {
            self.fuel_function_exit(builder);
        }
        Ok(())
    }

    pub fn relaxed_simd_deterministic(&self) -> bool {
        self.tunables.relaxed_simd_deterministic
    }

    pub fn has_native_fma(&self) -> bool {
        self.isa.has_native_fma()
    }

    pub fn is_x86(&self) -> bool {
        self.isa.triple().architecture == target_lexicon::Architecture::X86_64
    }

    pub fn translate_cont_bind(
        &mut self,
        builder: &mut FunctionBuilder<'_>,
        contobj: ir::Value,
        args: &[ir::Value],
    ) -> ir::Value {
        stack_switching::instructions::translate_cont_bind(self, builder, contobj, args)
    }

    pub fn translate_cont_new(
        &mut self,
        builder: &mut FunctionBuilder<'_>,
        _state: &FuncTranslationState,
        func: ir::Value,
        arg_types: &[WasmValType],
        return_types: &[WasmValType],
    ) -> WasmResult<ir::Value> {
        stack_switching::instructions::translate_cont_new(
            self,
            builder,
            func,
            arg_types,
            return_types,
        )
    }

    pub fn translate_resume(
        &mut self,
        builder: &mut FunctionBuilder<'_>,
        type_index: u32,
        contobj: ir::Value,
        resume_args: &[ir::Value],
        resumetable: &[(u32, Option<ir::Block>)],
    ) -> WasmResult<Vec<ir::Value>> {
        stack_switching::instructions::translate_resume(
            self,
            builder,
            type_index,
            contobj,
            resume_args,
            resumetable,
        )
    }

    pub fn translate_suspend(
        &mut self,
        builder: &mut FunctionBuilder<'_>,
        tag_index: u32,
        suspend_args: &[ir::Value],
        tag_return_types: &[ir::Type],
    ) -> Vec<ir::Value> {
        stack_switching::instructions::translate_suspend(
            self,
            builder,
            tag_index,
            suspend_args,
            tag_return_types,
        )
    }

    /// Translates switch instructions.
    pub fn translate_switch(
        &mut self,
        builder: &mut FunctionBuilder,
        tag_index: u32,
        contobj: ir::Value,
        switch_args: &[ir::Value],
        return_types: &[ir::Type],
    ) -> WasmResult<Vec<ir::Value>> {
        stack_switching::instructions::translate_switch(
            self,
            builder,
            tag_index,
            contobj,
            switch_args,
            return_types,
        )
    }

    pub fn continuation_arguments(&self, index: TypeIndex) -> &[WasmValType] {
        let idx = self.module.types[index].unwrap_module_type_index();
        self.types[self.types[idx]
            .unwrap_cont()
            .clone()
            .unwrap_module_type_index()]
        .unwrap_func()
        .params()
    }

    pub fn continuation_returns(&self, index: TypeIndex) -> &[WasmValType] {
        let idx = self.module.types[index].unwrap_module_type_index();
        self.types[self.types[idx]
            .unwrap_cont()
            .clone()
            .unwrap_module_type_index()]
        .unwrap_func()
        .returns()
    }

    pub fn tag_params(&self, tag_index: TagIndex) -> &[WasmValType] {
        let idx = self.module.tags[tag_index].signature;
        self.types[idx.unwrap_module_type_index()]
            .unwrap_func()
            .params()
    }

    pub fn tag_returns(&self, tag_index: TagIndex) -> &[WasmValType] {
        let idx = self.module.tags[tag_index].signature;
        self.types[idx.unwrap_module_type_index()]
            .unwrap_func()
            .returns()
    }

    pub fn use_x86_blendv_for_relaxed_laneselect(&self, ty: Type) -> bool {
        self.isa.has_x86_blendv_lowering(ty)
    }

    pub fn use_x86_pmulhrsw_for_relaxed_q15mul(&self) -> bool {
        self.isa.has_x86_pmulhrsw_lowering()
    }

    pub fn use_x86_pmaddubsw_for_dot(&self) -> bool {
        self.isa.has_x86_pmaddubsw_lowering()
    }

    pub fn handle_before_return(&mut self, retvals: &[ir::Value], builder: &mut FunctionBuilder) {
        #[cfg(feature = "wmemcheck")]
        if self.compiler.wmemcheck {
            let func_name = self.current_func_name(builder);
            if func_name == Some("malloc") {
                self.hook_malloc_exit(builder, retvals);
            } else if func_name == Some("free") {
                self.hook_free_exit(builder);
            }
        }
        #[cfg(not(feature = "wmemcheck"))]
        let _ = (retvals, builder);
    }

    pub fn before_load(
        &mut self,
        builder: &mut FunctionBuilder,
        val_size: u8,
        addr: ir::Value,
        offset: u64,
    ) {
        #[cfg(feature = "wmemcheck")]
        if self.compiler.wmemcheck {
            let check_load = self.builtin_functions.check_load(builder.func);
            let vmctx = self.vmctx_val(&mut builder.cursor());
            let num_bytes = builder.ins().iconst(I32, val_size as i64);
            let offset_val = builder.ins().iconst(I64, offset as i64);
            builder
                .ins()
                .call(check_load, &[vmctx, num_bytes, addr, offset_val]);
        }
        #[cfg(not(feature = "wmemcheck"))]
        let _ = (builder, val_size, addr, offset);
    }

    pub fn before_store(
        &mut self,
        builder: &mut FunctionBuilder,
        val_size: u8,
        addr: ir::Value,
        offset: u64,
    ) {
        #[cfg(feature = "wmemcheck")]
        if self.compiler.wmemcheck {
            let check_store = self.builtin_functions.check_store(builder.func);
            let vmctx = self.vmctx_val(&mut builder.cursor());
            let num_bytes = builder.ins().iconst(I32, val_size as i64);
            let offset_val = builder.ins().iconst(I64, offset as i64);
            builder
                .ins()
                .call(check_store, &[vmctx, num_bytes, addr, offset_val]);
        }
        #[cfg(not(feature = "wmemcheck"))]
        let _ = (builder, val_size, addr, offset);
    }

    pub fn update_global(
        &mut self,
        builder: &mut FunctionBuilder,
        global_index: u32,
        value: ir::Value,
    ) {
        #[cfg(feature = "wmemcheck")]
        if self.compiler.wmemcheck {
            if global_index == 0 {
                // We are making the assumption that global 0 is the auxiliary stack pointer.
                let update_stack_pointer =
                    self.builtin_functions.update_stack_pointer(builder.func);
                let vmctx = self.vmctx_val(&mut builder.cursor());
                builder.ins().call(update_stack_pointer, &[vmctx, value]);
            }
        }
        #[cfg(not(feature = "wmemcheck"))]
        let _ = (builder, global_index, value);
    }

    pub fn before_memory_grow(
        &mut self,
        builder: &mut FunctionBuilder,
        num_pages: ir::Value,
        mem_index: MemoryIndex,
    ) {
        #[cfg(feature = "wmemcheck")]
        if self.compiler.wmemcheck && mem_index.as_u32() == 0 {
            let update_mem_size = self.builtin_functions.update_mem_size(builder.func);
            let vmctx = self.vmctx_val(&mut builder.cursor());
            builder.ins().call(update_mem_size, &[vmctx, num_pages]);
        }
        #[cfg(not(feature = "wmemcheck"))]
        let _ = (builder, num_pages, mem_index);
    }

    /// If the ISA has rounding instructions, let Cranelift use them. But if
    /// not, lower to a libcall here, rather than having Cranelift do it. We
    /// can pass our libcall the vmctx pointer, which we use for stack
    /// overflow checking.
    ///
    /// This helper is generic for all rounding instructions below, both for
    /// scalar and simd types. The `clif_round` argument is the CLIF-level
    /// rounding instruction to use if the ISA has the instruction, and the
    /// `round_builtin` helper is used to determine which element-level
    /// rounding operation builtin is used. Note that this handles the case
    /// when `value` is a vector by doing an element-wise libcall invocation.
    fn isa_round(
        &mut self,
        builder: &mut FunctionBuilder,
        value: ir::Value,
        clif_round: fn(FuncInstBuilder<'_, '_>, ir::Value) -> ir::Value,
        round_builtin: fn(&mut BuiltinFunctions, &mut Function) -> ir::FuncRef,
    ) -> ir::Value {
        if self.isa.has_round() {
            return clif_round(builder.ins(), value);
        }

        let vmctx = self.vmctx_val(&mut builder.cursor());
        let round = round_builtin(&mut self.builtin_functions, builder.func);
        let round_one = |builder: &mut FunctionBuilder, value: ir::Value| {
            let call = builder.ins().call(round, &[vmctx, value]);
            *builder.func.dfg.inst_results(call).first().unwrap()
        };

        let ty = builder.func.dfg.value_type(value);
        if !ty.is_vector() {
            return round_one(builder, value);
        }

        assert_eq!(ty.bits(), 128);
        let zero = builder.func.dfg.constants.insert(V128Imm([0; 16]).into());
        let mut result = builder.ins().vconst(ty, zero);
        for i in 0..u8::try_from(ty.lane_count()).unwrap() {
            let element = builder.ins().extractlane(value, i);
            let element_rounded = round_one(builder, element);
            result = builder.ins().insertlane(result, element_rounded, i);
        }
        result
    }

    pub fn ceil_f32(&mut self, builder: &mut FunctionBuilder, value: ir::Value) -> ir::Value {
        self.isa_round(
            builder,
            value,
            |ins, val| ins.ceil(val),
            BuiltinFunctions::ceil_f32,
        )
    }

    pub fn ceil_f64(&mut self, builder: &mut FunctionBuilder, value: ir::Value) -> ir::Value {
        self.isa_round(
            builder,
            value,
            |ins, val| ins.ceil(val),
            BuiltinFunctions::ceil_f64,
        )
    }

    pub fn ceil_f32x4(&mut self, builder: &mut FunctionBuilder, value: ir::Value) -> ir::Value {
        self.isa_round(
            builder,
            value,
            |ins, val| ins.ceil(val),
            BuiltinFunctions::ceil_f32,
        )
    }

    pub fn ceil_f64x2(&mut self, builder: &mut FunctionBuilder, value: ir::Value) -> ir::Value {
        self.isa_round(
            builder,
            value,
            |ins, val| ins.ceil(val),
            BuiltinFunctions::ceil_f64,
        )
    }

    pub fn floor_f32(&mut self, builder: &mut FunctionBuilder, value: ir::Value) -> ir::Value {
        self.isa_round(
            builder,
            value,
            |ins, val| ins.floor(val),
            BuiltinFunctions::floor_f32,
        )
    }

    pub fn floor_f64(&mut self, builder: &mut FunctionBuilder, value: ir::Value) -> ir::Value {
        self.isa_round(
            builder,
            value,
            |ins, val| ins.floor(val),
            BuiltinFunctions::floor_f64,
        )
    }

    pub fn floor_f32x4(&mut self, builder: &mut FunctionBuilder, value: ir::Value) -> ir::Value {
        self.isa_round(
            builder,
            value,
            |ins, val| ins.floor(val),
            BuiltinFunctions::floor_f32,
        )
    }

    pub fn floor_f64x2(&mut self, builder: &mut FunctionBuilder, value: ir::Value) -> ir::Value {
        self.isa_round(
            builder,
            value,
            |ins, val| ins.floor(val),
            BuiltinFunctions::floor_f64,
        )
    }

    pub fn trunc_f32(&mut self, builder: &mut FunctionBuilder, value: ir::Value) -> ir::Value {
        self.isa_round(
            builder,
            value,
            |ins, val| ins.trunc(val),
            BuiltinFunctions::trunc_f32,
        )
    }

    pub fn trunc_f64(&mut self, builder: &mut FunctionBuilder, value: ir::Value) -> ir::Value {
        self.isa_round(
            builder,
            value,
            |ins, val| ins.trunc(val),
            BuiltinFunctions::trunc_f64,
        )
    }

    pub fn trunc_f32x4(&mut self, builder: &mut FunctionBuilder, value: ir::Value) -> ir::Value {
        self.isa_round(
            builder,
            value,
            |ins, val| ins.trunc(val),
            BuiltinFunctions::trunc_f32,
        )
    }

    pub fn trunc_f64x2(&mut self, builder: &mut FunctionBuilder, value: ir::Value) -> ir::Value {
        self.isa_round(
            builder,
            value,
            |ins, val| ins.trunc(val),
            BuiltinFunctions::trunc_f64,
        )
    }

    pub fn nearest_f32(&mut self, builder: &mut FunctionBuilder, value: ir::Value) -> ir::Value {
        self.isa_round(
            builder,
            value,
            |ins, val| ins.nearest(val),
            BuiltinFunctions::nearest_f32,
        )
    }

    pub fn nearest_f64(&mut self, builder: &mut FunctionBuilder, value: ir::Value) -> ir::Value {
        self.isa_round(
            builder,
            value,
            |ins, val| ins.nearest(val),
            BuiltinFunctions::nearest_f64,
        )
    }

    pub fn nearest_f32x4(&mut self, builder: &mut FunctionBuilder, value: ir::Value) -> ir::Value {
        self.isa_round(
            builder,
            value,
            |ins, val| ins.nearest(val),
            BuiltinFunctions::nearest_f32,
        )
    }

    pub fn nearest_f64x2(&mut self, builder: &mut FunctionBuilder, value: ir::Value) -> ir::Value {
        self.isa_round(
            builder,
            value,
            |ins, val| ins.nearest(val),
            BuiltinFunctions::nearest_f64,
        )
    }

    pub fn swizzle(
        &mut self,
        builder: &mut FunctionBuilder,
        a: ir::Value,
        b: ir::Value,
    ) -> ir::Value {
        // On x86, swizzle would typically be compiled to `pshufb`, except
        // that that's not available on CPUs that lack SSSE3. In that case,
        // fall back to a builtin function.
        if !self.is_x86() || self.isa.has_x86_pshufb_lowering() {
            builder.ins().swizzle(a, b)
        } else {
            let swizzle = self.builtin_functions.i8x16_swizzle(builder.func);
            let vmctx = self.vmctx_val(&mut builder.cursor());
            let call = builder.ins().call(swizzle, &[vmctx, a, b]);
            *builder.func.dfg.inst_results(call).first().unwrap()
        }
    }

    pub fn relaxed_swizzle(
        &mut self,
        builder: &mut FunctionBuilder,
        a: ir::Value,
        b: ir::Value,
    ) -> ir::Value {
        // As above, fall back to a builtin if we lack SSSE3.
        if !self.is_x86() || self.isa.has_x86_pshufb_lowering() {
            if !self.is_x86() || self.relaxed_simd_deterministic() {
                builder.ins().swizzle(a, b)
            } else {
                builder.ins().x86_pshufb(a, b)
            }
        } else {
            let swizzle = self.builtin_functions.i8x16_swizzle(builder.func);
            let vmctx = self.vmctx_val(&mut builder.cursor());
            let call = builder.ins().call(swizzle, &[vmctx, a, b]);
            *builder.func.dfg.inst_results(call).first().unwrap()
        }
    }

    pub fn i8x16_shuffle(
        &mut self,
        builder: &mut FunctionBuilder,
        a: ir::Value,
        b: ir::Value,
        lanes: &[u8; 16],
    ) -> ir::Value {
        // As with swizzle, i8x16.shuffle would also commonly be implemented
        // with pshufb, so if we lack SSSE3, fall back to a builtin.
        if !self.is_x86() || self.isa.has_x86_pshufb_lowering() {
            let lanes = ConstantData::from(&lanes[..]);
            let mask = builder.func.dfg.immediates.push(lanes);
            builder.ins().shuffle(a, b, mask)
        } else {
            let lanes = builder
                .func
                .dfg
                .constants
                .insert(ConstantData::from(&lanes[..]));
            let lanes = builder.ins().vconst(I8X16, lanes);
            let i8x16_shuffle = self.builtin_functions.i8x16_shuffle(builder.func);
            let vmctx = self.vmctx_val(&mut builder.cursor());
            let call = builder.ins().call(i8x16_shuffle, &[vmctx, a, b, lanes]);
            *builder.func.dfg.inst_results(call).first().unwrap()
        }
    }

    pub fn fma_f32x4(
        &mut self,
        builder: &mut FunctionBuilder,
        a: ir::Value,
        b: ir::Value,
        c: ir::Value,
    ) -> ir::Value {
        if self.has_native_fma() {
            builder.ins().fma(a, b, c)
        } else if self.relaxed_simd_deterministic() {
            // Deterministic semantics are "fused multiply and add".
            let fma = self.builtin_functions.fma_f32x4(builder.func);
            let vmctx = self.vmctx_val(&mut builder.cursor());
            let call = builder.ins().call(fma, &[vmctx, a, b, c]);
            *builder.func.dfg.inst_results(call).first().unwrap()
        } else {
            let mul = builder.ins().fmul(a, b);
            builder.ins().fadd(mul, c)
        }
    }

    pub fn fma_f64x2(
        &mut self,
        builder: &mut FunctionBuilder,
        a: ir::Value,
        b: ir::Value,
        c: ir::Value,
    ) -> ir::Value {
        if self.has_native_fma() {
            builder.ins().fma(a, b, c)
        } else if self.relaxed_simd_deterministic() {
            // Deterministic semantics are "fused multiply and add".
            let fma = self.builtin_functions.fma_f64x2(builder.func);
            let vmctx = self.vmctx_val(&mut builder.cursor());
            let call = builder.ins().call(fma, &[vmctx, a, b, c]);
            *builder.func.dfg.inst_results(call).first().unwrap()
        } else {
            let mul = builder.ins().fmul(a, b);
            builder.ins().fadd(mul, c)
        }
    }

    pub fn isa(&self) -> &dyn TargetIsa {
        &*self.isa
    }

    pub fn trap(&mut self, builder: &mut FunctionBuilder, trap: ir::TrapCode) {
        match (
            self.clif_instruction_traps_enabled(),
            crate::clif_trap_to_env_trap(trap),
        ) {
            // If libcall traps are disabled or there's no wasmtime-defined trap
            // code for this, then emit a native trap instruction.
            (true, _) | (_, None) => {
                builder.ins().trap(trap);
            }
            // ... otherwise with libcall traps explicitly enabled and a
            // wasmtime-based trap code invoke the libcall to raise a trap and
            // pass in our trap code. Leave a debug `unreachable` in place
            // afterwards as a defense-in-depth measure.
            (false, Some(trap)) => {
                let libcall = self.builtin_functions.trap(&mut builder.func);
                let vmctx = self.vmctx_val(&mut builder.cursor());
                let trap_code = builder.ins().iconst(I8, i64::from(trap as u8));
                builder.ins().call(libcall, &[vmctx, trap_code]);
                let raise = self.builtin_functions.raise(&mut builder.func);
                builder.ins().call(raise, &[vmctx]);
                builder.ins().trap(TRAP_INTERNAL_ASSERT);
            }
        }
    }

    pub fn trapz(&mut self, builder: &mut FunctionBuilder, value: ir::Value, trap: ir::TrapCode) {
        if self.clif_instruction_traps_enabled() {
            builder.ins().trapz(value, trap);
        } else {
            let ty = builder.func.dfg.value_type(value);
            let zero = builder.ins().iconst(ty, 0);
            let cmp = builder.ins().icmp(IntCC::Equal, value, zero);
            self.conditionally_trap(builder, cmp, trap);
        }
    }

    pub fn trapnz(&mut self, builder: &mut FunctionBuilder, value: ir::Value, trap: ir::TrapCode) {
        if self.clif_instruction_traps_enabled() {
            builder.ins().trapnz(value, trap);
        } else {
            let ty = builder.func.dfg.value_type(value);
            let zero = builder.ins().iconst(ty, 0);
            let cmp = builder.ins().icmp(IntCC::NotEqual, value, zero);
            self.conditionally_trap(builder, cmp, trap);
        }
    }

    pub fn uadd_overflow_trap(
        &mut self,
        builder: &mut FunctionBuilder,
        lhs: ir::Value,
        rhs: ir::Value,
        trap: ir::TrapCode,
    ) -> ir::Value {
        if self.clif_instruction_traps_enabled() {
            builder.ins().uadd_overflow_trap(lhs, rhs, trap)
        } else {
            let (ret, overflow) = builder.ins().uadd_overflow(lhs, rhs);
            self.conditionally_trap(builder, overflow, trap);
            ret
        }
    }

    pub fn translate_sdiv(
        &mut self,
        builder: &mut FunctionBuilder,
        lhs: ir::Value,
        rhs: ir::Value,
    ) -> ir::Value {
        self.guard_signed_divide(builder, lhs, rhs);
        builder.ins().sdiv(lhs, rhs)
    }

    pub fn translate_udiv(
        &mut self,
        builder: &mut FunctionBuilder,
        lhs: ir::Value,
        rhs: ir::Value,
    ) -> ir::Value {
        self.guard_zero_divisor(builder, rhs);
        builder.ins().udiv(lhs, rhs)
    }

    pub fn translate_srem(
        &mut self,
        builder: &mut FunctionBuilder,
        lhs: ir::Value,
        rhs: ir::Value,
    ) -> ir::Value {
        self.guard_zero_divisor(builder, rhs);
        builder.ins().srem(lhs, rhs)
    }

    pub fn translate_urem(
        &mut self,
        builder: &mut FunctionBuilder,
        lhs: ir::Value,
        rhs: ir::Value,
    ) -> ir::Value {
        self.guard_zero_divisor(builder, rhs);
        builder.ins().urem(lhs, rhs)
    }

    pub fn translate_fcvt_to_sint(
        &mut self,
        builder: &mut FunctionBuilder,
        ty: ir::Type,
        val: ir::Value,
    ) -> ir::Value {
        // NB: for now avoid translating this entire instruction to CLIF and
        // just do it in a libcall.
        if !self.clif_instruction_traps_enabled() {
            self.guard_fcvt_to_int(builder, ty, val, true);
        }
        builder.ins().fcvt_to_sint(ty, val)
    }

    pub fn translate_fcvt_to_uint(
        &mut self,
        builder: &mut FunctionBuilder,
        ty: ir::Type,
        val: ir::Value,
    ) -> ir::Value {
        if !self.clif_instruction_traps_enabled() {
            self.guard_fcvt_to_int(builder, ty, val, false);
        }
        builder.ins().fcvt_to_uint(ty, val)
    }

    /// Returns whether it's acceptable to rely on traps in CLIF memory-related
    /// instructions (e.g. loads and stores).
    ///
    /// This is enabled if `signals_based_traps` is `true` since signal handlers
    /// are available, but this is additionally forcibly disabled if Pulley is
    /// being targeted since the Pulley runtime doesn't catch segfaults for
    /// itself.
    pub fn clif_memory_traps_enabled(&self) -> bool {
        self.tunables.signals_based_traps && !self.is_pulley()
    }

    /// Returns whether it's acceptable to have CLIF instructions natively trap,
    /// such as division-by-zero.
    ///
    /// This enabled if `signals_based_traps` is `true` or on Pulley
    /// unconditionally since Pulley doesn't use hardware-based traps in its
    /// runtime.
    pub fn clif_instruction_traps_enabled(&self) -> bool {
        self.tunables.signals_based_traps || self.is_pulley()
    }

    /// Returns whether loads from the null address are allowed as signals of
    /// whether to trap or not.
    pub fn load_from_zero_allowed(&self) -> bool {
        // Pulley allows loads-from-zero and otherwise this is only allowed with
        // traps + spectre mitigations.
        self.is_pulley()
            || (self.clif_memory_traps_enabled() && self.heap_access_spectre_mitigation())
    }

    /// Returns whether translation is happening for Pulley bytecode.
    pub fn is_pulley(&self) -> bool {
        self.isa.triple().is_pulley()
    }
}

// Helper function to convert an `IndexType` to an `ir::Type`.
//
// Implementing From/Into trait for `IndexType` or `ir::Type` would
// introduce an extra dependency between `wasmtime_types` and `cranelift_codegen`.
fn index_type_to_ir_type(index_type: IndexType) -> ir::Type {
    match index_type {
        IndexType::I32 => I32,
        IndexType::I64 => I64,
    }
}<|MERGE_RESOLUTION|>--- conflicted
+++ resolved
@@ -1824,54 +1824,36 @@
         let mut pos = builder.cursor();
         let table = self.table(table_index);
         let ty = table.ref_type.heap_type;
-<<<<<<< HEAD
-        let vmctx = self.vmctx_val(&mut pos);
+        let (table_vmctx, defined_table_index) =
+            self.table_vmctx_and_defined_index(&mut pos, table_index);
         let index_type = table.idx_type;
-        let delta = self.cast_index_to_i64(&mut builder.cursor(), delta, index_type);
-        let table_index_arg = builder.ins().iconst(I32, table_index.as_u32() as i64);
-        let mut args: SmallVec<[_; 6]> = smallvec![vmctx, table_index_arg, delta];
-
+        let delta = self.cast_index_to_i64(&mut pos, delta, index_type);
+        
+        let mut args: SmallVec<[_; 6]> = smallvec![table_vmctx, defined_table_index, delta];
         let grow = match ty.top() {
             WasmHeapTopType::Extern | WasmHeapTopType::Any => {
                 args.push(init_value);
-                gc::builtins::table_grow_gc_ref(self, &mut builder.cursor().func)?
+                gc::builtins::table_grow_gc_ref(self, pos.func)?
             }
             WasmHeapTopType::Func => {
                 args.push(init_value);
                 self.builtin_functions
-                    .table_grow_func_ref(&mut builder.func)
+                    .table_grow_func_ref(pos.func)
             }
             WasmHeapTopType::Cont => {
                 let (revision, contref) = stack_switching::fatpointer::deconstruct(
                     self,
-                    &mut builder.cursor(),
+                    &mut pos,
                     init_value,
                 );
                 args.extend_from_slice(&[contref, revision]);
-                stack_switching::builtins::table_grow_cont_obj(self, &mut builder.func)?
+                stack_switching::builtins::table_grow_cont_obj(self, pos.func)?
             }
         };
 
-        let call_inst = builder.ins().call(grow, &args);
+        let call_inst = pos.ins().call(grow, &args);
         let result = builder.func.dfg.first_result(call_inst);
-=======
-        let grow = if ty.is_vmgcref_type() {
-            gc::builtins::table_grow_gc_ref(self, &mut pos.func)?
-        } else {
-            debug_assert_eq!(ty.top(), WasmHeapTopType::Func);
-            self.builtin_functions.table_grow_func_ref(&mut pos.func)
-        };
-
-        let (table_vmctx, defined_table_index) =
-            self.table_vmctx_and_defined_index(&mut pos, table_index);
-
-        let index_type = table.idx_type;
-        let delta = self.cast_index_to_i64(&mut pos, delta, index_type);
-        let call_inst = pos
-            .ins()
-            .call(grow, &[table_vmctx, defined_table_index, delta, init_value]);
-        let result = pos.func.dfg.first_result(call_inst);
->>>>>>> 4b518271
+
         Ok(self.convert_pointer_to_index_type(builder.cursor(), result, index_type, false))
     }
 
