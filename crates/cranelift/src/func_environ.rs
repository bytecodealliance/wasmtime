mod gc;
pub(crate) mod stack_switching;

use crate::compiler::Compiler;
use crate::translate::{
    FuncTranslationStacks, GlobalVariable, Heap, HeapData, StructFieldsVec, TableData, TableSize,
    TargetEnvironment,
};
use crate::{BuiltinFunctionSignatures, TRAP_INTERNAL_ASSERT};
use cranelift_codegen::cursor::FuncCursor;
use cranelift_codegen::ir::condcodes::{FloatCC, IntCC};
use cranelift_codegen::ir::immediates::{Imm64, Offset32, V128Imm};
use cranelift_codegen::ir::pcc::Fact;
use cranelift_codegen::ir::{self, BlockArg, ExceptionTableData, ExceptionTableItem, types};
use cranelift_codegen::ir::{ArgumentPurpose, ConstantData, Function, InstBuilder, MemFlags};
use cranelift_codegen::ir::{Block, ExceptionTag, types::*};
use cranelift_codegen::isa::{TargetFrontendConfig, TargetIsa};
use cranelift_entity::packed_option::{PackedOption, ReservedValue};
use cranelift_entity::{EntityRef, PrimaryMap, SecondaryMap};
use cranelift_frontend::Variable;
use cranelift_frontend::{FuncInstBuilder, FunctionBuilder};
use smallvec::{SmallVec, smallvec};
use std::mem;
use wasmparser::{Operator, WasmFeatures};
use wasmtime_environ::{
<<<<<<< HEAD
    BuiltinFunctionIndex, DataIndex, ElemIndex, EngineOrModuleTypeIndex, FuncIndex, GlobalIndex,
    IndexType, Memory, MemoryIndex, Module, ModuleInternedTypeIndex, ModuleTranslation,
    ModuleTypesBuilder, PtrSize, Table, TableIndex, TagIndex, TripleExt, Tunables, TypeConvert,
    TypeIndex, VMOffsets, WasmCompositeInnerType, WasmFuncType, WasmHeapTopType, WasmHeapType,
    WasmRefType, WasmResult, WasmValType,
=======
    BuiltinFunctionIndex, DataIndex, DefinedFuncIndex, ElemIndex, EngineOrModuleTypeIndex,
    FuncIndex, FuncKey, GlobalIndex, IndexType, Memory, MemoryIndex, Module,
    ModuleInternedTypeIndex, ModuleTranslation, ModuleTypesBuilder, PtrSize, Table, TableIndex,
    TagIndex, TripleExt, Tunables, TypeConvert, TypeIndex, VMOffsets, WasmCompositeInnerType,
    WasmFuncType, WasmHeapTopType, WasmHeapType, WasmRefType, WasmResult, WasmValType,
>>>>>>> 48ac29ac
};
use wasmtime_environ::{FUNCREF_INIT_BIT, FUNCREF_MASK};
use wasmtime_math::f64_cvt_to_int_bounds;

#[derive(Debug)]
pub(crate) enum Extension {
    Sign,
    Zero,
}

/// A struct with an `Option<ir::FuncRef>` member for every builtin
/// function, to de-duplicate constructing/getting its function.
pub(crate) struct BuiltinFunctions {
    types: BuiltinFunctionSignatures,

    builtins: [Option<ir::FuncRef>; BuiltinFunctionIndex::len() as usize],
}

impl BuiltinFunctions {
    fn new(compiler: &Compiler) -> Self {
        Self {
            types: BuiltinFunctionSignatures::new(compiler),
            builtins: [None; BuiltinFunctionIndex::len() as usize],
        }
    }

    fn load_builtin(&mut self, func: &mut Function, builtin: BuiltinFunctionIndex) -> ir::FuncRef {
        let cache = &mut self.builtins[builtin.index() as usize];
        if let Some(f) = cache {
            return *f;
        }
        let signature = func.import_signature(self.types.wasm_signature(builtin));
        let key = FuncKey::WasmToBuiltinTrampoline(builtin);
        let (namespace, index) = key.into_raw_parts();
        let name = ir::ExternalName::User(
            func.declare_imported_user_function(ir::UserExternalName { namespace, index }),
        );
        let f = func.import_function(ir::ExtFuncData {
            name,
            signature,
            colocated: true,
        });
        *cache = Some(f);
        f
    }
}

// Generate helper methods on `BuiltinFunctions` above for each named builtin
// as well.
macro_rules! declare_function_signatures {
    ($(
        $( #[$attr:meta] )*
        $name:ident( $( $pname:ident: $param:ident ),* ) $( -> $result:ident )?;
    )*) => {
        $(impl BuiltinFunctions {
            $( #[$attr] )*
            pub(crate) fn $name(&mut self, func: &mut Function) -> ir::FuncRef {
                self.load_builtin(func, BuiltinFunctionIndex::$name())
            }
        })*
    };
}
wasmtime_environ::foreach_builtin_function!(declare_function_signatures);

/// The `FuncEnvironment` implementation for use by the `ModuleEnvironment`.
pub struct FuncEnvironment<'module_environment> {
    compiler: &'module_environment Compiler,
    isa: &'module_environment (dyn TargetIsa + 'module_environment),
    pub(crate) module: &'module_environment Module,
    types: &'module_environment ModuleTypesBuilder,
    wasm_func_ty: &'module_environment WasmFuncType,
    sig_ref_to_ty: SecondaryMap<ir::SigRef, Option<&'module_environment WasmFuncType>>,
    needs_gc_heap: bool,
    entities: WasmEntities,

    #[cfg(feature = "gc")]
    ty_to_gc_layout: std::collections::HashMap<
        wasmtime_environ::ModuleInternedTypeIndex,
        wasmtime_environ::GcLayout,
    >,

    #[cfg(feature = "gc")]
    gc_heap: Option<Heap>,

    /// The Cranelift global holding the GC heap's base address.
    #[cfg(feature = "gc")]
    gc_heap_base: Option<ir::GlobalValue>,

    /// The Cranelift global holding the GC heap's base address.
    #[cfg(feature = "gc")]
    gc_heap_bound: Option<ir::GlobalValue>,

    translation: &'module_environment ModuleTranslation<'module_environment>,

    /// Heaps implementing WebAssembly linear memories.
    heaps: PrimaryMap<Heap, HeapData>,

    /// The Cranelift global holding the vmctx address.
    vmctx: Option<ir::GlobalValue>,

    /// The Cranelift global for our vmctx's `*mut VMStoreContext`.
    vm_store_context: Option<ir::GlobalValue>,

    /// The PCC memory type describing the vmctx layout, if we're
    /// using PCC.
    pcc_vmctx_memtype: Option<ir::MemoryType>,

    /// Caches of signatures for builtin functions.
    builtin_functions: BuiltinFunctions,

    /// Offsets to struct fields accessed by JIT code.
    pub(crate) offsets: VMOffsets<u8>,

    tunables: &'module_environment Tunables,

    /// A function-local variable which stores the cached value of the amount of
    /// fuel remaining to execute. If used this is modified frequently so it's
    /// stored locally as a variable instead of always referenced from the field
    /// in `*const VMStoreContext`
    fuel_var: cranelift_frontend::Variable,

    /// A cached epoch deadline value, when performing epoch-based
    /// interruption. Loaded from `VMStoreContext` and reloaded after
    /// any yield.
    epoch_deadline_var: cranelift_frontend::Variable,

    /// A cached pointer to the per-Engine epoch counter, when
    /// performing epoch-based interruption. Initialized in the
    /// function prologue. We prefer to use a variable here rather
    /// than reload on each check because it's better to let the
    /// regalloc keep it in a register if able; if not, it can always
    /// spill, and this isn't any worse than reloading each time.
    epoch_ptr_var: cranelift_frontend::Variable,

    fuel_consumed: i64,

    /// A `GlobalValue` in CLIF which represents the stack limit.
    ///
    /// Typically this resides in the `stack_limit` value of `ir::Function` but
    /// that requires signal handlers on the host and when that's disabled this
    /// is here with an explicit check instead. Note that the explicit check is
    /// always present even if this is a "leaf" function, as we have to call
    /// into the host to trap when signal handlers are disabled.
    pub(crate) stack_limit_at_function_entry: Option<ir::GlobalValue>,

    /// Used by the stack switching feature. If set, we have a allocated a
    /// slot on this function's stack to be used for the
    /// current stack's `handler_list` field.
    pub(crate) stack_switching_handler_list_buffer: Option<ir::StackSlot>,

    /// Used by the stack switching feature. If set, we have a allocated a
    /// slot on this function's stack to be used for the
    /// current continuation's `values` field.
    pub stack_switching_values_buffer: Option<ir::StackSlot>,
}

impl<'module_environment> FuncEnvironment<'module_environment> {
    pub fn new(
        compiler: &'module_environment Compiler,
        translation: &'module_environment ModuleTranslation<'module_environment>,
        types: &'module_environment ModuleTypesBuilder,
        wasm_func_ty: &'module_environment WasmFuncType,
    ) -> Self {
        let tunables = compiler.tunables();
        let builtin_functions = BuiltinFunctions::new(compiler);

        // This isn't used during translation, so squash the warning about this
        // being unused from the compiler.
        let _ = BuiltinFunctions::raise;

        Self {
            isa: compiler.isa(),
            module: &translation.module,
            compiler,
            types,
            wasm_func_ty,
            sig_ref_to_ty: SecondaryMap::default(),
            needs_gc_heap: false,
            entities: WasmEntities::default(),

            #[cfg(feature = "gc")]
            ty_to_gc_layout: std::collections::HashMap::new(),
            #[cfg(feature = "gc")]
            gc_heap: None,
            #[cfg(feature = "gc")]
            gc_heap_base: None,
            #[cfg(feature = "gc")]
            gc_heap_bound: None,

            heaps: PrimaryMap::default(),
            vmctx: None,
            vm_store_context: None,
            pcc_vmctx_memtype: None,
            builtin_functions,
            offsets: VMOffsets::new(compiler.isa().pointer_bytes(), &translation.module),
            tunables,
            fuel_var: Variable::reserved_value(),
            epoch_deadline_var: Variable::reserved_value(),
            epoch_ptr_var: Variable::reserved_value(),

            // Start with at least one fuel being consumed because even empty
            // functions should consume at least some fuel.
            fuel_consumed: 1,

            translation,

            stack_limit_at_function_entry: None,

            stack_switching_handler_list_buffer: None,
            stack_switching_values_buffer: None,
        }
    }

    pub(crate) fn pointer_type(&self) -> ir::Type {
        self.isa.pointer_type()
    }

    pub(crate) fn vmctx(&mut self, func: &mut Function) -> ir::GlobalValue {
        self.vmctx.unwrap_or_else(|| {
            let vmctx = func.create_global_value(ir::GlobalValueData::VMContext);
            if self.isa.flags().enable_pcc() {
                // Create a placeholder memtype for the vmctx; we'll
                // add fields to it as we lazily create HeapData
                // structs and global values.
                let vmctx_memtype = func.create_memory_type(ir::MemoryTypeData::Struct {
                    size: 0,
                    fields: vec![],
                });

                self.pcc_vmctx_memtype = Some(vmctx_memtype);
                func.global_value_facts[vmctx] = Some(Fact::Mem {
                    ty: vmctx_memtype,
                    min_offset: 0,
                    max_offset: 0,
                    nullable: false,
                });
            }

            self.vmctx = Some(vmctx);
            vmctx
        })
    }

    pub(crate) fn vmctx_val(&mut self, pos: &mut FuncCursor<'_>) -> ir::Value {
        let pointer_type = self.pointer_type();
        let vmctx = self.vmctx(&mut pos.func);
        pos.ins().global_value(pointer_type, vmctx)
    }

    fn get_table_copy_func(
        &mut self,
        func: &mut Function,
        dst_table_index: TableIndex,
        src_table_index: TableIndex,
    ) -> (ir::FuncRef, usize, usize) {
        let sig = self.builtin_functions.table_copy(func);
        (
            sig,
            dst_table_index.as_u32() as usize,
            src_table_index.as_u32() as usize,
        )
    }

    #[cfg(feature = "threads")]
    fn get_memory_atomic_wait(&mut self, func: &mut Function, ty: ir::Type) -> ir::FuncRef {
        match ty {
            I32 => self.builtin_functions.memory_atomic_wait32(func),
            I64 => self.builtin_functions.memory_atomic_wait64(func),
            x => panic!("get_memory_atomic_wait unsupported type: {x:?}"),
        }
    }

    fn get_global_location(
        &mut self,
        func: &mut ir::Function,
        index: GlobalIndex,
    ) -> (ir::GlobalValue, i32) {
        let pointer_type = self.pointer_type();
        let vmctx = self.vmctx(func);
        if let Some(def_index) = self.module.defined_global_index(index) {
            let offset = i32::try_from(self.offsets.vmctx_vmglobal_definition(def_index)).unwrap();
            (vmctx, offset)
        } else {
            let from_offset = self.offsets.vmctx_vmglobal_import_from(index);
            let global = func.create_global_value(ir::GlobalValueData::Load {
                base: vmctx,
                offset: Offset32::new(i32::try_from(from_offset).unwrap()),
                global_type: pointer_type,
                flags: MemFlags::trusted().with_readonly().with_can_move(),
            });
            (global, 0)
        }
    }

    /// Get or create the `ir::Global` for the `*mut VMStoreContext` in our
    /// `VMContext`.
    fn get_vmstore_context_ptr_global(&mut self, func: &mut ir::Function) -> ir::GlobalValue {
        if let Some(ptr) = self.vm_store_context {
            return ptr;
        }

        let offset = self.offsets.ptr.vmctx_store_context();
        let base = self.vmctx(func);
        let ptr = func.create_global_value(ir::GlobalValueData::Load {
            base,
            offset: Offset32::new(offset.into()),
            global_type: self.pointer_type(),
            flags: ir::MemFlags::trusted().with_readonly().with_can_move(),
        });
        self.vm_store_context = Some(ptr);
        ptr
    }

    /// Get the `*mut VMStoreContext` value for our `VMContext`.
    fn get_vmstore_context_ptr(&mut self, builder: &mut FunctionBuilder) -> ir::Value {
        let global = self.get_vmstore_context_ptr_global(&mut builder.func);
        builder.ins().global_value(self.pointer_type(), global)
    }

    fn fuel_function_entry(&mut self, builder: &mut FunctionBuilder<'_>) {
        // On function entry we load the amount of fuel into a function-local
        // `self.fuel_var` to make fuel modifications fast locally. This cache
        // is then periodically flushed to the Store-defined location in
        // `VMStoreContext` later.
        debug_assert!(self.fuel_var.is_reserved_value());
        self.fuel_var = builder.declare_var(ir::types::I64);
        self.fuel_load_into_var(builder);
        self.fuel_check(builder);
    }

    fn fuel_function_exit(&mut self, builder: &mut FunctionBuilder<'_>) {
        // On exiting the function we need to be sure to save the fuel we have
        // cached locally in `self.fuel_var` back into the Store-defined
        // location.
        self.fuel_save_from_var(builder);
    }

    fn fuel_before_op(
        &mut self,
        op: &Operator<'_>,
        builder: &mut FunctionBuilder<'_>,
        reachable: bool,
    ) {
        if !reachable {
            // In unreachable code we shouldn't have any leftover fuel we
            // haven't accounted for since the reason for us to become
            // unreachable should have already added it to `self.fuel_var`.
            debug_assert_eq!(self.fuel_consumed, 0);
            return;
        }

        self.fuel_consumed += match op {
            // Nop and drop generate no code, so don't consume fuel for them.
            Operator::Nop | Operator::Drop => 0,

            // Control flow may create branches, but is generally cheap and
            // free, so don't consume fuel. Note the lack of `if` since some
            // cost is incurred with the conditional check.
            Operator::Block { .. }
            | Operator::Loop { .. }
            | Operator::Unreachable
            | Operator::Return
            | Operator::Else
            | Operator::End => 0,

            // everything else, just call it one operation.
            _ => 1,
        };

        match op {
            // Exiting a function (via a return or unreachable) or otherwise
            // entering a different function (via a call) means that we need to
            // update the fuel consumption in `VMStoreContext` because we're
            // about to move control out of this function itself and the fuel
            // may need to be read.
            //
            // Before this we need to update the fuel counter from our own cost
            // leading up to this function call, and then we can store
            // `self.fuel_var` into `VMStoreContext`.
            Operator::Unreachable
            | Operator::Return
            | Operator::CallIndirect { .. }
            | Operator::Call { .. }
            | Operator::ReturnCall { .. }
            | Operator::ReturnCallRef { .. }
            | Operator::ReturnCallIndirect { .. }
            | Operator::Throw { .. } | Operator::ThrowRef => {
                self.fuel_increment_var(builder);
                self.fuel_save_from_var(builder);
            }

            // To ensure all code preceding a loop is only counted once we
            // update the fuel variable on entry.
            Operator::Loop { .. }

            // Entering into an `if` block means that the edge we take isn't
            // known until runtime, so we need to update our fuel consumption
            // before we take the branch.
            | Operator::If { .. }

            // Control-flow instructions mean that we're moving to the end/exit
            // of a block somewhere else. That means we need to update the fuel
            // counter since we're effectively terminating our basic block.
            | Operator::Br { .. }
            | Operator::BrIf { .. }
            | Operator::BrTable { .. }
            | Operator::BrOnNull { .. }
            | Operator::BrOnNonNull { .. }
            | Operator::BrOnCast { .. }
            | Operator::BrOnCastFail { .. }

            // Exiting a scope means that we need to update the fuel
            // consumption because there are multiple ways to exit a scope and
            // this is the only time we have to account for instructions
            // executed so far.
            | Operator::End

            // This is similar to `end`, except that it's only the terminator
            // for an `if` block. The same reasoning applies though in that we
            // are terminating a basic block and need to update the fuel
            // variable.
            | Operator::Else => self.fuel_increment_var(builder),

            // This is a normal instruction where the fuel is buffered to later
            // get added to `self.fuel_var`.
            //
            // Note that we generally ignore instructions which may trap and
            // therefore result in exiting a block early. Current usage of fuel
            // means that it's not too important to account for a precise amount
            // of fuel consumed but rather "close to the actual amount" is good
            // enough. For 100% precise counting, however, we'd probably need to
            // not only increment but also save the fuel amount more often
            // around trapping instructions. (see the `unreachable` instruction
            // case above)
            //
            // Note that `Block` is specifically omitted from incrementing the
            // fuel variable. Control flow entering a `block` is unconditional
            // which means it's effectively executing straight-line code. We'll
            // update the counter when exiting a block, but we shouldn't need to
            // do so upon entering a block.
            _ => {}
        }
    }

    fn fuel_after_op(&mut self, op: &Operator<'_>, builder: &mut FunctionBuilder<'_>) {
        // After a function call we need to reload our fuel value since the
        // function may have changed it.
        match op {
            Operator::Call { .. } | Operator::CallIndirect { .. } => {
                self.fuel_load_into_var(builder);
            }
            _ => {}
        }
    }

    /// Adds `self.fuel_consumed` to the `fuel_var`, zero-ing out the amount of
    /// fuel consumed at that point.
    fn fuel_increment_var(&mut self, builder: &mut FunctionBuilder<'_>) {
        let consumption = mem::replace(&mut self.fuel_consumed, 0);
        if consumption == 0 {
            return;
        }

        let fuel = builder.use_var(self.fuel_var);
        let fuel = builder.ins().iadd_imm(fuel, consumption);
        builder.def_var(self.fuel_var, fuel);
    }

    /// Loads the fuel consumption value from `VMStoreContext` into `self.fuel_var`
    fn fuel_load_into_var(&mut self, builder: &mut FunctionBuilder<'_>) {
        let (addr, offset) = self.fuel_addr_offset(builder);
        let fuel = builder
            .ins()
            .load(ir::types::I64, ir::MemFlags::trusted(), addr, offset);
        builder.def_var(self.fuel_var, fuel);
    }

    /// Stores the fuel consumption value from `self.fuel_var` into
    /// `VMStoreContext`.
    fn fuel_save_from_var(&mut self, builder: &mut FunctionBuilder<'_>) {
        let (addr, offset) = self.fuel_addr_offset(builder);
        let fuel_consumed = builder.use_var(self.fuel_var);
        builder
            .ins()
            .store(ir::MemFlags::trusted(), fuel_consumed, addr, offset);
    }

    /// Returns the `(address, offset)` of the fuel consumption within
    /// `VMStoreContext`, used to perform loads/stores later.
    fn fuel_addr_offset(
        &mut self,
        builder: &mut FunctionBuilder<'_>,
    ) -> (ir::Value, ir::immediates::Offset32) {
        let vmstore_ctx = self.get_vmstore_context_ptr(builder);
        (
            vmstore_ctx,
            i32::from(self.offsets.ptr.vmstore_context_fuel_consumed()).into(),
        )
    }

    /// Checks the amount of remaining, and if we've run out of fuel we call
    /// the out-of-fuel function.
    fn fuel_check(&mut self, builder: &mut FunctionBuilder) {
        self.fuel_increment_var(builder);
        let out_of_gas_block = builder.create_block();
        let continuation_block = builder.create_block();

        // Note that our fuel is encoded as adding positive values to a
        // negative number. Whenever the negative number goes positive that
        // means we ran out of fuel.
        //
        // Compare to see if our fuel is positive, and if so we ran out of gas.
        // Otherwise we can continue on like usual.
        let zero = builder.ins().iconst(ir::types::I64, 0);
        let fuel = builder.use_var(self.fuel_var);
        let cmp = builder
            .ins()
            .icmp(IntCC::SignedGreaterThanOrEqual, fuel, zero);
        builder
            .ins()
            .brif(cmp, out_of_gas_block, &[], continuation_block, &[]);
        builder.seal_block(out_of_gas_block);

        // If we ran out of gas then we call our out-of-gas intrinsic and it
        // figures out what to do. Note that this may raise a trap, or do
        // something like yield to an async runtime. In either case we don't
        // assume what happens and handle the case the intrinsic returns.
        //
        // Note that we save/reload fuel around this since the out-of-gas
        // intrinsic may alter how much fuel is in the system.
        builder.switch_to_block(out_of_gas_block);
        self.fuel_save_from_var(builder);
        let out_of_gas = self.builtin_functions.out_of_gas(builder.func);
        let vmctx = self.vmctx_val(&mut builder.cursor());
        builder.ins().call(out_of_gas, &[vmctx]);
        self.fuel_load_into_var(builder);
        builder.ins().jump(continuation_block, &[]);
        builder.seal_block(continuation_block);

        builder.switch_to_block(continuation_block);
    }

    fn epoch_function_entry(&mut self, builder: &mut FunctionBuilder<'_>) {
        debug_assert!(self.epoch_deadline_var.is_reserved_value());
        self.epoch_deadline_var = builder.declare_var(ir::types::I64);
        // Let epoch_check_full load the current deadline and call def_var

        debug_assert!(self.epoch_ptr_var.is_reserved_value());
        self.epoch_ptr_var = builder.declare_var(self.pointer_type());
        let epoch_ptr = self.epoch_ptr(builder);
        builder.def_var(self.epoch_ptr_var, epoch_ptr);

        // We must check for an epoch change when entering a
        // function. Why? Why aren't checks at loops sufficient to
        // bound runtime to O(|static program size|)?
        //
        // The reason is that one can construct a "zip-bomb-like"
        // program with exponential-in-program-size runtime, with no
        // backedges (loops), by building a tree of function calls: f0
        // calls f1 ten times, f1 calls f2 ten times, etc. E.g., nine
        // levels of this yields a billion function calls with no
        // backedges. So we can't do checks only at backedges.
        //
        // In this "call-tree" scenario, and in fact in any program
        // that uses calls as a sort of control flow to try to evade
        // backedge checks, a check at every function entry is
        // sufficient. Then, combined with checks at every backedge
        // (loop) the longest runtime between checks is bounded by the
        // straightline length of any function body.
        let continuation_block = builder.create_block();
        let cur_epoch_value = self.epoch_load_current(builder);
        self.epoch_check_full(builder, cur_epoch_value, continuation_block);
    }

    #[cfg(feature = "wmemcheck")]
    fn hook_malloc_exit(&mut self, builder: &mut FunctionBuilder, retvals: &[ir::Value]) {
        let check_malloc = self.builtin_functions.check_malloc(builder.func);
        let vmctx = self.vmctx_val(&mut builder.cursor());
        let func_args = builder
            .func
            .dfg
            .block_params(builder.func.layout.entry_block().unwrap());
        let len = if func_args.len() < 3 {
            return;
        } else {
            // If a function named `malloc` has at least one argument, we assume the
            // first argument is the requested allocation size.
            func_args[2]
        };
        let retval = if retvals.len() < 1 {
            return;
        } else {
            retvals[0]
        };
        builder.ins().call(check_malloc, &[vmctx, retval, len]);
    }

    #[cfg(feature = "wmemcheck")]
    fn hook_free_exit(&mut self, builder: &mut FunctionBuilder) {
        let check_free = self.builtin_functions.check_free(builder.func);
        let vmctx = self.vmctx_val(&mut builder.cursor());
        let func_args = builder
            .func
            .dfg
            .block_params(builder.func.layout.entry_block().unwrap());
        let ptr = if func_args.len() < 3 {
            return;
        } else {
            // If a function named `free` has at least one argument, we assume the
            // first argument is a pointer to memory.
            func_args[2]
        };
        builder.ins().call(check_free, &[vmctx, ptr]);
    }

    fn epoch_ptr(&mut self, builder: &mut FunctionBuilder<'_>) -> ir::Value {
        let vmctx = self.vmctx(builder.func);
        let pointer_type = self.pointer_type();
        let base = builder.ins().global_value(pointer_type, vmctx);
        let offset = i32::from(self.offsets.ptr.vmctx_epoch_ptr());
        let epoch_ptr = builder
            .ins()
            .load(pointer_type, ir::MemFlags::trusted(), base, offset);
        epoch_ptr
    }

    fn epoch_load_current(&mut self, builder: &mut FunctionBuilder<'_>) -> ir::Value {
        let addr = builder.use_var(self.epoch_ptr_var);
        builder.ins().load(
            ir::types::I64,
            ir::MemFlags::trusted(),
            addr,
            ir::immediates::Offset32::new(0),
        )
    }

    fn epoch_check(&mut self, builder: &mut FunctionBuilder<'_>) {
        let continuation_block = builder.create_block();

        // Load new epoch and check against the cached deadline.
        let cur_epoch_value = self.epoch_load_current(builder);
        self.epoch_check_cached(builder, cur_epoch_value, continuation_block);

        // At this point we've noticed that the epoch has exceeded our
        // cached deadline. However the real deadline may have been
        // updated (within another yield) during some function that we
        // called in the meantime, so reload the cache and check again.
        self.epoch_check_full(builder, cur_epoch_value, continuation_block);
    }

    fn epoch_check_cached(
        &mut self,
        builder: &mut FunctionBuilder,
        cur_epoch_value: ir::Value,
        continuation_block: ir::Block,
    ) {
        let new_epoch_block = builder.create_block();
        builder.set_cold_block(new_epoch_block);

        let epoch_deadline = builder.use_var(self.epoch_deadline_var);
        let cmp = builder.ins().icmp(
            IntCC::UnsignedGreaterThanOrEqual,
            cur_epoch_value,
            epoch_deadline,
        );
        builder
            .ins()
            .brif(cmp, new_epoch_block, &[], continuation_block, &[]);
        builder.seal_block(new_epoch_block);

        builder.switch_to_block(new_epoch_block);
    }

    fn epoch_check_full(
        &mut self,
        builder: &mut FunctionBuilder,
        cur_epoch_value: ir::Value,
        continuation_block: ir::Block,
    ) {
        // We keep the deadline cached in a register to speed the checks
        // in the common case (between epoch ticks) but we want to do a
        // precise check here by reloading the cache first.
        let vmstore_ctx = self.get_vmstore_context_ptr(builder);
        let deadline = builder.ins().load(
            ir::types::I64,
            ir::MemFlags::trusted(),
            vmstore_ctx,
            ir::immediates::Offset32::new(self.offsets.ptr.vmstore_context_epoch_deadline() as i32),
        );
        builder.def_var(self.epoch_deadline_var, deadline);
        self.epoch_check_cached(builder, cur_epoch_value, continuation_block);

        let new_epoch = self.builtin_functions.new_epoch(builder.func);
        let vmctx = self.vmctx_val(&mut builder.cursor());
        // new_epoch() returns the new deadline, so we don't have to
        // reload it.
        let call = builder.ins().call(new_epoch, &[vmctx]);
        let new_deadline = *builder.func.dfg.inst_results(call).first().unwrap();
        builder.def_var(self.epoch_deadline_var, new_deadline);
        builder.ins().jump(continuation_block, &[]);
        builder.seal_block(continuation_block);

        builder.switch_to_block(continuation_block);
    }

    /// Get the Memory for the given index.
    fn memory(&self, index: MemoryIndex) -> Memory {
        self.module.memories[index]
    }

    /// Get the Table for the given index.
    fn table(&self, index: TableIndex) -> Table {
        self.module.tables[index]
    }

    /// Cast the value to I64 and sign extend if necessary.
    ///
    /// Returns the value casted to I64.
    fn cast_index_to_i64(
        &self,
        pos: &mut FuncCursor<'_>,
        val: ir::Value,
        index_type: IndexType,
    ) -> ir::Value {
        match index_type {
            IndexType::I32 => pos.ins().uextend(I64, val),
            IndexType::I64 => val,
        }
    }

    /// Convert the target pointer-sized integer `val` into the memory/table's index type.
    ///
    /// For memory, `val` is holding a memory length (or the `-1` `memory.grow`-failed sentinel).
    /// For table, `val` is holding a table length.
    ///
    /// This might involve extending or truncating it depending on the memory/table's
    /// index type and the target's pointer type.
    fn convert_pointer_to_index_type(
        &self,
        mut pos: FuncCursor<'_>,
        val: ir::Value,
        index_type: IndexType,
        // When it is a memory and the memory is using single-byte pages,
        // we need to handle the truncation differently. See comments below.
        //
        // When it is a table, this should be set to false.
        single_byte_pages: bool,
    ) -> ir::Value {
        let desired_type = index_type_to_ir_type(index_type);
        let pointer_type = self.pointer_type();
        assert_eq!(pos.func.dfg.value_type(val), pointer_type);

        // The current length is of type `pointer_type` but we need to fit it
        // into `desired_type`. We are guaranteed that the result will always
        // fit, so we just need to do the right ireduce/sextend here.
        if pointer_type == desired_type {
            val
        } else if pointer_type.bits() > desired_type.bits() {
            pos.ins().ireduce(desired_type, val)
        } else {
            // We have a 64-bit memory/table on a 32-bit host -- this combo doesn't
            // really make a whole lot of sense to do from a user perspective
            // but that is neither here nor there. We want to logically do an
            // unsigned extend *except* when we are given the `-1` sentinel,
            // which we must preserve as `-1` in the wider type.
            match single_byte_pages {
                false => {
                    // In the case that we have default page sizes, we can
                    // always sign extend, since valid memory lengths (in pages)
                    // never have their sign bit set, and so if the sign bit is
                    // set then this must be the `-1` sentinel, which we want to
                    // preserve through the extension.
                    //
                    // When it comes to table, `single_byte_pages` should have always been set to false.
                    // Then we simply do a signed extension.
                    pos.ins().sextend(desired_type, val)
                }
                true => {
                    // For single-byte pages, we have to explicitly check for
                    // `-1` and choose whether to do an unsigned extension or
                    // return a larger `-1` because there are valid memory
                    // lengths (in pages) that have the sign bit set.
                    let extended = pos.ins().uextend(desired_type, val);
                    let neg_one = pos.ins().iconst(desired_type, -1);
                    let is_failure = pos.ins().icmp_imm(IntCC::Equal, val, -1);
                    pos.ins().select(is_failure, neg_one, extended)
                }
            }
        }
    }

    fn get_or_init_func_ref_table_elem(
        &mut self,
        builder: &mut FunctionBuilder,
        table_index: TableIndex,
        index: ir::Value,
        cold_blocks: bool,
    ) -> ir::Value {
        let pointer_type = self.pointer_type();
        let table_data = self.get_or_create_table(builder.func, table_index);

        // To support lazy initialization of table
        // contents, we check for a null entry here, and
        // if null, we take a slow-path that invokes a
        // libcall.
        let (table_entry_addr, flags) = table_data.prepare_table_addr(self, builder, index);
        let value = builder.ins().load(pointer_type, flags, table_entry_addr, 0);

        if !self.tunables.table_lazy_init {
            return value;
        }

        // Mask off the "initialized bit". See documentation on
        // FUNCREF_INIT_BIT in crates/environ/src/ref_bits.rs for more
        // details. Note that `FUNCREF_MASK` has type `usize` which may not be
        // appropriate for the target architecture. Right now its value is
        // always -2 so assert that part doesn't change and then thread through
        // -2 as the immediate.
        assert_eq!(FUNCREF_MASK as isize, -2);
        let value_masked = builder.ins().band_imm(value, Imm64::from(-2));

        let null_block = builder.create_block();
        let continuation_block = builder.create_block();
        if cold_blocks {
            builder.set_cold_block(null_block);
            builder.set_cold_block(continuation_block);
        }
        let result_param = builder.append_block_param(continuation_block, pointer_type);
        builder.set_cold_block(null_block);

        builder.ins().brif(
            value,
            continuation_block,
            &[value_masked.into()],
            null_block,
            &[],
        );
        builder.seal_block(null_block);

        builder.switch_to_block(null_block);
        let index_type = self.table(table_index).idx_type;
        let table_index = builder.ins().iconst(I32, table_index.index() as i64);
        let lazy_init = self
            .builtin_functions
            .table_get_lazy_init_func_ref(builder.func);
        let vmctx = self.vmctx_val(&mut builder.cursor());
        let index = self.cast_index_to_i64(&mut builder.cursor(), index, index_type);
        let call_inst = builder.ins().call(lazy_init, &[vmctx, table_index, index]);
        let returned_entry = builder.func.dfg.inst_results(call_inst)[0];
        builder
            .ins()
            .jump(continuation_block, &[returned_entry.into()]);
        builder.seal_block(continuation_block);

        builder.switch_to_block(continuation_block);
        result_param
    }

    #[cfg(feature = "wmemcheck")]
    fn check_malloc_start(&mut self, builder: &mut FunctionBuilder) {
        let malloc_start = self.builtin_functions.malloc_start(builder.func);
        let vmctx = self.vmctx_val(&mut builder.cursor());
        builder.ins().call(malloc_start, &[vmctx]);
    }

    #[cfg(feature = "wmemcheck")]
    fn check_free_start(&mut self, builder: &mut FunctionBuilder) {
        let free_start = self.builtin_functions.free_start(builder.func);
        let vmctx = self.vmctx_val(&mut builder.cursor());
        builder.ins().call(free_start, &[vmctx]);
    }

    #[cfg(feature = "wmemcheck")]
    fn current_func_name(&self, builder: &mut FunctionBuilder) -> Option<&str> {
        let func_index = match &builder.func.name {
            ir::UserFuncName::User(user) => FuncIndex::from_u32(user.index),
            _ => {
                panic!("function name not a UserFuncName::User as expected")
            }
        };
        self.translation
            .debuginfo
            .name_section
            .func_names
            .get(&func_index)
            .copied()
    }

    /// Proof-carrying code: create a memtype describing an empty
    /// runtime struct (to be updated later).
    fn create_empty_struct_memtype(&self, func: &mut ir::Function) -> ir::MemoryType {
        func.create_memory_type(ir::MemoryTypeData::Struct {
            size: 0,
            fields: vec![],
        })
    }

    /// Proof-carrying code: add a new field to a memtype used to
    /// describe a runtime struct. A memory region of type `memtype`
    /// will have a pointer at `offset` pointing to another memory
    /// region of type `pointee`. `readonly` indicates whether the
    /// PCC-checked code is expected to update this field or not.
    fn add_field_to_memtype(
        &self,
        func: &mut ir::Function,
        memtype: ir::MemoryType,
        offset: u32,
        pointee: ir::MemoryType,
        readonly: bool,
    ) {
        let ptr_size = self.pointer_type().bytes();
        match &mut func.memory_types[memtype] {
            ir::MemoryTypeData::Struct { size, fields } => {
                *size = std::cmp::max(*size, offset.checked_add(ptr_size).unwrap().into());
                fields.push(ir::MemoryTypeField {
                    ty: self.pointer_type(),
                    offset: offset.into(),
                    readonly,
                    fact: Some(ir::Fact::Mem {
                        ty: pointee,
                        min_offset: 0,
                        max_offset: 0,
                        nullable: false,
                    }),
                });

                // Sort fields by offset -- we need to do this now
                // because we may create an arbitrary number of
                // memtypes for imported memories and we don't
                // otherwise track them.
                fields.sort_by_key(|f| f.offset);
            }
            _ => panic!("Cannot add field to non-struct memtype"),
        }
    }

    /// Create an `ir::Global` that does `load(ptr + offset)` and, when PCC and
    /// memory types are enabled, adds a field to the pointer's memory type for
    /// this value we are loading.
    pub(crate) fn global_load_with_memory_type(
        &mut self,
        func: &mut ir::Function,
        ptr: ir::GlobalValue,
        offset: u32,
        flags: ir::MemFlags,
        ptr_mem_ty: Option<ir::MemoryType>,
    ) -> (ir::GlobalValue, Option<ir::MemoryType>) {
        let pointee = func.create_global_value(ir::GlobalValueData::Load {
            base: ptr,
            offset: Offset32::new(i32::try_from(offset).unwrap()),
            global_type: self.pointer_type(),
            flags,
        });

        let pointee_mem_ty = ptr_mem_ty.map(|ptr_mem_ty| {
            let pointee_mem_ty = self.create_empty_struct_memtype(func);
            self.add_field_to_memtype(func, ptr_mem_ty, offset, pointee_mem_ty, flags.readonly());
            func.global_value_facts[pointee] = Some(Fact::Mem {
                ty: pointee_mem_ty,
                min_offset: 0,
                max_offset: 0,
                nullable: false,
            });
            pointee_mem_ty
        });

        (pointee, pointee_mem_ty)
    }

    /// Like `global_load_with_memory_type` but specialized for loads out of the
    /// `vmctx`.
    pub(crate) fn global_load_from_vmctx_with_memory_type(
        &mut self,
        func: &mut ir::Function,
        offset: u32,
        flags: ir::MemFlags,
    ) -> (ir::GlobalValue, Option<ir::MemoryType>) {
        let vmctx = self.vmctx(func);
        self.global_load_with_memory_type(func, vmctx, offset, flags, self.pcc_vmctx_memtype)
    }

    /// Helper to emit a conditional trap based on `trap_cond`.
    ///
    /// This should only be used if `self.clif_instruction_traps_enabled()` is
    /// false, otherwise native CLIF instructions should be used instead.
    pub fn conditionally_trap(
        &mut self,
        builder: &mut FunctionBuilder,
        trap_cond: ir::Value,
        trap: ir::TrapCode,
    ) {
        assert!(!self.clif_instruction_traps_enabled());

        let trap_block = builder.create_block();
        builder.set_cold_block(trap_block);
        let continuation_block = builder.create_block();

        builder
            .ins()
            .brif(trap_cond, trap_block, &[], continuation_block, &[]);

        builder.seal_block(trap_block);
        builder.seal_block(continuation_block);

        builder.switch_to_block(trap_block);
        self.trap(builder, trap);
        builder.switch_to_block(continuation_block);
    }

    /// Helper used when `!self.clif_instruction_traps_enabled()` is enabled to
    /// test whether the divisor is zero.
    fn guard_zero_divisor(&mut self, builder: &mut FunctionBuilder, rhs: ir::Value) {
        if self.clif_instruction_traps_enabled() {
            return;
        }
        self.trapz(builder, rhs, ir::TrapCode::INTEGER_DIVISION_BY_ZERO);
    }

    /// Helper used when `!self.clif_instruction_traps_enabled()` is enabled to
    /// test whether a signed division operation will raise a trap.
    fn guard_signed_divide(
        &mut self,
        builder: &mut FunctionBuilder,
        lhs: ir::Value,
        rhs: ir::Value,
    ) {
        if self.clif_instruction_traps_enabled() {
            return;
        }
        self.trapz(builder, rhs, ir::TrapCode::INTEGER_DIVISION_BY_ZERO);

        let ty = builder.func.dfg.value_type(rhs);
        let minus_one = builder.ins().iconst(ty, -1);
        let rhs_is_minus_one = builder.ins().icmp(IntCC::Equal, rhs, minus_one);
        let int_min = builder.ins().iconst(
            ty,
            match ty {
                I32 => i64::from(i32::MIN),
                I64 => i64::MIN,
                _ => unreachable!(),
            },
        );
        let lhs_is_int_min = builder.ins().icmp(IntCC::Equal, lhs, int_min);
        let is_integer_overflow = builder.ins().band(rhs_is_minus_one, lhs_is_int_min);
        self.conditionally_trap(builder, is_integer_overflow, ir::TrapCode::INTEGER_OVERFLOW);
    }

    /// Helper used when `!self.clif_instruction_traps_enabled()` is enabled to
    /// guard the traps from float-to-int conversions.
    fn guard_fcvt_to_int(
        &mut self,
        builder: &mut FunctionBuilder,
        ty: ir::Type,
        val: ir::Value,
        signed: bool,
    ) {
        assert!(!self.clif_instruction_traps_enabled());
        let val_ty = builder.func.dfg.value_type(val);
        let val = if val_ty == F64 {
            val
        } else {
            builder.ins().fpromote(F64, val)
        };
        let isnan = builder.ins().fcmp(FloatCC::NotEqual, val, val);
        self.trapnz(builder, isnan, ir::TrapCode::BAD_CONVERSION_TO_INTEGER);
        let val = self.trunc_f64(builder, val);
        let (lower_bound, upper_bound) = f64_cvt_to_int_bounds(signed, ty.bits());
        let lower_bound = builder.ins().f64const(lower_bound);
        let too_small = builder
            .ins()
            .fcmp(FloatCC::LessThanOrEqual, val, lower_bound);
        self.trapnz(builder, too_small, ir::TrapCode::INTEGER_OVERFLOW);
        let upper_bound = builder.ins().f64const(upper_bound);
        let too_large = builder
            .ins()
            .fcmp(FloatCC::GreaterThanOrEqual, val, upper_bound);
        self.trapnz(builder, too_large, ir::TrapCode::INTEGER_OVERFLOW);
    }

    /// Get the `ir::Type` for a `VMSharedTypeIndex`.
    pub(crate) fn vmshared_type_index_ty(&self) -> Type {
        Type::int_with_byte_size(self.offsets.size_of_vmshared_type_index().into()).unwrap()
    }

    /// Given a `ModuleInternedTypeIndex`, emit code to get the corresponding
    /// `VMSharedTypeIndex` at runtime.
    pub(crate) fn module_interned_to_shared_ty(
        &mut self,
        pos: &mut FuncCursor,
        interned_ty: ModuleInternedTypeIndex,
    ) -> ir::Value {
        let vmctx = self.vmctx_val(pos);
        let pointer_type = self.pointer_type();
        let mem_flags = ir::MemFlags::trusted().with_readonly().with_can_move();

        // Load the base pointer of the array of `VMSharedTypeIndex`es.
        let shared_indices = pos.ins().load(
            pointer_type,
            mem_flags,
            vmctx,
            i32::from(self.offsets.ptr.vmctx_type_ids_array()),
        );

        // Calculate the offset in that array for this type's entry.
        let ty = self.vmshared_type_index_ty();
        let offset = i32::try_from(interned_ty.as_u32().checked_mul(ty.bytes()).unwrap()).unwrap();

        // Load the`VMSharedTypeIndex` that this `ModuleInternedTypeIndex` is
        // associated with at runtime from the array.
        pos.ins().load(ty, mem_flags, shared_indices, offset)
    }

    /// Load the associated `VMSharedTypeIndex` from inside a `*const VMFuncRef`.
    ///
    /// Does not check for null; just assumes that the `funcref` is a valid
    /// pointer.
    pub(crate) fn load_funcref_type_index(
        &mut self,
        pos: &mut FuncCursor,
        mem_flags: ir::MemFlags,
        funcref: ir::Value,
    ) -> ir::Value {
        let ty = self.vmshared_type_index_ty();
        pos.ins().load(
            ty,
            mem_flags,
            funcref,
            i32::from(self.offsets.ptr.vm_func_ref_type_index()),
        )
    }

    /// Does this function need a GC heap?
    pub fn needs_gc_heap(&self) -> bool {
        self.needs_gc_heap
    }

    /// Get the number of Wasm parameters for the given function.
    pub(crate) fn num_params_for_func(&self, function_index: FuncIndex) -> usize {
        let ty = self.module.functions[function_index]
            .signature
            .unwrap_module_type_index();
        self.types[ty].unwrap_func().params().len()
    }

    /// Get the number of Wasm parameters for the given function type.
    ///
    /// Panics on non-function types.
    pub(crate) fn num_params_for_function_type(&self, type_index: TypeIndex) -> usize {
        let ty = self.module.types[type_index].unwrap_module_type_index();
        self.types[ty].unwrap_func().params().len()
    }
}

#[derive(Default)]
pub(crate) struct WasmEntities {
    /// Map from a Wasm global index from this module to its implementation in
    /// the Cranelift function we are building.
    pub(crate) globals: SecondaryMap<GlobalIndex, Option<GlobalVariable>>,

    /// Map from a Wasm memory index to its `Heap` implementation in the
    /// Cranelift function we are building.
    pub(crate) memories: SecondaryMap<MemoryIndex, PackedOption<Heap>>,

    /// Map from an (interned) Wasm type index from this module to its
    /// `ir::SigRef` in the Cranelift function we are building.
    pub(crate) sig_refs: SecondaryMap<ModuleInternedTypeIndex, PackedOption<ir::SigRef>>,

    /// Map from a defined Wasm function index to its associated function
    /// reference in the Cranelift function we are building.
    pub(crate) defined_func_refs: SecondaryMap<DefinedFuncIndex, PackedOption<ir::FuncRef>>,

    /// Map from an imported Wasm function index for which we statically know
    /// which function will always be used to satisfy that import to its
    /// associated function reference in the Cranelift function we are building.
    pub(crate) imported_func_refs: SecondaryMap<FuncIndex, PackedOption<ir::FuncRef>>,

    /// Map from a Wasm table index to its associated implementation in the
    /// Cranelift function we are building.
    pub(crate) tables: SecondaryMap<TableIndex, Option<TableData>>,
}

macro_rules! define_get_or_create_methods {
    ( $( $name:ident ( $map:ident ) : $create:ident : $key:ty => $val:ty ; )* ) => {
        $(
            pub(crate) fn $name(&mut self, func: &mut ir::Function, key: $key) -> $val {
                match self.entities.$map[key].clone().into() {
                    Some(val) => val,
                    None => {
                        let val = self.$create(func, key);
                        self.entities.$map[key] = Some(val.clone()).into();
                        val
                    }
                }
            }
        )*
    };
}

impl FuncEnvironment<'_> {
    define_get_or_create_methods! {
        get_or_create_global(globals) : make_global : GlobalIndex => GlobalVariable;
        get_or_create_heap(memories) : make_heap : MemoryIndex => Heap;
        get_or_create_interned_sig_ref(sig_refs) : make_sig_ref : ModuleInternedTypeIndex => ir::SigRef;
        get_or_create_defined_func_ref(defined_func_refs) : make_defined_func_ref : DefinedFuncIndex => ir::FuncRef;
        get_or_create_imported_func_ref(imported_func_refs) : make_imported_func_ref : FuncIndex => ir::FuncRef;
        get_or_create_table(tables) : make_table : TableIndex => TableData;
    }

    fn make_global(&mut self, func: &mut ir::Function, index: GlobalIndex) -> GlobalVariable {
        let ty = self.module.globals[index].wasm_ty;

        if ty.is_vmgcref_type() {
            // Although reference-typed globals live at the same memory location as
            // any other type of global at the same index would, getting or
            // setting them requires ref counting barriers. Therefore, we need
            // to use `GlobalVariable::Custom`, as that is the only kind of
            // `GlobalVariable` for which translation supports custom
            // access translation.
            return GlobalVariable::Custom;
        }

        let (gv, offset) = self.get_global_location(func, index);
        GlobalVariable::Memory {
            gv,
            offset: offset.into(),
            ty: super::value_type(self.isa, ty),
        }
    }

    pub(crate) fn get_or_create_sig_ref(
        &mut self,
        func: &mut ir::Function,
        ty: TypeIndex,
    ) -> ir::SigRef {
        let ty = self.module.types[ty].unwrap_module_type_index();
        self.get_or_create_interned_sig_ref(func, ty)
    }

    fn make_sig_ref(
        &mut self,
        func: &mut ir::Function,
        index: ModuleInternedTypeIndex,
    ) -> ir::SigRef {
        let wasm_func_ty = self.types[index].unwrap_func();
        let sig = crate::wasm_call_signature(self.isa, wasm_func_ty, &self.tunables);
        let sig_ref = func.import_signature(sig);
        self.sig_ref_to_ty[sig_ref] = Some(wasm_func_ty);
        sig_ref
    }

    fn make_defined_func_ref(
        &mut self,
        func: &mut ir::Function,
        def_func_index: DefinedFuncIndex,
    ) -> ir::FuncRef {
        let func_index = self.module.func_index(def_func_index);

        let ty = self.module.functions[func_index]
            .signature
            .unwrap_module_type_index();
        let signature = self.get_or_create_interned_sig_ref(func, ty);

        let key = FuncKey::DefinedWasmFunction(self.translation.module_index, def_func_index);
        let (namespace, index) = key.into_raw_parts();
        let name = ir::ExternalName::User(
            func.declare_imported_user_function(ir::UserExternalName { namespace, index }),
        );

        func.import_function(ir::ExtFuncData {
            name,
            signature,
            colocated: true,
        })
    }

    fn make_imported_func_ref(
        &mut self,
        func: &mut ir::Function,
        func_index: FuncIndex,
    ) -> ir::FuncRef {
        assert!(self.module.is_imported_function(func_index));
        assert!(self.translation.known_imported_functions[func_index].is_some());

        let ty = self.module.functions[func_index]
            .signature
            .unwrap_module_type_index();
        let signature = self.get_or_create_interned_sig_ref(func, ty);

        let (module, def_func_index) =
            self.translation.known_imported_functions[func_index].unwrap();
        let key = FuncKey::DefinedWasmFunction(module, def_func_index);
        let (namespace, index) = key.into_raw_parts();
        let name = ir::ExternalName::User(
            func.declare_imported_user_function(ir::UserExternalName { namespace, index }),
        );

        func.import_function(ir::ExtFuncData {
            name,
            signature,
            colocated: true,
        })
    }

    fn make_heap(&mut self, func: &mut ir::Function, index: MemoryIndex) -> Heap {
        let pointer_type = self.pointer_type();
        let memory = self.module.memories[index];
        let is_shared = memory.shared;

        let (base_ptr, base_offset, current_length_offset, ptr_memtype) = {
            let vmctx = self.vmctx(func);
            if let Some(def_index) = self.module.defined_memory_index(index) {
                if is_shared {
                    // As with imported memory, the `VMMemoryDefinition` for a
                    // shared memory is stored elsewhere. We store a `*mut
                    // VMMemoryDefinition` to it and dereference that when
                    // atomically growing it.
                    let from_offset = self.offsets.vmctx_vmmemory_pointer(def_index);
                    let (memory, def_mt) = self.global_load_from_vmctx_with_memory_type(
                        func,
                        from_offset,
                        ir::MemFlags::trusted().with_readonly().with_can_move(),
                    );
                    let base_offset = i32::from(self.offsets.ptr.vmmemory_definition_base());
                    let current_length_offset =
                        i32::from(self.offsets.ptr.vmmemory_definition_current_length());
                    (memory, base_offset, current_length_offset, def_mt)
                } else {
                    let owned_index = self.module.owned_memory_index(def_index);
                    let owned_base_offset =
                        self.offsets.vmctx_vmmemory_definition_base(owned_index);
                    let owned_length_offset = self
                        .offsets
                        .vmctx_vmmemory_definition_current_length(owned_index);
                    let current_base_offset = i32::try_from(owned_base_offset).unwrap();
                    let current_length_offset = i32::try_from(owned_length_offset).unwrap();
                    (
                        vmctx,
                        current_base_offset,
                        current_length_offset,
                        self.pcc_vmctx_memtype,
                    )
                }
            } else {
                let from_offset = self.offsets.vmctx_vmmemory_import_from(index);
                let (memory, def_mt) = self.global_load_from_vmctx_with_memory_type(
                    func,
                    from_offset,
                    ir::MemFlags::trusted().with_readonly().with_can_move(),
                );
                let base_offset = i32::from(self.offsets.ptr.vmmemory_definition_base());
                let current_length_offset =
                    i32::from(self.offsets.ptr.vmmemory_definition_current_length());
                (memory, base_offset, current_length_offset, def_mt)
            }
        };

        let bound = func.create_global_value(ir::GlobalValueData::Load {
            base: base_ptr,
            offset: Offset32::new(current_length_offset),
            global_type: pointer_type,
            flags: MemFlags::trusted(),
        });

        let (base_fact, pcc_memory_type) = self.make_pcc_base_fact_and_type_for_memory(
            func,
            memory,
            base_offset,
            current_length_offset,
            ptr_memtype,
            bound,
        );

        let base = self.make_heap_base(func, memory, base_ptr, base_offset, base_fact);

        self.heaps.push(HeapData {
            base,
            bound,
            pcc_memory_type,
            memory,
        })
    }

    pub(crate) fn make_heap_base(
        &self,
        func: &mut Function,
        memory: Memory,
        ptr: ir::GlobalValue,
        offset: i32,
        fact: Option<Fact>,
    ) -> ir::GlobalValue {
        let pointer_type = self.pointer_type();

        let mut flags = ir::MemFlags::trusted().with_checked().with_can_move();
        if !memory.memory_may_move(self.tunables) {
            flags.set_readonly();
        }

        let heap_base = func.create_global_value(ir::GlobalValueData::Load {
            base: ptr,
            offset: Offset32::new(offset),
            global_type: pointer_type,
            flags,
        });
        func.global_value_facts[heap_base] = fact;
        heap_base
    }

    pub(crate) fn make_pcc_base_fact_and_type_for_memory(
        &mut self,
        func: &mut Function,
        memory: Memory,
        base_offset: i32,
        current_length_offset: i32,
        ptr_memtype: Option<ir::MemoryType>,
        heap_bound: ir::GlobalValue,
    ) -> (Option<Fact>, Option<ir::MemoryType>) {
        // If we have a declared maximum, we can make this a "static" heap, which is
        // allocated up front and never moved.
        let host_page_size_log2 = self.target_config().page_size_align_log2;
        let (base_fact, memory_type) = if !memory
            .can_elide_bounds_check(self.tunables, host_page_size_log2)
        {
            if let Some(ptr_memtype) = ptr_memtype {
                // Create a memtype representing the untyped memory region.
                let data_mt = func.create_memory_type(ir::MemoryTypeData::DynamicMemory {
                    gv: heap_bound,
                    size: self.tunables.memory_guard_size,
                });
                // This fact applies to any pointer to the start of the memory.
                let base_fact = ir::Fact::dynamic_base_ptr(data_mt);
                // This fact applies to the length.
                let length_fact = ir::Fact::global_value(
                    u16::try_from(self.isa.pointer_type().bits()).unwrap(),
                    heap_bound,
                );
                // Create a field in the vmctx for the base pointer.
                match &mut func.memory_types[ptr_memtype] {
                    ir::MemoryTypeData::Struct { size, fields } => {
                        let base_offset = u64::try_from(base_offset).unwrap();
                        fields.push(ir::MemoryTypeField {
                            offset: base_offset,
                            ty: self.isa.pointer_type(),
                            // Read-only field from the PoV of PCC checks:
                            // don't allow stores to this field. (Even if
                            // it is a dynamic memory whose base can
                            // change, that update happens inside the
                            // runtime, not in generated code.)
                            readonly: true,
                            fact: Some(base_fact.clone()),
                        });
                        let current_length_offset = u64::try_from(current_length_offset).unwrap();
                        fields.push(ir::MemoryTypeField {
                            offset: current_length_offset,
                            ty: self.isa.pointer_type(),
                            // As above, read-only; only the runtime modifies it.
                            readonly: true,
                            fact: Some(length_fact),
                        });

                        let pointer_size = u64::from(self.isa.pointer_type().bytes());
                        let fields_end = std::cmp::max(
                            base_offset + pointer_size,
                            current_length_offset + pointer_size,
                        );
                        *size = std::cmp::max(*size, fields_end);
                    }
                    _ => {
                        panic!("Bad memtype");
                    }
                }
                // Apply a fact to the base pointer.
                (Some(base_fact), Some(data_mt))
            } else {
                (None, None)
            }
        } else {
            if let Some(ptr_memtype) = ptr_memtype {
                // Create a memtype representing the untyped memory region.
                let data_mt = func.create_memory_type(ir::MemoryTypeData::Memory {
                    size: self
                        .tunables
                        .memory_reservation
                        .checked_add(self.tunables.memory_guard_size)
                        .expect("Memory plan has overflowing size plus guard"),
                });
                // This fact applies to any pointer to the start of the memory.
                let base_fact = Fact::Mem {
                    ty: data_mt,
                    min_offset: 0,
                    max_offset: 0,
                    nullable: false,
                };
                // Create a field in the vmctx for the base pointer.
                match &mut func.memory_types[ptr_memtype] {
                    ir::MemoryTypeData::Struct { size, fields } => {
                        let offset = u64::try_from(base_offset).unwrap();
                        fields.push(ir::MemoryTypeField {
                            offset,
                            ty: self.isa.pointer_type(),
                            // Read-only field from the PoV of PCC checks:
                            // don't allow stores to this field. (Even if
                            // it is a dynamic memory whose base can
                            // change, that update happens inside the
                            // runtime, not in generated code.)
                            readonly: true,
                            fact: Some(base_fact.clone()),
                        });
                        *size = std::cmp::max(
                            *size,
                            offset + u64::from(self.isa.pointer_type().bytes()),
                        );
                    }
                    _ => {
                        panic!("Bad memtype");
                    }
                }
                // Apply a fact to the base pointer.
                (Some(base_fact), Some(data_mt))
            } else {
                (None, None)
            }
        };
        (base_fact, memory_type)
    }

    fn make_table(&mut self, func: &mut ir::Function, index: TableIndex) -> TableData {
        let pointer_type = self.pointer_type();

        let (ptr, base_offset, current_elements_offset) = {
            let vmctx = self.vmctx(func);
            if let Some(def_index) = self.module.defined_table_index(index) {
                let base_offset =
                    i32::try_from(self.offsets.vmctx_vmtable_definition_base(def_index)).unwrap();
                let current_elements_offset = i32::try_from(
                    self.offsets
                        .vmctx_vmtable_definition_current_elements(def_index),
                )
                .unwrap();
                (vmctx, base_offset, current_elements_offset)
            } else {
                let from_offset = self.offsets.vmctx_vmtable_from(index);
                let table = func.create_global_value(ir::GlobalValueData::Load {
                    base: vmctx,
                    offset: Offset32::new(i32::try_from(from_offset).unwrap()),
                    global_type: pointer_type,
                    flags: MemFlags::trusted().with_readonly().with_can_move(),
                });
                let base_offset = i32::from(self.offsets.vmtable_definition_base());
                let current_elements_offset =
                    i32::from(self.offsets.vmtable_definition_current_elements());
                (table, base_offset, current_elements_offset)
            }
        };

        let table = &self.module.tables[index];
        let element_size = if table.ref_type.is_vmgcref_type() {
            // For GC-managed references, tables store `Option<VMGcRef>`s.
            ir::types::I32.bytes()
        } else {
            self.reference_type(table.ref_type.heap_type).0.bytes()
        };

        let base_gv = func.create_global_value(ir::GlobalValueData::Load {
            base: ptr,
            offset: Offset32::new(base_offset),
            global_type: pointer_type,
            flags: if Some(table.limits.min) == table.limits.max {
                // A fixed-size table can't be resized so its base address won't
                // change.
                MemFlags::trusted().with_readonly().with_can_move()
            } else {
                MemFlags::trusted()
            },
        });

        let bound = if Some(table.limits.min) == table.limits.max {
            TableSize::Static {
                bound: table.limits.min,
            }
        } else {
            TableSize::Dynamic {
                bound_gv: func.create_global_value(ir::GlobalValueData::Load {
                    base: ptr,
                    offset: Offset32::new(current_elements_offset),
                    global_type: ir::Type::int(
                        u16::from(self.offsets.size_of_vmtable_definition_current_elements()) * 8,
                    )
                    .unwrap(),
                    flags: MemFlags::trusted(),
                }),
            }
        };

        TableData {
            base_gv,
            bound,
            element_size,
        }
    }

    /// Get the type index associated with an exception object.
    #[cfg(feature = "gc")]
    pub(crate) fn exception_type_from_tag(&self, tag: TagIndex) -> EngineOrModuleTypeIndex {
        self.module.tags[tag].exception
    }

    /// Get the parameter arity of the associated function type for the given tag.
    pub(crate) fn tag_param_arity(&self, tag: TagIndex) -> usize {
        let func_ty = self.module.tags[tag].signature.unwrap_module_type_index();
        let func_ty = self
            .types
            .unwrap_func(func_ty)
            .expect("already validated to refer to a function type");
        func_ty.params().len()
    }

    /// Get the runtime instance ID and defined-tag ID in that
    /// instance for a particular static tag ID.
    #[cfg(feature = "gc")]
    pub(crate) fn get_instance_and_tag(
        &mut self,
        builder: &mut FunctionBuilder<'_>,
        tag_index: TagIndex,
    ) -> (ir::Value, ir::Value) {
        if let Some(defined_tag_index) = self.module.defined_tag_index(tag_index) {
            // Our own tag -- we only need to get our instance ID.
            let builtin = self.builtin_functions.get_instance_id(builder.func);
            let vmctx = self.vmctx_val(&mut builder.cursor());
            let call = builder.ins().call(builtin, &[vmctx]);
            let instance_id = builder.func.dfg.inst_results(call)[0];
            let tag_id = builder
                .ins()
                .iconst(I32, i64::from(defined_tag_index.as_u32()));
            (instance_id, tag_id)
        } else {
            // An imported tag -- we need to load the VMTagImport struct.
            let vmctx_tag_vmctx_offset = self.offsets.vmctx_vmtag_import_vmctx(tag_index);
            let vmctx_tag_index_offset = self.offsets.vmctx_vmtag_import_index(tag_index);
            let vmctx = self.vmctx_val(&mut builder.cursor());
            let pointer_type = self.pointer_type();
            let from_vmctx = builder.ins().load(
                pointer_type,
                MemFlags::trusted().with_readonly(),
                vmctx,
                i32::try_from(vmctx_tag_vmctx_offset).unwrap(),
            );
            let index = builder.ins().load(
                I32,
                MemFlags::trusted().with_readonly(),
                vmctx,
                i32::try_from(vmctx_tag_index_offset).unwrap(),
            );
            let builtin = self.builtin_functions.get_instance_id(builder.func);
            let call = builder.ins().call(builtin, &[from_vmctx]);
            let from_instance_id = builder.func.dfg.inst_results(call)[0];
            (from_instance_id, index)
        }
    }
}

struct Call<'a, 'func, 'module_env> {
    builder: &'a mut FunctionBuilder<'func>,
    env: &'a mut FuncEnvironment<'module_env>,
    handlers: Vec<(Option<ExceptionTag>, Block)>,
    tail: bool,
}

enum CheckIndirectCallTypeSignature {
    Runtime,
    StaticMatch {
        /// Whether or not the funcref may be null or if it's statically known
        /// to not be null.
        may_be_null: bool,
    },
    StaticTrap,
}

type CallRets = SmallVec<[ir::Value; 4]>;

impl<'a, 'func, 'module_env> Call<'a, 'func, 'module_env> {
    /// Create a new `Call` site that will do regular, non-tail calls.
    pub fn new(
        builder: &'a mut FunctionBuilder<'func>,
        env: &'a mut FuncEnvironment<'module_env>,
        handlers: impl IntoIterator<Item = (Option<ExceptionTag>, Block)>,
    ) -> Self {
        let handlers = handlers.into_iter().collect();
        Call {
            builder,
            env,
            handlers,
            tail: false,
        }
    }

    /// Create a new `Call` site that will perform tail calls.
    pub fn new_tail(
        builder: &'a mut FunctionBuilder<'func>,
        env: &'a mut FuncEnvironment<'module_env>,
    ) -> Self {
        Call {
            builder,
            env,
            handlers: vec![],
            tail: true,
        }
    }

    /// Do a Wasm-level direct call to the given callee function.
    pub fn direct_call(
        mut self,
        callee_index: FuncIndex,
        sig_ref: ir::SigRef,
        call_args: &[ir::Value],
    ) -> WasmResult<CallRets> {
        let mut real_call_args = Vec::with_capacity(call_args.len() + 2);
        let caller_vmctx = self
            .builder
            .func
            .special_param(ArgumentPurpose::VMContext)
            .unwrap();

        // Handle direct calls to locally-defined functions.
        if let Some(def_func_index) = self.env.module.defined_func_index(callee_index) {
            // First append the callee vmctx address, which is the same as the caller vmctx in
            // this case.
            real_call_args.push(caller_vmctx);

            // Then append the caller vmctx address.
            real_call_args.push(caller_vmctx);

            // Then append the regular call arguments.
            real_call_args.extend_from_slice(call_args);

            // Finally, make the direct call!
            let callee = self
                .env
                .get_or_create_defined_func_ref(self.builder.func, def_func_index);
            return Ok(self.direct_call_inst(callee, &real_call_args));
        }

        // Handle direct calls to imported functions. We use an indirect call
        // so that we don't have to patch the code at runtime.
        let pointer_type = self.env.pointer_type();
        let vmctx = self.env.vmctx(self.builder.func);
        let base = self.builder.ins().global_value(pointer_type, vmctx);

        let mem_flags = ir::MemFlags::trusted().with_readonly().with_can_move();

        // Load the callee address.
        let body_offset = i32::try_from(
            self.env
                .offsets
                .vmctx_vmfunction_import_wasm_call(callee_index),
        )
        .unwrap();

        // First append the callee vmctx address.
        let vmctx_offset =
            i32::try_from(self.env.offsets.vmctx_vmfunction_import_vmctx(callee_index)).unwrap();
        let callee_vmctx = self
            .builder
            .ins()
            .load(pointer_type, mem_flags, base, vmctx_offset);
        real_call_args.push(callee_vmctx);
        real_call_args.push(caller_vmctx);

        // Then append the regular call arguments.
        real_call_args.extend_from_slice(call_args);

        // If we statically know the imported function (e.g. this is a
        // component-to-component call where we statically know both components)
        // then we can actually still make a direct call (although we do have to
        // pass the callee's vmctx that we just loaded, not our own). Otherwise,
        // we really do an indirect call.
        if self.env.translation.known_imported_functions[callee_index].is_some() {
            let callee = self
                .env
                .get_or_create_imported_func_ref(self.builder.func, callee_index);
            Ok(self.direct_call_inst(callee, &real_call_args))
        } else {
            let func_addr = self
                .builder
                .ins()
                .load(pointer_type, mem_flags, base, body_offset);
            Ok(self.indirect_call_inst(sig_ref, func_addr, &real_call_args))
        }
    }

    /// Do a Wasm-level indirect call through the given funcref table.
    pub fn indirect_call(
        mut self,
        features: &WasmFeatures,
        table_index: TableIndex,
        ty_index: TypeIndex,
        sig_ref: ir::SigRef,
        callee: ir::Value,
        call_args: &[ir::Value],
    ) -> WasmResult<Option<CallRets>> {
        let (code_ptr, callee_vmctx) = match self.check_and_load_code_and_callee_vmctx(
            features,
            table_index,
            ty_index,
            callee,
            false,
        )? {
            Some(pair) => pair,
            None => return Ok(None),
        };

        self.unchecked_call_impl(sig_ref, code_ptr, callee_vmctx, call_args)
            .map(Some)
    }

    fn check_and_load_code_and_callee_vmctx(
        &mut self,
        features: &WasmFeatures,
        table_index: TableIndex,
        ty_index: TypeIndex,
        callee: ir::Value,
        cold_blocks: bool,
    ) -> WasmResult<Option<(ir::Value, ir::Value)>> {
        // Get the funcref pointer from the table.
        let funcref_ptr = self.env.get_or_init_func_ref_table_elem(
            self.builder,
            table_index,
            callee,
            cold_blocks,
        );

        // If necessary, check the signature.
        let check =
            self.check_indirect_call_type_signature(features, table_index, ty_index, funcref_ptr);

        let trap_code = match check {
            // `funcref_ptr` is checked at runtime that its type matches,
            // meaning that if code gets this far it's guaranteed to not be
            // null. That means nothing in `unchecked_call` can fail.
            CheckIndirectCallTypeSignature::Runtime => None,

            // No type check was performed on `funcref_ptr` because it's
            // statically known to have the right type. Note that whether or
            // not the function is null is not necessarily tested so far since
            // no type information was inspected.
            //
            // If the table may hold null functions, then further loads in
            // `unchecked_call` may fail. If the table only holds non-null
            // functions, though, then there's no possibility of a trap.
            CheckIndirectCallTypeSignature::StaticMatch { may_be_null } => {
                if may_be_null {
                    Some(crate::TRAP_INDIRECT_CALL_TO_NULL)
                } else {
                    None
                }
            }

            // Code has already trapped, so return nothing indicating that this
            // is now unreachable code.
            CheckIndirectCallTypeSignature::StaticTrap => return Ok(None),
        };

        Ok(Some(self.load_code_and_vmctx(funcref_ptr, trap_code)))
    }

    fn check_indirect_call_type_signature(
        &mut self,
        features: &WasmFeatures,
        table_index: TableIndex,
        ty_index: TypeIndex,
        funcref_ptr: ir::Value,
    ) -> CheckIndirectCallTypeSignature {
        let table = &self.env.module.tables[table_index];
        let sig_id_size = self.env.offsets.size_of_vmshared_type_index();
        let sig_id_type = Type::int(u16::from(sig_id_size) * 8).unwrap();

        // Test if a type check is necessary for this table. If this table is a
        // table of typed functions and that type matches `ty_index`, then
        // there's no need to perform a typecheck.
        match table.ref_type.heap_type {
            // Functions do not have a statically known type in the table, a
            // typecheck is required. Fall through to below to perform the
            // actual typecheck.
            WasmHeapType::Func => {}

            // Functions that have a statically known type are either going to
            // always succeed or always fail. Figure out by inspecting the types
            // further.
            WasmHeapType::ConcreteFunc(EngineOrModuleTypeIndex::Module(table_ty)) => {
                // If `ty_index` matches `table_ty`, then this call is
                // statically known to have the right type, so no checks are
                // necessary.
                let specified_ty = self.env.module.types[ty_index].unwrap_module_type_index();
                if specified_ty == table_ty {
                    return CheckIndirectCallTypeSignature::StaticMatch {
                        may_be_null: table.ref_type.nullable,
                    };
                }

                if features.gc() {
                    // If we are in the Wasm GC world, then we need to perform
                    // an actual subtype check at runtime. Fall through to below
                    // to do that.
                } else {
                    // Otherwise if the types don't match then either (a) this
                    // is a null pointer or (b) it's a pointer with the wrong
                    // type. Figure out which and trap here.
                    //
                    // If it's possible to have a null here then try to load the
                    // type information. If that fails due to the function being
                    // a null pointer, then this was a call to null. Otherwise
                    // if it succeeds then we know it won't match, so trap
                    // anyway.
                    if table.ref_type.nullable {
                        if self.env.clif_memory_traps_enabled() {
                            self.builder.ins().load(
                                sig_id_type,
                                ir::MemFlags::trusted()
                                    .with_readonly()
                                    .with_trap_code(Some(crate::TRAP_INDIRECT_CALL_TO_NULL)),
                                funcref_ptr,
                                i32::from(self.env.offsets.ptr.vm_func_ref_type_index()),
                            );
                        } else {
                            self.env.trapz(
                                self.builder,
                                funcref_ptr,
                                crate::TRAP_INDIRECT_CALL_TO_NULL,
                            );
                        }
                    }
                    self.env.trap(self.builder, crate::TRAP_BAD_SIGNATURE);
                    return CheckIndirectCallTypeSignature::StaticTrap;
                }
            }

            // Tables of `nofunc` can only be inhabited by null, so go ahead and
            // trap with that.
            WasmHeapType::NoFunc => {
                assert!(table.ref_type.nullable);
                self.env
                    .trap(self.builder, crate::TRAP_INDIRECT_CALL_TO_NULL);
                return CheckIndirectCallTypeSignature::StaticTrap;
            }

            // Engine-indexed types don't show up until runtime and it's a Wasm
            // validation error to perform a call through a non-function table,
            // so these cases are dynamically not reachable.
            WasmHeapType::ConcreteFunc(EngineOrModuleTypeIndex::Engine(_))
            | WasmHeapType::ConcreteFunc(EngineOrModuleTypeIndex::RecGroup(_))
            | WasmHeapType::Extern
            | WasmHeapType::NoExtern
            | WasmHeapType::Any
            | WasmHeapType::Eq
            | WasmHeapType::I31
            | WasmHeapType::Array
            | WasmHeapType::ConcreteArray(_)
            | WasmHeapType::Struct
            | WasmHeapType::ConcreteStruct(_)
            | WasmHeapType::Exn
            | WasmHeapType::ConcreteExn(_)
            | WasmHeapType::NoExn
            | WasmHeapType::Cont
            | WasmHeapType::ConcreteCont(_)
            | WasmHeapType::NoCont
            | WasmHeapType::None => {
                unreachable!()
            }
        }

        // Load the caller's `VMSharedTypeIndex.
        let interned_ty = self.env.module.types[ty_index].unwrap_module_type_index();
        let caller_sig_id = self
            .env
            .module_interned_to_shared_ty(&mut self.builder.cursor(), interned_ty);

        // Load the callee's `VMSharedTypeIndex`.
        //
        // Note that the callee may be null in which case this load may
        // trap. If so use the `TRAP_INDIRECT_CALL_TO_NULL` trap code.
        let mut mem_flags = ir::MemFlags::trusted().with_readonly();
        if self.env.clif_memory_traps_enabled() {
            mem_flags = mem_flags.with_trap_code(Some(crate::TRAP_INDIRECT_CALL_TO_NULL));
        } else {
            self.env
                .trapz(self.builder, funcref_ptr, crate::TRAP_INDIRECT_CALL_TO_NULL);
        }
        let callee_sig_id =
            self.env
                .load_funcref_type_index(&mut self.builder.cursor(), mem_flags, funcref_ptr);

        // Check that they match: in the case of Wasm GC, this means doing a
        // full subtype check. Otherwise, we do a simple equality check.
        let matches = if features.gc() {
            #[cfg(feature = "gc")]
            {
                self.env
                    .is_subtype(self.builder, callee_sig_id, caller_sig_id)
            }
            #[cfg(not(feature = "gc"))]
            {
                unreachable!()
            }
        } else {
            self.builder
                .ins()
                .icmp(IntCC::Equal, callee_sig_id, caller_sig_id)
        };
        self.env
            .trapz(self.builder, matches, crate::TRAP_BAD_SIGNATURE);
        CheckIndirectCallTypeSignature::Runtime
    }

    /// Call a typed function reference.
    pub fn call_ref(
        self,
        sig_ref: ir::SigRef,
        callee: ir::Value,
        args: &[ir::Value],
    ) -> WasmResult<CallRets> {
        // FIXME: the wasm type system tracks enough information to know whether
        // `callee` is a null reference or not. In some situations it can be
        // statically known here that `callee` cannot be null in which case this
        // can be `None` instead. This requires feeding type information from
        // wasmparser's validator into this function, however, which is not
        // easily done at this time.
        let callee_load_trap_code = Some(crate::TRAP_NULL_REFERENCE);

        self.unchecked_call(sig_ref, callee, callee_load_trap_code, args)
    }

    /// This calls a function by reference without checking the signature.
    ///
    /// It gets the function address, sets relevant flags, and passes the
    /// special callee/caller vmctxs. It is used by both call_indirect (which
    /// checks the signature) and call_ref (which doesn't).
    fn unchecked_call(
        mut self,
        sig_ref: ir::SigRef,
        callee: ir::Value,
        callee_load_trap_code: Option<ir::TrapCode>,
        call_args: &[ir::Value],
    ) -> WasmResult<CallRets> {
        let (func_addr, callee_vmctx) = self.load_code_and_vmctx(callee, callee_load_trap_code);
        self.unchecked_call_impl(sig_ref, func_addr, callee_vmctx, call_args)
    }

    fn load_code_and_vmctx(
        &mut self,
        callee: ir::Value,
        callee_load_trap_code: Option<ir::TrapCode>,
    ) -> (ir::Value, ir::Value) {
        let pointer_type = self.env.pointer_type();

        // Dereference callee pointer to get the function address.
        //
        // Note that this may trap if `callee` hasn't previously been verified
        // to be non-null. This means that this load is annotated with an
        // optional trap code provided by the caller of `unchecked_call` which
        // will handle the case where this is either already known to be
        // non-null or may trap.
        let mem_flags = ir::MemFlags::trusted().with_readonly();
        let mut callee_flags = mem_flags;
        if self.env.clif_memory_traps_enabled() {
            callee_flags = callee_flags.with_trap_code(callee_load_trap_code);
        } else {
            if let Some(trap) = callee_load_trap_code {
                self.env.trapz(self.builder, callee, trap);
            }
        }
        let func_addr = self.builder.ins().load(
            pointer_type,
            callee_flags,
            callee,
            i32::from(self.env.offsets.ptr.vm_func_ref_wasm_call()),
        );
        let callee_vmctx = self.builder.ins().load(
            pointer_type,
            mem_flags,
            callee,
            i32::from(self.env.offsets.ptr.vm_func_ref_vmctx()),
        );

        (func_addr, callee_vmctx)
    }

    fn caller_vmctx(&self) -> ir::Value {
        self.builder
            .func
            .special_param(ArgumentPurpose::VMContext)
            .unwrap()
    }

    /// This calls a function by reference without checking the
    /// signature, given the raw code pointer to the
    /// Wasm-calling-convention entry point and the callee vmctx.
    fn unchecked_call_impl(
        mut self,
        sig_ref: ir::SigRef,
        func_addr: ir::Value,
        callee_vmctx: ir::Value,
        call_args: &[ir::Value],
    ) -> WasmResult<CallRets> {
        let mut real_call_args = Vec::with_capacity(call_args.len() + 2);
        let caller_vmctx = self.caller_vmctx();

        // First append the callee and caller vmctx addresses.
        real_call_args.push(callee_vmctx);
        real_call_args.push(caller_vmctx);

        // Then append the regular call arguments.
        real_call_args.extend_from_slice(call_args);

        Ok(self.indirect_call_inst(sig_ref, func_addr, &real_call_args))
    }

    fn exception_table(
        &mut self,
        sig: ir::SigRef,
    ) -> Option<(ir::ExceptionTable, Block, CallRets)> {
        if self.handlers.len() > 0 {
            let continuation_block = self.builder.create_block();
            let mut args = vec![];
            let mut results = smallvec![];
            for i in 0..self.builder.func.dfg.signatures[sig].returns.len() {
                let ty = self.builder.func.dfg.signatures[sig].returns[i].value_type;
                results.push(
                    self.builder
                        .func
                        .dfg
                        .append_block_param(continuation_block, ty),
                );
                args.push(BlockArg::TryCallRet(u32::try_from(i).unwrap()));
            }

            let continuation = self
                .builder
                .func
                .dfg
                .block_call(continuation_block, args.iter());
            let mut handlers = vec![ExceptionTableItem::Context(self.caller_vmctx())];
            for (tag, block) in &self.handlers {
                let block_call = self
                    .builder
                    .func
                    .dfg
                    .block_call(*block, &[BlockArg::TryCallExn(0)]);
                handlers.push(match tag {
                    Some(tag) => ExceptionTableItem::Tag(*tag, block_call),
                    None => ExceptionTableItem::Default(block_call),
                });
            }
            let etd = ExceptionTableData::new(sig, continuation, handlers);
            let et = self.builder.func.dfg.exception_tables.push(etd);
            Some((et, continuation_block, results))
        } else {
            None
        }
    }

    fn results_from_call_inst(&self, inst: ir::Inst) -> CallRets {
        self.builder
            .func
            .dfg
            .inst_results(inst)
            .iter()
            .copied()
            .collect()
    }

    fn handle_call_result_stackmap(&mut self, results: &[ir::Value], sig_ref: ir::SigRef) {
        for (i, &val) in results.iter().enumerate() {
            if self.env.sig_ref_result_needs_stack_map(sig_ref, i) {
                self.builder.declare_value_needs_stack_map(val);
            }
        }
    }

    fn direct_call_inst(&mut self, callee: ir::FuncRef, args: &[ir::Value]) -> CallRets {
        let sig_ref = self.builder.func.dfg.ext_funcs[callee].signature;
        if self.tail {
            self.builder.ins().return_call(callee, args);
            smallvec![]
        } else if let Some((exception_table, continuation_block, results)) =
            self.exception_table(sig_ref)
        {
            self.builder.ins().try_call(callee, args, exception_table);
            self.handle_call_result_stackmap(&results, sig_ref);
            self.builder.switch_to_block(continuation_block);
            self.builder.seal_block(continuation_block);
            results
        } else {
            let inst = self.builder.ins().call(callee, args);
            let results = self.results_from_call_inst(inst);
            self.handle_call_result_stackmap(&results, sig_ref);
            results
        }
    }

    fn indirect_call_inst(
        &mut self,
        sig_ref: ir::SigRef,
        func_addr: ir::Value,
        args: &[ir::Value],
    ) -> CallRets {
        if self.tail {
            self.builder
                .ins()
                .return_call_indirect(sig_ref, func_addr, args);
            smallvec![]
        } else if let Some((exception_table, continuation_block, results)) =
            self.exception_table(sig_ref)
        {
            self.builder
                .ins()
                .try_call_indirect(func_addr, args, exception_table);
            self.handle_call_result_stackmap(&results, sig_ref);
            self.builder.switch_to_block(continuation_block);
            self.builder.seal_block(continuation_block);
            results
        } else {
            let inst = self.builder.ins().call_indirect(sig_ref, func_addr, args);
            let results = self.results_from_call_inst(inst);
            self.handle_call_result_stackmap(&results, sig_ref);
            results
        }
    }
}

impl TypeConvert for FuncEnvironment<'_> {
    fn lookup_heap_type(&self, ty: wasmparser::UnpackedIndex) -> WasmHeapType {
        wasmtime_environ::WasmparserTypeConverter::new(self.types, |idx| {
            self.module.types[idx].unwrap_module_type_index()
        })
        .lookup_heap_type(ty)
    }

    fn lookup_type_index(&self, index: wasmparser::UnpackedIndex) -> EngineOrModuleTypeIndex {
        wasmtime_environ::WasmparserTypeConverter::new(self.types, |idx| {
            self.module.types[idx].unwrap_module_type_index()
        })
        .lookup_type_index(index)
    }
}

impl<'module_environment> TargetEnvironment for FuncEnvironment<'module_environment> {
    fn target_config(&self) -> TargetFrontendConfig {
        self.isa.frontend_config()
    }

    fn reference_type(&self, wasm_ty: WasmHeapType) -> (ir::Type, bool) {
        let ty = crate::reference_type(wasm_ty, self.pointer_type());
        let needs_stack_map = match wasm_ty.top() {
            WasmHeapTopType::Extern | WasmHeapTopType::Any | WasmHeapTopType::Exn => true,
            WasmHeapTopType::Func => false,
            // TODO(#10248) Once continuations can be stored on the GC heap, we
            // will need stack maps for continuation objects.
            WasmHeapTopType::Cont => false,
        };
        (ty, needs_stack_map)
    }

    fn heap_access_spectre_mitigation(&self) -> bool {
        self.isa.flags().enable_heap_access_spectre_mitigation()
    }

    fn proof_carrying_code(&self) -> bool {
        self.isa.flags().enable_pcc()
    }

    fn tunables(&self) -> &Tunables {
        self.compiler.tunables()
    }
}

impl FuncEnvironment<'_> {
    pub fn heaps(&self) -> &PrimaryMap<Heap, HeapData> {
        &self.heaps
    }

    pub fn is_wasm_parameter(&self, _signature: &ir::Signature, index: usize) -> bool {
        // The first two parameters are the vmctx and caller vmctx. The rest are
        // the wasm parameters.
        index >= 2
    }

    pub fn param_needs_stack_map(&self, _signature: &ir::Signature, index: usize) -> bool {
        // Skip the caller and callee vmctx.
        if index < 2 {
            return false;
        }

        self.wasm_func_ty.params()[index - 2].is_vmgcref_type_and_not_i31()
    }

    pub fn sig_ref_result_needs_stack_map(&self, sig_ref: ir::SigRef, index: usize) -> bool {
        let wasm_func_ty = self.sig_ref_to_ty[sig_ref].as_ref().unwrap();
        wasm_func_ty.returns()[index].is_vmgcref_type_and_not_i31()
    }

    pub fn translate_table_grow(
        &mut self,
        builder: &mut FunctionBuilder<'_>,
        table_index: TableIndex,
        delta: ir::Value,
        init_value: ir::Value,
    ) -> WasmResult<ir::Value> {
        let mut pos = builder.cursor();
        let table = self.table(table_index);
        let ty = table.ref_type.heap_type;
        let (table_vmctx, defined_table_index) =
            self.table_vmctx_and_defined_index(&mut pos, table_index);
        let index_type = table.idx_type;
        let delta = self.cast_index_to_i64(&mut pos, delta, index_type);

        let mut args: SmallVec<[_; 6]> = smallvec![table_vmctx, defined_table_index, delta];
        let grow = match ty.top() {
            WasmHeapTopType::Extern | WasmHeapTopType::Any | WasmHeapTopType::Exn => {
                args.push(init_value);
                gc::builtins::table_grow_gc_ref(self, pos.func)?
            }
            WasmHeapTopType::Func => {
                args.push(init_value);
                self.builtin_functions.table_grow_func_ref(pos.func)
            }
            WasmHeapTopType::Cont => {
                let (revision, contref) =
                    stack_switching::fatpointer::deconstruct(self, &mut pos, init_value);
                args.extend_from_slice(&[contref, revision]);
                stack_switching::builtins::table_grow_cont_obj(self, pos.func)?
            }
        };

        let call_inst = pos.ins().call(grow, &args);
        let result = builder.func.dfg.first_result(call_inst);

        Ok(self.convert_pointer_to_index_type(builder.cursor(), result, index_type, false))
    }

    pub fn translate_table_get(
        &mut self,
        builder: &mut FunctionBuilder,
        table_index: TableIndex,
        index: ir::Value,
    ) -> WasmResult<ir::Value> {
        let table = self.module.tables[table_index];
        let table_data = self.get_or_create_table(builder.func, table_index);
        let heap_ty = table.ref_type.heap_type;
        match heap_ty.top() {
            // GC-managed types.
            WasmHeapTopType::Any | WasmHeapTopType::Extern | WasmHeapTopType::Exn => {
                let (src, flags) = table_data.prepare_table_addr(self, builder, index);
                gc::gc_compiler(self)?.translate_read_gc_reference(
                    self,
                    builder,
                    table.ref_type,
                    src,
                    flags,
                )
            }

            // Function types.
            WasmHeapTopType::Func => {
                Ok(self.get_or_init_func_ref_table_elem(builder, table_index, index, false))
            }

            // Continuation types.
            WasmHeapTopType::Cont => {
                self.ensure_table_exists(builder.func, table_index);
                let (table_entry_addr, flags) = table_data.prepare_table_addr(self, builder, index);
                Ok(builder.ins().load(
                    stack_switching::fatpointer::POINTER_TYPE,
                    flags,
                    table_entry_addr,
                    0,
                ))
            }
        }
    }

    pub fn translate_table_set(
        &mut self,
        builder: &mut FunctionBuilder,
        table_index: TableIndex,
        value: ir::Value,
        index: ir::Value,
    ) -> WasmResult<()> {
        let table = self.module.tables[table_index];
        let table_data = self.get_or_create_table(builder.func, table_index);
        let heap_ty = table.ref_type.heap_type;
        match heap_ty.top() {
            // GC-managed types.
            WasmHeapTopType::Any | WasmHeapTopType::Extern | WasmHeapTopType::Exn => {
                let (dst, flags) = table_data.prepare_table_addr(self, builder, index);
                gc::gc_compiler(self)?.translate_write_gc_reference(
                    self,
                    builder,
                    table.ref_type,
                    dst,
                    value,
                    flags,
                )
            }

            // Function types.
            WasmHeapTopType::Func => {
                let (elem_addr, flags) = table_data.prepare_table_addr(self, builder, index);
                // Set the "initialized bit". See doc-comment on
                // `FUNCREF_INIT_BIT` in
                // crates/environ/src/ref_bits.rs for details.
                let value_with_init_bit = if self.tunables.table_lazy_init {
                    builder
                        .ins()
                        .bor_imm(value, Imm64::from(FUNCREF_INIT_BIT as i64))
                } else {
                    value
                };
                builder
                    .ins()
                    .store(flags, value_with_init_bit, elem_addr, 0);
                Ok(())
            }

            // Continuation types.
            WasmHeapTopType::Cont => {
                let (elem_addr, flags) = table_data.prepare_table_addr(self, builder, index);
                builder.ins().store(flags, value, elem_addr, 0);
                Ok(())
            }
        }
    }

    pub fn translate_table_fill(
        &mut self,
        builder: &mut FunctionBuilder<'_>,
        table_index: TableIndex,
        dst: ir::Value,
        val: ir::Value,
        len: ir::Value,
    ) -> WasmResult<()> {
        let mut pos = builder.cursor();
        let table = self.table(table_index);
        let ty = table.ref_type.heap_type;
        let dst = self.cast_index_to_i64(&mut pos, dst, table.idx_type);
        let len = self.cast_index_to_i64(&mut pos, len, table.idx_type);
        let (table_vmctx, table_index) = self.table_vmctx_and_defined_index(&mut pos, table_index);

        let mut args: SmallVec<[_; 6]> = smallvec![table_vmctx, table_index, dst];
        let libcall = match ty.top() {
            WasmHeapTopType::Any | WasmHeapTopType::Extern | WasmHeapTopType::Exn => {
                args.push(val);
                gc::builtins::table_fill_gc_ref(self, &mut pos.func)?
            }
            WasmHeapTopType::Func => {
                args.push(val);
                self.builtin_functions.table_fill_func_ref(&mut pos.func)
            }
            WasmHeapTopType::Cont => {
                let (revision, contref) =
                    stack_switching::fatpointer::deconstruct(self, &mut pos, val);
                args.extend_from_slice(&[contref, revision]);
                stack_switching::builtins::table_fill_cont_obj(self, &mut pos.func)?
            }
        };

        args.push(len);
        builder.ins().call(libcall, &args);

        Ok(())
    }

    pub fn translate_ref_i31(
        &mut self,
        mut pos: FuncCursor,
        val: ir::Value,
    ) -> WasmResult<ir::Value> {
        debug_assert_eq!(pos.func.dfg.value_type(val), ir::types::I32);
        let shifted = pos.ins().ishl_imm(val, 1);
        let tagged = pos
            .ins()
            .bor_imm(shifted, i64::from(crate::I31_REF_DISCRIMINANT));
        let (ref_ty, _needs_stack_map) = self.reference_type(WasmHeapType::I31);
        debug_assert_eq!(ref_ty, ir::types::I32);
        Ok(tagged)
    }

    pub fn translate_i31_get_s(
        &mut self,
        builder: &mut FunctionBuilder,
        i31ref: ir::Value,
    ) -> WasmResult<ir::Value> {
        // TODO: If we knew we have a `(ref i31)` here, instead of maybe a `(ref
        // null i31)`, we could omit the `trapz`. But plumbing that type info
        // from `wasmparser` and through to here is a bit funky.
        self.trapz(builder, i31ref, crate::TRAP_NULL_REFERENCE);
        Ok(builder.ins().sshr_imm(i31ref, 1))
    }

    pub fn translate_i31_get_u(
        &mut self,
        builder: &mut FunctionBuilder,
        i31ref: ir::Value,
    ) -> WasmResult<ir::Value> {
        // TODO: If we knew we have a `(ref i31)` here, instead of maybe a `(ref
        // null i31)`, we could omit the `trapz`. But plumbing that type info
        // from `wasmparser` and through to here is a bit funky.
        self.trapz(builder, i31ref, crate::TRAP_NULL_REFERENCE);
        Ok(builder.ins().ushr_imm(i31ref, 1))
    }

    pub fn struct_fields_len(&mut self, struct_type_index: TypeIndex) -> WasmResult<usize> {
        let ty = self.module.types[struct_type_index].unwrap_module_type_index();
        match &self.types[ty].composite_type.inner {
            WasmCompositeInnerType::Struct(s) => Ok(s.fields.len()),
            _ => unreachable!(),
        }
    }

    pub fn translate_struct_new(
        &mut self,
        builder: &mut FunctionBuilder,
        struct_type_index: TypeIndex,
        fields: StructFieldsVec,
    ) -> WasmResult<ir::Value> {
        gc::translate_struct_new(self, builder, struct_type_index, &fields)
    }

    pub fn translate_struct_new_default(
        &mut self,
        builder: &mut FunctionBuilder,
        struct_type_index: TypeIndex,
    ) -> WasmResult<ir::Value> {
        gc::translate_struct_new_default(self, builder, struct_type_index)
    }

    pub fn translate_struct_get(
        &mut self,
        builder: &mut FunctionBuilder,
        struct_type_index: TypeIndex,
        field_index: u32,
        struct_ref: ir::Value,
        extension: Option<Extension>,
    ) -> WasmResult<ir::Value> {
        gc::translate_struct_get(
            self,
            builder,
            struct_type_index,
            field_index,
            struct_ref,
            extension,
        )
    }

    pub fn translate_struct_set(
        &mut self,
        builder: &mut FunctionBuilder,
        struct_type_index: TypeIndex,
        field_index: u32,
        struct_ref: ir::Value,
        value: ir::Value,
    ) -> WasmResult<()> {
        gc::translate_struct_set(
            self,
            builder,
            struct_type_index,
            field_index,
            struct_ref,
            value,
        )
    }

    pub fn translate_exn_unbox(
        &mut self,
        builder: &mut FunctionBuilder<'_>,
        tag_index: TagIndex,
        exn_ref: ir::Value,
    ) -> WasmResult<SmallVec<[ir::Value; 4]>> {
        gc::translate_exn_unbox(self, builder, tag_index, exn_ref)
    }

    pub fn translate_exn_throw(
        &mut self,
        builder: &mut FunctionBuilder<'_>,
        tag_index: TagIndex,
        args: &[ir::Value],
        handlers: impl IntoIterator<Item = (Option<ExceptionTag>, Block)>,
    ) -> WasmResult<()> {
        gc::translate_exn_throw(self, builder, tag_index, args, handlers)
    }

    pub fn translate_exn_throw_ref(
        &mut self,
        builder: &mut FunctionBuilder<'_>,
        exnref: ir::Value,
        handlers: impl IntoIterator<Item = (Option<ExceptionTag>, Block)>,
    ) -> WasmResult<()> {
        gc::translate_exn_throw_ref(self, builder, exnref, handlers)
    }

    pub fn translate_array_new(
        &mut self,
        builder: &mut FunctionBuilder,
        array_type_index: TypeIndex,
        elem: ir::Value,
        len: ir::Value,
    ) -> WasmResult<ir::Value> {
        gc::translate_array_new(self, builder, array_type_index, elem, len)
    }

    pub fn translate_array_new_default(
        &mut self,
        builder: &mut FunctionBuilder,
        array_type_index: TypeIndex,
        len: ir::Value,
    ) -> WasmResult<ir::Value> {
        gc::translate_array_new_default(self, builder, array_type_index, len)
    }

    pub fn translate_array_new_fixed(
        &mut self,
        builder: &mut FunctionBuilder,
        array_type_index: TypeIndex,
        elems: &[ir::Value],
    ) -> WasmResult<ir::Value> {
        gc::translate_array_new_fixed(self, builder, array_type_index, elems)
    }

    pub fn translate_array_new_data(
        &mut self,
        builder: &mut FunctionBuilder,
        array_type_index: TypeIndex,
        data_index: DataIndex,
        data_offset: ir::Value,
        len: ir::Value,
    ) -> WasmResult<ir::Value> {
        let libcall = gc::builtins::array_new_data(self, builder.func)?;
        let vmctx = self.vmctx_val(&mut builder.cursor());
        let interned_type_index = self.module.types[array_type_index].unwrap_module_type_index();
        let interned_type_index = builder
            .ins()
            .iconst(I32, i64::from(interned_type_index.as_u32()));
        let data_index = builder.ins().iconst(I32, i64::from(data_index.as_u32()));
        let call_inst = builder.ins().call(
            libcall,
            &[vmctx, interned_type_index, data_index, data_offset, len],
        );
        Ok(builder.func.dfg.first_result(call_inst))
    }

    pub fn translate_array_new_elem(
        &mut self,
        builder: &mut FunctionBuilder,
        array_type_index: TypeIndex,
        elem_index: ElemIndex,
        elem_offset: ir::Value,
        len: ir::Value,
    ) -> WasmResult<ir::Value> {
        let libcall = gc::builtins::array_new_elem(self, builder.func)?;
        let vmctx = self.vmctx_val(&mut builder.cursor());
        let interned_type_index = self.module.types[array_type_index].unwrap_module_type_index();
        let interned_type_index = builder
            .ins()
            .iconst(I32, i64::from(interned_type_index.as_u32()));
        let elem_index = builder.ins().iconst(I32, i64::from(elem_index.as_u32()));
        let call_inst = builder.ins().call(
            libcall,
            &[vmctx, interned_type_index, elem_index, elem_offset, len],
        );
        Ok(builder.func.dfg.first_result(call_inst))
    }

    pub fn translate_array_copy(
        &mut self,
        builder: &mut FunctionBuilder,
        _dst_array_type_index: TypeIndex,
        dst_array: ir::Value,
        dst_index: ir::Value,
        _src_array_type_index: TypeIndex,
        src_array: ir::Value,
        src_index: ir::Value,
        len: ir::Value,
    ) -> WasmResult<()> {
        let libcall = gc::builtins::array_copy(self, builder.func)?;
        let vmctx = self.vmctx_val(&mut builder.cursor());
        builder.ins().call(
            libcall,
            &[vmctx, dst_array, dst_index, src_array, src_index, len],
        );
        Ok(())
    }

    pub fn translate_array_fill(
        &mut self,
        builder: &mut FunctionBuilder,
        array_type_index: TypeIndex,
        array: ir::Value,
        index: ir::Value,
        value: ir::Value,
        len: ir::Value,
    ) -> WasmResult<()> {
        gc::translate_array_fill(self, builder, array_type_index, array, index, value, len)
    }

    pub fn translate_array_init_data(
        &mut self,
        builder: &mut FunctionBuilder,
        array_type_index: TypeIndex,
        array: ir::Value,
        dst_index: ir::Value,
        data_index: DataIndex,
        data_offset: ir::Value,
        len: ir::Value,
    ) -> WasmResult<()> {
        let libcall = gc::builtins::array_init_data(self, builder.func)?;
        let vmctx = self.vmctx_val(&mut builder.cursor());
        let interned_type_index = self.module.types[array_type_index].unwrap_module_type_index();
        let interned_type_index = builder
            .ins()
            .iconst(I32, i64::from(interned_type_index.as_u32()));
        let data_index = builder.ins().iconst(I32, i64::from(data_index.as_u32()));
        builder.ins().call(
            libcall,
            &[
                vmctx,
                interned_type_index,
                array,
                dst_index,
                data_index,
                data_offset,
                len,
            ],
        );
        Ok(())
    }

    pub fn translate_array_init_elem(
        &mut self,
        builder: &mut FunctionBuilder,
        array_type_index: TypeIndex,
        array: ir::Value,
        dst_index: ir::Value,
        elem_index: ElemIndex,
        elem_offset: ir::Value,
        len: ir::Value,
    ) -> WasmResult<()> {
        let libcall = gc::builtins::array_init_elem(self, builder.func)?;
        let vmctx = self.vmctx_val(&mut builder.cursor());
        let interned_type_index = self.module.types[array_type_index].unwrap_module_type_index();
        let interned_type_index = builder
            .ins()
            .iconst(I32, i64::from(interned_type_index.as_u32()));
        let elem_index = builder.ins().iconst(I32, i64::from(elem_index.as_u32()));
        builder.ins().call(
            libcall,
            &[
                vmctx,
                interned_type_index,
                array,
                dst_index,
                elem_index,
                elem_offset,
                len,
            ],
        );
        Ok(())
    }

    pub fn translate_array_len(
        &mut self,
        builder: &mut FunctionBuilder,
        array: ir::Value,
    ) -> WasmResult<ir::Value> {
        gc::translate_array_len(self, builder, array)
    }

    pub fn translate_array_get(
        &mut self,
        builder: &mut FunctionBuilder,
        array_type_index: TypeIndex,
        array: ir::Value,
        index: ir::Value,
        extension: Option<Extension>,
    ) -> WasmResult<ir::Value> {
        gc::translate_array_get(self, builder, array_type_index, array, index, extension)
    }

    pub fn translate_array_set(
        &mut self,
        builder: &mut FunctionBuilder,
        array_type_index: TypeIndex,
        array: ir::Value,
        index: ir::Value,
        value: ir::Value,
    ) -> WasmResult<()> {
        gc::translate_array_set(self, builder, array_type_index, array, index, value)
    }
<<<<<<< HEAD

    pub fn translate_ref_test(
        &mut self,
        builder: &mut FunctionBuilder<'_>,
        test_ty: WasmRefType,
        gc_ref: ir::Value,
        gc_ref_ty: WasmRefType,
    ) -> WasmResult<ir::Value> {
        gc::translate_ref_test(self, builder, test_ty, gc_ref, gc_ref_ty)
    }

    pub fn translate_ref_null(
        &mut self,
        mut pos: cranelift_codegen::cursor::FuncCursor,
        ht: WasmHeapType,
    ) -> WasmResult<ir::Value> {
        Ok(match ht.top() {
            WasmHeapTopType::Func => pos.ins().iconst(self.pointer_type(), 0),
            // NB: null GC references don't need to be in stack maps.
            WasmHeapTopType::Any | WasmHeapTopType::Extern | WasmHeapTopType::Exn => {
                pos.ins().iconst(types::I32, 0)
            }
            WasmHeapTopType::Cont => {
                let zero = pos.ins().iconst(self.pointer_type(), 0);
                stack_switching::fatpointer::construct(self, &mut pos, zero, zero)
            }
        })
    }

    pub fn translate_ref_is_null(
        &mut self,
        mut pos: cranelift_codegen::cursor::FuncCursor,
        value: ir::Value,
        ty: WasmRefType,
    ) -> WasmResult<ir::Value> {
        // If we know the type is not nullable, then we don't actually need to
        // check for null.
        if !ty.nullable {
            return Ok(pos.ins().iconst(ir::types::I32, 0));
        }

        let byte_is_null = match ty.heap_type.top() {
            WasmHeapTopType::Cont => {
                let (_revision, contref) =
                    stack_switching::fatpointer::deconstruct(self, &mut pos, value);
                pos.ins()
                    .icmp_imm(cranelift_codegen::ir::condcodes::IntCC::Equal, contref, 0)
            }
            _ => pos
                .ins()
                .icmp_imm(cranelift_codegen::ir::condcodes::IntCC::Equal, value, 0),
        };

        Ok(pos.ins().uextend(ir::types::I32, byte_is_null))
    }

    pub fn translate_ref_func(
        &mut self,
        mut pos: cranelift_codegen::cursor::FuncCursor<'_>,
        func_index: FuncIndex,
    ) -> WasmResult<ir::Value> {
        let func_index = pos.ins().iconst(I32, func_index.as_u32() as i64);
        let ref_func = self.builtin_functions.ref_func(&mut pos.func);
        let vmctx = self.vmctx_val(&mut pos);

        let call_inst = pos.ins().call(ref_func, &[vmctx, func_index]);
        Ok(pos.func.dfg.first_result(call_inst))
    }

    pub fn translate_custom_global_get(
        &mut self,
        builder: &mut FunctionBuilder,
        index: GlobalIndex,
    ) -> WasmResult<ir::Value> {
        let global_ty = self.module.globals[index];
        let wasm_ty = global_ty.wasm_ty;
        debug_assert!(
            wasm_ty.is_vmgcref_type(),
            "We only use GlobalVariable::Custom for VMGcRef types"
        );
        let WasmValType::Ref(ref_ty) = wasm_ty else {
            unreachable!()
        };

        let (gv, offset) = self.get_global_location(builder.func, index);
        let gv = builder.ins().global_value(self.pointer_type(), gv);
        let src = builder.ins().iadd_imm(gv, i64::from(offset));

        gc::gc_compiler(self)?.translate_read_gc_reference(
            self,
            builder,
            ref_ty,
            src,
            if global_ty.mutability {
                ir::MemFlags::trusted()
            } else {
                ir::MemFlags::trusted().with_readonly().with_can_move()
            },
        )
    }

    pub fn translate_custom_global_set(
        &mut self,
        builder: &mut FunctionBuilder,
        index: GlobalIndex,
        value: ir::Value,
    ) -> WasmResult<()> {
        let ty = self.module.globals[index].wasm_ty;
        debug_assert!(
            ty.is_vmgcref_type(),
            "We only use GlobalVariable::Custom for VMGcRef types"
        );
        let WasmValType::Ref(ty) = ty else {
            unreachable!()
        };

        let (gv, offset) = self.get_global_location(builder.func, index);
        let gv = builder.ins().global_value(self.pointer_type(), gv);
        let src = builder.ins().iadd_imm(gv, i64::from(offset));

        gc::gc_compiler(self)?.translate_write_gc_reference(
            self,
            builder,
            ty,
            src,
            value,
            ir::MemFlags::trusted(),
        )
    }

    pub fn make_heap(&mut self, func: &mut ir::Function, index: MemoryIndex) -> WasmResult<Heap> {
        let pointer_type = self.pointer_type();
        let memory = self.module.memories[index];
        let is_shared = memory.shared;

        let (base_ptr, base_offset, current_length_offset, ptr_memtype) = {
            let vmctx = self.vmctx(func);
            if let Some(def_index) = self.module.defined_memory_index(index) {
                if is_shared {
                    // As with imported memory, the `VMMemoryDefinition` for a
                    // shared memory is stored elsewhere. We store a `*mut
                    // VMMemoryDefinition` to it and dereference that when
                    // atomically growing it.
                    let from_offset = self.offsets.vmctx_vmmemory_pointer(def_index);
                    let (memory, def_mt) = self.global_load_from_vmctx_with_memory_type(
                        func,
                        from_offset,
                        ir::MemFlags::trusted().with_readonly().with_can_move(),
                    );
                    let base_offset = i32::from(self.offsets.ptr.vmmemory_definition_base());
                    let current_length_offset =
                        i32::from(self.offsets.ptr.vmmemory_definition_current_length());
                    (memory, base_offset, current_length_offset, def_mt)
                } else {
                    let owned_index = self.module.owned_memory_index(def_index);
                    let owned_base_offset =
                        self.offsets.vmctx_vmmemory_definition_base(owned_index);
                    let owned_length_offset = self
                        .offsets
                        .vmctx_vmmemory_definition_current_length(owned_index);
                    let current_base_offset = i32::try_from(owned_base_offset).unwrap();
                    let current_length_offset = i32::try_from(owned_length_offset).unwrap();
                    (
                        vmctx,
                        current_base_offset,
                        current_length_offset,
                        self.pcc_vmctx_memtype,
                    )
                }
            } else {
                let from_offset = self.offsets.vmctx_vmmemory_import_from(index);
                let (memory, def_mt) = self.global_load_from_vmctx_with_memory_type(
                    func,
                    from_offset,
                    ir::MemFlags::trusted().with_readonly().with_can_move(),
                );
                let base_offset = i32::from(self.offsets.ptr.vmmemory_definition_base());
                let current_length_offset =
                    i32::from(self.offsets.ptr.vmmemory_definition_current_length());
                (memory, base_offset, current_length_offset, def_mt)
            }
        };

        let bound = func.create_global_value(ir::GlobalValueData::Load {
            base: base_ptr,
            offset: Offset32::new(current_length_offset),
            global_type: pointer_type,
            flags: MemFlags::trusted(),
        });

        let (base_fact, pcc_memory_type) = self.make_pcc_base_fact_and_type_for_memory(
            func,
            memory,
            base_offset,
            current_length_offset,
            ptr_memtype,
            bound,
        );

        let base = self.make_heap_base(func, memory, base_ptr, base_offset, base_fact);
=======
>>>>>>> 48ac29ac

    pub fn translate_ref_test(
        &mut self,
        builder: &mut FunctionBuilder<'_>,
        test_ty: WasmRefType,
        gc_ref: ir::Value,
        gc_ref_ty: WasmRefType,
    ) -> WasmResult<ir::Value> {
        gc::translate_ref_test(self, builder, test_ty, gc_ref, gc_ref_ty)
    }

    pub fn translate_ref_null(
        &mut self,
        mut pos: cranelift_codegen::cursor::FuncCursor,
        ht: WasmHeapType,
    ) -> WasmResult<ir::Value> {
        Ok(match ht.top() {
            WasmHeapTopType::Func => pos.ins().iconst(self.pointer_type(), 0),
            // NB: null GC references don't need to be in stack maps.
            WasmHeapTopType::Any | WasmHeapTopType::Extern | WasmHeapTopType::Exn => {
                pos.ins().iconst(types::I32, 0)
            }
            WasmHeapTopType::Cont => todo!(), // FIXME: #10248 stack switching support.
        })
    }

    pub fn translate_ref_is_null(
        &mut self,
        mut pos: cranelift_codegen::cursor::FuncCursor,
        value: ir::Value,
        ty: WasmRefType,
    ) -> WasmResult<ir::Value> {
        // If we know the type is not nullable, then we don't actually need to
        // check for null.
        if !ty.nullable {
            return Ok(pos.ins().iconst(ir::types::I32, 0));
        }

        let byte_is_null =
            pos.ins()
                .icmp_imm(cranelift_codegen::ir::condcodes::IntCC::Equal, value, 0);
        Ok(pos.ins().uextend(ir::types::I32, byte_is_null))
    }

    pub fn translate_ref_func(
        &mut self,
        mut pos: cranelift_codegen::cursor::FuncCursor<'_>,
        func_index: FuncIndex,
    ) -> WasmResult<ir::Value> {
        let func_index = pos.ins().iconst(I32, func_index.as_u32() as i64);
        let ref_func = self.builtin_functions.ref_func(&mut pos.func);
        let vmctx = self.vmctx_val(&mut pos);

        let call_inst = pos.ins().call(ref_func, &[vmctx, func_index]);
        Ok(pos.func.dfg.first_result(call_inst))
    }

    pub(crate) fn translate_global_get(
        &mut self,
        builder: &mut FunctionBuilder<'_>,
        global_index: GlobalIndex,
    ) -> WasmResult<ir::Value> {
        match self.get_or_create_global(builder.func, global_index) {
            GlobalVariable::Memory { gv, offset, ty } => {
                let addr = builder.ins().global_value(self.pointer_type(), gv);
                let mut flags = ir::MemFlags::trusted();
                // Store vector globals in little-endian format to avoid
                // byte swaps on big-endian platforms since at-rest vectors
                // should already be in little-endian format anyway.
                if ty.is_vector() {
                    flags.set_endianness(ir::Endianness::Little);
                }
                // Put globals in the "table" abstract heap category as well.
                flags.set_alias_region(Some(ir::AliasRegion::Table));
                Ok(builder.ins().load(ty, flags, addr, offset))
            }
            GlobalVariable::Custom => {
                let global_ty = self.module.globals[global_index];
                let wasm_ty = global_ty.wasm_ty;
                debug_assert!(
                    wasm_ty.is_vmgcref_type(),
                    "We only use GlobalVariable::Custom for VMGcRef types"
                );
                let WasmValType::Ref(ref_ty) = wasm_ty else {
                    unreachable!()
                };

                let (gv, offset) = self.get_global_location(builder.func, global_index);
                let gv = builder.ins().global_value(self.pointer_type(), gv);
                let src = builder.ins().iadd_imm(gv, i64::from(offset));

                gc::gc_compiler(self)?.translate_read_gc_reference(
                    self,
                    builder,
                    ref_ty,
                    src,
                    if global_ty.mutability {
                        ir::MemFlags::trusted()
                    } else {
                        ir::MemFlags::trusted().with_readonly().with_can_move()
                    },
                )
            }
        }
    }

    pub(crate) fn translate_global_set(
        &mut self,
        builder: &mut FunctionBuilder<'_>,
        global_index: GlobalIndex,
        val: ir::Value,
    ) -> WasmResult<()> {
        match self.get_or_create_global(builder.func, global_index) {
            GlobalVariable::Memory { gv, offset, ty } => {
                let addr = builder.ins().global_value(self.pointer_type(), gv);
                let mut flags = ir::MemFlags::trusted();
                // Like `global.get`, store globals in little-endian format.
                if ty.is_vector() {
                    flags.set_endianness(ir::Endianness::Little);
                }
                // Put globals in the "table" abstract heap category as well.
                flags.set_alias_region(Some(ir::AliasRegion::Table));
                debug_assert_eq!(ty, builder.func.dfg.value_type(val));
                builder.ins().store(flags, val, addr, offset);
                self.update_global(builder, global_index, val);
            }
            GlobalVariable::Custom => {
                let ty = self.module.globals[global_index].wasm_ty;
                debug_assert!(
                    ty.is_vmgcref_type(),
                    "We only use GlobalVariable::Custom for VMGcRef types"
                );
                let WasmValType::Ref(ty) = ty else {
                    unreachable!()
                };

                let (gv, offset) = self.get_global_location(builder.func, global_index);
                let gv = builder.ins().global_value(self.pointer_type(), gv);
                let src = builder.ins().iadd_imm(gv, i64::from(offset));

                gc::gc_compiler(self)?.translate_write_gc_reference(
                    self,
                    builder,
                    ty,
                    src,
                    val,
                    ir::MemFlags::trusted(),
                )?
            }
        }
        Ok(())
    }

    pub fn translate_call_indirect<'a>(
        &mut self,
        builder: &'a mut FunctionBuilder,
        features: &WasmFeatures,
        table_index: TableIndex,
        ty_index: TypeIndex,
        sig_ref: ir::SigRef,
        callee: ir::Value,
        call_args: &[ir::Value],
        handlers: impl IntoIterator<Item = (Option<ExceptionTag>, Block)>,
    ) -> WasmResult<Option<CallRets>> {
        Call::new(builder, self, handlers).indirect_call(
            features,
            table_index,
            ty_index,
            sig_ref,
            callee,
            call_args,
        )
    }

    pub fn translate_call<'a>(
        &mut self,
        builder: &'a mut FunctionBuilder,
        callee_index: FuncIndex,
        sig_ref: ir::SigRef,
        call_args: &[ir::Value],
        handlers: impl IntoIterator<Item = (Option<ExceptionTag>, Block)>,
    ) -> WasmResult<CallRets> {
        Call::new(builder, self, handlers).direct_call(callee_index, sig_ref, call_args)
    }

    pub fn translate_call_ref<'a>(
        &mut self,
        builder: &'a mut FunctionBuilder,
        sig_ref: ir::SigRef,
        callee: ir::Value,
        call_args: &[ir::Value],
        handlers: impl IntoIterator<Item = (Option<ExceptionTag>, Block)>,
    ) -> WasmResult<CallRets> {
        Call::new(builder, self, handlers).call_ref(sig_ref, callee, call_args)
    }

    pub fn translate_return_call(
        &mut self,
        builder: &mut FunctionBuilder,
        callee_index: FuncIndex,
        sig_ref: ir::SigRef,
        call_args: &[ir::Value],
    ) -> WasmResult<()> {
        Call::new_tail(builder, self).direct_call(callee_index, sig_ref, call_args)?;
        Ok(())
    }

    pub fn translate_return_call_indirect(
        &mut self,
        builder: &mut FunctionBuilder,
        features: &WasmFeatures,
        table_index: TableIndex,
        ty_index: TypeIndex,
        sig_ref: ir::SigRef,
        callee: ir::Value,
        call_args: &[ir::Value],
    ) -> WasmResult<()> {
        Call::new_tail(builder, self).indirect_call(
            features,
            table_index,
            ty_index,
            sig_ref,
            callee,
            call_args,
        )?;
        Ok(())
    }

    pub fn translate_return_call_ref(
        &mut self,
        builder: &mut FunctionBuilder,
        sig_ref: ir::SigRef,
        callee: ir::Value,
        call_args: &[ir::Value],
    ) -> WasmResult<()> {
        Call::new_tail(builder, self).call_ref(sig_ref, callee, call_args)?;
        Ok(())
    }

    /// Returns two `ir::Value`s, the first of which is the vmctx for the memory
    /// `index` and the second of which is the `DefinedMemoryIndex` for `index`.
    ///
    /// Handles internally whether `index` is an imported memory or not.
    fn memory_vmctx_and_defined_index(
        &mut self,
        pos: &mut FuncCursor,
        index: MemoryIndex,
    ) -> (ir::Value, ir::Value) {
        let cur_vmctx = self.vmctx_val(pos);
        match self.module.defined_memory_index(index) {
            // This is a defined memory, so the vmctx is our own and the defined
            // index is `index` here.
            Some(index) => (cur_vmctx, pos.ins().iconst(I32, i64::from(index.as_u32()))),

            // This is an imported memory, so load the vmctx/defined index from
            // the import definition itself.
            None => {
                let vmimport = self.offsets.vmctx_vmmemory_import(index);

                let vmctx = pos.ins().load(
                    self.isa.pointer_type(),
                    ir::MemFlags::trusted(),
                    cur_vmctx,
                    i32::try_from(vmimport + u32::from(self.offsets.vmmemory_import_vmctx()))
                        .unwrap(),
                );
                let index = pos.ins().load(
                    ir::types::I32,
                    ir::MemFlags::trusted(),
                    cur_vmctx,
                    i32::try_from(vmimport + u32::from(self.offsets.vmmemory_import_index()))
                        .unwrap(),
                );
                (vmctx, index)
            }
        }
    }

    /// Returns two `ir::Value`s, the first of which is the vmctx for the table
    /// `index` and the second of which is the `DefinedTableIndex` for `index`.
    ///
    /// Handles internally whether `index` is an imported table or not.
    fn table_vmctx_and_defined_index(
        &mut self,
        pos: &mut FuncCursor,
        index: TableIndex,
    ) -> (ir::Value, ir::Value) {
        // NB: the body of this method is similar to
        // `memory_vmctx_and_defined_index` above.
        let cur_vmctx = self.vmctx_val(pos);
        match self.module.defined_table_index(index) {
            Some(index) => (cur_vmctx, pos.ins().iconst(I32, i64::from(index.as_u32()))),
            None => {
                let vmimport = self.offsets.vmctx_vmtable_import(index);

                let vmctx = pos.ins().load(
                    self.isa.pointer_type(),
                    ir::MemFlags::trusted(),
                    cur_vmctx,
                    i32::try_from(vmimport + u32::from(self.offsets.vmtable_import_vmctx()))
                        .unwrap(),
                );
                let index = pos.ins().load(
                    ir::types::I32,
                    ir::MemFlags::trusted(),
                    cur_vmctx,
                    i32::try_from(vmimport + u32::from(self.offsets.vmtable_import_index()))
                        .unwrap(),
                );
                (vmctx, index)
            }
        }
    }

    pub fn translate_memory_grow(
        &mut self,
        builder: &mut FunctionBuilder<'_>,
        index: MemoryIndex,
        val: ir::Value,
    ) -> WasmResult<ir::Value> {
        let mut pos = builder.cursor();
        let memory_grow = self.builtin_functions.memory_grow(&mut pos.func);

        let (memory_vmctx, defined_memory_index) =
            self.memory_vmctx_and_defined_index(&mut pos, index);

        let index_type = self.memory(index).idx_type;
        let val = self.cast_index_to_i64(&mut pos, val, index_type);
        let call_inst = pos
            .ins()
            .call(memory_grow, &[memory_vmctx, val, defined_memory_index]);
        let result = *pos.func.dfg.inst_results(call_inst).first().unwrap();
        let single_byte_pages = match self.memory(index).page_size_log2 {
            16 => false,
            0 => true,
            _ => unreachable!("only page sizes 2**0 and 2**16 are currently valid"),
        };
        Ok(self.convert_pointer_to_index_type(
            builder.cursor(),
            result,
            index_type,
            single_byte_pages,
        ))
    }

    pub fn translate_memory_size(
        &mut self,
        mut pos: FuncCursor<'_>,
        index: MemoryIndex,
    ) -> WasmResult<ir::Value> {
        let pointer_type = self.pointer_type();
        let vmctx = self.vmctx(&mut pos.func);
        let is_shared = self.module.memories[index].shared;
        let base = pos.ins().global_value(pointer_type, vmctx);
        let current_length_in_bytes = match self.module.defined_memory_index(index) {
            Some(def_index) => {
                if is_shared {
                    let offset =
                        i32::try_from(self.offsets.vmctx_vmmemory_pointer(def_index)).unwrap();
                    let vmmemory_ptr =
                        pos.ins()
                            .load(pointer_type, ir::MemFlags::trusted(), base, offset);
                    let vmmemory_definition_offset =
                        i64::from(self.offsets.ptr.vmmemory_definition_current_length());
                    let vmmemory_definition_ptr =
                        pos.ins().iadd_imm(vmmemory_ptr, vmmemory_definition_offset);
                    // This atomic access of the
                    // `VMMemoryDefinition::current_length` is direct; no bounds
                    // check is needed. This is possible because shared memory
                    // has a static size (the maximum is always known). Shared
                    // memory is thus built with a static memory plan and no
                    // bounds-checked version of this is implemented.
                    pos.ins().atomic_load(
                        pointer_type,
                        ir::MemFlags::trusted(),
                        vmmemory_definition_ptr,
                    )
                } else {
                    let owned_index = self.module.owned_memory_index(def_index);
                    let offset = i32::try_from(
                        self.offsets
                            .vmctx_vmmemory_definition_current_length(owned_index),
                    )
                    .unwrap();
                    pos.ins()
                        .load(pointer_type, ir::MemFlags::trusted(), base, offset)
                }
            }
            None => {
                let offset = i32::try_from(self.offsets.vmctx_vmmemory_import_from(index)).unwrap();
                let vmmemory_ptr =
                    pos.ins()
                        .load(pointer_type, ir::MemFlags::trusted(), base, offset);
                if is_shared {
                    let vmmemory_definition_offset =
                        i64::from(self.offsets.ptr.vmmemory_definition_current_length());
                    let vmmemory_definition_ptr =
                        pos.ins().iadd_imm(vmmemory_ptr, vmmemory_definition_offset);
                    pos.ins().atomic_load(
                        pointer_type,
                        ir::MemFlags::trusted(),
                        vmmemory_definition_ptr,
                    )
                } else {
                    pos.ins().load(
                        pointer_type,
                        ir::MemFlags::trusted(),
                        vmmemory_ptr,
                        i32::from(self.offsets.ptr.vmmemory_definition_current_length()),
                    )
                }
            }
        };

        let page_size_log2 = i64::from(self.module.memories[index].page_size_log2);
        let current_length_in_pages = pos.ins().ushr_imm(current_length_in_bytes, page_size_log2);
        let single_byte_pages = match page_size_log2 {
            16 => false,
            0 => true,
            _ => unreachable!("only page sizes 2**0 and 2**16 are currently valid"),
        };
        Ok(self.convert_pointer_to_index_type(
            pos,
            current_length_in_pages,
            self.memory(index).idx_type,
            single_byte_pages,
        ))
    }

    pub fn translate_memory_copy(
        &mut self,
        builder: &mut FunctionBuilder<'_>,
        src_index: MemoryIndex,
        dst_index: MemoryIndex,
        dst: ir::Value,
        src: ir::Value,
        len: ir::Value,
    ) -> WasmResult<()> {
        let mut pos = builder.cursor();
        let vmctx = self.vmctx_val(&mut pos);

        let memory_copy = self.builtin_functions.memory_copy(&mut pos.func);
        let dst = self.cast_index_to_i64(&mut pos, dst, self.memory(dst_index).idx_type);
        let src = self.cast_index_to_i64(&mut pos, src, self.memory(src_index).idx_type);
        // The length is 32-bit if either memory is 32-bit, but if they're both
        // 64-bit then it's 64-bit. Our intrinsic takes a 64-bit length for
        // compatibility across all memories, so make sure that it's cast
        // correctly here (this is a bit special so no generic helper unlike for
        // `dst`/`src` above)
        let len = if index_type_to_ir_type(self.memory(dst_index).idx_type) == I64
            && index_type_to_ir_type(self.memory(src_index).idx_type) == I64
        {
            len
        } else {
            pos.ins().uextend(I64, len)
        };
        let src_index = pos.ins().iconst(I32, i64::from(src_index.as_u32()));
        let dst_index = pos.ins().iconst(I32, i64::from(dst_index.as_u32()));
        pos.ins()
            .call(memory_copy, &[vmctx, dst_index, dst, src_index, src, len]);

        Ok(())
    }

    pub fn translate_memory_fill(
        &mut self,
        builder: &mut FunctionBuilder<'_>,
        memory_index: MemoryIndex,
        dst: ir::Value,
        val: ir::Value,
        len: ir::Value,
    ) -> WasmResult<()> {
        let mut pos = builder.cursor();
        let memory_fill = self.builtin_functions.memory_fill(&mut pos.func);
        let dst = self.cast_index_to_i64(&mut pos, dst, self.memory(memory_index).idx_type);
        let len = self.cast_index_to_i64(&mut pos, len, self.memory(memory_index).idx_type);
        let (memory_vmctx, defined_memory_index) =
            self.memory_vmctx_and_defined_index(&mut pos, memory_index);

        pos.ins().call(
            memory_fill,
            &[memory_vmctx, defined_memory_index, dst, val, len],
        );

        Ok(())
    }

    pub fn translate_memory_init(
        &mut self,
        builder: &mut FunctionBuilder<'_>,
        memory_index: MemoryIndex,
        seg_index: u32,
        dst: ir::Value,
        src: ir::Value,
        len: ir::Value,
    ) -> WasmResult<()> {
        let mut pos = builder.cursor();
        let memory_init = self.builtin_functions.memory_init(&mut pos.func);

        let memory_index_arg = pos.ins().iconst(I32, memory_index.index() as i64);
        let seg_index_arg = pos.ins().iconst(I32, seg_index as i64);

        let vmctx = self.vmctx_val(&mut pos);

        let dst = self.cast_index_to_i64(&mut pos, dst, self.memory(memory_index).idx_type);

        pos.ins().call(
            memory_init,
            &[vmctx, memory_index_arg, seg_index_arg, dst, src, len],
        );

        Ok(())
    }

    pub fn translate_data_drop(&mut self, mut pos: FuncCursor, seg_index: u32) -> WasmResult<()> {
        let data_drop = self.builtin_functions.data_drop(&mut pos.func);
        let seg_index_arg = pos.ins().iconst(I32, seg_index as i64);
        let vmctx = self.vmctx_val(&mut pos);
        pos.ins().call(data_drop, &[vmctx, seg_index_arg]);
        Ok(())
    }

    pub fn translate_table_size(
        &mut self,
        pos: FuncCursor,
        table_index: TableIndex,
    ) -> WasmResult<ir::Value> {
        let table_data = self.get_or_create_table(pos.func, table_index);
        let index_type = index_type_to_ir_type(self.table(table_index).idx_type);
        Ok(table_data.bound.bound(&*self.isa, pos, index_type))
    }

    pub fn translate_table_copy(
        &mut self,
        builder: &mut FunctionBuilder<'_>,
        dst_table_index: TableIndex,
        src_table_index: TableIndex,
        dst: ir::Value,
        src: ir::Value,
        len: ir::Value,
    ) -> WasmResult<()> {
        let (table_copy, dst_table_index_arg, src_table_index_arg) =
            self.get_table_copy_func(&mut builder.func, dst_table_index, src_table_index);

        let mut pos = builder.cursor();
        let dst = self.cast_index_to_i64(&mut pos, dst, self.table(dst_table_index).idx_type);
        let src = self.cast_index_to_i64(&mut pos, src, self.table(src_table_index).idx_type);
        let len = if index_type_to_ir_type(self.table(dst_table_index).idx_type) == I64
            && index_type_to_ir_type(self.table(src_table_index).idx_type) == I64
        {
            len
        } else {
            pos.ins().uextend(I64, len)
        };
        let dst_table_index_arg = pos.ins().iconst(I32, dst_table_index_arg as i64);
        let src_table_index_arg = pos.ins().iconst(I32, src_table_index_arg as i64);
        let vmctx = self.vmctx_val(&mut pos);
        pos.ins().call(
            table_copy,
            &[
                vmctx,
                dst_table_index_arg,
                src_table_index_arg,
                dst,
                src,
                len,
            ],
        );

        Ok(())
    }

    pub fn translate_table_init(
        &mut self,
        builder: &mut FunctionBuilder<'_>,
        seg_index: u32,
        table_index: TableIndex,
        dst: ir::Value,
        src: ir::Value,
        len: ir::Value,
    ) -> WasmResult<()> {
        let mut pos = builder.cursor();
        let table_init = self.builtin_functions.table_init(&mut pos.func);
        let table_index_arg = pos.ins().iconst(I32, i64::from(table_index.as_u32()));
        let seg_index_arg = pos.ins().iconst(I32, i64::from(seg_index));
        let vmctx = self.vmctx_val(&mut pos);
        let index_type = self.table(table_index).idx_type;
        let dst = self.cast_index_to_i64(&mut pos, dst, index_type);
        let src = pos.ins().uextend(I64, src);
        let len = pos.ins().uextend(I64, len);

        pos.ins().call(
            table_init,
            &[vmctx, table_index_arg, seg_index_arg, dst, src, len],
        );

        Ok(())
    }

    pub fn translate_elem_drop(&mut self, mut pos: FuncCursor, elem_index: u32) -> WasmResult<()> {
        let elem_drop = self.builtin_functions.elem_drop(&mut pos.func);
        let elem_index_arg = pos.ins().iconst(I32, elem_index as i64);
        let vmctx = self.vmctx_val(&mut pos);
        pos.ins().call(elem_drop, &[vmctx, elem_index_arg]);
        Ok(())
    }

    pub fn translate_atomic_wait(
        &mut self,
        builder: &mut FunctionBuilder<'_>,
        memory_index: MemoryIndex,
        _heap: Heap,
        addr: ir::Value,
        expected: ir::Value,
        timeout: ir::Value,
    ) -> WasmResult<ir::Value> {
        #[cfg(feature = "threads")]
        {
            let mut pos = builder.cursor();
            let addr = self.cast_index_to_i64(&mut pos, addr, self.memory(memory_index).idx_type);
            let implied_ty = pos.func.dfg.value_type(expected);
            let wait_func = self.get_memory_atomic_wait(&mut pos.func, implied_ty);

            let (memory_vmctx, defined_memory_index) =
                self.memory_vmctx_and_defined_index(&mut pos, memory_index);

            let call_inst = pos.ins().call(
                wait_func,
                &[memory_vmctx, defined_memory_index, addr, expected, timeout],
            );
            let ret = pos.func.dfg.inst_results(call_inst)[0];
            Ok(builder.ins().ireduce(ir::types::I32, ret))
        }
        #[cfg(not(feature = "threads"))]
        {
            let _ = (builder, memory_index, addr, expected, timeout);
            Err(wasmtime_environ::WasmError::Unsupported(
                "threads support disabled at compile time".to_string(),
            ))
        }
    }

    pub fn translate_atomic_notify(
        &mut self,
        builder: &mut FunctionBuilder<'_>,
        memory_index: MemoryIndex,
        _heap: Heap,
        addr: ir::Value,
        count: ir::Value,
    ) -> WasmResult<ir::Value> {
        #[cfg(feature = "threads")]
        {
            let mut pos = builder.cursor();
            let addr = self.cast_index_to_i64(&mut pos, addr, self.memory(memory_index).idx_type);
            let atomic_notify = self.builtin_functions.memory_atomic_notify(&mut pos.func);

            let (memory_vmctx, defined_memory_index) =
                self.memory_vmctx_and_defined_index(&mut pos, memory_index);
            let call_inst = pos.ins().call(
                atomic_notify,
                &[memory_vmctx, defined_memory_index, addr, count],
            );
            let ret = pos.func.dfg.inst_results(call_inst)[0];
            Ok(builder.ins().ireduce(ir::types::I32, ret))
        }
        #[cfg(not(feature = "threads"))]
        {
            let _ = (builder, memory_index, addr, count);
            Err(wasmtime_environ::WasmError::Unsupported(
                "threads support disabled at compile time".to_string(),
            ))
        }
    }

    pub fn translate_loop_header(&mut self, builder: &mut FunctionBuilder) -> WasmResult<()> {
        // Additionally if enabled check how much fuel we have remaining to see
        // if we've run out by this point.
        if self.tunables.consume_fuel {
            self.fuel_check(builder);
        }

        // If we are performing epoch-based interruption, check to see
        // if the epoch counter has changed.
        if self.tunables.epoch_interruption {
            self.epoch_check(builder);
        }

        Ok(())
    }

    pub fn before_translate_operator(
        &mut self,
        op: &Operator,
        _operand_types: Option<&[WasmValType]>,
        builder: &mut FunctionBuilder,
        state: &FuncTranslationStacks,
    ) -> WasmResult<()> {
        if self.tunables.consume_fuel {
            self.fuel_before_op(op, builder, state.reachable());
        }
        Ok(())
    }

    pub fn after_translate_operator(
        &mut self,
        op: &Operator,
        _operand_types: Option<&[WasmValType]>,
        builder: &mut FunctionBuilder,
        state: &FuncTranslationStacks,
    ) -> WasmResult<()> {
        if self.tunables.consume_fuel && state.reachable() {
            self.fuel_after_op(op, builder);
        }
        Ok(())
    }

    pub fn before_unconditionally_trapping_memory_access(&mut self, builder: &mut FunctionBuilder) {
        if self.tunables.consume_fuel {
            self.fuel_increment_var(builder);
            self.fuel_save_from_var(builder);
        }
    }

    pub fn before_translate_function(
        &mut self,
        builder: &mut FunctionBuilder,
        _state: &FuncTranslationStacks,
    ) -> WasmResult<()> {
        // If an explicit stack limit is requested, emit one here at the start
        // of the function.
        if let Some(gv) = self.stack_limit_at_function_entry {
            let limit = builder.ins().global_value(self.pointer_type(), gv);
            let sp = builder.ins().get_stack_pointer(self.pointer_type());
            let overflow = builder.ins().icmp(IntCC::UnsignedLessThan, sp, limit);
            self.conditionally_trap(builder, overflow, ir::TrapCode::STACK_OVERFLOW);
        }

        // Additionally we initialize `fuel_var` if it will get used.
        if self.tunables.consume_fuel {
            self.fuel_function_entry(builder);
        }

        // Initialize `epoch_var` with the current epoch.
        if self.tunables.epoch_interruption {
            self.epoch_function_entry(builder);
        }

        #[cfg(feature = "wmemcheck")]
        if self.compiler.wmemcheck {
            let func_name = self.current_func_name(builder);
            if func_name == Some("malloc") {
                self.check_malloc_start(builder);
            } else if func_name == Some("free") {
                self.check_free_start(builder);
            }
        }

        Ok(())
    }

    pub fn after_translate_function(
        &mut self,
        builder: &mut FunctionBuilder,
        state: &FuncTranslationStacks,
    ) -> WasmResult<()> {
        if self.tunables.consume_fuel && state.reachable() {
            self.fuel_function_exit(builder);
        }
        Ok(())
    }

    pub fn relaxed_simd_deterministic(&self) -> bool {
        self.tunables.relaxed_simd_deterministic
    }

    pub fn has_native_fma(&self) -> bool {
        self.isa.has_native_fma()
    }

    pub fn is_x86(&self) -> bool {
        self.isa.triple().architecture == target_lexicon::Architecture::X86_64
    }

    pub fn translate_cont_bind(
        &mut self,
        builder: &mut FunctionBuilder<'_>,
        contobj: ir::Value,
        args: &[ir::Value],
    ) -> ir::Value {
        stack_switching::instructions::translate_cont_bind(self, builder, contobj, args)
    }

    pub fn translate_cont_new(
        &mut self,
        builder: &mut FunctionBuilder<'_>,
        _state: &FuncTranslationState,
        func: ir::Value,
        arg_types: &[WasmValType],
        return_types: &[WasmValType],
    ) -> WasmResult<ir::Value> {
        stack_switching::instructions::translate_cont_new(
            self,
            builder,
            func,
            arg_types,
            return_types,
        )
    }

    pub fn translate_resume(
        &mut self,
        builder: &mut FunctionBuilder<'_>,
        type_index: u32,
        contobj: ir::Value,
        resume_args: &[ir::Value],
        resumetable: &[(u32, Option<ir::Block>)],
    ) -> WasmResult<Vec<ir::Value>> {
        stack_switching::instructions::translate_resume(
            self,
            builder,
            type_index,
            contobj,
            resume_args,
            resumetable,
        )
    }

    pub fn translate_suspend(
        &mut self,
        builder: &mut FunctionBuilder<'_>,
        tag_index: u32,
        suspend_args: &[ir::Value],
        tag_return_types: &[ir::Type],
    ) -> Vec<ir::Value> {
        stack_switching::instructions::translate_suspend(
            self,
            builder,
            tag_index,
            suspend_args,
            tag_return_types,
        )
    }

    /// Translates switch instructions.
    pub fn translate_switch(
        &mut self,
        builder: &mut FunctionBuilder,
        tag_index: u32,
        contobj: ir::Value,
        switch_args: &[ir::Value],
        return_types: &[ir::Type],
    ) -> WasmResult<Vec<ir::Value>> {
        stack_switching::instructions::translate_switch(
            self,
            builder,
            tag_index,
            contobj,
            switch_args,
            return_types,
        )
    }

    pub fn continuation_arguments(&self, index: TypeIndex) -> &[WasmValType] {
        let idx = self.module.types[index].unwrap_module_type_index();
        self.types[self.types[idx]
            .unwrap_cont()
            .clone()
            .unwrap_module_type_index()]
        .unwrap_func()
        .params()
    }

    pub fn continuation_returns(&self, index: TypeIndex) -> &[WasmValType] {
        let idx = self.module.types[index].unwrap_module_type_index();
        self.types[self.types[idx]
            .unwrap_cont()
            .clone()
            .unwrap_module_type_index()]
        .unwrap_func()
        .returns()
    }

    pub fn tag_params(&self, tag_index: TagIndex) -> &[WasmValType] {
        let idx = self.module.tags[tag_index].signature;
        self.types[idx.unwrap_module_type_index()]
            .unwrap_func()
            .params()
    }

    pub fn tag_returns(&self, tag_index: TagIndex) -> &[WasmValType] {
        let idx = self.module.tags[tag_index].signature;
        self.types[idx.unwrap_module_type_index()]
            .unwrap_func()
            .returns()
    }

    pub fn use_x86_blendv_for_relaxed_laneselect(&self, ty: Type) -> bool {
        self.isa.has_x86_blendv_lowering(ty)
    }

    pub fn use_x86_pmulhrsw_for_relaxed_q15mul(&self) -> bool {
        self.isa.has_x86_pmulhrsw_lowering()
    }

    pub fn use_x86_pmaddubsw_for_dot(&self) -> bool {
        self.isa.has_x86_pmaddubsw_lowering()
    }

    pub fn handle_before_return(&mut self, retvals: &[ir::Value], builder: &mut FunctionBuilder) {
        #[cfg(feature = "wmemcheck")]
        if self.compiler.wmemcheck {
            let func_name = self.current_func_name(builder);
            if func_name == Some("malloc") {
                self.hook_malloc_exit(builder, retvals);
            } else if func_name == Some("free") {
                self.hook_free_exit(builder);
            }
        }
        #[cfg(not(feature = "wmemcheck"))]
        let _ = (retvals, builder);
    }

    pub fn before_load(
        &mut self,
        builder: &mut FunctionBuilder,
        val_size: u8,
        addr: ir::Value,
        offset: u64,
    ) {
        #[cfg(feature = "wmemcheck")]
        if self.compiler.wmemcheck {
            let check_load = self.builtin_functions.check_load(builder.func);
            let vmctx = self.vmctx_val(&mut builder.cursor());
            let num_bytes = builder.ins().iconst(I32, val_size as i64);
            let offset_val = builder.ins().iconst(I64, offset as i64);
            builder
                .ins()
                .call(check_load, &[vmctx, num_bytes, addr, offset_val]);
        }
        #[cfg(not(feature = "wmemcheck"))]
        let _ = (builder, val_size, addr, offset);
    }

    pub fn before_store(
        &mut self,
        builder: &mut FunctionBuilder,
        val_size: u8,
        addr: ir::Value,
        offset: u64,
    ) {
        #[cfg(feature = "wmemcheck")]
        if self.compiler.wmemcheck {
            let check_store = self.builtin_functions.check_store(builder.func);
            let vmctx = self.vmctx_val(&mut builder.cursor());
            let num_bytes = builder.ins().iconst(I32, val_size as i64);
            let offset_val = builder.ins().iconst(I64, offset as i64);
            builder
                .ins()
                .call(check_store, &[vmctx, num_bytes, addr, offset_val]);
        }
        #[cfg(not(feature = "wmemcheck"))]
        let _ = (builder, val_size, addr, offset);
    }

    pub fn update_global(
        &mut self,
        builder: &mut FunctionBuilder,
        global_index: GlobalIndex,
        value: ir::Value,
    ) {
        #[cfg(feature = "wmemcheck")]
        if self.compiler.wmemcheck {
            if global_index.index() == 0 {
                // We are making the assumption that global 0 is the auxiliary stack pointer.
                let update_stack_pointer =
                    self.builtin_functions.update_stack_pointer(builder.func);
                let vmctx = self.vmctx_val(&mut builder.cursor());
                builder.ins().call(update_stack_pointer, &[vmctx, value]);
            }
        }
        #[cfg(not(feature = "wmemcheck"))]
        let _ = (builder, global_index, value);
    }

    pub fn before_memory_grow(
        &mut self,
        builder: &mut FunctionBuilder,
        num_pages: ir::Value,
        mem_index: MemoryIndex,
    ) {
        #[cfg(feature = "wmemcheck")]
        if self.compiler.wmemcheck && mem_index.as_u32() == 0 {
            let update_mem_size = self.builtin_functions.update_mem_size(builder.func);
            let vmctx = self.vmctx_val(&mut builder.cursor());
            builder.ins().call(update_mem_size, &[vmctx, num_pages]);
        }
        #[cfg(not(feature = "wmemcheck"))]
        let _ = (builder, num_pages, mem_index);
    }

    /// If the ISA has rounding instructions, let Cranelift use them. But if
    /// not, lower to a libcall here, rather than having Cranelift do it. We
    /// can pass our libcall the vmctx pointer, which we use for stack
    /// overflow checking.
    ///
    /// This helper is generic for all rounding instructions below, both for
    /// scalar and simd types. The `clif_round` argument is the CLIF-level
    /// rounding instruction to use if the ISA has the instruction, and the
    /// `round_builtin` helper is used to determine which element-level
    /// rounding operation builtin is used. Note that this handles the case
    /// when `value` is a vector by doing an element-wise libcall invocation.
    fn isa_round(
        &mut self,
        builder: &mut FunctionBuilder,
        value: ir::Value,
        clif_round: fn(FuncInstBuilder<'_, '_>, ir::Value) -> ir::Value,
        round_builtin: fn(&mut BuiltinFunctions, &mut Function) -> ir::FuncRef,
    ) -> ir::Value {
        if self.isa.has_round() {
            return clif_round(builder.ins(), value);
        }

        let vmctx = self.vmctx_val(&mut builder.cursor());
        let round = round_builtin(&mut self.builtin_functions, builder.func);
        let round_one = |builder: &mut FunctionBuilder, value: ir::Value| {
            let call = builder.ins().call(round, &[vmctx, value]);
            *builder.func.dfg.inst_results(call).first().unwrap()
        };

        let ty = builder.func.dfg.value_type(value);
        if !ty.is_vector() {
            return round_one(builder, value);
        }

        assert_eq!(ty.bits(), 128);
        let zero = builder.func.dfg.constants.insert(V128Imm([0; 16]).into());
        let mut result = builder.ins().vconst(ty, zero);
        for i in 0..u8::try_from(ty.lane_count()).unwrap() {
            let element = builder.ins().extractlane(value, i);
            let element_rounded = round_one(builder, element);
            result = builder.ins().insertlane(result, element_rounded, i);
        }
        result
    }

    pub fn ceil_f32(&mut self, builder: &mut FunctionBuilder, value: ir::Value) -> ir::Value {
        self.isa_round(
            builder,
            value,
            |ins, val| ins.ceil(val),
            BuiltinFunctions::ceil_f32,
        )
    }

    pub fn ceil_f64(&mut self, builder: &mut FunctionBuilder, value: ir::Value) -> ir::Value {
        self.isa_round(
            builder,
            value,
            |ins, val| ins.ceil(val),
            BuiltinFunctions::ceil_f64,
        )
    }

    pub fn ceil_f32x4(&mut self, builder: &mut FunctionBuilder, value: ir::Value) -> ir::Value {
        self.isa_round(
            builder,
            value,
            |ins, val| ins.ceil(val),
            BuiltinFunctions::ceil_f32,
        )
    }

    pub fn ceil_f64x2(&mut self, builder: &mut FunctionBuilder, value: ir::Value) -> ir::Value {
        self.isa_round(
            builder,
            value,
            |ins, val| ins.ceil(val),
            BuiltinFunctions::ceil_f64,
        )
    }

    pub fn floor_f32(&mut self, builder: &mut FunctionBuilder, value: ir::Value) -> ir::Value {
        self.isa_round(
            builder,
            value,
            |ins, val| ins.floor(val),
            BuiltinFunctions::floor_f32,
        )
    }

    pub fn floor_f64(&mut self, builder: &mut FunctionBuilder, value: ir::Value) -> ir::Value {
        self.isa_round(
            builder,
            value,
            |ins, val| ins.floor(val),
            BuiltinFunctions::floor_f64,
        )
    }

    pub fn floor_f32x4(&mut self, builder: &mut FunctionBuilder, value: ir::Value) -> ir::Value {
        self.isa_round(
            builder,
            value,
            |ins, val| ins.floor(val),
            BuiltinFunctions::floor_f32,
        )
    }

    pub fn floor_f64x2(&mut self, builder: &mut FunctionBuilder, value: ir::Value) -> ir::Value {
        self.isa_round(
            builder,
            value,
            |ins, val| ins.floor(val),
            BuiltinFunctions::floor_f64,
        )
    }

    pub fn trunc_f32(&mut self, builder: &mut FunctionBuilder, value: ir::Value) -> ir::Value {
        self.isa_round(
            builder,
            value,
            |ins, val| ins.trunc(val),
            BuiltinFunctions::trunc_f32,
        )
    }

    pub fn trunc_f64(&mut self, builder: &mut FunctionBuilder, value: ir::Value) -> ir::Value {
        self.isa_round(
            builder,
            value,
            |ins, val| ins.trunc(val),
            BuiltinFunctions::trunc_f64,
        )
    }

    pub fn trunc_f32x4(&mut self, builder: &mut FunctionBuilder, value: ir::Value) -> ir::Value {
        self.isa_round(
            builder,
            value,
            |ins, val| ins.trunc(val),
            BuiltinFunctions::trunc_f32,
        )
    }

    pub fn trunc_f64x2(&mut self, builder: &mut FunctionBuilder, value: ir::Value) -> ir::Value {
        self.isa_round(
            builder,
            value,
            |ins, val| ins.trunc(val),
            BuiltinFunctions::trunc_f64,
        )
    }

    pub fn nearest_f32(&mut self, builder: &mut FunctionBuilder, value: ir::Value) -> ir::Value {
        self.isa_round(
            builder,
            value,
            |ins, val| ins.nearest(val),
            BuiltinFunctions::nearest_f32,
        )
    }

    pub fn nearest_f64(&mut self, builder: &mut FunctionBuilder, value: ir::Value) -> ir::Value {
        self.isa_round(
            builder,
            value,
            |ins, val| ins.nearest(val),
            BuiltinFunctions::nearest_f64,
        )
    }

    pub fn nearest_f32x4(&mut self, builder: &mut FunctionBuilder, value: ir::Value) -> ir::Value {
        self.isa_round(
            builder,
            value,
            |ins, val| ins.nearest(val),
            BuiltinFunctions::nearest_f32,
        )
    }

    pub fn nearest_f64x2(&mut self, builder: &mut FunctionBuilder, value: ir::Value) -> ir::Value {
        self.isa_round(
            builder,
            value,
            |ins, val| ins.nearest(val),
            BuiltinFunctions::nearest_f64,
        )
    }

    pub fn swizzle(
        &mut self,
        builder: &mut FunctionBuilder,
        a: ir::Value,
        b: ir::Value,
    ) -> ir::Value {
        // On x86, swizzle would typically be compiled to `pshufb`, except
        // that that's not available on CPUs that lack SSSE3. In that case,
        // fall back to a builtin function.
        if !self.is_x86() || self.isa.has_x86_pshufb_lowering() {
            builder.ins().swizzle(a, b)
        } else {
            let swizzle = self.builtin_functions.i8x16_swizzle(builder.func);
            let vmctx = self.vmctx_val(&mut builder.cursor());
            let call = builder.ins().call(swizzle, &[vmctx, a, b]);
            *builder.func.dfg.inst_results(call).first().unwrap()
        }
    }

    pub fn relaxed_swizzle(
        &mut self,
        builder: &mut FunctionBuilder,
        a: ir::Value,
        b: ir::Value,
    ) -> ir::Value {
        // As above, fall back to a builtin if we lack SSSE3.
        if !self.is_x86() || self.isa.has_x86_pshufb_lowering() {
            if !self.is_x86() || self.relaxed_simd_deterministic() {
                builder.ins().swizzle(a, b)
            } else {
                builder.ins().x86_pshufb(a, b)
            }
        } else {
            let swizzle = self.builtin_functions.i8x16_swizzle(builder.func);
            let vmctx = self.vmctx_val(&mut builder.cursor());
            let call = builder.ins().call(swizzle, &[vmctx, a, b]);
            *builder.func.dfg.inst_results(call).first().unwrap()
        }
    }

    pub fn i8x16_shuffle(
        &mut self,
        builder: &mut FunctionBuilder,
        a: ir::Value,
        b: ir::Value,
        lanes: &[u8; 16],
    ) -> ir::Value {
        // As with swizzle, i8x16.shuffle would also commonly be implemented
        // with pshufb, so if we lack SSSE3, fall back to a builtin.
        if !self.is_x86() || self.isa.has_x86_pshufb_lowering() {
            let lanes = ConstantData::from(&lanes[..]);
            let mask = builder.func.dfg.immediates.push(lanes);
            builder.ins().shuffle(a, b, mask)
        } else {
            let lanes = builder
                .func
                .dfg
                .constants
                .insert(ConstantData::from(&lanes[..]));
            let lanes = builder.ins().vconst(I8X16, lanes);
            let i8x16_shuffle = self.builtin_functions.i8x16_shuffle(builder.func);
            let vmctx = self.vmctx_val(&mut builder.cursor());
            let call = builder.ins().call(i8x16_shuffle, &[vmctx, a, b, lanes]);
            *builder.func.dfg.inst_results(call).first().unwrap()
        }
    }

    pub fn fma_f32x4(
        &mut self,
        builder: &mut FunctionBuilder,
        a: ir::Value,
        b: ir::Value,
        c: ir::Value,
    ) -> ir::Value {
        if self.has_native_fma() {
            builder.ins().fma(a, b, c)
        } else if self.relaxed_simd_deterministic() {
            // Deterministic semantics are "fused multiply and add".
            let fma = self.builtin_functions.fma_f32x4(builder.func);
            let vmctx = self.vmctx_val(&mut builder.cursor());
            let call = builder.ins().call(fma, &[vmctx, a, b, c]);
            *builder.func.dfg.inst_results(call).first().unwrap()
        } else {
            let mul = builder.ins().fmul(a, b);
            builder.ins().fadd(mul, c)
        }
    }

    pub fn fma_f64x2(
        &mut self,
        builder: &mut FunctionBuilder,
        a: ir::Value,
        b: ir::Value,
        c: ir::Value,
    ) -> ir::Value {
        if self.has_native_fma() {
            builder.ins().fma(a, b, c)
        } else if self.relaxed_simd_deterministic() {
            // Deterministic semantics are "fused multiply and add".
            let fma = self.builtin_functions.fma_f64x2(builder.func);
            let vmctx = self.vmctx_val(&mut builder.cursor());
            let call = builder.ins().call(fma, &[vmctx, a, b, c]);
            *builder.func.dfg.inst_results(call).first().unwrap()
        } else {
            let mul = builder.ins().fmul(a, b);
            builder.ins().fadd(mul, c)
        }
    }

    pub fn isa(&self) -> &dyn TargetIsa {
        &*self.isa
    }

    pub fn trap(&mut self, builder: &mut FunctionBuilder, trap: ir::TrapCode) {
        match (
            self.clif_instruction_traps_enabled(),
            crate::clif_trap_to_env_trap(trap),
        ) {
            // If libcall traps are disabled or there's no wasmtime-defined trap
            // code for this, then emit a native trap instruction.
            (true, _) | (_, None) => {
                builder.ins().trap(trap);
            }
            // ... otherwise with libcall traps explicitly enabled and a
            // wasmtime-based trap code invoke the libcall to raise a trap and
            // pass in our trap code. Leave a debug `unreachable` in place
            // afterwards as a defense-in-depth measure.
            (false, Some(trap)) => {
                let libcall = self.builtin_functions.trap(&mut builder.func);
                let vmctx = self.vmctx_val(&mut builder.cursor());
                let trap_code = builder.ins().iconst(I8, i64::from(trap as u8));
                builder.ins().call(libcall, &[vmctx, trap_code]);
                let raise = self.builtin_functions.raise(&mut builder.func);
                builder.ins().call(raise, &[vmctx]);
                builder.ins().trap(TRAP_INTERNAL_ASSERT);
            }
        }
    }

    pub fn trapz(&mut self, builder: &mut FunctionBuilder, value: ir::Value, trap: ir::TrapCode) {
        if self.clif_instruction_traps_enabled() {
            builder.ins().trapz(value, trap);
        } else {
            let ty = builder.func.dfg.value_type(value);
            let zero = builder.ins().iconst(ty, 0);
            let cmp = builder.ins().icmp(IntCC::Equal, value, zero);
            self.conditionally_trap(builder, cmp, trap);
        }
    }

    pub fn trapnz(&mut self, builder: &mut FunctionBuilder, value: ir::Value, trap: ir::TrapCode) {
        if self.clif_instruction_traps_enabled() {
            builder.ins().trapnz(value, trap);
        } else {
            let ty = builder.func.dfg.value_type(value);
            let zero = builder.ins().iconst(ty, 0);
            let cmp = builder.ins().icmp(IntCC::NotEqual, value, zero);
            self.conditionally_trap(builder, cmp, trap);
        }
    }

    pub fn uadd_overflow_trap(
        &mut self,
        builder: &mut FunctionBuilder,
        lhs: ir::Value,
        rhs: ir::Value,
        trap: ir::TrapCode,
    ) -> ir::Value {
        if self.clif_instruction_traps_enabled() {
            builder.ins().uadd_overflow_trap(lhs, rhs, trap)
        } else {
            let (ret, overflow) = builder.ins().uadd_overflow(lhs, rhs);
            self.conditionally_trap(builder, overflow, trap);
            ret
        }
    }

    pub fn translate_sdiv(
        &mut self,
        builder: &mut FunctionBuilder,
        lhs: ir::Value,
        rhs: ir::Value,
    ) -> ir::Value {
        self.guard_signed_divide(builder, lhs, rhs);
        builder.ins().sdiv(lhs, rhs)
    }

    pub fn translate_udiv(
        &mut self,
        builder: &mut FunctionBuilder,
        lhs: ir::Value,
        rhs: ir::Value,
    ) -> ir::Value {
        self.guard_zero_divisor(builder, rhs);
        builder.ins().udiv(lhs, rhs)
    }

    pub fn translate_srem(
        &mut self,
        builder: &mut FunctionBuilder,
        lhs: ir::Value,
        rhs: ir::Value,
    ) -> ir::Value {
        self.guard_zero_divisor(builder, rhs);
        builder.ins().srem(lhs, rhs)
    }

    pub fn translate_urem(
        &mut self,
        builder: &mut FunctionBuilder,
        lhs: ir::Value,
        rhs: ir::Value,
    ) -> ir::Value {
        self.guard_zero_divisor(builder, rhs);
        builder.ins().urem(lhs, rhs)
    }

    pub fn translate_fcvt_to_sint(
        &mut self,
        builder: &mut FunctionBuilder,
        ty: ir::Type,
        val: ir::Value,
    ) -> ir::Value {
        // NB: for now avoid translating this entire instruction to CLIF and
        // just do it in a libcall.
        if !self.clif_instruction_traps_enabled() {
            self.guard_fcvt_to_int(builder, ty, val, true);
        }
        builder.ins().fcvt_to_sint(ty, val)
    }

    pub fn translate_fcvt_to_uint(
        &mut self,
        builder: &mut FunctionBuilder,
        ty: ir::Type,
        val: ir::Value,
    ) -> ir::Value {
        if !self.clif_instruction_traps_enabled() {
            self.guard_fcvt_to_int(builder, ty, val, false);
        }
        builder.ins().fcvt_to_uint(ty, val)
    }

    /// Returns whether it's acceptable to rely on traps in CLIF memory-related
    /// instructions (e.g. loads and stores).
    ///
    /// This is enabled if `signals_based_traps` is `true` since signal handlers
    /// are available, but this is additionally forcibly disabled if Pulley is
    /// being targeted since the Pulley runtime doesn't catch segfaults for
    /// itself.
    pub fn clif_memory_traps_enabled(&self) -> bool {
        self.tunables.signals_based_traps && !self.is_pulley()
    }

    /// Returns whether it's acceptable to have CLIF instructions natively trap,
    /// such as division-by-zero.
    ///
    /// This enabled if `signals_based_traps` is `true` or on Pulley
    /// unconditionally since Pulley doesn't use hardware-based traps in its
    /// runtime.
    pub fn clif_instruction_traps_enabled(&self) -> bool {
        self.tunables.signals_based_traps || self.is_pulley()
    }

    /// Returns whether loads from the null address are allowed as signals of
    /// whether to trap or not.
    pub fn load_from_zero_allowed(&self) -> bool {
        // Pulley allows loads-from-zero and otherwise this is only allowed with
        // traps + spectre mitigations.
        self.is_pulley()
            || (self.clif_memory_traps_enabled() && self.heap_access_spectre_mitigation())
    }

    /// Returns whether translation is happening for Pulley bytecode.
    pub fn is_pulley(&self) -> bool {
        self.isa.triple().is_pulley()
    }
}

// Helper function to convert an `IndexType` to an `ir::Type`.
//
// Implementing From/Into trait for `IndexType` or `ir::Type` would
// introduce an extra dependency between `wasmtime_types` and `cranelift_codegen`.
fn index_type_to_ir_type(index_type: IndexType) -> ir::Type {
    match index_type {
        IndexType::I32 => I32,
        IndexType::I64 => I64,
    }
}<|MERGE_RESOLUTION|>--- conflicted
+++ resolved
@@ -23,19 +23,11 @@
 use std::mem;
 use wasmparser::{Operator, WasmFeatures};
 use wasmtime_environ::{
-<<<<<<< HEAD
-    BuiltinFunctionIndex, DataIndex, ElemIndex, EngineOrModuleTypeIndex, FuncIndex, GlobalIndex,
-    IndexType, Memory, MemoryIndex, Module, ModuleInternedTypeIndex, ModuleTranslation,
-    ModuleTypesBuilder, PtrSize, Table, TableIndex, TagIndex, TripleExt, Tunables, TypeConvert,
-    TypeIndex, VMOffsets, WasmCompositeInnerType, WasmFuncType, WasmHeapTopType, WasmHeapType,
-    WasmRefType, WasmResult, WasmValType,
-=======
     BuiltinFunctionIndex, DataIndex, DefinedFuncIndex, ElemIndex, EngineOrModuleTypeIndex,
     FuncIndex, FuncKey, GlobalIndex, IndexType, Memory, MemoryIndex, Module,
     ModuleInternedTypeIndex, ModuleTranslation, ModuleTypesBuilder, PtrSize, Table, TableIndex,
     TagIndex, TripleExt, Tunables, TypeConvert, TypeIndex, VMOffsets, WasmCompositeInnerType,
     WasmFuncType, WasmHeapTopType, WasmHeapType, WasmRefType, WasmResult, WasmValType,
->>>>>>> 48ac29ac
 };
 use wasmtime_environ::{FUNCREF_INIT_BIT, FUNCREF_MASK};
 use wasmtime_math::f64_cvt_to_int_bounds;
@@ -2403,12 +2395,11 @@
 
             // Continuation types.
             WasmHeapTopType::Cont => {
-                self.ensure_table_exists(builder.func, table_index);
-                let (table_entry_addr, flags) = table_data.prepare_table_addr(self, builder, index);
+                let (elem_addr, flags) = table_data.prepare_table_addr(self, builder, index);
                 Ok(builder.ins().load(
                     stack_switching::fatpointer::POINTER_TYPE,
                     flags,
-                    table_entry_addr,
+                    elem_addr,
                     0,
                 ))
             }
@@ -2831,7 +2822,6 @@
     ) -> WasmResult<()> {
         gc::translate_array_set(self, builder, array_type_index, array, index, value)
     }
-<<<<<<< HEAD
 
     pub fn translate_ref_test(
         &mut self,
@@ -2885,196 +2875,6 @@
                 .icmp_imm(cranelift_codegen::ir::condcodes::IntCC::Equal, value, 0),
         };
 
-        Ok(pos.ins().uextend(ir::types::I32, byte_is_null))
-    }
-
-    pub fn translate_ref_func(
-        &mut self,
-        mut pos: cranelift_codegen::cursor::FuncCursor<'_>,
-        func_index: FuncIndex,
-    ) -> WasmResult<ir::Value> {
-        let func_index = pos.ins().iconst(I32, func_index.as_u32() as i64);
-        let ref_func = self.builtin_functions.ref_func(&mut pos.func);
-        let vmctx = self.vmctx_val(&mut pos);
-
-        let call_inst = pos.ins().call(ref_func, &[vmctx, func_index]);
-        Ok(pos.func.dfg.first_result(call_inst))
-    }
-
-    pub fn translate_custom_global_get(
-        &mut self,
-        builder: &mut FunctionBuilder,
-        index: GlobalIndex,
-    ) -> WasmResult<ir::Value> {
-        let global_ty = self.module.globals[index];
-        let wasm_ty = global_ty.wasm_ty;
-        debug_assert!(
-            wasm_ty.is_vmgcref_type(),
-            "We only use GlobalVariable::Custom for VMGcRef types"
-        );
-        let WasmValType::Ref(ref_ty) = wasm_ty else {
-            unreachable!()
-        };
-
-        let (gv, offset) = self.get_global_location(builder.func, index);
-        let gv = builder.ins().global_value(self.pointer_type(), gv);
-        let src = builder.ins().iadd_imm(gv, i64::from(offset));
-
-        gc::gc_compiler(self)?.translate_read_gc_reference(
-            self,
-            builder,
-            ref_ty,
-            src,
-            if global_ty.mutability {
-                ir::MemFlags::trusted()
-            } else {
-                ir::MemFlags::trusted().with_readonly().with_can_move()
-            },
-        )
-    }
-
-    pub fn translate_custom_global_set(
-        &mut self,
-        builder: &mut FunctionBuilder,
-        index: GlobalIndex,
-        value: ir::Value,
-    ) -> WasmResult<()> {
-        let ty = self.module.globals[index].wasm_ty;
-        debug_assert!(
-            ty.is_vmgcref_type(),
-            "We only use GlobalVariable::Custom for VMGcRef types"
-        );
-        let WasmValType::Ref(ty) = ty else {
-            unreachable!()
-        };
-
-        let (gv, offset) = self.get_global_location(builder.func, index);
-        let gv = builder.ins().global_value(self.pointer_type(), gv);
-        let src = builder.ins().iadd_imm(gv, i64::from(offset));
-
-        gc::gc_compiler(self)?.translate_write_gc_reference(
-            self,
-            builder,
-            ty,
-            src,
-            value,
-            ir::MemFlags::trusted(),
-        )
-    }
-
-    pub fn make_heap(&mut self, func: &mut ir::Function, index: MemoryIndex) -> WasmResult<Heap> {
-        let pointer_type = self.pointer_type();
-        let memory = self.module.memories[index];
-        let is_shared = memory.shared;
-
-        let (base_ptr, base_offset, current_length_offset, ptr_memtype) = {
-            let vmctx = self.vmctx(func);
-            if let Some(def_index) = self.module.defined_memory_index(index) {
-                if is_shared {
-                    // As with imported memory, the `VMMemoryDefinition` for a
-                    // shared memory is stored elsewhere. We store a `*mut
-                    // VMMemoryDefinition` to it and dereference that when
-                    // atomically growing it.
-                    let from_offset = self.offsets.vmctx_vmmemory_pointer(def_index);
-                    let (memory, def_mt) = self.global_load_from_vmctx_with_memory_type(
-                        func,
-                        from_offset,
-                        ir::MemFlags::trusted().with_readonly().with_can_move(),
-                    );
-                    let base_offset = i32::from(self.offsets.ptr.vmmemory_definition_base());
-                    let current_length_offset =
-                        i32::from(self.offsets.ptr.vmmemory_definition_current_length());
-                    (memory, base_offset, current_length_offset, def_mt)
-                } else {
-                    let owned_index = self.module.owned_memory_index(def_index);
-                    let owned_base_offset =
-                        self.offsets.vmctx_vmmemory_definition_base(owned_index);
-                    let owned_length_offset = self
-                        .offsets
-                        .vmctx_vmmemory_definition_current_length(owned_index);
-                    let current_base_offset = i32::try_from(owned_base_offset).unwrap();
-                    let current_length_offset = i32::try_from(owned_length_offset).unwrap();
-                    (
-                        vmctx,
-                        current_base_offset,
-                        current_length_offset,
-                        self.pcc_vmctx_memtype,
-                    )
-                }
-            } else {
-                let from_offset = self.offsets.vmctx_vmmemory_import_from(index);
-                let (memory, def_mt) = self.global_load_from_vmctx_with_memory_type(
-                    func,
-                    from_offset,
-                    ir::MemFlags::trusted().with_readonly().with_can_move(),
-                );
-                let base_offset = i32::from(self.offsets.ptr.vmmemory_definition_base());
-                let current_length_offset =
-                    i32::from(self.offsets.ptr.vmmemory_definition_current_length());
-                (memory, base_offset, current_length_offset, def_mt)
-            }
-        };
-
-        let bound = func.create_global_value(ir::GlobalValueData::Load {
-            base: base_ptr,
-            offset: Offset32::new(current_length_offset),
-            global_type: pointer_type,
-            flags: MemFlags::trusted(),
-        });
-
-        let (base_fact, pcc_memory_type) = self.make_pcc_base_fact_and_type_for_memory(
-            func,
-            memory,
-            base_offset,
-            current_length_offset,
-            ptr_memtype,
-            bound,
-        );
-
-        let base = self.make_heap_base(func, memory, base_ptr, base_offset, base_fact);
-=======
->>>>>>> 48ac29ac
-
-    pub fn translate_ref_test(
-        &mut self,
-        builder: &mut FunctionBuilder<'_>,
-        test_ty: WasmRefType,
-        gc_ref: ir::Value,
-        gc_ref_ty: WasmRefType,
-    ) -> WasmResult<ir::Value> {
-        gc::translate_ref_test(self, builder, test_ty, gc_ref, gc_ref_ty)
-    }
-
-    pub fn translate_ref_null(
-        &mut self,
-        mut pos: cranelift_codegen::cursor::FuncCursor,
-        ht: WasmHeapType,
-    ) -> WasmResult<ir::Value> {
-        Ok(match ht.top() {
-            WasmHeapTopType::Func => pos.ins().iconst(self.pointer_type(), 0),
-            // NB: null GC references don't need to be in stack maps.
-            WasmHeapTopType::Any | WasmHeapTopType::Extern | WasmHeapTopType::Exn => {
-                pos.ins().iconst(types::I32, 0)
-            }
-            WasmHeapTopType::Cont => todo!(), // FIXME: #10248 stack switching support.
-        })
-    }
-
-    pub fn translate_ref_is_null(
-        &mut self,
-        mut pos: cranelift_codegen::cursor::FuncCursor,
-        value: ir::Value,
-        ty: WasmRefType,
-    ) -> WasmResult<ir::Value> {
-        // If we know the type is not nullable, then we don't actually need to
-        // check for null.
-        if !ty.nullable {
-            return Ok(pos.ins().iconst(ir::types::I32, 0));
-        }
-
-        let byte_is_null =
-            pos.ins()
-                .icmp_imm(cranelift_codegen::ir::condcodes::IntCC::Equal, value, 0);
         Ok(pos.ins().uextend(ir::types::I32, byte_is_null))
     }
 
@@ -3829,7 +3629,6 @@
     pub fn translate_cont_new(
         &mut self,
         builder: &mut FunctionBuilder<'_>,
-        _state: &FuncTranslationState,
         func: ir::Value,
         arg_types: &[WasmValType],
         return_types: &[WasmValType],
