--- conflicted
+++ resolved
@@ -207,13 +207,8 @@
     }
     fn incoming_request_consume(
         &mut self,
-<<<<<<< HEAD
-        _request: IncomingRequest,
-    ) -> wasmtime::Result<Result<Resource<InputStream>, ()>> {
-        todo!("we haven't implemented the server side of wasi-http yet")
-=======
         id: IncomingRequest,
-    ) -> wasmtime::Result<Result<IncomingBody, ()>> {
+    ) -> wasmtime::Result<Result<Resource<IncomingBody>, ()>> {
         let req = types::IncomingRequestLens::from(id).get_mut(self.table())?;
         match req.body.take() {
             Some(builder) => {
@@ -223,7 +218,6 @@
 
             None => Ok(Err(())),
         }
->>>>>>> 11a66086
     }
     fn new_outgoing_request(
         &mut self,
@@ -251,16 +245,9 @@
     fn outgoing_request_write(
         &mut self,
         request: OutgoingRequest,
-<<<<<<< HEAD
-    ) -> wasmtime::Result<Result<Resource<OutgoingBody>, ()>> {
-        let req = self
-            .table()
-            .get_outgoing_request_mut(request)
-=======
     ) -> wasmtime::Result<Result<OutgoingBody, ()>> {
         let req = types::OutgoingRequestLens::from(request)
             .get_mut(self.table())
->>>>>>> 11a66086
             .context("[outgoing_request_write] getting request")?;
 
         if req.body.is_some() {
@@ -429,11 +416,6 @@
     }
     fn outgoing_response_write(
         &mut self,
-<<<<<<< HEAD
-        _response: OutgoingResponse,
-    ) -> wasmtime::Result<Result<Resource<OutgoingBody>, ()>> {
-        todo!("we haven't implemented the server side of wasi-http yet")
-=======
         id: OutgoingResponse,
     ) -> wasmtime::Result<Result<OutgoingBody, ()>> {
         let resp = types::OutgoingResponseLens::from(id).get_mut(self.table())?;
@@ -449,7 +431,6 @@
         let id = self.table().push_outgoing_body(host)?;
 
         Ok(Ok(id))
->>>>>>> 11a66086
     }
     fn drop_future_incoming_response(
         &mut self,
@@ -515,60 +496,26 @@
 
         Ok(pollable)
     }
-}
-
-impl<T: WasiHttpView> crate::bindings::http::types::HostIncomingBody for T {
-    fn stream(
-        &mut self,
-        id: Resource<IncomingBody>,
-    ) -> wasmtime::Result<Result<Resource<InputStream>, ()>> {
-        let body = self.table().get_incoming_body(&id)?;
-
-        if let Some(stream) = body.stream.take() {
-            let stream = self.table().push_input_stream_child(Box::new(stream), id)?;
-            return Ok(Ok(stream));
-        }
-
-        Ok(Err(()))
-    }
-
-    fn finish(&mut self, id: Resource<IncomingBody>) -> wasmtime::Result<FutureTrailers> {
-        let body = self.table().delete_incoming_body(id)?;
-        let trailers = self
-            .table()
-            .push_future_trailers(body.into_future_trailers())?;
-        Ok(trailers)
-    }
-
-    fn drop(&mut self, id: Resource<IncomingBody>) -> wasmtime::Result<()> {
-        let _ = self.table().delete_incoming_body(id)?;
-        Ok(())
-    }
-}
-
-impl<T: WasiHttpView> crate::bindings::http::types::HostOutgoingBody for T {
-    fn write(
-        &mut self,
-        id: Resource<OutgoingBody>,
+
+    fn outgoing_body_write(
+        &mut self,
+        id: OutgoingBody,
     ) -> wasmtime::Result<Result<Resource<OutputStream>, ()>> {
-        let body = self.table().get_outgoing_body(&id)?;
+        let body = self.table().get_outgoing_body(id)?;
         if let Some(stream) = body.body_output_stream.take() {
-            let id = self.table().push_output_stream_child(stream, id)?;
+            let dummy = Resource::<u32>::new_own(id);
+            let id = self.table().push_output_stream_child(stream, dummy)?;
             Ok(Ok(id))
         } else {
             Ok(Err(()))
         }
     }
 
-<<<<<<< HEAD
-    fn write_trailers(&mut self, id: Resource<OutgoingBody>, ts: Trailers) -> wasmtime::Result<()> {
-=======
     fn outgoing_body_finish(
         &mut self,
         id: OutgoingBody,
         ts: Option<Trailers>,
     ) -> wasmtime::Result<()> {
->>>>>>> 11a66086
         let mut body = self.table().delete_outgoing_body(id)?;
 
         let sender = body
@@ -588,10 +535,6 @@
         Ok(())
     }
 
-<<<<<<< HEAD
-    fn drop(&mut self, id: Resource<OutgoingBody>) -> wasmtime::Result<()> {
-        let _ = self.table().delete_outgoing_body(id)?;
-=======
     fn drop_outgoing_body(&mut self, id: OutgoingBody) -> wasmtime::Result<()> {
         let mut body = self.table().delete_outgoing_body(id)?;
 
@@ -603,7 +546,35 @@
         // Ignoring failure: receiver died sending body, but we can't report that here.
         let _ = sender.send(FinishMessage::Abort);
 
->>>>>>> 11a66086
+        Ok(())
+    }
+}
+
+impl<T: WasiHttpView> crate::bindings::http::types::HostIncomingBody for T {
+    fn stream(
+        &mut self,
+        id: Resource<IncomingBody>,
+    ) -> wasmtime::Result<Result<Resource<InputStream>, ()>> {
+        let body = self.table().get_incoming_body(&id)?;
+
+        if let Some(stream) = body.stream.take() {
+            let stream = self.table().push_input_stream_child(Box::new(stream), id)?;
+            return Ok(Ok(stream));
+        }
+
+        Ok(Err(()))
+    }
+
+    fn finish(&mut self, id: Resource<IncomingBody>) -> wasmtime::Result<FutureTrailers> {
+        let body = self.table().delete_incoming_body(id)?;
+        let trailers = self
+            .table()
+            .push_future_trailers(body.into_future_trailers())?;
+        Ok(trailers)
+    }
+
+    fn drop(&mut self, id: Resource<IncomingBody>) -> wasmtime::Result<()> {
+        let _ = self.table().delete_incoming_body(id)?;
         Ok(())
     }
 }