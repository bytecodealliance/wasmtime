--- conflicted
+++ resolved
@@ -73,28 +73,11 @@
         buf: Vec<u8>,
     ) -> wasmtime::Result<Result<u64, StreamError>> {
         let len = buf.len();
-<<<<<<< HEAD
-        self.streams.entry(this)
-            .or_default()
-            .data
-            .extend_from_slice(buf.as_slice());
-=======
-        match self.streams.get(&this) {
-            Some(st) => {
-                if st.closed {
-                    bail!("cannot write to closed stream");
-                }
-                let new_len = st.data.len() + len;
-                let mut new = bytes::BytesMut::with_capacity(new_len);
-                new.put(st.data.clone());
-                new.put(bytes::Bytes::from(buf));
-                self.streams.insert(this, new.freeze().into());
-            }
-            None => {
-                self.streams.insert(this, bytes::Bytes::from(buf).into());
-            }
+        let st = self.streams.entry(this).or_default();
+        if st.closed {
+            bail!("cannot write to closed stream");
         }
->>>>>>> 22a2dd51
+        st.data.extend_from_slice(buf.as_slice());
         Ok(Ok(len.try_into()?))
     }
 
