use crate::{bindings::http::types, types::FieldMap};
use anyhow::anyhow;
use bytes::Bytes;
use http_body_util::combinators::BoxBody;
use std::future::Future;
use std::{
    pin::Pin,
    sync::{Arc, Mutex},
    time::Duration,
};
use tokio::sync::{mpsc, oneshot};
use wasmtime_wasi::preview2::{
<<<<<<< HEAD
    self, AbortOnDropJoinHandle, HostInputStream, HostOutputStream, StreamError,
=======
    self, AbortOnDropJoinHandle, HostInputStream, HostOutputStream, OutputStreamError,
    StreamRuntimeError, StreamState, Subscribe,
>>>>>>> c9276620
};

pub type HyperIncomingBody = BoxBody<Bytes, anyhow::Error>;

/// Holds onto the things needed to construct a [`HostIncomingBody`] until we are ready to build
/// one. The HostIncomingBody spawns a task that starts consuming the incoming body, and we don't
/// want to do that unless the user asks to consume the body.
pub struct HostIncomingBodyBuilder {
    pub body: HyperIncomingBody,
    pub between_bytes_timeout: Duration,
}

impl HostIncomingBodyBuilder {
    /// Consume the state held in the [`HostIncomingBodyBuilder`] to spawn a task that will drive the
    /// streaming body to completion. Data segments will be communicated out over the
    /// [`HostIncomingBodyStream`], and a [`HostFutureTrailers`] gives a way to block on/retrieve
    /// the trailers.
    pub fn build(mut self) -> HostIncomingBody {
        let (body_writer, body_receiver) = mpsc::channel(1);
        let (trailer_writer, trailers) = oneshot::channel();

        let worker = preview2::spawn(async move {
            loop {
                let frame = match tokio::time::timeout(
                    self.between_bytes_timeout,
                    http_body_util::BodyExt::frame(&mut self.body),
                )
                .await
                {
                    Ok(None) => break,

                    Ok(Some(Ok(frame))) => frame,

                    Ok(Some(Err(e))) => {
                        match body_writer.send(Err(e)).await {
                            Ok(_) => {}
                            // If the body read end has dropped, then we report this error with the
                            // trailers. unwrap and rewrap Err because the Ok side of these two Results
                            // are different.
                            Err(e) => {
                                let _ = trailer_writer.send(Err(e.0.unwrap_err()));
                            }
                        }
                        break;
                    }

                    Err(_) => {
                        match body_writer
                            .send(Err(types::Error::TimeoutError(
                                "data frame timed out".to_string(),
                            )
                            .into()))
                            .await
                        {
                            Ok(_) => {}
                            Err(e) => {
                                let _ = trailer_writer.send(Err(e.0.unwrap_err()));
                            }
                        }
                        break;
                    }
                };

                if frame.is_trailers() {
                    // We know we're not going to write any more data frames at this point, so we
                    // explicitly drop the body_writer so that anything waiting on the read end returns
                    // immediately.
                    drop(body_writer);

                    let trailers = frame.into_trailers().unwrap();

                    // TODO: this will fail in two cases:
                    // 1. we've already used the channel once, which should be imposible,
                    // 2. the read end is closed.
                    // I'm not sure how to differentiate between these two cases, or really
                    // if we need to do anything to handle either.
                    let _ = trailer_writer.send(Ok(trailers));

                    break;
                }

                assert!(frame.is_data(), "frame wasn't data");

                let data = frame.into_data().unwrap();

                // If the receiver no longer exists, thats ok - in that case we want to keep the
                // loop running to relieve backpressure, so we get to the trailers.
                let _ = body_writer.send(Ok(data)).await;
            }
        });

        HostIncomingBody {
            worker,
            stream: Some(HostIncomingBodyStream::new(body_receiver)),
            trailers,
        }
    }
}

pub struct HostIncomingBody {
    pub worker: AbortOnDropJoinHandle<()>,
    pub stream: Option<HostIncomingBodyStream>,
    pub trailers: oneshot::Receiver<Result<hyper::HeaderMap, anyhow::Error>>,
}

impl HostIncomingBody {
    pub fn into_future_trailers(self) -> HostFutureTrailers {
        HostFutureTrailers {
            _worker: self.worker,
            state: HostFutureTrailersState::Waiting(self.trailers),
        }
    }
}

pub struct HostIncomingBodyStream {
    pub open: bool,
    pub receiver: mpsc::Receiver<Result<Bytes, anyhow::Error>>,
    pub buffer: Bytes,
    pub error: Option<anyhow::Error>,
}

impl HostIncomingBodyStream {
    fn new(receiver: mpsc::Receiver<Result<Bytes, anyhow::Error>>) -> Self {
        Self {
            open: true,
            receiver,
            buffer: Bytes::new(),
            error: None,
        }
    }
}

#[async_trait::async_trait]
impl HostInputStream for HostIncomingBodyStream {
    fn read(&mut self, size: usize) -> Result<Bytes, StreamError> {
        use mpsc::error::TryRecvError;

        if !self.buffer.is_empty() {
            let len = size.min(self.buffer.len());
            let chunk = self.buffer.split_to(len);
            return Ok(chunk);
        }

        if let Some(e) = self.error.take() {
            return Err(StreamError::LastOperationFailed(e));
        }

        if !self.open {
            return Err(StreamError::Closed);
        }

        match self.receiver.try_recv() {
            Ok(Ok(mut bytes)) => {
                let len = bytes.len().min(size);
                let chunk = bytes.split_to(len);
                if !bytes.is_empty() {
                    self.buffer = bytes;
                }

                return Ok(chunk);
            }

            Ok(Err(e)) => {
                self.open = false;
                return Err(StreamError::LastOperationFailed(e));
            }

            Err(TryRecvError::Empty) => {
                return Ok(Bytes::new());
            }

            Err(TryRecvError::Disconnected) => {
                self.open = false;
                return Err(StreamError::Closed);
            }
        }
    }
}

#[async_trait::async_trait]
impl Subscribe for HostIncomingBodyStream {
    async fn ready(&mut self) {
        if !self.buffer.is_empty() {
            return;
        }

        if !self.open {
            return;
        }

        match self.receiver.recv().await {
            Some(Ok(bytes)) => self.buffer = bytes,

            Some(Err(e)) => {
                self.error = Some(e);
                self.open = false;
            }

            None => self.open = false,
        }
    }
}

pub struct HostFutureTrailers {
    _worker: AbortOnDropJoinHandle<()>,
    pub state: HostFutureTrailersState,
}

pub enum HostFutureTrailersState {
    Waiting(oneshot::Receiver<Result<hyper::HeaderMap, anyhow::Error>>),
    Done(Result<FieldMap, types::Error>),
}

#[async_trait::async_trait]
impl Subscribe for HostFutureTrailers {
    async fn ready(&mut self) {
        if let HostFutureTrailersState::Waiting(rx) = &mut self.state {
            let result = match rx.await {
                Ok(Ok(headers)) => Ok(FieldMap::from(headers)),
                Ok(Err(e)) => Err(types::Error::ProtocolError(format!("hyper error: {e:?}"))),
                Err(_) => Err(types::Error::ProtocolError(
                    "stream hung up before trailers were received".to_string(),
                )),
            };
            self.state = HostFutureTrailersState::Done(result);
        }
    }
}

pub type HyperOutgoingBody = BoxBody<Bytes, anyhow::Error>;

pub enum FinishMessage {
    Finished,
    Trailers(hyper::HeaderMap),
    Abort,
}

pub struct HostOutgoingBody {
    pub body_output_stream: Option<Box<dyn HostOutputStream>>,
    pub finish_sender: Option<tokio::sync::oneshot::Sender<FinishMessage>>,
}

impl HostOutgoingBody {
    pub fn new() -> (Self, HyperOutgoingBody) {
        use http_body_util::BodyExt;
        use hyper::body::{Body, Frame};
        use std::task::{Context, Poll};
        use tokio::sync::oneshot::error::RecvError;
        struct BodyImpl {
            body_receiver: mpsc::Receiver<Bytes>,
            finish_receiver: Option<oneshot::Receiver<FinishMessage>>,
        }
        impl Body for BodyImpl {
            type Data = Bytes;
            type Error = anyhow::Error;
            fn poll_frame(
                mut self: Pin<&mut Self>,
                cx: &mut Context<'_>,
            ) -> Poll<Option<Result<Frame<Self::Data>, Self::Error>>> {
                match self.as_mut().body_receiver.poll_recv(cx) {
                    Poll::Pending => Poll::Pending,
                    Poll::Ready(Some(frame)) => Poll::Ready(Some(Ok(Frame::data(frame)))),

                    // This means that the `body_sender` end of the channel has been dropped.
                    Poll::Ready(None) => {
                        if let Some(mut finish_receiver) = self.as_mut().finish_receiver.take() {
                            match Pin::new(&mut finish_receiver).poll(cx) {
                                Poll::Pending => {
                                    self.as_mut().finish_receiver = Some(finish_receiver);
                                    Poll::Pending
                                }
                                Poll::Ready(Ok(message)) => match message {
                                    FinishMessage::Finished => Poll::Ready(None),
                                    FinishMessage::Trailers(trailers) => {
                                        Poll::Ready(Some(Ok(Frame::trailers(trailers))))
                                    }
                                    FinishMessage::Abort => Poll::Ready(Some(Err(
                                        anyhow::anyhow!("response corrupted"),
                                    ))),
                                },
                                Poll::Ready(Err(RecvError { .. })) => Poll::Ready(None),
                            }
                        } else {
                            Poll::Ready(None)
                        }
                    }
                }
            }
        }

        let (body_sender, body_receiver) = mpsc::channel(1);
        let (finish_sender, finish_receiver) = oneshot::channel();
        let body_impl = BodyImpl {
            body_receiver,
            finish_receiver: Some(finish_receiver),
        }
        .boxed();
        (
            Self {
                // TODO: this capacity constant is arbitrary, and should be configurable
                body_output_stream: Some(Box::new(BodyWriteStream::new(1024 * 1024, body_sender))),
                finish_sender: Some(finish_sender),
            },
            body_impl,
        )
    }
}

// copied in from preview2::write_stream

#[derive(Debug)]
struct WorkerState {
    alive: bool,
    items: std::collections::VecDeque<Bytes>,
    write_budget: usize,
    flush_pending: bool,
    error: Option<anyhow::Error>,
}

impl WorkerState {
    fn check_error(&mut self) -> Result<(), StreamError> {
        if let Some(e) = self.error.take() {
            return Err(StreamError::LastOperationFailed(e));
        }
        if !self.alive {
            return Err(StreamError::Closed);
        }
        Ok(())
    }
}

struct Worker {
    state: Mutex<WorkerState>,
    new_work: tokio::sync::Notify,
    write_ready_changed: tokio::sync::Notify,
}

enum Job {
    Flush,
    Write(Bytes),
}

<<<<<<< HEAD
enum WriteStatus<'a> {
    Done(Result<usize, StreamError>),
    Pending(tokio::sync::futures::Notified<'a>),
}

=======
>>>>>>> c9276620
impl Worker {
    fn new(write_budget: usize) -> Self {
        Self {
            state: Mutex::new(WorkerState {
                alive: true,
                items: std::collections::VecDeque::new(),
                write_budget,
                flush_pending: false,
                error: None,
            }),
            new_work: tokio::sync::Notify::new(),
            write_ready_changed: tokio::sync::Notify::new(),
        }
    }
    async fn ready(&self) {
        loop {
            {
                let state = self.state();
                if state.error.is_some()
                    || !state.alive
                    || (!state.flush_pending && state.write_budget > 0)
                {
                    return;
                }
            }
            self.write_ready_changed.notified().await;
        }
    }
    fn check_write(&self) -> Result<usize, OutputStreamError> {
        let mut state = self.state();
        if let Err(e) = state.check_error() {
            return Err(e);
        }

        if state.flush_pending || state.write_budget == 0 {
            return Ok(0);
        }

        Ok(state.write_budget)
    }
    fn state(&self) -> std::sync::MutexGuard<WorkerState> {
        self.state.lock().unwrap()
    }
    fn pop(&self) -> Option<Job> {
        let mut state = self.state();
        if state.items.is_empty() {
            if state.flush_pending {
                return Some(Job::Flush);
            }
        } else if let Some(bytes) = state.items.pop_front() {
            return Some(Job::Write(bytes));
        }

        None
    }
    fn report_error(&self, e: std::io::Error) {
        {
            let mut state = self.state();
            state.alive = false;
            state.error = Some(e.into());
            state.flush_pending = false;
        }
        self.write_ready_changed.notify_waiters();
    }

    async fn work(&self, writer: mpsc::Sender<Bytes>) {
        loop {
            let notified = self.new_work.notified();
            while let Some(job) = self.pop() {
                match job {
                    Job::Flush => {
                        self.state().flush_pending = false;
                    }

                    Job::Write(bytes) => {
                        tracing::debug!("worker writing: {bytes:?}");
                        let len = bytes.len();
                        match writer.send(bytes).await {
                            Err(_) => {
                                self.report_error(std::io::Error::new(
                                    std::io::ErrorKind::BrokenPipe,
                                    "Outgoing stream body reader has dropped",
                                ));
                                return;
                            }
                            Ok(_) => {
                                self.state().write_budget += len;
                            }
                        }
                    }
                }

                self.write_ready_changed.notify_waiters();
            }

            notified.await;
        }
    }
}

/// Provides a [`HostOutputStream`] impl from a [`tokio::sync::mpsc::Sender`].
pub struct BodyWriteStream {
    worker: Arc<Worker>,
    _join_handle: preview2::AbortOnDropJoinHandle<()>,
}

impl BodyWriteStream {
    /// Create a [`BodyWriteStream`].
    pub fn new(write_budget: usize, writer: mpsc::Sender<Bytes>) -> Self {
        let worker = Arc::new(Worker::new(write_budget));

        let w = Arc::clone(&worker);
        let join_handle = preview2::spawn(async move { w.work(writer).await });

        BodyWriteStream {
            worker,
            _join_handle: join_handle,
        }
    }
}

#[async_trait::async_trait]
impl HostOutputStream for BodyWriteStream {
    fn write(&mut self, bytes: Bytes) -> Result<(), StreamError> {
        let mut state = self.worker.state();
        state.check_error()?;
        if state.flush_pending {
            return Err(StreamError::Trap(anyhow!(
                "write not permitted while flush pending"
            )));
        }
        match state.write_budget.checked_sub(bytes.len()) {
            Some(remaining_budget) => {
                state.write_budget = remaining_budget;
                state.items.push_back(bytes);
            }
            None => return Err(StreamError::Trap(anyhow!("write exceeded budget"))),
        }
        drop(state);
        self.worker.new_work.notify_waiters();
        Ok(())
    }
    fn flush(&mut self) -> Result<(), StreamError> {
        let mut state = self.worker.state();
        state.check_error()?;

        state.flush_pending = true;
        self.worker.new_work.notify_waiters();

        Ok(())
    }

<<<<<<< HEAD
    async fn write_ready(&mut self) -> Result<usize, StreamError> {
        loop {
            match self.worker.check_write() {
                WriteStatus::Done(r) => return r,
                WriteStatus::Pending(notifier) => notifier.await,
            }
        }
=======
    fn check_write(&mut self) -> Result<usize, OutputStreamError> {
        self.worker.check_write()
    }
}
#[async_trait::async_trait]
impl Subscribe for BodyWriteStream {
    async fn ready(&mut self) {
        self.worker.ready().await
>>>>>>> c9276620
    }
}<|MERGE_RESOLUTION|>--- conflicted
+++ resolved
@@ -10,12 +10,7 @@
 };
 use tokio::sync::{mpsc, oneshot};
 use wasmtime_wasi::preview2::{
-<<<<<<< HEAD
-    self, AbortOnDropJoinHandle, HostInputStream, HostOutputStream, StreamError,
-=======
-    self, AbortOnDropJoinHandle, HostInputStream, HostOutputStream, OutputStreamError,
-    StreamRuntimeError, StreamState, Subscribe,
->>>>>>> c9276620
+    self, AbortOnDropJoinHandle, HostInputStream, HostOutputStream, StreamError, Subscribe,
 };
 
 pub type HyperIncomingBody = BoxBody<Bytes, anyhow::Error>;
@@ -358,14 +353,6 @@
     Write(Bytes),
 }
 
-<<<<<<< HEAD
-enum WriteStatus<'a> {
-    Done(Result<usize, StreamError>),
-    Pending(tokio::sync::futures::Notified<'a>),
-}
-
-=======
->>>>>>> c9276620
 impl Worker {
     fn new(write_budget: usize) -> Self {
         Self {
@@ -394,7 +381,7 @@
             self.write_ready_changed.notified().await;
         }
     }
-    fn check_write(&self) -> Result<usize, OutputStreamError> {
+    fn check_write(&self) -> Result<usize, StreamError> {
         let mut state = self.state();
         if let Err(e) = state.check_error() {
             return Err(e);
@@ -518,16 +505,7 @@
         Ok(())
     }
 
-<<<<<<< HEAD
-    async fn write_ready(&mut self) -> Result<usize, StreamError> {
-        loop {
-            match self.worker.check_write() {
-                WriteStatus::Done(r) => return r,
-                WriteStatus::Pending(notifier) => notifier.await,
-            }
-        }
-=======
-    fn check_write(&mut self) -> Result<usize, OutputStreamError> {
+    fn check_write(&mut self) -> Result<usize, StreamError> {
         self.worker.check_write()
     }
 }
@@ -535,6 +513,5 @@
 impl Subscribe for BodyWriteStream {
     async fn ready(&mut self) {
         self.worker.ready().await
->>>>>>> c9276620
     }
 }