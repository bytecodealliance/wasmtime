[package]
name = "wasmtime-wasi-http"
version.workspace = true
authors.workspace = true
edition.workspace = true
repository = "https://github.com/bytecodealliance/wasmtime"
license = "Apache-2.0 WITH LLVM-exception"
description = "Experimental HTTP library for WebAssembly in Wasmtime"

[dependencies]
anyhow = { workspace = true }
<<<<<<< HEAD
bytes = { workspace = true }
hyper = { version = "1.0.0-rc.3", features = ["full"] }
=======
bytes = "1.1.0"
hyper = { version = "=1.0.0-rc.3", features = ["full"] }
>>>>>>> 329a2baf
tokio = { version = "1", default-features = false, features = ["net", "rt-multi-thread", "time"] }
http = { version = "0.2.9" }
http-body = "1.0.0-rc.2"
http-body-util = "0.1.0-rc.2"
thiserror = { workspace = true }
wasmtime = { workspace = true, features = ['component-model'] }

# The `ring` crate, used to implement TLS, does not build on riscv64 or s390x
[target.'cfg(not(any(target_arch = "riscv64", target_arch = "s390x")))'.dependencies]
tokio-rustls = { version = "0.24.0" }
rustls = { version = "0.21.0" }
webpki-roots = { version = "0.23.0" }<|MERGE_RESOLUTION|>--- conflicted
+++ resolved
@@ -9,13 +9,8 @@
 
 [dependencies]
 anyhow = { workspace = true }
-<<<<<<< HEAD
 bytes = { workspace = true }
-hyper = { version = "1.0.0-rc.3", features = ["full"] }
-=======
-bytes = "1.1.0"
 hyper = { version = "=1.0.0-rc.3", features = ["full"] }
->>>>>>> 329a2baf
 tokio = { version = "1", default-features = false, features = ["net", "rt-multi-thread", "time"] }
 http = { version = "0.2.9" }
 http-body = "1.0.0-rc.2"
