use crate::externals::Extern;
use crate::module::Module;
use crate::runtime::Store;
use crate::trampoline::take_api_trap;
use crate::trap::Trap;
use crate::types::{ExportType, ExternType};
use anyhow::{Error, Result};
<<<<<<< HEAD
use std::collections::HashSet;
=======
>>>>>>> adcc047f
use wasmtime_jit::{CompiledModule, Resolver};
use wasmtime_runtime::{Export, InstanceHandle, InstantiationError};

struct SimpleResolver<'a> {
    imports: &'a [Extern],
}

impl Resolver for SimpleResolver<'_> {
    fn resolve(&mut self, idx: u32, _name: &str, _field: &str) -> Option<Export> {
        self.imports
            .get(idx as usize)
            .map(|i| i.get_wasmtime_export())
    }
}

fn instantiate_in_context(
    compiled_module: &CompiledModule,
    imports: &[Extern],
<<<<<<< HEAD
    context: Context,
) -> Result<(InstanceHandle, HashSet<Context>), Error> {
    let mut resolver = SimpleResolver { imports };
    let instance = compiled_module
        .instantiate(&mut resolver)
        .map_err(|e| -> Error {
            if let Some(trap) = take_api_trap() {
                trap.into()
            } else if let InstantiationError::StartTrap(msg) = e {
                Trap::new(msg).into()
            } else {
                e.into()
            }
        })?;
    let mut contexts = HashSet::new();
    contexts.insert(context);
    Ok((instance, contexts))
=======
    module_name: Option<&str>,
) -> Result<InstanceHandle> {
    let mut resolver = SimpleResolver { imports };
    let mut compiled_module = CompiledModule::new(
        &mut store.compiler_mut(),
        data,
        module_name,
        &mut resolver,
        store.global_exports().clone(),
        store.engine().config().debug_info,
    )?;

    // Register all module signatures
    for signature in compiled_module.module().signatures.values() {
        store.register_wasmtime_signature(signature);
    }

    let instance = compiled_module.instantiate().map_err(|e| -> Error {
        if let Some(trap) = take_api_trap() {
            trap.into()
        } else if let InstantiationError::StartTrap(trap) = e {
            Trap::from_jit(trap).into()
        } else {
            e.into()
        }
    })?;
    Ok(instance)
>>>>>>> adcc047f
}

#[derive(Clone)]
pub struct Instance {
    instance_handle: InstanceHandle,
    module: Module,
    exports: Box<[Extern]>,
}

impl Instance {
    pub fn new(module: &Module, externs: &[Extern]) -> Result<Instance, Error> {
        let store = module.store();
<<<<<<< HEAD
        let context = store.context().clone();
        let (mut instance_handle, contexts) = instantiate_in_context(
            module.compiled_module().expect("compiled_module"),
            externs,
            context,
=======
        let mut instance_handle = instantiate_in_context(
            store,
            module.binary().expect("binary"),
            externs,
            module.name(),
>>>>>>> adcc047f
        )?;

        let exports = {
            let mut exports = Vec::with_capacity(module.exports().len());
            for export in module.exports() {
                let name = export.name().to_string();
                let export = instance_handle.lookup(&name).expect("export");
                exports.push(Extern::from_wasmtime_export(
                    store,
                    instance_handle.clone(),
                    export,
                ));
            }
            exports.into_boxed_slice()
        };
        Ok(Instance {
            instance_handle,
            module: module.clone(),
            exports,
        })
    }

    /// Returns the associated [`Store`] that this `Instance` is compiled into.
    ///
    /// This is the [`Store`] that generally serves as a sort of global cache
    /// for various instance-related things.
    pub fn store(&self) -> &Store {
        self.module.store()
    }

    /// Returns the associated [`Module`] that this `Instance` instantiated.
    ///
    /// The corresponding [`Module`] here is a static version of this `Instance`
    /// which can be used to learn information such as naming information about
    /// various functions.
    pub fn module(&self) -> &Module {
        &self.module
    }

    pub fn exports(&self) -> &[Extern] {
        &self.exports
    }

    pub fn find_export_by_name(&self, name: &str) -> Option<&Extern> {
        let (i, _) = self
            .module
            .exports()
            .iter()
            .enumerate()
            .find(|(_, e)| e.name() == name)?;
        Some(&self.exports()[i])
    }

    pub fn from_handle(store: &Store, instance_handle: InstanceHandle) -> Instance {
        let mut exports = Vec::new();
        let mut exports_types = Vec::new();
        let mut mutable = instance_handle.clone();
        for (name, _) in instance_handle.clone().exports() {
            let export = mutable.lookup(name).expect("export");
            if let wasmtime_runtime::Export::Function { signature, .. } = &export {
                // HACK ensure all handles, instantiated outside Store, present in
                // the store's SignatureRegistry, e.g. WASI instances that are
                // imported into this store using the from_handle() method.
                let _ = store.register_wasmtime_signature(signature);
            }

            // We should support everything supported by wasmtime_runtime, or
            // otherwise we've got a bug in this crate, so panic if anything
            // fails to convert here.
            let extern_type = match ExternType::from_wasmtime_export(&export) {
                Some(ty) => ty,
                None => panic!("unsupported core wasm external type {:?}", export),
            };
            exports_types.push(ExportType::new(name, extern_type));
            exports.push(Extern::from_wasmtime_export(
                store,
                instance_handle.clone(),
                export.clone(),
            ));
        }

        let module = Module::from_exports(store, exports_types.into_boxed_slice());

        Instance {
            instance_handle,
            module,
            exports: exports.into_boxed_slice(),
        }
    }

    pub fn handle(&self) -> &InstanceHandle {
        &self.instance_handle
    }

    pub fn get_wasmtime_memory(&self) -> Option<wasmtime_runtime::Export> {
        let mut instance_handle = self.instance_handle.clone();
        instance_handle.lookup("memory")
    }
}

// OS-specific signal handling
cfg_if::cfg_if! {
    if #[cfg(target_os = "linux")] {
        impl Instance {
            /// The signal handler must be
            /// [async-signal-safe](http://man7.org/linux/man-pages/man7/signal-safety.7.html).
            pub fn set_signal_handler<H>(&self, handler: H)
            where
                H: 'static + Fn(libc::c_int, *const libc::siginfo_t, *const libc::c_void) -> bool,
            {
                self.instance_handle.clone().set_signal_handler(handler);
            }
        }
    } else if #[cfg(target_os = "windows")] {
        impl Instance {
            pub fn set_signal_handler<H>(&self, handler: H)
            where
                H: 'static + Fn(winapi::um::winnt::EXCEPTION_POINTERS) -> bool,
            {
                self.instance_handle.clone().set_signal_handler(handler);
            }
        }
    } else if #[cfg(target_os = "macos")] {
        impl Instance {
            pub fn set_signal_handler<H>(&self, handler: H)
            where
                H: 'static + Fn(libc::c_int, *const libc::siginfo_t, *const libc::c_void) -> bool,
            {
                self.instance_handle.clone().set_signal_handler(handler);
            }
        }
    }
}<|MERGE_RESOLUTION|>--- conflicted
+++ resolved
@@ -5,10 +5,6 @@
 use crate::trap::Trap;
 use crate::types::{ExportType, ExternType};
 use anyhow::{Error, Result};
-<<<<<<< HEAD
-use std::collections::HashSet;
-=======
->>>>>>> adcc047f
 use wasmtime_jit::{CompiledModule, Resolver};
 use wasmtime_runtime::{Export, InstanceHandle, InstantiationError};
 
@@ -24,56 +20,23 @@
     }
 }
 
-fn instantiate_in_context(
+fn instantiate(
     compiled_module: &CompiledModule,
     imports: &[Extern],
-<<<<<<< HEAD
-    context: Context,
-) -> Result<(InstanceHandle, HashSet<Context>), Error> {
+) -> Result<InstanceHandle, Error> {
     let mut resolver = SimpleResolver { imports };
     let instance = compiled_module
         .instantiate(&mut resolver)
         .map_err(|e| -> Error {
             if let Some(trap) = take_api_trap() {
                 trap.into()
-            } else if let InstantiationError::StartTrap(msg) = e {
-                Trap::new(msg).into()
+            } else if let InstantiationError::StartTrap(trap) = e {
+                Trap::from_jit(trap).into()
             } else {
                 e.into()
             }
         })?;
-    let mut contexts = HashSet::new();
-    contexts.insert(context);
-    Ok((instance, contexts))
-=======
-    module_name: Option<&str>,
-) -> Result<InstanceHandle> {
-    let mut resolver = SimpleResolver { imports };
-    let mut compiled_module = CompiledModule::new(
-        &mut store.compiler_mut(),
-        data,
-        module_name,
-        &mut resolver,
-        store.global_exports().clone(),
-        store.engine().config().debug_info,
-    )?;
-
-    // Register all module signatures
-    for signature in compiled_module.module().signatures.values() {
-        store.register_wasmtime_signature(signature);
-    }
-
-    let instance = compiled_module.instantiate().map_err(|e| -> Error {
-        if let Some(trap) = take_api_trap() {
-            trap.into()
-        } else if let InstantiationError::StartTrap(trap) = e {
-            Trap::from_jit(trap).into()
-        } else {
-            e.into()
-        }
-    })?;
     Ok(instance)
->>>>>>> adcc047f
 }
 
 #[derive(Clone)]
@@ -86,20 +49,8 @@
 impl Instance {
     pub fn new(module: &Module, externs: &[Extern]) -> Result<Instance, Error> {
         let store = module.store();
-<<<<<<< HEAD
-        let context = store.context().clone();
-        let (mut instance_handle, contexts) = instantiate_in_context(
-            module.compiled_module().expect("compiled_module"),
-            externs,
-            context,
-=======
-        let mut instance_handle = instantiate_in_context(
-            store,
-            module.binary().expect("binary"),
-            externs,
-            module.name(),
->>>>>>> adcc047f
-        )?;
+        let mut instance_handle =
+            instantiate(module.compiled_module().expect("compiled_module"), externs)?;
 
         let exports = {
             let mut exports = Vec::with_capacity(module.exports().len());
