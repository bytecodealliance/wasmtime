--- conflicted
+++ resolved
@@ -18,11 +18,7 @@
     ModuleSyncString,
 };
 use wasmtime_runtime::{
-<<<<<<< HEAD
-    GdbJitImageRegistration, Imports, InstanceHandle, InstantiationError, VMFunctionBody,
-=======
-    Export, GdbJitImageRegistration, InstanceHandle, InstantiationError, VMFunctionBody,
->>>>>>> 815576ed
+    Imports, Export, GdbJitImageRegistration, InstanceHandle, InstantiationError, VMFunctionBody,
     VMSharedSignatureIndex,
 };
 
@@ -153,11 +149,6 @@
         compiler: &mut Compiler,
         data: &'data [u8],
         module_name: Option<&str>,
-<<<<<<< HEAD
-        resolver: &mut dyn Resolver,
-=======
-        global_exports: Rc<RefCell<HashMap<String, Option<Export>>>>,
->>>>>>> 815576ed
         debug_info: bool,
     ) -> Result<Self, SetupError> {
         let raw = RawCompiledModule::<'data>::new(compiler, data, module_name, debug_info)?;
