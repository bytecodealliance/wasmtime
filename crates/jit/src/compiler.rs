--- conflicted
+++ resolved
@@ -147,17 +147,7 @@
         let mut cx = FunctionBuilderContext::new();
         let mut trampolines = PrimaryMap::new();
         let mut trampoline_relocations = HashMap::new();
-<<<<<<< HEAD
-        for (index, sig) in translation.module.local.signatures.iter() {
-=======
-        for (wasm_func_ty, native_sig) in translation.module.local.signatures.values() {
-            let index = self
-                .signatures
-                .register(wasm_func_ty.clone(), native_sig.clone());
-            if trampolines.contains_key(&index) {
-                continue;
-            }
->>>>>>> 2a75f6de
+        for (index, (_, native_sig)) in translation.module.local.signatures.iter() {
             let (trampoline, relocations) = make_trampoline(
                 &*self.isa,
                 &mut code_memory,
