--- conflicted
+++ resolved
@@ -93,7 +93,6 @@
     /// before returning `STATUS_DONE` and/or after all host tasks completed.
     NoAsyncResult,
 
-<<<<<<< HEAD
     /// We are suspending to a tag for which there is no active handler.
     UnhandledTag,
 
@@ -103,11 +102,10 @@
     /// FIXME(frank-emrich) Only used for stack switching debugging code, to be
     /// removed from final upstreamed code.
     DeleteMeDebugAssertion,
-=======
+
     /// A Pulley opcode was executed at runtime when the opcode was disabled at
     /// compile time.
     DisabledOpcode,
->>>>>>> b2c64de1
     // if adding a variant here be sure to update the `check!` macro below
 }
 
@@ -145,13 +143,10 @@
             CastFailure
             CannotEnterComponent
             NoAsyncResult
-<<<<<<< HEAD
             UnhandledTag
             ContinuationAlreadyConsumed
             DeleteMeDebugAssertion
-=======
             DisabledOpcode
->>>>>>> b2c64de1
         }
 
         None
@@ -183,13 +178,10 @@
             CastFailure => "cast failure",
             CannotEnterComponent => "cannot enter component instance",
             NoAsyncResult => "async-lifted export failed to produce a result",
-<<<<<<< HEAD
             UnhandledTag => "unhandled tag",
             ContinuationAlreadyConsumed => "continuation already consumed",
             DeleteMeDebugAssertion => "triggered debug assertion",
-=======
             DisabledOpcode => "pulley opcode disabled at compile time was executed",
->>>>>>> b2c64de1
         };
         write!(f, "wasm trap: {desc}")
     }
