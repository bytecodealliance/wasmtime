--- conflicted
+++ resolved
@@ -179,15 +179,9 @@
 
     /// Appends a list of compiled functions to an in-memory object.
     ///
-<<<<<<< HEAD
-    /// This function will receive the same `Box<dyn Ayn>` produced as part of
-    /// compilation from functions like `compile_function`,
-    /// compile_host_to_wasm_trampoline`, and other component-related shims.
-=======
     /// This function will receive the same `Box<dyn Any>` produced as part of
     /// compilation from functions like `compile_function`,
     /// `compile_host_to_wasm_trampoline`, and other component-related shims.
->>>>>>> db9efcb0
     /// Internally this will take all of these functions and add information to
     /// the object such as:
     ///
