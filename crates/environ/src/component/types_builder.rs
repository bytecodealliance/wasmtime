--- conflicted
+++ resolved
@@ -420,13 +420,8 @@
             ComponentDefinedType::Stream(ty) => {
                 InterfaceType::Stream(self.stream_table_type(types, ty)?)
             }
-<<<<<<< HEAD
             ComponentDefinedType::FixedSizeList(ty, size) => {
                 InterfaceType::FixedSizeList(self.fixed_size_list_type(types, ty, *size)?)
-=======
-            ComponentDefinedType::FixedSizeList(..) => {
-                bail!("support not implemented for fixed-size-lists");
->>>>>>> 18b42ef4
             }
         };
         let info = self.type_information(&ret);
