use crate::component::{MAX_FLAT_PARAMS, MAX_FLAT_RESULTS};
use crate::{
    EntityType, ModuleTypes, ModuleTypesBuilder, PrimaryMap, SignatureIndex, TypeConvert,
    WasmHeapType, WasmType,
};
use anyhow::{bail, Result};
use cranelift_entity::EntityRef;
use indexmap::{IndexMap, IndexSet};
use serde::{Deserialize, Serialize};
use std::collections::HashMap;
use std::hash::Hash;
use std::ops::Index;
use wasmparser::names::KebabString;
use wasmparser::types;
use wasmtime_component_util::{DiscriminantSize, FlagsSize};

pub use wasmtime_types::StaticModuleIndex;

mod resources;
pub use resources::ResourcesBuilder;

/// Maximum nesting depth of a type allowed in Wasmtime.
///
/// This constant isn't chosen via any scientific means and its main purpose is
/// to enable most of Wasmtime to handle types via recursion without worrying
/// about stack overflow.
///
/// Some more information about this can be found in #4814
const MAX_TYPE_DEPTH: u32 = 100;

macro_rules! indices {
    ($(
        $(#[$a:meta])*
        pub struct $name:ident(u32);
    )*) => ($(
        $(#[$a])*
        #[derive(
            Copy, Clone, PartialEq, Eq, Hash, PartialOrd, Ord, Debug,
            Serialize, Deserialize,
        )]
        #[repr(transparent)]
        pub struct $name(u32);
        cranelift_entity::entity_impl!($name);
    )*);
}

indices! {
    // ========================================================================
    // These indices are used during compile time only when we're translating a
    // component at this time. The actual indices are not persisted beyond the
    // compile phase to when we're actually working with the component at
    // runtime.

    /// Index within a component's component type index space.
    pub struct ComponentTypeIndex(u32);

    /// Index within a component's module index space.
    pub struct ModuleIndex(u32);

    /// Index within a component's component index space.
    pub struct ComponentIndex(u32);

    /// Index within a component's module instance index space.
    pub struct ModuleInstanceIndex(u32);

    /// Index within a component's component instance index space.
    pub struct ComponentInstanceIndex(u32);

    /// Index within a component's component function index space.
    pub struct ComponentFuncIndex(u32);

    // ========================================================================
    // These indices are used to lookup type information within a `TypeTables`
    // structure. These represent generally deduplicated type information across
    // an entire component and are a form of RTTI in a sense.

    /// Index pointing to a component's type (exports/imports with
    /// component-model types)
    pub struct TypeComponentIndex(u32);

    /// Index pointing to a component instance's type (exports with
    /// component-model types, no imports)
    pub struct TypeComponentInstanceIndex(u32);

    /// Index pointing to a core wasm module's type (exports/imports with
    /// core wasm types)
    pub struct TypeModuleIndex(u32);

    /// Index pointing to a component model function type with arguments/result
    /// as interface types.
    pub struct TypeFuncIndex(u32);

    /// Index pointing to a record type in the component model (aka a struct).
    pub struct TypeRecordIndex(u32);
    /// Index pointing to a variant type in the component model (aka an enum).
    pub struct TypeVariantIndex(u32);
    /// Index pointing to a tuple type in the component model.
    pub struct TypeTupleIndex(u32);
    /// Index pointing to a flags type in the component model.
    pub struct TypeFlagsIndex(u32);
    /// Index pointing to an enum type in the component model.
    pub struct TypeEnumIndex(u32);
    /// Index pointing to a union type in the component model.
    pub struct TypeUnionIndex(u32);
    /// Index pointing to an option type in the component model (aka a
    /// `Option<T, E>`)
    pub struct TypeOptionIndex(u32);
    /// Index pointing to an result type in the component model (aka a
    /// `Result<T, E>`)
    pub struct TypeResultIndex(u32);
    /// Index pointing to a list type in the component model.
    pub struct TypeListIndex(u32);
    /// TODO
    ///
    /// TODO: this is not a great name, it's more of a "unique ID" and there
    /// should be a separate pass, probably the dfg pass, which keeps track of
    /// which resources actually need tables. Only those lifted or lowered
    /// actually need tables, not literally all resources within a component.
    pub struct TypeResourceTableIndex(u32);
    /// TODO
    pub struct ResourceIndex(u32);
    /// TODO
    pub struct DefinedResourceIndex(u32);

    // ========================================================================
    // Index types used to identify modules and components during compilation.

    /// Index into a "closed over variables" list for components used to
    /// implement outer aliases. For more information on this see the
    /// documentation for the `LexicalScope` structure.
    pub struct ModuleUpvarIndex(u32);

    /// Same as `ModuleUpvarIndex` but for components.
    pub struct ComponentUpvarIndex(u32);

    /// Same as `StaticModuleIndex` but for components.
    pub struct StaticComponentIndex(u32);

    // ========================================================================
    // These indices are actually used at runtime when managing a component at
    // this time.

    /// Index that represents a core wasm instance created at runtime.
    ///
    /// This is used to keep track of when instances are created and is able to
    /// refer back to previously created instances for exports and such.
    pub struct RuntimeInstanceIndex(u32);

    /// Same as `RuntimeInstanceIndex` but tracks component instances instead.
    pub struct RuntimeComponentInstanceIndex(u32);

    /// Used to index imports into a `Component`
    ///
    /// This does not correspond to anything in the binary format for the
    /// component model.
    pub struct ImportIndex(u32);

    /// Index that represents a leaf item imported into a component where a
    /// "leaf" means "not an instance".
    ///
    /// This does not correspond to anything in the binary format for the
    /// component model.
    pub struct RuntimeImportIndex(u32);

    /// Index that represents a lowered host function and is used to represent
    /// host function lowerings with options and such.
    ///
    /// This does not correspond to anything in the binary format for the
    /// component model.
    pub struct LoweredIndex(u32);

    /// Same as `LoweredIndex` but for the `CoreDef::AlwaysTrap` variant.
    pub struct RuntimeAlwaysTrapIndex(u32);

    /// Index representing a linear memory extracted from a wasm instance
    /// which is stored in a `VMComponentContext`. This is used to deduplicate
    /// references to the same linear memory where it's only stored once in a
    /// `VMComponentContext`.
    ///
    /// This does not correspond to anything in the binary format for the
    /// component model.
    pub struct RuntimeMemoryIndex(u32);

    /// Same as `RuntimeMemoryIndex` except for the `realloc` function.
    pub struct RuntimeReallocIndex(u32);

    /// Same as `RuntimeMemoryIndex` except for the `post-return` function.
    pub struct RuntimePostReturnIndex(u32);

    /// Index into the list of transcoders identified during compilation.
    ///
    /// This is used to index the `VMFuncRef` slots reserved for string encoders
    /// which reference linear memories defined within a component.
    pub struct RuntimeTranscoderIndex(u32);

    /// TODO
    pub struct RuntimeResourceNewIndex(u32);
    /// TODO
    pub struct RuntimeResourceDropIndex(u32);
    /// TODO
    pub struct RuntimeResourceRepIndex(u32);
}

// Reexport for convenience some core-wasm indices which are also used in the
// component model, typically for when aliasing exports of core wasm modules.
pub use crate::{FuncIndex, GlobalIndex, MemoryIndex, TableIndex, TypeIndex};

/// Equivalent of `EntityIndex` but for the component model instead of core
/// wasm.
#[derive(Debug, Clone, Copy)]
#[allow(missing_docs)]
pub enum ComponentItem {
    Func(ComponentFuncIndex),
    Module(ModuleIndex),
    Component(ComponentIndex),
    ComponentInstance(ComponentInstanceIndex),
    Type(wasmparser::types::TypeId),
}

/// Runtime information about the type information contained within a component.
///
/// One of these is created per top-level component which describes all of the
/// types contained within the top-level component itself. Each sub-component
/// will have a pointer to this value as well.
#[derive(Default, Serialize, Deserialize)]
pub struct ComponentTypes {
    modules: PrimaryMap<TypeModuleIndex, TypeModule>,
    components: PrimaryMap<TypeComponentIndex, TypeComponent>,
    component_instances: PrimaryMap<TypeComponentInstanceIndex, TypeComponentInstance>,
    functions: PrimaryMap<TypeFuncIndex, TypeFunc>,
    lists: PrimaryMap<TypeListIndex, TypeList>,
    records: PrimaryMap<TypeRecordIndex, TypeRecord>,
    variants: PrimaryMap<TypeVariantIndex, TypeVariant>,
    tuples: PrimaryMap<TypeTupleIndex, TypeTuple>,
    enums: PrimaryMap<TypeEnumIndex, TypeEnum>,
    flags: PrimaryMap<TypeFlagsIndex, TypeFlags>,
    unions: PrimaryMap<TypeUnionIndex, TypeUnion>,
    options: PrimaryMap<TypeOptionIndex, TypeOption>,
    results: PrimaryMap<TypeResultIndex, TypeResult>,
    resource_tables: PrimaryMap<TypeResourceTableIndex, TypeResourceTable>,

    module_types: ModuleTypes,
}

impl ComponentTypes {
    /// Returns the core wasm module types known within this component.
    pub fn module_types(&self) -> &ModuleTypes {
        &self.module_types
    }

    /// Returns the canonical ABI information about the specified type.
    pub fn canonical_abi(&self, ty: &InterfaceType) -> &CanonicalAbiInfo {
        match ty {
            InterfaceType::U8 | InterfaceType::S8 | InterfaceType::Bool => {
                &CanonicalAbiInfo::SCALAR1
            }

            InterfaceType::U16 | InterfaceType::S16 => &CanonicalAbiInfo::SCALAR2,

            InterfaceType::U32
            | InterfaceType::S32
            | InterfaceType::Float32
            | InterfaceType::Char
            | InterfaceType::Own(_)
            | InterfaceType::Borrow(_) => &CanonicalAbiInfo::SCALAR4,

            InterfaceType::U64 | InterfaceType::S64 | InterfaceType::Float64 => {
                &CanonicalAbiInfo::SCALAR8
            }

            InterfaceType::String | InterfaceType::List(_) => &CanonicalAbiInfo::POINTER_PAIR,

            InterfaceType::Record(i) => &self[*i].abi,
            InterfaceType::Variant(i) => &self[*i].abi,
            InterfaceType::Tuple(i) => &self[*i].abi,
            InterfaceType::Flags(i) => &self[*i].abi,
            InterfaceType::Enum(i) => &self[*i].abi,
            InterfaceType::Union(i) => &self[*i].abi,
            InterfaceType::Option(i) => &self[*i].abi,
            InterfaceType::Result(i) => &self[*i].abi,
        }
    }

    /// TODO
    pub fn find_resource_drop_signature(&self) -> Option<SignatureIndex> {
        self.module_types
            .wasm_signatures()
            .find(|(_, sig)| {
                sig.params().len() == 1
                    && sig.returns().len() == 0
                    && sig.params()[0] == WasmType::I32
            })
            .map(|(i, _)| i)
    }
}

macro_rules! impl_index {
    ($(impl Index<$ty:ident> for ComponentTypes { $output:ident => $field:ident })*) => ($(
        impl std::ops::Index<$ty> for ComponentTypes {
            type Output = $output;
            fn index(&self, idx: $ty) -> &$output {
                &self.$field[idx]
            }
        }
    )*)
}

impl_index! {
    impl Index<TypeModuleIndex> for ComponentTypes { TypeModule => modules }
    impl Index<TypeComponentIndex> for ComponentTypes { TypeComponent => components }
    impl Index<TypeComponentInstanceIndex> for ComponentTypes { TypeComponentInstance => component_instances }
    impl Index<TypeFuncIndex> for ComponentTypes { TypeFunc => functions }
    impl Index<TypeRecordIndex> for ComponentTypes { TypeRecord => records }
    impl Index<TypeVariantIndex> for ComponentTypes { TypeVariant => variants }
    impl Index<TypeTupleIndex> for ComponentTypes { TypeTuple => tuples }
    impl Index<TypeEnumIndex> for ComponentTypes { TypeEnum => enums }
    impl Index<TypeFlagsIndex> for ComponentTypes { TypeFlags => flags }
    impl Index<TypeUnionIndex> for ComponentTypes { TypeUnion => unions }
    impl Index<TypeOptionIndex> for ComponentTypes { TypeOption => options }
    impl Index<TypeResultIndex> for ComponentTypes { TypeResult => results }
    impl Index<TypeListIndex> for ComponentTypes { TypeList => lists }
    impl Index<TypeResourceTableIndex> for ComponentTypes { TypeResourceTable => resource_tables }
}

// Additionally forward anything that can index `ModuleTypes` to `ModuleTypes`
// (aka `SignatureIndex`)
impl<T> Index<T> for ComponentTypes
where
    ModuleTypes: Index<T>,
{
    type Output = <ModuleTypes as Index<T>>::Output;
    fn index(&self, idx: T) -> &Self::Output {
        self.module_types.index(idx)
    }
}

/// Structured used to build a [`ComponentTypes`] during translation.
///
/// This contains tables to intern any component types found as well as
/// managing building up core wasm [`ModuleTypes`] as well.
#[derive(Default)]
pub struct ComponentTypesBuilder {
    functions: HashMap<TypeFunc, TypeFuncIndex>,
    lists: HashMap<TypeList, TypeListIndex>,
    records: HashMap<TypeRecord, TypeRecordIndex>,
    variants: HashMap<TypeVariant, TypeVariantIndex>,
    tuples: HashMap<TypeTuple, TypeTupleIndex>,
    enums: HashMap<TypeEnum, TypeEnumIndex>,
    flags: HashMap<TypeFlags, TypeFlagsIndex>,
    unions: HashMap<TypeUnion, TypeUnionIndex>,
    options: HashMap<TypeOption, TypeOptionIndex>,
    results: HashMap<TypeResult, TypeResultIndex>,

    component_types: ComponentTypes,
    module_types: ModuleTypesBuilder,

    // Cache of what the "flat" representation of all types are which is only
    // used at compile-time and not used at runtime, hence the location here
    // as opposed to `ComponentTypes`.
    type_info: TypeInformationCache,

    resources: ResourcesBuilder,
}

macro_rules! intern_and_fill_flat_types {
    ($me:ident, $name:ident, $val:ident) => {{
        if let Some(idx) = $me.$name.get(&$val) {
            return *idx;
        }
        let idx = $me.component_types.$name.push($val.clone());
        let mut info = TypeInformation::new();
        info.$name($me, &$val);
        let idx2 = $me.type_info.$name.push(info);
        assert_eq!(idx, idx2);
        $me.$name.insert($val, idx);
        return idx;
    }};
}

impl ComponentTypesBuilder {
    /// Finishes this list of component types and returns the finished
    /// structure.
    pub fn finish(mut self) -> ComponentTypes {
        self.component_types.module_types = self.module_types.finish();
        self.component_types
    }

    /// Returns the `ComponentTypes`-in-progress.
    pub fn component_types(&self) -> &ComponentTypes {
        &self.component_types
    }

    /// Returns the underlying builder used to build up core wasm module types.
    ///
    /// Note that this is shared across all modules found within a component to
    /// improve the wins from deduplicating function signatures.
    pub fn module_types_builder(&mut self) -> &mut ModuleTypesBuilder {
        &mut self.module_types
    }

    /// TODO
    pub fn num_resource_tables(&self) -> usize {
        self.component_types.resource_tables.len()
    }

    /// TODO
    pub fn resources_mut(&mut self) -> &mut ResourcesBuilder {
        &mut self.resources
    }

    /// TODO
    pub fn resources_mut_and_types(&mut self) -> (&mut ResourcesBuilder, &ComponentTypes) {
        (&mut self.resources, &self.component_types)
    }

    /// Converts a wasmparser `ComponentFuncType` into Wasmtime's type
    /// representation.
    pub fn convert_component_func_type(
        &mut self,
        types: types::TypesRef<'_>,
        id: types::TypeId,
    ) -> Result<TypeFuncIndex> {
        let ty = types[id].unwrap_component_func();
        let params = ty
            .params
            .iter()
            .map(|(_name, ty)| self.valtype(types, ty))
            .collect::<Result<_>>()?;
        let results = ty
            .results
            .iter()
            .map(|(_name, ty)| self.valtype(types, ty))
            .collect::<Result<_>>()?;
        let ty = TypeFunc {
            params: self.new_tuple_type(params),
            results: self.new_tuple_type(results),
        };
        Ok(self.add_func_type(ty))
    }

    /// Converts a wasmparser `ComponentEntityType` into Wasmtime's type
    /// representation.
    pub fn convert_component_entity_type(
        &mut self,
        types: types::TypesRef<'_>,
        ty: types::ComponentEntityType,
    ) -> Result<TypeDef> {
        Ok(match ty {
            types::ComponentEntityType::Module(id) => {
                TypeDef::Module(self.convert_module(types, id)?)
            }
            types::ComponentEntityType::Component(id) => {
                TypeDef::Component(self.convert_component(types, id)?)
            }
            types::ComponentEntityType::Instance(id) => {
                TypeDef::ComponentInstance(self.convert_instance(types, id)?)
            }
            types::ComponentEntityType::Func(id) => {
<<<<<<< HEAD
                TypeDef::ComponentFunc(self.convert_component_func_type(types, id)?)
            }
            types::ComponentEntityType::Type { created, .. } => match types[created] {
                types::Type::Defined(_) => TypeDef::Interface(self.defined_type(types, created)?),
                types::Type::Resource(_) => TypeDef::Resource(self.resource_id(types, created)),
=======
                let id = types[id].unwrap_component_func();
                let idx = self.convert_component_func_type(types, id)?;
                TypeDef::ComponentFunc(idx)
            }
            types::ComponentEntityType::Type { created, .. } => match &types[created] {
                types::Type::Defined(_) => TypeDef::Interface(self.defined_type(types, created)?),
>>>>>>> 80e68c33
                _ => bail!("unsupported type export"),
            },
            types::ComponentEntityType::Value(_) => bail!("values not supported"),
        })
    }

    /// Converts a wasmparser `Type` into Wasmtime's type representation.
    pub fn convert_type(
        &mut self,
        types: types::TypesRef<'_>,
        id: types::TypeId,
    ) -> Result<TypeDef> {
<<<<<<< HEAD
        Ok(match types[id] {
=======
        Ok(match &types[id] {
>>>>>>> 80e68c33
            types::Type::Defined(_) => TypeDef::Interface(self.defined_type(types, id)?),
            types::Type::Module(_) => TypeDef::Module(self.convert_module(types, id)?),
            types::Type::Component(_) => TypeDef::Component(self.convert_component(types, id)?),
            types::Type::ComponentInstance(_) => {
                TypeDef::ComponentInstance(self.convert_instance(types, id)?)
            }
            types::Type::ComponentFunc(_) => {
                TypeDef::ComponentFunc(self.convert_component_func_type(types, id)?)
            }
            types::Type::Instance(_) | types::Type::Sub(_) => {
                unreachable!()
            }
            types::Type::Resource(_) => TypeDef::Resource(self.resource_id(types, id)),
        })
    }

    fn convert_component(
        &mut self,
        types: types::TypesRef<'_>,
        id: types::TypeId,
    ) -> Result<TypeComponentIndex> {
<<<<<<< HEAD
=======
        if let Some(ret) = self.component_types_cache.get(&id) {
            return Ok(*ret);
        }
>>>>>>> 80e68c33
        let ty = types[id].unwrap_component();
        let mut result = TypeComponent::default();
        for (name, ty) in ty.imports.iter() {
            result.imports.insert(
                name.clone(),
                self.convert_component_entity_type(types, *ty)?,
            );
        }
        for (name, ty) in ty.exports.iter() {
            result.exports.insert(
                name.clone(),
                self.convert_component_entity_type(types, *ty)?,
            );
        }
        Ok(self.component_types.components.push(result))
    }

    fn convert_instance(
        &mut self,
        types: types::TypesRef<'_>,
        id: types::TypeId,
    ) -> Result<TypeComponentInstanceIndex> {
<<<<<<< HEAD
=======
        if let Some(ret) = self.instance_types_cache.get(&id) {
            return Ok(*ret);
        }
>>>>>>> 80e68c33
        let ty = types[id].unwrap_component_instance();
        let mut result = TypeComponentInstance::default();
        for (name, ty) in ty.exports.iter() {
            result.exports.insert(
                name.clone(),
                self.convert_component_entity_type(types, *ty)?,
            );
        }
        Ok(self.component_types.component_instances.push(result))
    }

    fn convert_module(
        &mut self,
        types: types::TypesRef<'_>,
        id: types::TypeId,
    ) -> Result<TypeModuleIndex> {
<<<<<<< HEAD
        let ty = &types[id].unwrap_module();
=======
        if let Some(ret) = self.module_types_cache.get(&id) {
            return Ok(*ret);
        }
        let ty = types[id].unwrap_module();
>>>>>>> 80e68c33
        let mut result = TypeModule::default();
        for ((module, field), ty) in ty.imports.iter() {
            result.imports.insert(
                (module.clone(), field.clone()),
                self.entity_type(types, ty)?,
            );
        }
        for (name, ty) in ty.exports.iter() {
            result
                .exports
                .insert(name.clone(), self.entity_type(types, ty)?);
        }
        Ok(self.component_types.modules.push(result))
    }

    fn entity_type(
        &mut self,
        types: types::TypesRef<'_>,
        ty: &types::EntityType,
    ) -> Result<EntityType> {
        Ok(match ty {
            types::EntityType::Func(idx) => {
                let ty = types[*idx].unwrap_func();
                let ty = self.convert_func_type(ty);
                EntityType::Function(self.module_types_builder().wasm_func_type(ty))
            }
            types::EntityType::Table(ty) => EntityType::Table(self.convert_table_type(ty)),
            types::EntityType::Memory(ty) => EntityType::Memory(ty.clone().into()),
            types::EntityType::Global(ty) => EntityType::Global(self.convert_global_type(ty)),
            types::EntityType::Tag(_) => bail!("exceptions proposal not implemented"),
        })
    }

    fn defined_type(
        &mut self,
        types: types::TypesRef<'_>,
        id: types::TypeId,
    ) -> Result<InterfaceType> {
<<<<<<< HEAD
=======
        if let Some(ty) = self.defined_types_cache.get(&id) {
            return Ok(*ty);
        }
>>>>>>> 80e68c33
        let ret = match types[id].unwrap_defined() {
            types::ComponentDefinedType::Primitive(ty) => ty.into(),
            types::ComponentDefinedType::Record(e) => {
                InterfaceType::Record(self.record_type(types, e)?)
            }
            types::ComponentDefinedType::Variant(e) => {
                InterfaceType::Variant(self.variant_type(types, e)?)
            }
            types::ComponentDefinedType::List(e) => InterfaceType::List(self.list_type(types, e)?),
            types::ComponentDefinedType::Tuple(e) => {
                InterfaceType::Tuple(self.tuple_type(types, e)?)
            }
            types::ComponentDefinedType::Flags(e) => InterfaceType::Flags(self.flags_type(e)),
            types::ComponentDefinedType::Enum(e) => InterfaceType::Enum(self.enum_type(e)),
            types::ComponentDefinedType::Union(e) => {
                InterfaceType::Union(self.union_type(types, e)?)
            }
            types::ComponentDefinedType::Option(e) => {
                InterfaceType::Option(self.option_type(types, e)?)
            }
            types::ComponentDefinedType::Result { ok, err } => {
                InterfaceType::Result(self.result_type(types, ok, err)?)
            }
            types::ComponentDefinedType::Own(r) => InterfaceType::Own(self.resource_id(types, *r)),
            types::ComponentDefinedType::Borrow(r) => {
                InterfaceType::Borrow(self.resource_id(types, *r))
            }
        };
        let info = self.type_information(&ret);
        if info.depth > MAX_TYPE_DEPTH {
            bail!("type nesting is too deep");
        }
        Ok(ret)
    }

    /// TODO
    pub fn valtype(
        &mut self,
        types: types::TypesRef<'_>,
        ty: &types::ComponentValType,
    ) -> Result<InterfaceType> {
        match ty {
            types::ComponentValType::Primitive(p) => Ok(p.into()),
            types::ComponentValType::Type(id) => self.defined_type(types, *id),
        }
    }

    fn record_type(
        &mut self,
        types: types::TypesRef<'_>,
        ty: &types::RecordType,
    ) -> Result<TypeRecordIndex> {
        let fields = ty
            .fields
            .iter()
            .map(|(name, ty)| {
                Ok(RecordField {
                    name: name.to_string(),
                    ty: self.valtype(types, ty)?,
                })
            })
            .collect::<Result<Box<[_]>>>()?;
        let abi = CanonicalAbiInfo::record(
            fields
                .iter()
                .map(|field| self.component_types.canonical_abi(&field.ty)),
        );
        Ok(self.add_record_type(TypeRecord { fields, abi }))
    }

    fn variant_type(
        &mut self,
        types: types::TypesRef<'_>,
        ty: &types::VariantType,
    ) -> Result<TypeVariantIndex> {
        let cases = ty
            .cases
            .iter()
            .map(|(name, case)| {
                // FIXME: need to implement `refines`, not sure what that
                // is at this time.
                if case.refines.is_some() {
                    bail!("refines is not supported at this time");
                }
                Ok(VariantCase {
                    name: name.to_string(),
                    ty: match &case.ty.as_ref() {
                        Some(ty) => Some(self.valtype(types, ty)?),
                        None => None,
                    },
                })
            })
            .collect::<Result<Box<[_]>>>()?;
        let (info, abi) = VariantInfo::new(cases.iter().map(|c| {
            c.ty.as_ref()
                .map(|ty| self.component_types.canonical_abi(ty))
        }));
        Ok(self.add_variant_type(TypeVariant { cases, abi, info }))
    }

    fn tuple_type(
        &mut self,
        types: types::TypesRef<'_>,
        ty: &types::TupleType,
    ) -> Result<TypeTupleIndex> {
        let types = ty
            .types
            .iter()
            .map(|ty| self.valtype(types, ty))
            .collect::<Result<Box<[_]>>>()?;
        Ok(self.new_tuple_type(types))
    }

    fn new_tuple_type(&mut self, types: Box<[InterfaceType]>) -> TypeTupleIndex {
        let abi = CanonicalAbiInfo::record(
            types
                .iter()
                .map(|ty| self.component_types.canonical_abi(ty)),
        );
        self.add_tuple_type(TypeTuple { types, abi })
    }

    fn flags_type(&mut self, flags: &IndexSet<KebabString>) -> TypeFlagsIndex {
        let flags = TypeFlags {
            names: flags.iter().map(|s| s.to_string()).collect(),
            abi: CanonicalAbiInfo::flags(flags.len()),
        };
        self.add_flags_type(flags)
    }

    fn enum_type(&mut self, variants: &IndexSet<KebabString>) -> TypeEnumIndex {
        let names = variants.iter().map(|s| s.to_string()).collect::<Box<[_]>>();
        let (info, abi) = VariantInfo::new(names.iter().map(|_| None));
        self.add_enum_type(TypeEnum { names, abi, info })
    }

    fn union_type(
        &mut self,
        types: types::TypesRef<'_>,
        ty: &types::UnionType,
    ) -> Result<TypeUnionIndex> {
        let types = ty
            .types
            .iter()
            .map(|ty| self.valtype(types, ty))
            .collect::<Result<Box<[_]>>>()?;
        let (info, abi) = VariantInfo::new(
            types
                .iter()
                .map(|t| Some(self.component_types.canonical_abi(t))),
        );
        Ok(self.add_union_type(TypeUnion { types, abi, info }))
    }

    fn option_type(
        &mut self,
        types: types::TypesRef<'_>,
        ty: &types::ComponentValType,
    ) -> Result<TypeOptionIndex> {
        let ty = self.valtype(types, ty)?;
        let (info, abi) = VariantInfo::new([None, Some(self.component_types.canonical_abi(&ty))]);
        Ok(self.add_option_type(TypeOption { ty, abi, info }))
    }

    fn result_type(
        &mut self,
        types: types::TypesRef<'_>,
        ok: &Option<types::ComponentValType>,
        err: &Option<types::ComponentValType>,
    ) -> Result<TypeResultIndex> {
        let ok = match ok {
            Some(ty) => Some(self.valtype(types, ty)?),
            None => None,
        };
        let err = match err {
            Some(ty) => Some(self.valtype(types, ty)?),
            None => None,
        };
        let (info, abi) = VariantInfo::new([
            ok.as_ref().map(|t| self.component_types.canonical_abi(t)),
            err.as_ref().map(|t| self.component_types.canonical_abi(t)),
        ]);
        Ok(self.add_result_type(TypeResult { ok, err, abi, info }))
    }

    fn list_type(
        &mut self,
        types: types::TypesRef<'_>,
        ty: &types::ComponentValType,
    ) -> Result<TypeListIndex> {
        let element = self.valtype(types, ty)?;
        Ok(self.add_list_type(TypeList { element }))
    }

    /// TODO
    pub fn resource_id(
        &mut self,
        types: types::TypesRef<'_>,
        id: types::TypeId,
    ) -> TypeResourceTableIndex {
        let id = types[id].unwrap_resource();
        self.resources.convert(id, &mut self.component_types)
    }

    /// Interns a new function type within this type information.
    pub fn add_func_type(&mut self, ty: TypeFunc) -> TypeFuncIndex {
        intern(&mut self.functions, &mut self.component_types.functions, ty)
    }

    /// Interns a new record type within this type information.
    pub fn add_record_type(&mut self, ty: TypeRecord) -> TypeRecordIndex {
        intern_and_fill_flat_types!(self, records, ty)
    }

    /// Interns a new flags type within this type information.
    pub fn add_flags_type(&mut self, ty: TypeFlags) -> TypeFlagsIndex {
        intern_and_fill_flat_types!(self, flags, ty)
    }

    /// Interns a new tuple type within this type information.
    pub fn add_tuple_type(&mut self, ty: TypeTuple) -> TypeTupleIndex {
        intern_and_fill_flat_types!(self, tuples, ty)
    }

    /// Interns a new variant type within this type information.
    pub fn add_variant_type(&mut self, ty: TypeVariant) -> TypeVariantIndex {
        intern_and_fill_flat_types!(self, variants, ty)
    }

    /// Interns a new union type within this type information.
    pub fn add_union_type(&mut self, ty: TypeUnion) -> TypeUnionIndex {
        intern_and_fill_flat_types!(self, unions, ty)
    }

    /// Interns a new enum type within this type information.
    pub fn add_enum_type(&mut self, ty: TypeEnum) -> TypeEnumIndex {
        intern_and_fill_flat_types!(self, enums, ty)
    }

    /// Interns a new option type within this type information.
    pub fn add_option_type(&mut self, ty: TypeOption) -> TypeOptionIndex {
        intern_and_fill_flat_types!(self, options, ty)
    }

    /// Interns a new result type within this type information.
    pub fn add_result_type(&mut self, ty: TypeResult) -> TypeResultIndex {
        intern_and_fill_flat_types!(self, results, ty)
    }

    /// Interns a new type within this type information.
    pub fn add_list_type(&mut self, ty: TypeList) -> TypeListIndex {
        intern_and_fill_flat_types!(self, lists, ty)
    }

    /// Returns the canonical ABI information about the specified type.
    pub fn canonical_abi(&self, ty: &InterfaceType) -> &CanonicalAbiInfo {
        self.component_types.canonical_abi(ty)
    }

    /// Returns the "flat types" for the given interface type used in the
    /// canonical ABI.
    ///
    /// Returns `None` if the type is too large to be represented via flat types
    /// in the canonical abi.
    pub fn flat_types(&self, ty: &InterfaceType) -> Option<FlatTypes<'_>> {
        self.type_information(ty).flat.as_flat_types()
    }

    fn type_information(&self, ty: &InterfaceType) -> &TypeInformation {
        match ty {
            InterfaceType::U8
            | InterfaceType::S8
            | InterfaceType::Bool
            | InterfaceType::U16
            | InterfaceType::S16
            | InterfaceType::U32
            | InterfaceType::S32
            | InterfaceType::Char
            | InterfaceType::Own(_)
            | InterfaceType::Borrow(_) => {
                static INFO: TypeInformation = TypeInformation::primitive(FlatType::I32);
                &INFO
            }
            InterfaceType::U64 | InterfaceType::S64 => {
                static INFO: TypeInformation = TypeInformation::primitive(FlatType::I64);
                &INFO
            }
            InterfaceType::Float32 => {
                static INFO: TypeInformation = TypeInformation::primitive(FlatType::F32);
                &INFO
            }
            InterfaceType::Float64 => {
                static INFO: TypeInformation = TypeInformation::primitive(FlatType::F64);
                &INFO
            }
            InterfaceType::String => {
                static INFO: TypeInformation = TypeInformation::string();
                &INFO
            }

            InterfaceType::List(i) => &self.type_info.lists[*i],
            InterfaceType::Record(i) => &self.type_info.records[*i],
            InterfaceType::Variant(i) => &self.type_info.variants[*i],
            InterfaceType::Tuple(i) => &self.type_info.tuples[*i],
            InterfaceType::Flags(i) => &self.type_info.flags[*i],
            InterfaceType::Enum(i) => &self.type_info.enums[*i],
            InterfaceType::Union(i) => &self.type_info.unions[*i],
            InterfaceType::Option(i) => &self.type_info.options[*i],
            InterfaceType::Result(i) => &self.type_info.results[*i],
        }
    }
}

impl TypeConvert for ComponentTypesBuilder {
    fn lookup_heap_type(&self, _index: TypeIndex) -> WasmHeapType {
        panic!("heap types are not supported yet")
    }
}

// Forward the indexing impl to the internal `TypeTables`
impl<T> Index<T> for ComponentTypesBuilder
where
    ComponentTypes: Index<T>,
{
    type Output = <ComponentTypes as Index<T>>::Output;

    fn index(&self, sig: T) -> &Self::Output {
        &self.component_types[sig]
    }
}

fn intern<T, U>(map: &mut HashMap<T, U>, list: &mut PrimaryMap<U, T>, item: T) -> U
where
    T: Hash + Clone + Eq,
    U: Copy + EntityRef,
{
    if let Some(idx) = map.get(&item) {
        return *idx;
    }
    let idx = list.push(item.clone());
    map.insert(item, idx);
    return idx;
}

/// Types of imports and exports in the component model.
///
/// These types are what's available for import and export in components. Note
/// that all indirect indices contained here are intended to be looked up
/// through a sibling `ComponentTypes` structure.
#[derive(Copy, Clone, Debug, Serialize, Deserialize)]
pub enum TypeDef {
    /// A component and its type.
    Component(TypeComponentIndex),
    /// An instance of a component.
    ComponentInstance(TypeComponentInstanceIndex),
    /// A component function, not to be confused with a core wasm function.
    ComponentFunc(TypeFuncIndex),
    /// An interface type.
    Interface(InterfaceType),
    /// A core wasm module and its type.
    Module(TypeModuleIndex),
    /// A core wasm function using only core wasm types.
    CoreFunc(SignatureIndex),
    /// TODO
    Resource(TypeResourceTableIndex),
}

// NB: Note that maps below are stored as an `IndexMap` now but the order
// typically does not matter. As a minor implementation detail we want the
// serialization of this type to always be deterministic and using `IndexMap`
// gets us that over using a `HashMap` for example.

/// The type of a module in the component model.
///
/// Note that this is not to be confused with `TypeComponent` below. This is
/// intended only for core wasm modules, not for components.
#[derive(Serialize, Deserialize, Default)]
pub struct TypeModule {
    /// The values that this module imports.
    ///
    /// Note that the value of this map is a core wasm `EntityType`, not a
    /// component model `TypeRef`. Additionally note that this reflects the
    /// two-level namespace of core WebAssembly, but unlike core wasm all import
    /// names are required to be unique to describe a module in the component
    /// model.
    pub imports: IndexMap<(String, String), EntityType>,

    /// The values that this module exports.
    ///
    /// Note that the value of this map is the core wasm `EntityType` to
    /// represent that core wasm items are being exported.
    pub exports: IndexMap<String, EntityType>,
}

/// The type of a component in the component model.
#[derive(Serialize, Deserialize, Default)]
pub struct TypeComponent {
    /// The named values that this component imports.
    pub imports: IndexMap<String, TypeDef>,
    /// The named values that this component exports.
    pub exports: IndexMap<String, TypeDef>,
}

/// The type of a component instance in the component model, or an instantiated
/// component.
///
/// Component instances only have exports of types in the component model.
#[derive(Serialize, Deserialize, Default)]
pub struct TypeComponentInstance {
    /// The list of exports that this component has along with their types.
    pub exports: IndexMap<String, TypeDef>,
}

/// A component function type in the component model.
#[derive(Serialize, Deserialize, Clone, Hash, Eq, PartialEq, Debug)]
pub struct TypeFunc {
    /// Parameters to the function represented as a tuple.
    pub params: TypeTupleIndex,
    /// Results of the function represented as a tuple.
    pub results: TypeTupleIndex,
}

/// All possible interface types that values can have.
///
/// This list represents an exhaustive listing of interface types and the
/// shapes that they can take. Note that this enum is considered an "index" of
/// forms where for non-primitive types a `ComponentTypes` structure is used to
/// lookup further information based on the index found here.
#[derive(Serialize, Deserialize, Copy, Clone, Hash, Eq, PartialEq, Debug)]
#[allow(missing_docs)]
pub enum InterfaceType {
    Bool,
    S8,
    U8,
    S16,
    U16,
    S32,
    U32,
    S64,
    U64,
    Float32,
    Float64,
    Char,
    String,
    Record(TypeRecordIndex),
    Variant(TypeVariantIndex),
    List(TypeListIndex),
    Tuple(TypeTupleIndex),
    Flags(TypeFlagsIndex),
    Enum(TypeEnumIndex),
    Union(TypeUnionIndex),
    Option(TypeOptionIndex),
    Result(TypeResultIndex),
    Own(TypeResourceTableIndex),
    Borrow(TypeResourceTableIndex),
}

impl From<&wasmparser::PrimitiveValType> for InterfaceType {
    fn from(ty: &wasmparser::PrimitiveValType) -> InterfaceType {
        match ty {
            wasmparser::PrimitiveValType::Bool => InterfaceType::Bool,
            wasmparser::PrimitiveValType::S8 => InterfaceType::S8,
            wasmparser::PrimitiveValType::U8 => InterfaceType::U8,
            wasmparser::PrimitiveValType::S16 => InterfaceType::S16,
            wasmparser::PrimitiveValType::U16 => InterfaceType::U16,
            wasmparser::PrimitiveValType::S32 => InterfaceType::S32,
            wasmparser::PrimitiveValType::U32 => InterfaceType::U32,
            wasmparser::PrimitiveValType::S64 => InterfaceType::S64,
            wasmparser::PrimitiveValType::U64 => InterfaceType::U64,
            wasmparser::PrimitiveValType::Float32 => InterfaceType::Float32,
            wasmparser::PrimitiveValType::Float64 => InterfaceType::Float64,
            wasmparser::PrimitiveValType::Char => InterfaceType::Char,
            wasmparser::PrimitiveValType::String => InterfaceType::String,
        }
    }
}

/// Bye information about a type in the canonical ABI, with metadata for both
/// memory32 and memory64-based types.
#[derive(Serialize, Deserialize, Clone, Hash, Eq, PartialEq, Debug)]
pub struct CanonicalAbiInfo {
    /// The byte-size of this type in a 32-bit memory.
    pub size32: u32,
    /// The byte-alignment of this type in a 32-bit memory.
    pub align32: u32,
    /// The byte-size of this type in a 64-bit memory.
    pub size64: u32,
    /// The byte-alignment of this type in a 64-bit memory.
    pub align64: u32,
    /// The number of types it takes to represents this type in the "flat"
    /// representation of the canonical abi where everything is passed as
    /// immediate arguments or results.
    ///
    /// If this is `None` then this type is not representable in the flat ABI
    /// because it is too large.
    pub flat_count: Option<u8>,
}

impl Default for CanonicalAbiInfo {
    fn default() -> CanonicalAbiInfo {
        CanonicalAbiInfo {
            size32: 0,
            align32: 1,
            size64: 0,
            align64: 1,
            flat_count: Some(0),
        }
    }
}

const fn align_to(a: u32, b: u32) -> u32 {
    assert!(b.is_power_of_two());
    (a + (b - 1)) & !(b - 1)
}

const fn max(a: u32, b: u32) -> u32 {
    if a > b {
        a
    } else {
        b
    }
}

impl CanonicalAbiInfo {
    /// ABI information for zero-sized types.
    const ZERO: CanonicalAbiInfo = CanonicalAbiInfo {
        size32: 0,
        align32: 1,
        size64: 0,
        align64: 1,
        flat_count: Some(0),
    };

    /// ABI information for one-byte scalars.
    pub const SCALAR1: CanonicalAbiInfo = CanonicalAbiInfo::scalar(1);
    /// ABI information for two-byte scalars.
    pub const SCALAR2: CanonicalAbiInfo = CanonicalAbiInfo::scalar(2);
    /// ABI information for four-byte scalars.
    pub const SCALAR4: CanonicalAbiInfo = CanonicalAbiInfo::scalar(4);
    /// ABI information for eight-byte scalars.
    pub const SCALAR8: CanonicalAbiInfo = CanonicalAbiInfo::scalar(8);

    const fn scalar(size: u32) -> CanonicalAbiInfo {
        CanonicalAbiInfo {
            size32: size,
            align32: size,
            size64: size,
            align64: size,
            flat_count: Some(1),
        }
    }

    /// ABI information for lists/strings which are "pointer pairs"
    pub const POINTER_PAIR: CanonicalAbiInfo = CanonicalAbiInfo {
        size32: 8,
        align32: 4,
        size64: 16,
        align64: 8,
        flat_count: Some(2),
    };

    /// Returns the abi for a record represented by the specified fields.
    pub fn record<'a>(fields: impl Iterator<Item = &'a CanonicalAbiInfo>) -> CanonicalAbiInfo {
        // NB: this is basically a duplicate copy of
        // `CanonicalAbiInfo::record_static` and the two should be kept in sync.

        let mut ret = CanonicalAbiInfo::default();
        for field in fields {
            ret.size32 = align_to(ret.size32, field.align32) + field.size32;
            ret.align32 = ret.align32.max(field.align32);
            ret.size64 = align_to(ret.size64, field.align64) + field.size64;
            ret.align64 = ret.align64.max(field.align64);
            ret.flat_count = add_flat(ret.flat_count, field.flat_count);
        }
        ret.size32 = align_to(ret.size32, ret.align32);
        ret.size64 = align_to(ret.size64, ret.align64);
        return ret;
    }

    /// Same as `CanonicalAbiInfo::record` but in a `const`-friendly context.
    pub const fn record_static(fields: &[CanonicalAbiInfo]) -> CanonicalAbiInfo {
        // NB: this is basically a duplicate copy of `CanonicalAbiInfo::record`
        // and the two should be kept in sync.

        let mut ret = CanonicalAbiInfo::ZERO;
        let mut i = 0;
        while i < fields.len() {
            let field = &fields[i];
            ret.size32 = align_to(ret.size32, field.align32) + field.size32;
            ret.align32 = max(ret.align32, field.align32);
            ret.size64 = align_to(ret.size64, field.align64) + field.size64;
            ret.align64 = max(ret.align64, field.align64);
            ret.flat_count = add_flat(ret.flat_count, field.flat_count);
            i += 1;
        }
        ret.size32 = align_to(ret.size32, ret.align32);
        ret.size64 = align_to(ret.size64, ret.align64);
        return ret;
    }

    /// Returns the delta from the current value of `offset` to align properly
    /// and read the next record field of type `abi` for 32-bit memories.
    pub fn next_field32(&self, offset: &mut u32) -> u32 {
        *offset = align_to(*offset, self.align32) + self.size32;
        *offset - self.size32
    }

    /// Same as `next_field32`, but bumps a usize pointer
    pub fn next_field32_size(&self, offset: &mut usize) -> usize {
        let cur = u32::try_from(*offset).unwrap();
        let cur = align_to(cur, self.align32) + self.size32;
        *offset = usize::try_from(cur).unwrap();
        usize::try_from(cur - self.size32).unwrap()
    }

    /// Returns the delta from the current value of `offset` to align properly
    /// and read the next record field of type `abi` for 64-bit memories.
    pub fn next_field64(&self, offset: &mut u32) -> u32 {
        *offset = align_to(*offset, self.align64) + self.size64;
        *offset - self.size64
    }

    /// Same as `next_field64`, but bumps a usize pointer
    pub fn next_field64_size(&self, offset: &mut usize) -> usize {
        let cur = u32::try_from(*offset).unwrap();
        let cur = align_to(cur, self.align64) + self.size64;
        *offset = usize::try_from(cur).unwrap();
        usize::try_from(cur - self.size64).unwrap()
    }

    /// Returns ABI information for a structure which contains `count` flags.
    pub const fn flags(count: usize) -> CanonicalAbiInfo {
        let (size, align, flat_count) = match FlagsSize::from_count(count) {
            FlagsSize::Size0 => (0, 1, 0),
            FlagsSize::Size1 => (1, 1, 1),
            FlagsSize::Size2 => (2, 2, 1),
            FlagsSize::Size4Plus(n) => ((n as u32) * 4, 4, n),
        };
        CanonicalAbiInfo {
            size32: size,
            align32: align,
            size64: size,
            align64: align,
            flat_count: Some(flat_count),
        }
    }

    fn variant<'a, I>(cases: I) -> CanonicalAbiInfo
    where
        I: IntoIterator<Item = Option<&'a CanonicalAbiInfo>>,
        I::IntoIter: ExactSizeIterator,
    {
        // NB: this is basically a duplicate definition of
        // `CanonicalAbiInfo::variant_static`, these should be kept in sync.

        let cases = cases.into_iter();
        let discrim_size = u32::from(DiscriminantSize::from_count(cases.len()).unwrap());
        let mut max_size32 = 0;
        let mut max_align32 = discrim_size;
        let mut max_size64 = 0;
        let mut max_align64 = discrim_size;
        let mut max_case_count = Some(0);
        for case in cases {
            if let Some(case) = case {
                max_size32 = max_size32.max(case.size32);
                max_align32 = max_align32.max(case.align32);
                max_size64 = max_size64.max(case.size64);
                max_align64 = max_align64.max(case.align64);
                max_case_count = max_flat(max_case_count, case.flat_count);
            }
        }
        CanonicalAbiInfo {
            size32: align_to(
                align_to(discrim_size, max_align32) + max_size32,
                max_align32,
            ),
            align32: max_align32,
            size64: align_to(
                align_to(discrim_size, max_align64) + max_size64,
                max_align64,
            ),
            align64: max_align64,
            flat_count: add_flat(max_case_count, Some(1)),
        }
    }

    /// Same as `CanonicalAbiInfo::variant` but `const`-safe
    pub const fn variant_static(cases: &[Option<CanonicalAbiInfo>]) -> CanonicalAbiInfo {
        // NB: this is basically a duplicate definition of
        // `CanonicalAbiInfo::variant`, these should be kept in sync.

        let discrim_size = match DiscriminantSize::from_count(cases.len()) {
            Some(size) => size.byte_size(),
            None => unreachable!(),
        };
        let mut max_size32 = 0;
        let mut max_align32 = discrim_size;
        let mut max_size64 = 0;
        let mut max_align64 = discrim_size;
        let mut max_case_count = Some(0);
        let mut i = 0;
        while i < cases.len() {
            let case = &cases[i];
            if let Some(case) = case {
                max_size32 = max(max_size32, case.size32);
                max_align32 = max(max_align32, case.align32);
                max_size64 = max(max_size64, case.size64);
                max_align64 = max(max_align64, case.align64);
                max_case_count = max_flat(max_case_count, case.flat_count);
            }
            i += 1;
        }
        CanonicalAbiInfo {
            size32: align_to(
                align_to(discrim_size, max_align32) + max_size32,
                max_align32,
            ),
            align32: max_align32,
            size64: align_to(
                align_to(discrim_size, max_align64) + max_size64,
                max_align64,
            ),
            align64: max_align64,
            flat_count: add_flat(max_case_count, Some(1)),
        }
    }

    /// Returns the flat count of this ABI information so long as the count
    /// doesn't exceed the `max` specified.
    pub fn flat_count(&self, max: usize) -> Option<usize> {
        let flat = usize::from(self.flat_count?);
        if flat > max {
            None
        } else {
            Some(flat)
        }
    }
}

/// ABI information about the representation of a variant.
#[derive(Serialize, Deserialize, Clone, Hash, Eq, PartialEq, Debug)]
pub struct VariantInfo {
    /// The size of the discriminant used.
    #[serde(with = "serde_discrim_size")]
    pub size: DiscriminantSize,
    /// The offset of the payload from the start of the variant in 32-bit
    /// memories.
    pub payload_offset32: u32,
    /// The offset of the payload from the start of the variant in 64-bit
    /// memories.
    pub payload_offset64: u32,
}

impl VariantInfo {
    /// Returns the abi information for a variant represented by the specified
    /// cases.
    pub fn new<'a, I>(cases: I) -> (VariantInfo, CanonicalAbiInfo)
    where
        I: IntoIterator<Item = Option<&'a CanonicalAbiInfo>>,
        I::IntoIter: ExactSizeIterator,
    {
        let cases = cases.into_iter();
        let size = DiscriminantSize::from_count(cases.len()).unwrap();
        let abi = CanonicalAbiInfo::variant(cases);
        (
            VariantInfo {
                size,
                payload_offset32: align_to(u32::from(size), abi.align32),
                payload_offset64: align_to(u32::from(size), abi.align64),
            },
            abi,
        )
    }
    /// TODO
    pub const fn new_static(cases: &[Option<CanonicalAbiInfo>]) -> VariantInfo {
        let size = match DiscriminantSize::from_count(cases.len()) {
            Some(size) => size,
            None => unreachable!(),
        };
        let abi = CanonicalAbiInfo::variant_static(cases);
        VariantInfo {
            size,
            payload_offset32: align_to(size.byte_size(), abi.align32),
            payload_offset64: align_to(size.byte_size(), abi.align64),
        }
    }
}

mod serde_discrim_size {
    use super::DiscriminantSize;
    use serde::{de::Error, Deserialize, Deserializer, Serialize, Serializer};

    pub fn serialize<S>(disc: &DiscriminantSize, ser: S) -> Result<S::Ok, S::Error>
    where
        S: Serializer,
    {
        u32::from(*disc).serialize(ser)
    }

    pub fn deserialize<'de, D>(deser: D) -> Result<DiscriminantSize, D::Error>
    where
        D: Deserializer<'de>,
    {
        match u32::deserialize(deser)? {
            1 => Ok(DiscriminantSize::Size1),
            2 => Ok(DiscriminantSize::Size2),
            4 => Ok(DiscriminantSize::Size4),
            _ => Err(D::Error::custom("invalid discriminant size")),
        }
    }
}

/// Shape of a "record" type in interface types.
///
/// This is equivalent to a `struct` in Rust.
#[derive(Serialize, Deserialize, Clone, Hash, Eq, PartialEq, Debug)]
pub struct TypeRecord {
    /// The fields that are contained within this struct type.
    pub fields: Box<[RecordField]>,
    /// Byte information about this type in the canonical ABI.
    pub abi: CanonicalAbiInfo,
}

/// One field within a record.
#[derive(Serialize, Deserialize, Clone, Hash, Eq, PartialEq, Debug)]
pub struct RecordField {
    /// The name of the field, unique amongst all fields in a record.
    pub name: String,
    /// The type that this field contains.
    pub ty: InterfaceType,
}

/// Shape of a "variant" type in interface types.
///
/// Variants are close to Rust `enum` declarations where a value is one of many
/// cases and each case has a unique name and an optional payload associated
/// with it.
#[derive(Serialize, Deserialize, Clone, Hash, Eq, PartialEq, Debug)]
pub struct TypeVariant {
    /// The list of cases that this variant can take.
    pub cases: Box<[VariantCase]>,
    /// Byte information about this type in the canonical ABI.
    pub abi: CanonicalAbiInfo,
    /// Byte information about this variant type.
    pub info: VariantInfo,
}

/// One case of a `variant` type which contains the name of the variant as well
/// as the payload.
#[derive(Serialize, Deserialize, Clone, Hash, Eq, PartialEq, Debug)]
pub struct VariantCase {
    /// Name of the variant, unique amongst all cases in a variant.
    pub name: String,
    /// Optional type associated with this payload.
    pub ty: Option<InterfaceType>,
}

/// Shape of a "tuple" type in interface types.
///
/// This is largely the same as a tuple in Rust, basically a record with
/// unnamed fields.
#[derive(Serialize, Deserialize, Clone, Hash, Eq, PartialEq, Debug)]
pub struct TypeTuple {
    /// The types that are contained within this tuple.
    pub types: Box<[InterfaceType]>,
    /// Byte information about this type in the canonical ABI.
    pub abi: CanonicalAbiInfo,
}

/// Shape of a "flags" type in interface types.
///
/// This can be thought of as a record-of-bools, although the representation is
/// more efficient as bitflags.
#[derive(Serialize, Deserialize, Clone, Hash, Eq, PartialEq, Debug)]
pub struct TypeFlags {
    /// The names of all flags, all of which are unique.
    pub names: Box<[String]>,
    /// Byte information about this type in the canonical ABI.
    pub abi: CanonicalAbiInfo,
}

/// Shape of an "enum" type in interface types, not to be confused with a Rust
/// `enum` type.
///
/// In interface types enums are simply a bag of names, and can be seen as a
/// variant where all payloads are `Unit`.
#[derive(Serialize, Deserialize, Clone, Hash, Eq, PartialEq, Debug)]
pub struct TypeEnum {
    /// The names of this enum, all of which are unique.
    pub names: Box<[String]>,
    /// Byte information about this type in the canonical ABI.
    pub abi: CanonicalAbiInfo,
    /// Byte information about this variant type.
    pub info: VariantInfo,
}

/// Shape of a "union" type in interface types.
///
/// Note that this can be viewed as a specialization of the `variant` interface
/// type where each type here has a name that's numbered. This is still a
/// tagged union.
#[derive(Serialize, Deserialize, Clone, Hash, Eq, PartialEq, Debug)]
pub struct TypeUnion {
    /// The list of types this is a union over.
    pub types: Box<[InterfaceType]>,
    /// Byte information about this type in the canonical ABI.
    pub abi: CanonicalAbiInfo,
    /// Byte information about this variant type.
    pub info: VariantInfo,
}

/// Shape of an "option" interface type.
#[derive(Serialize, Deserialize, Clone, Hash, Eq, PartialEq, Debug)]
pub struct TypeOption {
    /// The `T` in `Result<T, E>`
    pub ty: InterfaceType,
    /// Byte information about this type in the canonical ABI.
    pub abi: CanonicalAbiInfo,
    /// Byte information about this variant type.
    pub info: VariantInfo,
}

/// Shape of a "result" interface type.
#[derive(Serialize, Deserialize, Clone, Hash, Eq, PartialEq, Debug)]
pub struct TypeResult {
    /// The `T` in `Result<T, E>`
    pub ok: Option<InterfaceType>,
    /// The `E` in `Result<T, E>`
    pub err: Option<InterfaceType>,
    /// Byte information about this type in the canonical ABI.
    pub abi: CanonicalAbiInfo,
    /// Byte information about this variant type.
    pub info: VariantInfo,
}

/// TODO
#[derive(Serialize, Deserialize, Clone, Hash, Eq, PartialEq, Debug)]
pub struct TypeResourceTable {
    /// TODO
    pub ty: ResourceIndex,
    /// TODO
    pub instance: RuntimeComponentInstanceIndex,
}

/// Shape of a "list" interface type.
#[derive(Serialize, Deserialize, Clone, Hash, Eq, PartialEq, Debug)]
pub struct TypeList {
    /// The element type of the list.
    pub element: InterfaceType,
}

const MAX_FLAT_TYPES: usize = if MAX_FLAT_PARAMS > MAX_FLAT_RESULTS {
    MAX_FLAT_PARAMS
} else {
    MAX_FLAT_RESULTS
};

const fn add_flat(a: Option<u8>, b: Option<u8>) -> Option<u8> {
    const MAX: u8 = MAX_FLAT_TYPES as u8;
    let sum = match (a, b) {
        (Some(a), Some(b)) => match a.checked_add(b) {
            Some(c) => c,
            None => return None,
        },
        _ => return None,
    };
    if sum > MAX {
        None
    } else {
        Some(sum)
    }
}

const fn max_flat(a: Option<u8>, b: Option<u8>) -> Option<u8> {
    match (a, b) {
        (Some(a), Some(b)) => {
            if a > b {
                Some(a)
            } else {
                Some(b)
            }
        }
        _ => None,
    }
}

/// Flat representation of a type in just core wasm types.
pub struct FlatTypes<'a> {
    /// The flat representation of this type in 32-bit memories.
    pub memory32: &'a [FlatType],
    /// The flat representation of this type in 64-bit memories.
    pub memory64: &'a [FlatType],
}

#[allow(missing_docs)]
impl FlatTypes<'_> {
    /// Returns the number of flat types used to represent this type.
    ///
    /// Note that this length is the same regardless to the size of memory.
    pub fn len(&self) -> usize {
        assert_eq!(self.memory32.len(), self.memory64.len());
        self.memory32.len()
    }
}

// Note that this is intentionally duplicated here to keep the size to 1 byte
// irregardless to changes in the core wasm type system since this will only
// ever use integers/floats for the forseeable future.
#[derive(PartialEq, Eq, Copy, Clone)]
#[allow(missing_docs)]
pub enum FlatType {
    I32,
    I64,
    F32,
    F64,
}

struct FlatTypesStorage {
    // This could be represented as `Vec<FlatType>` but on 64-bit architectures
    // that's 24 bytes. Otherwise `FlatType` is 1 byte large and
    // `MAX_FLAT_TYPES` is 16, so it should ideally be more space-efficient to
    // use a flat array instead of a heap-based vector.
    memory32: [FlatType; MAX_FLAT_TYPES],
    memory64: [FlatType; MAX_FLAT_TYPES],

    // Tracks the number of flat types pushed into this storage. If this is
    // `MAX_FLAT_TYPES + 1` then this storage represents an un-reprsentable
    // type in flat types.
    len: u8,
}

impl FlatTypesStorage {
    const fn new() -> FlatTypesStorage {
        FlatTypesStorage {
            memory32: [FlatType::I32; MAX_FLAT_TYPES],
            memory64: [FlatType::I32; MAX_FLAT_TYPES],
            len: 0,
        }
    }

    fn as_flat_types(&self) -> Option<FlatTypes<'_>> {
        let len = usize::from(self.len);
        if len > MAX_FLAT_TYPES {
            assert_eq!(len, MAX_FLAT_TYPES + 1);
            None
        } else {
            Some(FlatTypes {
                memory32: &self.memory32[..len],
                memory64: &self.memory64[..len],
            })
        }
    }

    /// Pushes a new flat type into this list using `t32` for 32-bit memories
    /// and `t64` for 64-bit memories.
    ///
    /// Returns whether the type was actually pushed or whether this list of
    /// flat types just exceeded the maximum meaning that it is now
    /// unrepresentable with a flat list of types.
    fn push(&mut self, t32: FlatType, t64: FlatType) -> bool {
        let len = usize::from(self.len);
        if len < MAX_FLAT_TYPES {
            self.memory32[len] = t32;
            self.memory64[len] = t64;
            self.len += 1;
            true
        } else {
            // If this was the first one to go over then flag the length as
            // being incompatible with a flat representation.
            if len == MAX_FLAT_TYPES {
                self.len += 1;
            }
            false
        }
    }
}

impl FlatType {
    fn join(&mut self, other: FlatType) {
        if *self == other {
            return;
        }
        *self = match (*self, other) {
            (FlatType::I32, FlatType::F32) | (FlatType::F32, FlatType::I32) => FlatType::I32,
            _ => FlatType::I64,
        };
    }
}

#[derive(Default)]
struct TypeInformationCache {
    records: PrimaryMap<TypeRecordIndex, TypeInformation>,
    variants: PrimaryMap<TypeVariantIndex, TypeInformation>,
    tuples: PrimaryMap<TypeTupleIndex, TypeInformation>,
    enums: PrimaryMap<TypeEnumIndex, TypeInformation>,
    flags: PrimaryMap<TypeFlagsIndex, TypeInformation>,
    unions: PrimaryMap<TypeUnionIndex, TypeInformation>,
    options: PrimaryMap<TypeOptionIndex, TypeInformation>,
    results: PrimaryMap<TypeResultIndex, TypeInformation>,
    lists: PrimaryMap<TypeListIndex, TypeInformation>,
}

struct TypeInformation {
    depth: u32,
    flat: FlatTypesStorage,
}

impl TypeInformation {
    const fn new() -> TypeInformation {
        TypeInformation {
            depth: 0,
            flat: FlatTypesStorage::new(),
        }
    }

    const fn primitive(flat: FlatType) -> TypeInformation {
        let mut info = TypeInformation::new();
        info.depth = 1;
        info.flat.memory32[0] = flat;
        info.flat.memory64[0] = flat;
        info.flat.len = 1;
        info
    }

    const fn string() -> TypeInformation {
        let mut info = TypeInformation::new();
        info.depth = 1;
        info.flat.memory32[0] = FlatType::I32;
        info.flat.memory32[1] = FlatType::I32;
        info.flat.memory64[0] = FlatType::I64;
        info.flat.memory64[1] = FlatType::I64;
        info.flat.len = 2;
        info
    }

    /// Builds up all flat types internally using the specified representation
    /// for all of the component fields of the record.
    fn build_record<'a>(&mut self, types: impl Iterator<Item = &'a TypeInformation>) {
        self.depth = 1;
        for info in types {
            self.depth = self.depth.max(1 + info.depth);
            match info.flat.as_flat_types() {
                Some(types) => {
                    for (t32, t64) in types.memory32.iter().zip(types.memory64) {
                        if !self.flat.push(*t32, *t64) {
                            break;
                        }
                    }
                }
                None => {
                    self.flat.len = u8::try_from(MAX_FLAT_TYPES + 1).unwrap();
                }
            }
        }
    }

    /// Builds up the flat types used to represent a `variant` which notably
    /// handles "join"ing types together so each case is representable as a
    /// single flat list of types.
    ///
    /// The iterator item is:
    ///
    /// * `None` - no payload for this case
    /// * `Some(None)` - this case has a payload but can't be represented with
    ///   flat types
    /// * `Some(Some(types))` - this case has a payload and is represented with
    ///   the types specified in the flat representation.
    fn build_variant<'a, I>(&mut self, cases: I)
    where
        I: IntoIterator<Item = Option<&'a TypeInformation>>,
    {
        let cases = cases.into_iter();
        self.flat.push(FlatType::I32, FlatType::I32);
        self.depth = 1;

        for info in cases {
            let info = match info {
                Some(info) => info,
                // If this case doesn't have a payload then it doesn't change
                // the depth/flat representation
                None => continue,
            };
            self.depth = self.depth.max(1 + info.depth);

            // If this variant is already unrepresentable in a flat
            // representation then this can be skipped.
            if usize::from(self.flat.len) > MAX_FLAT_TYPES {
                continue;
            }

            let types = match info.flat.as_flat_types() {
                Some(types) => types,
                // If this case isn't representable with a flat list of types
                // then this variant also isn't representable.
                None => {
                    self.flat.len = u8::try_from(MAX_FLAT_TYPES + 1).unwrap();
                    continue;
                }
            };
            // If the case used all of the flat types then the discriminant
            // added for this variant means that this variant is no longer
            // representable.
            if types.memory32.len() >= MAX_FLAT_TYPES {
                self.flat.len = u8::try_from(MAX_FLAT_TYPES + 1).unwrap();
                continue;
            }
            let dst = self
                .flat
                .memory32
                .iter_mut()
                .zip(&mut self.flat.memory64)
                .skip(1);
            for (i, ((t32, t64), (dst32, dst64))) in types
                .memory32
                .iter()
                .zip(types.memory64)
                .zip(dst)
                .enumerate()
            {
                if i + 1 < usize::from(self.flat.len) {
                    // If this index hs already been set by some previous case
                    // then the types are joined together.
                    dst32.join(*t32);
                    dst64.join(*t64);
                } else {
                    // Otherwise if this is the first time that the
                    // representation has gotten this large then the destination
                    // is simply whatever the type is. The length is also
                    // increased here to indicate this.
                    self.flat.len += 1;
                    *dst32 = *t32;
                    *dst64 = *t64;
                }
            }
        }
    }

    fn records(&mut self, types: &ComponentTypesBuilder, ty: &TypeRecord) {
        self.build_record(ty.fields.iter().map(|f| types.type_information(&f.ty)));
    }

    fn tuples(&mut self, types: &ComponentTypesBuilder, ty: &TypeTuple) {
        self.build_record(ty.types.iter().map(|t| types.type_information(t)));
    }

    fn enums(&mut self, _types: &ComponentTypesBuilder, _ty: &TypeEnum) {
        self.depth = 1;
        self.flat.push(FlatType::I32, FlatType::I32);
    }

    fn flags(&mut self, _types: &ComponentTypesBuilder, ty: &TypeFlags) {
        self.depth = 1;
        match FlagsSize::from_count(ty.names.len()) {
            FlagsSize::Size0 => {}
            FlagsSize::Size1 | FlagsSize::Size2 => {
                self.flat.push(FlatType::I32, FlatType::I32);
            }
            FlagsSize::Size4Plus(n) => {
                for _ in 0..n {
                    self.flat.push(FlatType::I32, FlatType::I32);
                }
            }
        }
    }

    fn variants(&mut self, types: &ComponentTypesBuilder, ty: &TypeVariant) {
        self.build_variant(
            ty.cases
                .iter()
                .map(|c| c.ty.as_ref().map(|ty| types.type_information(ty))),
        )
    }

    fn unions(&mut self, types: &ComponentTypesBuilder, ty: &TypeUnion) {
        self.build_variant(ty.types.iter().map(|t| Some(types.type_information(t))))
    }

    fn results(&mut self, types: &ComponentTypesBuilder, ty: &TypeResult) {
        self.build_variant([
            ty.ok.as_ref().map(|ty| types.type_information(ty)),
            ty.err.as_ref().map(|ty| types.type_information(ty)),
        ])
    }

    fn options(&mut self, types: &ComponentTypesBuilder, ty: &TypeOption) {
        self.build_variant([None, Some(types.type_information(&ty.ty))]);
    }

    fn lists(&mut self, types: &ComponentTypesBuilder, ty: &TypeList) {
        *self = TypeInformation::string();
        let info = types.type_information(&ty.element);
        self.depth += info.depth;
    }
}<|MERGE_RESOLUTION|>--- conflicted
+++ resolved
@@ -456,20 +456,11 @@
                 TypeDef::ComponentInstance(self.convert_instance(types, id)?)
             }
             types::ComponentEntityType::Func(id) => {
-<<<<<<< HEAD
                 TypeDef::ComponentFunc(self.convert_component_func_type(types, id)?)
             }
             types::ComponentEntityType::Type { created, .. } => match types[created] {
                 types::Type::Defined(_) => TypeDef::Interface(self.defined_type(types, created)?),
                 types::Type::Resource(_) => TypeDef::Resource(self.resource_id(types, created)),
-=======
-                let id = types[id].unwrap_component_func();
-                let idx = self.convert_component_func_type(types, id)?;
-                TypeDef::ComponentFunc(idx)
-            }
-            types::ComponentEntityType::Type { created, .. } => match &types[created] {
-                types::Type::Defined(_) => TypeDef::Interface(self.defined_type(types, created)?),
->>>>>>> 80e68c33
                 _ => bail!("unsupported type export"),
             },
             types::ComponentEntityType::Value(_) => bail!("values not supported"),
@@ -482,11 +473,7 @@
         types: types::TypesRef<'_>,
         id: types::TypeId,
     ) -> Result<TypeDef> {
-<<<<<<< HEAD
-        Ok(match types[id] {
-=======
         Ok(match &types[id] {
->>>>>>> 80e68c33
             types::Type::Defined(_) => TypeDef::Interface(self.defined_type(types, id)?),
             types::Type::Module(_) => TypeDef::Module(self.convert_module(types, id)?),
             types::Type::Component(_) => TypeDef::Component(self.convert_component(types, id)?),
@@ -508,12 +495,6 @@
         types: types::TypesRef<'_>,
         id: types::TypeId,
     ) -> Result<TypeComponentIndex> {
-<<<<<<< HEAD
-=======
-        if let Some(ret) = self.component_types_cache.get(&id) {
-            return Ok(*ret);
-        }
->>>>>>> 80e68c33
         let ty = types[id].unwrap_component();
         let mut result = TypeComponent::default();
         for (name, ty) in ty.imports.iter() {
@@ -536,12 +517,6 @@
         types: types::TypesRef<'_>,
         id: types::TypeId,
     ) -> Result<TypeComponentInstanceIndex> {
-<<<<<<< HEAD
-=======
-        if let Some(ret) = self.instance_types_cache.get(&id) {
-            return Ok(*ret);
-        }
->>>>>>> 80e68c33
         let ty = types[id].unwrap_component_instance();
         let mut result = TypeComponentInstance::default();
         for (name, ty) in ty.exports.iter() {
@@ -558,14 +533,7 @@
         types: types::TypesRef<'_>,
         id: types::TypeId,
     ) -> Result<TypeModuleIndex> {
-<<<<<<< HEAD
         let ty = &types[id].unwrap_module();
-=======
-        if let Some(ret) = self.module_types_cache.get(&id) {
-            return Ok(*ret);
-        }
-        let ty = types[id].unwrap_module();
->>>>>>> 80e68c33
         let mut result = TypeModule::default();
         for ((module, field), ty) in ty.imports.iter() {
             result.imports.insert(
@@ -604,12 +572,6 @@
         types: types::TypesRef<'_>,
         id: types::TypeId,
     ) -> Result<InterfaceType> {
-<<<<<<< HEAD
-=======
-        if let Some(ty) = self.defined_types_cache.get(&id) {
-            return Ok(*ty);
-        }
->>>>>>> 80e68c33
         let ret = match types[id].unwrap_defined() {
             types::ComponentDefinedType::Primitive(ty) => ty.into(),
             types::ComponentDefinedType::Record(e) => {
