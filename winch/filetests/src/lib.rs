--- conflicted
+++ resolved
@@ -153,11 +153,8 @@
         let sig = types
             .function_at(index.as_u32())
             .expect(&format!("function type at index {:?}", index.as_u32()));
-<<<<<<< HEAD
-        let sig = env.convert_func_type(&sig);
-=======
+        let sig = translation.module.convert_func_type(&sig);
 
->>>>>>> 83ac69ca
         let FunctionBodyData { body, validator } = f.1;
         let mut validator = validator.into_validator(Default::default());
         let buffer = isa
