use crate::abi::{self, align_to, scratch, LocalSlot};
use crate::codegen::{CodeGenContext, Emission, FuncEnv};
use crate::isa::{
    reg::{writable, Reg, WritableReg},
    CallingConvention,
};
use anyhow::Result;
use cranelift_codegen::{
    binemit::CodeOffset,
    ir::{Endianness, LibCall, MemFlags, RelSourceLoc, SourceLoc, UserExternalNameRef},
    Final, MachBufferFinalized, MachLabel,
};
use std::{fmt::Debug, ops::Range};
use wasmtime_environ::PtrSize;

pub(crate) use cranelift_codegen::ir::TrapCode;

#[derive(Eq, PartialEq)]
pub(crate) enum DivKind {
    /// Signed division.
    Signed,
    /// Unsigned division.
    Unsigned,
}

/// Remainder kind.
#[derive(Copy, Clone)]
pub(crate) enum RemKind {
    /// Signed remainder.
    Signed,
    /// Unsigned remainder.
    Unsigned,
}

impl RemKind {
    pub fn is_signed(&self) -> bool {
        matches!(self, Self::Signed)
    }
}

/// Kinds of vector min operation supported by WebAssembly.
pub(crate) enum V128MinKind {
    /// 16 lanes of signed 8-bit integers.
    I8x16S,
    /// 16 lanes of unsigned 8-bit integers.
    I8x16U,
    /// 8 lanes of signed 16-bit integers.
    I16x8S,
    /// 8 lanes of unsigned 16-bit integers.
    I16x8U,
    /// 4 lanes of signed 32-bit integers.
    I32x4S,
    /// 4 lanes of unsigned 32-bit integers.
    I32x4U,
}

/// Kinds of vector max operation supported by WebAssembly.
pub(crate) enum V128MaxKind {
    /// 16 lanes of signed 8-bit integers.
    I8x16S,
    /// 16 lanes of unsigned 8-bit integers.
    I8x16U,
    /// 8 lanes of signed 16-bit integers.
    I16x8S,
    /// 8 lanes of unsigned 16-bit integers.
    I16x8U,
    /// 4 lanes of signed 32-bit integers.
    I32x4S,
    /// 4 lanes of unsigned 32-bit integers.
    I32x4U,
}

#[derive(Eq, PartialEq)]
pub(crate) enum MulWideKind {
    Signed,
    Unsigned,
}

/// Type of operation for a read-modify-write instruction.
pub(crate) enum RmwOp {
    Add,
    Sub,
    Xchg,
    And,
    Or,
    Xor,
}

/// The direction to perform the memory move.
#[derive(Debug, Clone, Eq, PartialEq)]
pub(crate) enum MemMoveDirection {
    /// From high memory addresses to low memory addresses.
    /// Invariant: the source location is closer to the FP than the destination
    /// location, which will be closer to the SP.
    HighToLow,
    /// From low memory addresses to high memory addresses.
    /// Invariant: the source location is closer to the SP than the destination
    /// location, which will be closer to the FP.
    LowToHigh,
}

/// Classifies how to treat float-to-int conversions.
#[derive(Debug, Copy, Clone, Eq, PartialEq)]
pub(crate) enum TruncKind {
    /// Saturating conversion. If the source value is greater than the maximum
    /// value of the destination type, the result is clamped to the
    /// destination maximum value.
    Checked,
    /// An exception is raised if the source value is greater than the maximum
    /// value of the destination type.
    Unchecked,
}

impl TruncKind {
    /// Returns true if the truncation kind is checked.
    pub(crate) fn is_checked(&self) -> bool {
        *self == TruncKind::Checked
    }

    /// Returns `true` if the trunc kind is [`Unchecked`].
    ///
    /// [`Unchecked`]: TruncKind::Unchecked
    #[must_use]
    pub(crate) fn is_unchecked(&self) -> bool {
        matches!(self, Self::Unchecked)
    }
}

/// Representation of the stack pointer offset.
#[derive(Copy, Clone, Eq, PartialEq, Debug, PartialOrd, Ord, Default)]
pub struct SPOffset(u32);

impl SPOffset {
    pub fn from_u32(offs: u32) -> Self {
        Self(offs)
    }

    pub fn as_u32(&self) -> u32 {
        self.0
    }
}

/// A stack slot.
#[derive(Debug, Clone, Copy, Eq, PartialEq)]
pub struct StackSlot {
    /// The location of the slot, relative to the stack pointer.
    pub offset: SPOffset,
    /// The size of the slot, in bytes.
    pub size: u32,
}

impl StackSlot {
    pub fn new(offs: SPOffset, size: u32) -> Self {
        Self { offset: offs, size }
    }
}

/// Kinds of integer binary comparison in WebAssembly. The [`MacroAssembler`]
/// implementation for each ISA is responsible for emitting the correct
/// sequence of instructions when lowering to machine code.
#[derive(Debug, Clone, Copy, Eq, PartialEq)]
pub(crate) enum IntCmpKind {
    /// Equal.
    Eq,
    /// Not equal.
    Ne,
    /// Signed less than.
    LtS,
    /// Unsigned less than.
    LtU,
    /// Signed greater than.
    GtS,
    /// Unsigned greater than.
    GtU,
    /// Signed less than or equal.
    LeS,
    /// Unsigned less than or equal.
    LeU,
    /// Signed greater than or equal.
    GeS,
    /// Unsigned greater than or equal.
    GeU,
}

/// Kinds of float binary comparison in WebAssembly. The [`MacroAssembler`]
/// implementation for each ISA is responsible for emitting the correct
/// sequence of instructions when lowering code.
#[derive(Debug)]
pub(crate) enum FloatCmpKind {
    /// Equal.
    Eq,
    /// Not equal.
    Ne,
    /// Less than.
    Lt,
    /// Greater than.
    Gt,
    /// Less than or equal.
    Le,
    /// Greater than or equal.
    Ge,
}

/// Kinds of shifts in WebAssembly.The [`masm`] implementation for each ISA is
/// responsible for emitting the correct sequence of instructions when
/// lowering to machine code.
#[derive(Debug, Clone, Copy, Eq, PartialEq)]
pub(crate) enum ShiftKind {
    /// Left shift.
    Shl,
    /// Signed right shift.
    ShrS,
    /// Unsigned right shift.
    ShrU,
    /// Left rotate.
    Rotl,
    /// Right rotate.
    Rotr,
}

/// Kinds of extends in WebAssembly. Each MacroAssembler implementation
/// is responsible for emitting the correct sequence of instructions when
/// lowering to machine code.
#[derive(Copy, Clone)]
pub(crate) enum ExtendKind {
    Signed(Extend<Signed>),
    Unsigned(Extend<Zero>),
}

#[derive(Copy, Clone)]
pub(crate) enum Signed {}
#[derive(Copy, Clone)]
pub(crate) enum Zero {}

pub(crate) trait ExtendType {}

impl ExtendType for Signed {}
impl ExtendType for Zero {}

#[derive(Copy, Clone)]
pub(crate) enum Extend<T: ExtendType> {
    /// 8 to 32 bit extend.
    I32Extend8,
    /// 16 to 32 bit extend.
    I32Extend16,
    /// 8 to 64 bit extend.
    I64Extend8,
    /// 16 to 64 bit extend.
    I64Extend16,
    /// 32 to 64 bit extend.
    I64Extend32,

    /// Variant to hold the kind of extend marker.
    ///
    /// This is `Signed` or `Zero`, that are empty enums, which means that this variant cannot be
    /// constructed.
    __Kind(T),
}

impl From<Extend<Zero>> for ExtendKind {
    fn from(value: Extend<Zero>) -> Self {
        ExtendKind::Unsigned(value)
    }
}

impl<T: ExtendType> Extend<T> {
    pub fn from_size(&self) -> OperandSize {
        match self {
            Extend::I32Extend8 | Extend::I64Extend8 => OperandSize::S8,
            Extend::I32Extend16 | Extend::I64Extend16 => OperandSize::S16,
            Extend::I64Extend32 => OperandSize::S32,
            Extend::__Kind(_) => unreachable!(),
        }
    }

    pub fn to_size(&self) -> OperandSize {
        match self {
            Extend::I32Extend8 | Extend::I32Extend16 => OperandSize::S32,
            Extend::I64Extend8 | Extend::I64Extend16 | Extend::I64Extend32 => OperandSize::S64,
            Extend::__Kind(_) => unreachable!(),
        }
    }

    pub fn from_bits(&self) -> u8 {
        self.from_size().num_bits()
    }

    pub fn to_bits(&self) -> u8 {
        self.to_size().num_bits()
    }
}

impl From<Extend<Signed>> for ExtendKind {
    fn from(value: Extend<Signed>) -> Self {
        ExtendKind::Signed(value)
    }
}

impl ExtendKind {
    pub fn signed(&self) -> bool {
        match self {
            Self::Signed(_) => true,
            _ => false,
        }
    }

    pub fn from_bits(&self) -> u8 {
        match self {
            Self::Signed(s) => s.from_bits(),
            Self::Unsigned(u) => u.from_bits(),
        }
    }

    pub fn to_bits(&self) -> u8 {
        match self {
            Self::Signed(s) => s.to_bits(),
            Self::Unsigned(u) => u.to_bits(),
        }
    }
}

/// Kinds of vector load and extends in WebAssembly. Each MacroAssembler
/// implementation is responsible for emitting the correct sequence of
/// instructions when lowering to machine code.
#[derive(Copy, Clone)]
pub(crate) enum V128LoadExtendKind {
    /// Sign extends eight 8 bit integers to eight 16 bit lanes.
    E8x8S,
    /// Zero extends eight 8 bit integers to eight 16 bit lanes.
    E8x8U,
    /// Sign extends four 16 bit integers to four 32 bit lanes.
    E16x4S,
    /// Zero extends four 16 bit integers to four 32 bit lanes.
    E16x4U,
    /// Sign extends two 32 bit integers to two 64 bit lanes.
    E32x2S,
    /// Zero extends two 32 bit integers to two 64 bit lanes.
    E32x2U,
}

/// Kinds of splat loads supported by WebAssembly.
pub(crate) enum SplatLoadKind {
    /// 8 bits.
    S8,
    /// 16 bits.
    S16,
    /// 32 bits.
    S32,
    /// 64 bits.
    S64,
}

/// Kinds of splat supported by WebAssembly.
#[derive(Copy, Debug, Clone, Eq, PartialEq)]
pub(crate) enum SplatKind {
    /// 8 bit integer.
    I8x16,
    /// 16 bit integer.
    I16x8,
    /// 32 bit integer.
    I32x4,
    /// 64 bit integer.
    I64x2,
    /// 32 bit float.
    F32x4,
    /// 64 bit float.
    F64x2,
}

impl SplatKind {
    /// The lane size to use for different kinds of splats.
    pub(crate) fn lane_size(&self) -> OperandSize {
        match self {
            SplatKind::I8x16 => OperandSize::S8,
            SplatKind::I16x8 => OperandSize::S16,
            SplatKind::I32x4 | SplatKind::F32x4 => OperandSize::S32,
            SplatKind::I64x2 | SplatKind::F64x2 => OperandSize::S64,
        }
    }
}

/// Kinds of extract lane supported by WebAssembly.
#[derive(Copy, Debug, Clone, Eq, PartialEq)]
pub(crate) enum ExtractLaneKind {
    /// 16 lanes of 8-bit integers sign extended to 32-bits.
    I8x16S,
    /// 16 lanes of 8-bit integers zero extended to 32-bits.
    I8x16U,
    /// 8 lanes of 16-bit integers sign extended to 32-bits.
    I16x8S,
    /// 8 lanes of 16-bit integers zero extended to 32-bits.
    I16x8U,
    /// 4 lanes of 32-bit integers.
    I32x4,
    /// 2 lanes of 64-bit integers.
    I64x2,
    /// 4 lanes of 32-bit floats.
    F32x4,
    /// 2 lanes of 64-bit floats.
    F64x2,
}

impl ExtractLaneKind {
    /// The lane size to use for different kinds of extract lane kinds.
    pub(crate) fn lane_size(&self) -> OperandSize {
        match self {
            ExtractLaneKind::I8x16S | ExtractLaneKind::I8x16U => OperandSize::S8,
            ExtractLaneKind::I16x8S | ExtractLaneKind::I16x8U => OperandSize::S16,
            ExtractLaneKind::I32x4 | ExtractLaneKind::F32x4 => OperandSize::S32,
            ExtractLaneKind::I64x2 | ExtractLaneKind::F64x2 => OperandSize::S64,
        }
    }
}

impl From<ExtractLaneKind> for Extend<Signed> {
    fn from(value: ExtractLaneKind) -> Self {
        match value {
            ExtractLaneKind::I8x16S => Extend::I32Extend8,
            ExtractLaneKind::I16x8S => Extend::I32Extend16,
            _ => unimplemented!(),
        }
    }
}

/// Kinds of replace lane supported by WebAssembly.
pub(crate) enum ReplaceLaneKind {
    /// 16 lanes of 8 bit integers.
    I8x16,
    /// 8 lanes of 16 bit integers.
    I16x8,
    /// 4 lanes of 32 bit integers.
    I32x4,
    /// 2 lanes of 64 bit integers.
    I64x2,
    /// 4 lanes of 32 bit floats.
    F32x4,
    /// 2 lanes of 64 bit floats.
    F64x2,
}

impl ReplaceLaneKind {
    /// The lane size to use for different kinds of replace lane kinds.
    pub(crate) fn lane_size(&self) -> OperandSize {
        match self {
            ReplaceLaneKind::I8x16 => OperandSize::S8,
            ReplaceLaneKind::I16x8 => OperandSize::S16,
            ReplaceLaneKind::I32x4 => OperandSize::S32,
            ReplaceLaneKind::I64x2 => OperandSize::S64,
            ReplaceLaneKind::F32x4 => OperandSize::S32,
            ReplaceLaneKind::F64x2 => OperandSize::S64,
        }
    }
}

/// Kinds of behavior supported by Wasm loads.
pub(crate) enum LoadKind {
    /// Load the entire bytes of the operand size without any modifications.
    Operand(OperandSize),
    /// Atomic load, with optional scalar extend.
    Atomic(OperandSize, Option<ExtendKind>),
    /// Duplicate value into vector lanes.
    Splat(SplatLoadKind),
    /// Scalar (non-vector) extend.
    ScalarExtend(ExtendKind),
    /// Vector extend.
    VectorExtend(V128LoadExtendKind),
    /// Load content into select lane.
    VectorLane(LaneSelector),
}

impl LoadKind {
    /// Returns the [`OperandSize`] used in the load operation.
    pub(crate) fn derive_operand_size(&self) -> OperandSize {
        match self {
            Self::ScalarExtend(extend) | Self::Atomic(_, Some(extend)) => {
                Self::operand_size_for_scalar(extend)
            }
            Self::VectorExtend(_) => OperandSize::S64,
            Self::Splat(kind) => Self::operand_size_for_splat(kind),
            Self::Operand(size)
            | Self::Atomic(size, None)
            | Self::VectorLane(LaneSelector { size, .. }) => *size,
        }
    }

    pub fn vector_lane(lane: u8, size: OperandSize) -> Self {
        Self::VectorLane(LaneSelector { lane, size })
    }

    fn operand_size_for_scalar(extend_kind: &ExtendKind) -> OperandSize {
        match extend_kind {
            ExtendKind::Signed(s) => s.from_size(),
            ExtendKind::Unsigned(u) => u.from_size(),
        }
    }

    fn operand_size_for_splat(kind: &SplatLoadKind) -> OperandSize {
        match kind {
            SplatLoadKind::S8 => OperandSize::S8,
            SplatLoadKind::S16 => OperandSize::S16,
            SplatLoadKind::S32 => OperandSize::S32,
            SplatLoadKind::S64 => OperandSize::S64,
        }
    }

    pub(crate) fn is_atomic(&self) -> bool {
        matches!(self, Self::Atomic(_, _))
    }
}

/// Kinds of behavior supported by Wasm loads.
#[derive(Copy, Clone)]
pub enum StoreKind {
    /// Store the entire bytes of the operand size without any modifications.
    Operand(OperandSize),
    /// Store the entire bytes of the operand size without any modifications, atomically.
    Atomic(OperandSize),
    /// Store the content of selected lane.
    VectorLane(LaneSelector),
}

impl StoreKind {
    pub fn vector_lane(lane: u8, size: OperandSize) -> Self {
        Self::VectorLane(LaneSelector { lane, size })
    }
}

#[derive(Copy, Clone)]
pub struct LaneSelector {
    pub lane: u8,
    pub size: OperandSize,
}

/// Types of vector integer to float conversions supported by WebAssembly.
pub(crate) enum V128ConvertKind {
    /// 4 lanes of signed 32-bit integers to 4 lanes of 32-bit floats.
    I32x4S,
    /// 4 lanes of unsigned 32-bit integers to 4 lanes of 32-bit floats.
    I32x4U,
    /// 4 lanes of signed 32-bit integers to low bits of 2 lanes of 64-bit
    /// floats.
    I32x4LowS,
    /// 4 lanes of unsigned 32-bit integers to low bits of 2 lanes of 64-bit
    /// floats.
    I32x4LowU,
}

impl V128ConvertKind {
    pub(crate) fn src_lane_size(&self) -> OperandSize {
        match self {
            V128ConvertKind::I32x4S
            | V128ConvertKind::I32x4U
            | V128ConvertKind::I32x4LowS
            | V128ConvertKind::I32x4LowU => OperandSize::S32,
        }
    }

    pub(crate) fn dst_lane_size(&self) -> OperandSize {
        match self {
            V128ConvertKind::I32x4S | V128ConvertKind::I32x4U => OperandSize::S32,
            V128ConvertKind::I32x4LowS | V128ConvertKind::I32x4LowU => OperandSize::S64,
        }
    }
}

/// Kinds of vector narrowing operations supported by WebAssembly.
pub(crate) enum V128NarrowKind {
    /// Narrow 8 lanes of 16-bit integers to 16 lanes of 8-bit integers using
    /// signed saturation.
    I16x8S,
    /// Narrow 8 lanes of 16-bit integers to 16 lanes of 8-bit integers using
    /// unsigned saturation.
    I16x8U,
    /// Narrow 4 lanes of 32-bit integers to 8 lanes of 16-bit integers using
    /// signed saturation.
    I32x4S,
    /// Narrow 4 lanes of 32-bit integers to 8 lanes of 16-bit integers using
    /// unsigned saturation.
    I32x4U,
}

impl V128NarrowKind {
    /// Return the size of the destination lanes.
    pub(crate) fn dst_lane_size(&self) -> OperandSize {
        match self {
            Self::I16x8S | Self::I16x8U => OperandSize::S8,
            Self::I32x4S | Self::I32x4U => OperandSize::S16,
        }
    }
}

/// Kinds of vector extending operations supported by WebAssembly.
#[derive(Debug, Copy, Clone)]
pub(crate) enum V128ExtendKind {
    /// Low half of i8x16 sign extended.
    LowI8x16S,
    /// High half of i8x16 sign extended.
    HighI8x16S,
    /// Low half of i8x16 zero extended.
    LowI8x16U,
    /// High half of i8x16 zero extended.
    HighI8x16U,
    /// Low half of i16x8 sign extended.
    LowI16x8S,
    /// High half of i16x8 sign extended.
    HighI16x8S,
    /// Low half of i16x8 zero extended.
    LowI16x8U,
    /// High half of i16x8 zero extended.
    HighI16x8U,
    /// Low half of i32x4 sign extended.
    LowI32x4S,
    /// High half of i32x4 sign extended.
    HighI32x4S,
    /// Low half of i32x4 zero extended.
    LowI32x4U,
    /// High half of i32x4 zero extended.
    HighI32x4U,
}

impl V128ExtendKind {
    /// The size of the source's lanes.
    pub(crate) fn src_lane_size(&self) -> OperandSize {
        match self {
            Self::LowI8x16S | Self::LowI8x16U | Self::HighI8x16S | Self::HighI8x16U => {
                OperandSize::S8
            }
            Self::LowI16x8S | Self::LowI16x8U | Self::HighI16x8S | Self::HighI16x8U => {
                OperandSize::S16
            }
            Self::LowI32x4S | Self::LowI32x4U | Self::HighI32x4S | Self::HighI32x4U => {
                OperandSize::S32
            }
        }
    }
}

/// Kinds of vector equalities and non-equalities supported by WebAssembly.
pub(crate) enum VectorEqualityKind {
    /// 16 lanes of 8 bit integers.
    I8x16,
    /// 8 lanes of 16 bit integers.
    I16x8,
    /// 4 lanes of 32 bit integers.
    I32x4,
    /// 2 lanes of 64 bit integers.
    I64x2,
    /// 4 lanes of 32 bit floats.
    F32x4,
    /// 2 lanes of 64 bit floats.
    F64x2,
}

impl VectorEqualityKind {
    /// Get the lane size to use.
    pub(crate) fn lane_size(&self) -> OperandSize {
        match self {
            Self::I8x16 => OperandSize::S8,
            Self::I16x8 => OperandSize::S16,
            Self::I32x4 | Self::F32x4 => OperandSize::S32,
            Self::I64x2 | Self::F64x2 => OperandSize::S64,
        }
    }
}

/// Kinds of vector comparisons supported by WebAssembly.
pub(crate) enum VectorCompareKind {
    /// 16 lanes of signed 8 bit integers.
    I8x16S,
    /// 16 lanes of unsigned 8 bit integers.
    I8x16U,
    /// 8 lanes of signed 16 bit integers.
    I16x8S,
    /// 8 lanes of unsigned 16 bit integers.
    I16x8U,
    /// 4 lanes of signed 32 bit integers.
    I32x4S,
    /// 4 lanes of unsigned 32 bit integers.
    I32x4U,
    /// 2 lanes of signed 64 bit integers.
    I64x2S,
    /// 4 lanes of 32 bit floats.
    F32x4,
    /// 2 lanes of 64 bit floats.
    F64x2,
}

impl VectorCompareKind {
    /// Get the lane size to use.
    pub(crate) fn lane_size(&self) -> OperandSize {
        match self {
            Self::I8x16S | Self::I8x16U => OperandSize::S8,
            Self::I16x8S | Self::I16x8U => OperandSize::S16,
            Self::I32x4S | Self::I32x4U | Self::F32x4 => OperandSize::S32,
            Self::I64x2S | Self::F64x2 => OperandSize::S64,
        }
    }
}

/// Kinds of vector absolute operations supported by WebAssembly.
#[derive(Copy, Debug, Clone, Eq, PartialEq)]
pub(crate) enum V128AbsKind {
    /// 8 bit integers.
    I8x16,
    /// 16 bit integers.
    I16x8,
    /// 32 bit integers.
    I32x4,
    /// 64 bit integers.
    I64x2,
    /// 32 bit floats.
    F32x4,
    /// 64 bit floats.
    F64x2,
}

impl V128AbsKind {
    /// The lane size to use.
    pub(crate) fn lane_size(&self) -> OperandSize {
        match self {
            Self::I8x16 => OperandSize::S8,
            Self::I16x8 => OperandSize::S16,
            Self::I32x4 | Self::F32x4 => OperandSize::S32,
            Self::I64x2 | Self::F64x2 => OperandSize::S64,
        }
    }
}

/// Kinds of truncation for vectors supported by WebAssembly.
pub(crate) enum V128TruncKind {
    /// Truncates 4 lanes of 32-bit floats to nearest integral value.
    F32x4,
    /// Truncates 2 lanes of 64-bit floats to nearest integral value.
    F64x2,
    /// Integers from signed F32x4.
    I32x4FromF32x4S,
    /// Integers from unsigned F32x4.
    I32x4FromF32x4U,
    /// Integers from signed F64x2.
    I32x4FromF64x2SZero,
    /// Integers from unsigned F64x2.
    I32x4FromF64x2UZero,
}

impl V128TruncKind {
    /// The size of the source lanes.
    pub(crate) fn src_lane_size(&self) -> OperandSize {
        match self {
            V128TruncKind::F32x4
            | V128TruncKind::I32x4FromF32x4S
            | V128TruncKind::I32x4FromF32x4U => OperandSize::S32,
            V128TruncKind::F64x2
            | V128TruncKind::I32x4FromF64x2SZero
            | V128TruncKind::I32x4FromF64x2UZero => OperandSize::S64,
        }
    }

    /// The size of the destination lanes.
    pub(crate) fn dst_lane_size(&self) -> OperandSize {
        if let V128TruncKind::F64x2 = self {
            OperandSize::S64
        } else {
            OperandSize::S32
        }
    }
}

/// Kinds of vector addition supported by WebAssembly.
pub(crate) enum V128AddKind {
    /// 4 lanes of 32-bit floats wrapping.
    F32x4,
    /// 2 lanes of 64-bit floats wrapping.
    F64x2,
    /// 16 lanes of 8-bit integers wrapping.
    I8x16,
    /// 16 lanes of 8-bit integers signed saturating.
    I8x16SatS,
    /// 16 lanes of 8-bit integers unsigned saturating.
    I8x16SatU,
    /// 8 lanes of 16-bit integers wrapping.
    I16x8,
    /// 8 lanes of 16-bit integers signed saturating.
    I16x8SatS,
    /// 8 lanes of 16-bit integers unsigned saturating.
    I16x8SatU,
    /// 4 lanes of 32-bit integers wrapping.
    I32x4,
    /// 2 lanes of 64-bit integers wrapping.
    I64x2,
}

/// Kinds of vector subtraction supported by WebAssembly.
pub(crate) enum V128SubKind {
    /// 4 lanes of 32-bit floats wrapping.
    F32x4,
    /// 2 lanes of 64-bit floats wrapping.
    F64x2,
    /// 16 lanes of 8-bit integers wrapping.
    I8x16,
    /// 16 lanes of 8-bit integers signed saturating.
    I8x16SatS,
    /// 16 lanes of 8-bit integers unsigned saturating.
    I8x16SatU,
    /// 8 lanes of 16-bit integers wrapping.
    I16x8,
    /// 8 lanes of 16-bit integers signed saturating.
    I16x8SatS,
    /// 8 lanes of 16-bit integers unsigned saturating.
    I16x8SatU,
    /// 4 lanes of 32-bit integers wrapping.
    I32x4,
    /// 2 lanes of 64-bit integers wrapping.
    I64x2,
}

impl From<V128NegKind> for V128SubKind {
    fn from(value: V128NegKind) -> Self {
        match value {
            V128NegKind::I8x16 => Self::I8x16,
            V128NegKind::I16x8 => Self::I16x8,
            V128NegKind::I32x4 => Self::I32x4,
            V128NegKind::I64x2 => Self::I64x2,
            V128NegKind::F32x4 | V128NegKind::F64x2 => unimplemented!(),
        }
    }
}

/// Kinds of vector multiplication supported by WebAssembly.
pub(crate) enum V128MulKind {
    /// 4 lanes of 32-bit floats.
    F32x4,
    /// 2 lanes of 64-bit floats.
    F64x2,
    /// 8 lanes of 16-bit integers.
    I16x8,
    /// 4 lanes of 32-bit integers.
    I32x4,
    /// 2 lanes of 64-bit integers.
    I64x2,
}

/// Kinds of vector negation supported by WebAssembly.
pub(crate) enum V128NegKind {
    /// 4 lanes of 32-bit floats.
    F32x4,
    /// 2 lanes of 64-bit floats.
    F64x2,
    /// 16 lanes of 8-bit integers.
    I8x16,
    /// 8 lanes of 16-bit integers.
    I16x8,
    /// 4 lanes of 32-bit integers.
    I32x4,
    /// 2 lanes of 64-bit integers.
    I64x2,
}

impl V128NegKind {
    /// The size of the lanes.
    pub(crate) fn lane_size(&self) -> OperandSize {
        match self {
            Self::F32x4 | Self::I32x4 => OperandSize::S32,
            Self::F64x2 | Self::I64x2 => OperandSize::S64,
            Self::I8x16 => OperandSize::S8,
            Self::I16x8 => OperandSize::S16,
        }
    }
}

/// Kinds of extended pairwise addition supported by WebAssembly.
pub(crate) enum V128ExtAddKind {
    /// 16 lanes of signed 8-bit integers.
    I8x16S,
    /// 16 lanes of unsigned 8-bit integers.
    I8x16U,
    /// 8 lanes of signed 16-bit integers.
    I16x8S,
    /// 8 lanes of unsigned 16-bit integers.
    I16x8U,
}

impl From<V128ExtAddKind> for V128AddKind {
    fn from(value: V128ExtAddKind) -> Self {
        match value {
            V128ExtAddKind::I8x16S | V128ExtAddKind::I8x16U => Self::I16x8,
            V128ExtAddKind::I16x8S | V128ExtAddKind::I16x8U => Self::I32x4,
        }
    }
}

/// Kinds of vector extended multiplication supported by WebAssembly.
#[derive(Debug, Clone, Copy)]
pub(crate) enum V128ExtMulKind {
    LowI8x16S,
    HighI8x16S,
    LowI8x16U,
    HighI8x16U,
    LowI16x8S,
    HighI16x8S,
    LowI16x8U,
    HighI16x8U,
    LowI32x4S,
    HighI32x4S,
    LowI32x4U,
    HighI32x4U,
}

impl From<V128ExtMulKind> for V128ExtendKind {
    fn from(value: V128ExtMulKind) -> Self {
        match value {
            V128ExtMulKind::LowI8x16S => Self::LowI8x16S,
            V128ExtMulKind::HighI8x16S => Self::HighI8x16S,
            V128ExtMulKind::LowI8x16U => Self::LowI8x16U,
            V128ExtMulKind::HighI8x16U => Self::HighI8x16U,
            V128ExtMulKind::LowI16x8S => Self::LowI16x8S,
            V128ExtMulKind::HighI16x8S => Self::HighI16x8S,
            V128ExtMulKind::LowI16x8U => Self::LowI16x8U,
            V128ExtMulKind::HighI16x8U => Self::HighI16x8U,
            V128ExtMulKind::LowI32x4S => Self::LowI32x4S,
            V128ExtMulKind::HighI32x4S => Self::HighI32x4S,
            V128ExtMulKind::LowI32x4U => Self::LowI32x4U,
            V128ExtMulKind::HighI32x4U => Self::HighI32x4U,
        }
    }
}

impl From<V128ExtMulKind> for V128MulKind {
    fn from(value: V128ExtMulKind) -> Self {
        match value {
            V128ExtMulKind::LowI8x16S
            | V128ExtMulKind::HighI8x16S
            | V128ExtMulKind::LowI8x16U
            | V128ExtMulKind::HighI8x16U => Self::I16x8,
            V128ExtMulKind::LowI16x8S
            | V128ExtMulKind::HighI16x8S
            | V128ExtMulKind::LowI16x8U
            | V128ExtMulKind::HighI16x8U => Self::I32x4,
            V128ExtMulKind::LowI32x4S
            | V128ExtMulKind::HighI32x4S
            | V128ExtMulKind::LowI32x4U
            | V128ExtMulKind::HighI32x4U => Self::I64x2,
        }
    }
}

/// Operand size, in bits.
#[derive(Copy, Debug, Clone, Eq, PartialEq)]
pub(crate) enum OperandSize {
    /// 8 bits.
    S8,
    /// 16 bits.
    S16,
    /// 32 bits.
    S32,
    /// 64 bits.
    S64,
    /// 128 bits.
    S128,
}

impl OperandSize {
    /// The number of bits in the operand.
    pub fn num_bits(&self) -> u8 {
        match self {
            OperandSize::S8 => 8,
            OperandSize::S16 => 16,
            OperandSize::S32 => 32,
            OperandSize::S64 => 64,
            OperandSize::S128 => 128,
        }
    }

    /// The number of bytes in the operand.
    pub fn bytes(&self) -> u32 {
        match self {
            Self::S8 => 1,
            Self::S16 => 2,
            Self::S32 => 4,
            Self::S64 => 8,
            Self::S128 => 16,
        }
    }

    /// The binary logarithm of the number of bits in the operand.
    pub fn log2(&self) -> u8 {
        match self {
            OperandSize::S8 => 3,
            OperandSize::S16 => 4,
            OperandSize::S32 => 5,
            OperandSize::S64 => 6,
            OperandSize::S128 => 7,
        }
    }

    /// Create an [`OperandSize`]  from the given number of bytes.
    pub fn from_bytes(bytes: u8) -> Self {
        use OperandSize::*;
        match bytes {
            4 => S32,
            8 => S64,
            16 => S128,
            _ => panic!("Invalid bytes {bytes} for OperandSize"),
        }
    }

    pub fn extend_to<T: ExtendType>(&self, to: Self) -> Option<Extend<T>> {
        match to {
            OperandSize::S32 => match self {
                OperandSize::S8 => Some(Extend::I32Extend8),
                OperandSize::S16 => Some(Extend::I32Extend16),
                _ => None,
            },
            OperandSize::S64 => match self {
                OperandSize::S8 => Some(Extend::I64Extend8),
                OperandSize::S16 => Some(Extend::I64Extend16),
                OperandSize::S32 => Some(Extend::I64Extend32),
                _ => None,
            },
            _ => None,
        }
    }
}

/// An abstraction over a register or immediate.
#[derive(Copy, Clone, Debug, PartialEq, Eq)]
pub(crate) enum RegImm {
    /// A register.
    Reg(Reg),
    /// A tagged immediate argument.
    Imm(Imm),
}

/// An tagged representation of an immediate.
#[derive(Copy, Clone, Debug, PartialEq, Eq)]
pub(crate) enum Imm {
    /// I32 immediate.
    I32(u32),
    /// I64 immediate.
    I64(u64),
    /// F32 immediate.
    F32(u32),
    /// F64 immediate.
    F64(u64),
    /// V128 immediate.
    V128(i128),
}

impl Imm {
    /// Create a new I64 immediate.
    pub fn i64(val: i64) -> Self {
        Self::I64(val as u64)
    }

    /// Create a new I32 immediate.
    pub fn i32(val: i32) -> Self {
        Self::I32(val as u32)
    }

    /// Create a new F32 immediate.
    pub fn f32(bits: u32) -> Self {
        Self::F32(bits)
    }

    /// Create a new F64 immediate.
    pub fn f64(bits: u64) -> Self {
        Self::F64(bits)
    }

    /// Create a new V128 immediate.
    pub fn v128(bits: i128) -> Self {
        Self::V128(bits)
    }

    /// Convert the immediate to i32, if possible.
    pub fn to_i32(&self) -> Option<i32> {
        match self {
            Self::I32(v) => Some(*v as i32),
            Self::I64(v) => i32::try_from(*v as i64).ok(),
            _ => None,
        }
    }

    /// Returns true if the [`Imm`] is float.
    pub fn is_float(&self) -> bool {
        match self {
            Self::F32(_) | Self::F64(_) => true,
            _ => false,
        }
    }

    /// Get the operand size of the immediate.
    pub fn size(&self) -> OperandSize {
        match self {
            Self::I32(_) | Self::F32(_) => OperandSize::S32,
            Self::I64(_) | Self::F64(_) => OperandSize::S64,
            Self::V128(_) => OperandSize::S128,
        }
    }

    /// Get a little endian representation of the immediate.
    ///
    /// This method heap allocates and is intended to be used when adding
    /// values to the constant pool.
    pub fn to_bytes(&self) -> Vec<u8> {
        match self {
            Imm::I32(n) => n.to_le_bytes().to_vec(),
            Imm::I64(n) => n.to_le_bytes().to_vec(),
            Imm::F32(n) => n.to_le_bytes().to_vec(),
            Imm::F64(n) => n.to_le_bytes().to_vec(),
            Imm::V128(n) => n.to_le_bytes().to_vec(),
        }
    }
}

/// The location of the [VMcontext] used for function calls.
#[derive(Copy, Clone, Debug, Eq, PartialEq)]
pub(crate) enum VMContextLoc {
    /// Dynamic, stored in the given register.
    Reg(Reg),
    /// The pinned [VMContext] register.
    Pinned,
}

/// The maximum number of context arguments currently used across the compiler.
pub(crate) const MAX_CONTEXT_ARGS: usize = 2;

/// Out-of-band special purpose arguments used for function call emission.
///
/// We cannot rely on the value stack for these values given that inserting
/// register or memory values at arbitrary locations of the value stack has the
/// potential to break the stack ordering principle, which states that older
/// values must always precede newer values, effectively simulating the order of
/// values in the machine stack.
/// The [ContextArgs] are meant to be resolved at every callsite; in some cases
/// it might be possible to construct it early on, but given that it might
/// contain allocatable registers, it's preferred to construct it in
/// [FnCall::emit].
#[derive(Clone, Debug)]
pub(crate) enum ContextArgs {
    /// No context arguments required. This is used for libcalls that don't
    /// require any special context arguments. For example builtin functions
    /// that perform float calculations.
    None,
    /// A single context argument is required; the current pinned [VMcontext]
    /// register must be passed as the first argument of the function call.
    VMContext([VMContextLoc; 1]),
    /// The callee and caller context arguments are required. In this case, the
    /// callee context argument is usually stored into an allocatable register
    /// and the caller is always the current pinned [VMContext] pointer.
    CalleeAndCallerVMContext([VMContextLoc; MAX_CONTEXT_ARGS]),
}

impl ContextArgs {
    /// Construct an empty [ContextArgs].
    pub fn none() -> Self {
        Self::None
    }

    /// Construct a [ContextArgs] declaring the usage of the pinned [VMContext]
    /// register as both the caller and callee context arguments.
    pub fn pinned_callee_and_caller_vmctx() -> Self {
        Self::CalleeAndCallerVMContext([VMContextLoc::Pinned, VMContextLoc::Pinned])
    }

    /// Construct a [ContextArgs] that declares the usage of the pinned
    /// [VMContext] register as the only context argument.
    pub fn pinned_vmctx() -> Self {
        Self::VMContext([VMContextLoc::Pinned])
    }

    /// Construct a [ContextArgs] that declares a dynamic callee context and the
    /// pinned [VMContext] register as the context arguments.
    pub fn with_callee_and_pinned_caller(callee_vmctx: Reg) -> Self {
        Self::CalleeAndCallerVMContext([VMContextLoc::Reg(callee_vmctx), VMContextLoc::Pinned])
    }

    /// Get the length of the [ContextArgs].
    pub fn len(&self) -> usize {
        self.as_slice().len()
    }

    /// Get a slice of the context arguments.
    pub fn as_slice(&self) -> &[VMContextLoc] {
        match self {
            Self::None => &[],
            Self::VMContext(a) => a.as_slice(),
            Self::CalleeAndCallerVMContext(a) => a.as_slice(),
        }
    }
}

#[derive(Copy, Clone, Debug)]
pub(crate) enum CalleeKind {
    /// A function call to a raw address.
    Indirect(Reg),
    /// A function call to a local function.
    Direct(UserExternalNameRef),
    /// Call to a well known LibCall.
    LibCall(LibCall),
}

impl CalleeKind {
    /// Creates a callee kind from a register.
    pub fn indirect(reg: Reg) -> Self {
        Self::Indirect(reg)
    }

    /// Creates a direct callee kind from a function name.
    pub fn direct(name: UserExternalNameRef) -> Self {
        Self::Direct(name)
    }

    /// Creates a known callee kind from a libcall.
    pub fn libcall(call: LibCall) -> Self {
        Self::LibCall(call)
    }
}

impl RegImm {
    /// Register constructor.
    pub fn reg(r: Reg) -> Self {
        RegImm::Reg(r)
    }

    /// I64 immediate constructor.
    pub fn i64(val: i64) -> Self {
        RegImm::Imm(Imm::i64(val))
    }

    /// I32 immediate constructor.
    pub fn i32(val: i32) -> Self {
        RegImm::Imm(Imm::i32(val))
    }

    /// F32 immediate, stored using its bits representation.
    pub fn f32(bits: u32) -> Self {
        RegImm::Imm(Imm::f32(bits))
    }

    /// F64 immediate, stored using its bits representation.
    pub fn f64(bits: u64) -> Self {
        RegImm::Imm(Imm::f64(bits))
    }

    /// V128 immediate.
    pub fn v128(bits: i128) -> Self {
        RegImm::Imm(Imm::v128(bits))
    }
}

impl From<Reg> for RegImm {
    fn from(r: Reg) -> Self {
        Self::Reg(r)
    }
}

#[derive(Debug)]
pub enum RoundingMode {
    Nearest,
    Up,
    Down,
    Zero,
}

/// Memory flags for trusted loads/stores.
pub const TRUSTED_FLAGS: MemFlags = MemFlags::trusted();

/// Flags used for WebAssembly loads / stores.
/// Untrusted by default so we don't set `no_trap`.
/// We also ensure that the endianness is the right one for WebAssembly.
pub const UNTRUSTED_FLAGS: MemFlags = MemFlags::new().with_endianness(Endianness::Little);

/// Generic MacroAssembler interface used by the code generation.
///
/// The MacroAssembler trait aims to expose an interface, high-level enough,
/// so that each ISA can provide its own lowering to machine code. For example,
/// for WebAssembly operators that don't have a direct mapping to a machine
/// a instruction, the interface defines a signature matching the WebAssembly
/// operator, allowing each implementation to lower such operator entirely.
/// This approach attributes more responsibility to the MacroAssembler, but frees
/// the caller from concerning about assembling the right sequence of
/// instructions at the operator callsite.
///
/// The interface defaults to a three-argument form for binary operations;
/// this allows a natural mapping to instructions for RISC architectures,
/// that use three-argument form.
/// This approach allows for a more general interface that can be restricted
/// where needed, in the case of architectures that use a two-argument form.

pub(crate) trait MacroAssembler {
    /// The addressing mode.
    type Address: Copy + Debug;

    /// The pointer representation of the target ISA,
    /// used to access information from [`VMOffsets`].
    type Ptr: PtrSize;

    /// The ABI details of the target.
    type ABI: abi::ABI;

    /// Emit the function prologue.
    fn prologue(&mut self, vmctx: Reg) -> Result<()> {
        self.frame_setup()?;
        self.check_stack(vmctx)
    }

    /// Generate the frame setup sequence.
    fn frame_setup(&mut self) -> Result<()>;

    /// Generate the frame restore sequence.
    fn frame_restore(&mut self) -> Result<()>;

    /// Emit a stack check.
    fn check_stack(&mut self, vmctx: Reg) -> Result<()>;

    /// Emit the function epilogue.
    fn epilogue(&mut self) -> Result<()> {
        self.frame_restore()
    }

    /// Reserve stack space.
    fn reserve_stack(&mut self, bytes: u32) -> Result<()>;

    /// Free stack space.
    fn free_stack(&mut self, bytes: u32) -> Result<()>;

    /// Reset the stack pointer to the given offset;
    ///
    /// Used to reset the stack pointer to a given offset
    /// when dealing with unreachable code.
    fn reset_stack_pointer(&mut self, offset: SPOffset) -> Result<()>;

    /// Get the address of a local slot.
    fn local_address(&mut self, local: &LocalSlot) -> Result<Self::Address>;

    /// Constructs an address with an offset that is relative to the
    /// current position of the stack pointer (e.g. [sp + (sp_offset -
    /// offset)].
    fn address_from_sp(&self, offset: SPOffset) -> Result<Self::Address>;

    /// Constructs an address with an offset that is absolute to the
    /// current position of the stack pointer (e.g. [sp + offset].
    fn address_at_sp(&self, offset: SPOffset) -> Result<Self::Address>;

    /// Alias for [`Self::address_at_reg`] using the VMContext register as
    /// a base. The VMContext register is derived from the ABI type that is
    /// associated to the MacroAssembler.
    fn address_at_vmctx(&self, offset: u32) -> Result<Self::Address>;

    /// Construct an address that is absolute to the current position
    /// of the given register.
    fn address_at_reg(&self, reg: Reg, offset: u32) -> Result<Self::Address>;

    /// Emit a function call to either a local or external function.
    fn call(
        &mut self,
        stack_args_size: u32,
        f: impl FnMut(&mut Self) -> Result<(CalleeKind, CallingConvention)>,
    ) -> Result<u32>;

    /// Get stack pointer offset.
    fn sp_offset(&self) -> Result<SPOffset>;

    /// Perform a stack store.
    fn store(&mut self, src: RegImm, dst: Self::Address, size: OperandSize) -> Result<()>;

    /// Alias for `MacroAssembler::store` with the operand size corresponding
    /// to the pointer size of the target.
    fn store_ptr(&mut self, src: Reg, dst: Self::Address) -> Result<()>;

    /// Perform a WebAssembly store.
    /// A WebAssembly store introduces several additional invariants compared to
    /// [Self::store], more precisely, it can implicitly trap, in certain
    /// circumstances, even if explicit bounds checks are elided, in that sense,
    /// we consider this type of load as untrusted. It can also differ with
    /// regards to the endianness depending on the target ISA. For this reason,
    /// [Self::wasm_store], should be explicitly used when emitting WebAssembly
    /// stores.
    fn wasm_store(&mut self, src: Reg, dst: Self::Address, store_kind: StoreKind) -> Result<()>;

    /// Perform a zero-extended stack load.
    fn load(&mut self, src: Self::Address, dst: WritableReg, size: OperandSize) -> Result<()>;

    /// Perform a WebAssembly load.
    /// A WebAssembly load introduces several additional invariants compared to
    /// [Self::load], more precisely, it can implicitly trap, in certain
    /// circumstances, even if explicit bounds checks are elided, in that sense,
    /// we consider this type of load as untrusted. It can also differ with
    /// regards to the endianness depending on the target ISA. For this reason,
    /// [Self::wasm_load], should be explicitly used when emitting WebAssembly
    /// loads.
    fn wasm_load(&mut self, src: Self::Address, dst: WritableReg, kind: LoadKind) -> Result<()>;

    /// Alias for `MacroAssembler::load` with the operand size corresponding
    /// to the pointer size of the target.
    fn load_ptr(&mut self, src: Self::Address, dst: WritableReg) -> Result<()>;

    /// Loads the effective address into destination.
    fn load_addr(
        &mut self,
        _src: Self::Address,
        _dst: WritableReg,
        _size: OperandSize,
    ) -> Result<()>;

    /// Pop a value from the machine stack into the given register.
    fn pop(&mut self, dst: WritableReg, size: OperandSize) -> Result<()>;

    /// Perform a move.
    fn mov(&mut self, dst: WritableReg, src: RegImm, size: OperandSize) -> Result<()>;

    /// Perform a conditional move.
    fn cmov(&mut self, dst: WritableReg, src: Reg, cc: IntCmpKind, size: OperandSize)
        -> Result<()>;

    /// Performs a memory move of bytes from src to dest.
    /// Bytes are moved in blocks of 8 bytes, where possible.
    fn memmove(
        &mut self,
        src: SPOffset,
        dst: SPOffset,
        bytes: u32,
        direction: MemMoveDirection,
    ) -> Result<()> {
        match direction {
            MemMoveDirection::LowToHigh => debug_assert!(dst.as_u32() < src.as_u32()),
            MemMoveDirection::HighToLow => debug_assert!(dst.as_u32() > src.as_u32()),
        }
        // At least 4 byte aligned.
        debug_assert!(bytes % 4 == 0);
        let mut remaining = bytes;
        let word_bytes = <Self::ABI as abi::ABI>::word_bytes();
        let scratch = scratch!(Self);

        let mut dst_offs = dst.as_u32() - bytes;
        let mut src_offs = src.as_u32() - bytes;

        let word_bytes = word_bytes as u32;
        while remaining >= word_bytes {
            remaining -= word_bytes;
            dst_offs += word_bytes;
            src_offs += word_bytes;

            self.load_ptr(
                self.address_from_sp(SPOffset::from_u32(src_offs))?,
                writable!(scratch),
            )?;
            self.store_ptr(
                scratch.into(),
                self.address_from_sp(SPOffset::from_u32(dst_offs))?,
            )?;
        }

        if remaining > 0 {
            let half_word = word_bytes / 2;
            let ptr_size = OperandSize::from_bytes(half_word as u8);
            debug_assert!(remaining == half_word);
            dst_offs += half_word;
            src_offs += half_word;

            self.load(
                self.address_from_sp(SPOffset::from_u32(src_offs))?,
                writable!(scratch),
                ptr_size,
            )?;
            self.store(
                scratch.into(),
                self.address_from_sp(SPOffset::from_u32(dst_offs))?,
                ptr_size,
            )?;
        }
        Ok(())
    }

    /// Perform add operation.
    fn add(&mut self, dst: WritableReg, lhs: Reg, rhs: RegImm, size: OperandSize) -> Result<()>;

    /// Perform a checked unsigned integer addition, emitting the provided trap
    /// if the addition overflows.
    fn checked_uadd(
        &mut self,
        dst: WritableReg,
        lhs: Reg,
        rhs: RegImm,
        size: OperandSize,
        trap: TrapCode,
    ) -> Result<()>;

    /// Perform subtraction operation.
    fn sub(&mut self, dst: WritableReg, lhs: Reg, rhs: RegImm, size: OperandSize) -> Result<()>;

    /// Perform multiplication operation.
    fn mul(&mut self, dst: WritableReg, lhs: Reg, rhs: RegImm, size: OperandSize) -> Result<()>;

    /// Perform a floating point add operation.
    fn float_add(&mut self, dst: WritableReg, lhs: Reg, rhs: Reg, size: OperandSize) -> Result<()>;

    /// Perform a floating point subtraction operation.
    fn float_sub(&mut self, dst: WritableReg, lhs: Reg, rhs: Reg, size: OperandSize) -> Result<()>;

    /// Perform a floating point multiply operation.
    fn float_mul(&mut self, dst: WritableReg, lhs: Reg, rhs: Reg, size: OperandSize) -> Result<()>;

    /// Perform a floating point divide operation.
    fn float_div(&mut self, dst: WritableReg, lhs: Reg, rhs: Reg, size: OperandSize) -> Result<()>;

    /// Perform a floating point minimum operation. In x86, this will emit
    /// multiple instructions.
    fn float_min(&mut self, dst: WritableReg, lhs: Reg, rhs: Reg, size: OperandSize) -> Result<()>;

    /// Perform a floating point maximum operation. In x86, this will emit
    /// multiple instructions.
    fn float_max(&mut self, dst: WritableReg, lhs: Reg, rhs: Reg, size: OperandSize) -> Result<()>;

    /// Perform a floating point copysign operation. In x86, this will emit
    /// multiple instructions.
    fn float_copysign(
        &mut self,
        dst: WritableReg,
        lhs: Reg,
        rhs: Reg,
        size: OperandSize,
    ) -> Result<()>;

    /// Perform a floating point abs operation.
    fn float_abs(&mut self, dst: WritableReg, size: OperandSize) -> Result<()>;

    /// Perform a floating point negation operation.
    fn float_neg(&mut self, dst: WritableReg, size: OperandSize) -> Result<()>;

    /// Perform a floating point floor operation.
    fn float_round<
        F: FnMut(&mut FuncEnv<Self::Ptr>, &mut CodeGenContext<Emission>, &mut Self) -> Result<()>,
    >(
        &mut self,
        mode: RoundingMode,
        env: &mut FuncEnv<Self::Ptr>,
        context: &mut CodeGenContext<Emission>,
        size: OperandSize,
        fallback: F,
    ) -> Result<()>;

    /// Perform a floating point square root operation.
    fn float_sqrt(&mut self, dst: WritableReg, src: Reg, size: OperandSize) -> Result<()>;

    /// Perform logical and operation.
    fn and(&mut self, dst: WritableReg, lhs: Reg, rhs: RegImm, size: OperandSize) -> Result<()>;

    /// Perform logical or operation.
    fn or(&mut self, dst: WritableReg, lhs: Reg, rhs: RegImm, size: OperandSize) -> Result<()>;

    /// Perform logical exclusive or operation.
    fn xor(&mut self, dst: WritableReg, lhs: Reg, rhs: RegImm, size: OperandSize) -> Result<()>;

    /// Perform a shift operation between a register and an immediate.
    fn shift_ir(
        &mut self,
        dst: WritableReg,
        imm: u64,
        lhs: Reg,
        kind: ShiftKind,
        size: OperandSize,
    ) -> Result<()>;

    /// Perform a shift operation between two registers.
    /// This case is special in that some architectures have specific expectations
    /// regarding the location of the instruction arguments. To free the
    /// caller from having to deal with the architecture specific constraints
    /// we give this function access to the code generation context, allowing
    /// each implementation to decide the lowering path.
    fn shift(
        &mut self,
        context: &mut CodeGenContext<Emission>,
        kind: ShiftKind,
        size: OperandSize,
    ) -> Result<()>;

    /// Perform division operation.
    /// Division is special in that some architectures have specific
    /// expectations regarding the location of the instruction
    /// arguments and regarding the location of the quotient /
    /// remainder. To free the caller from having to deal with the
    /// architecture specific constraints we give this function access
    /// to the code generation context, allowing each implementation
    /// to decide the lowering path.  For cases in which division is a
    /// unconstrained binary operation, the caller can decide to use
    /// the `CodeGenContext::i32_binop` or `CodeGenContext::i64_binop`
    /// functions.
    fn div(
        &mut self,
        context: &mut CodeGenContext<Emission>,
        kind: DivKind,
        size: OperandSize,
    ) -> Result<()>;

    /// Calculate remainder.
    fn rem(
        &mut self,
        context: &mut CodeGenContext<Emission>,
        kind: RemKind,
        size: OperandSize,
    ) -> Result<()>;

    /// Compares `src1` against `src2` for the side effect of setting processor
    /// flags.
    ///
    /// Note that `src1` is the left-hand-side of the comparison and `src2` is
    /// the right-hand-side, so if testing `a < b` then `src1 == a` and
    /// `src2 == b`
    fn cmp(&mut self, src1: Reg, src2: RegImm, size: OperandSize) -> Result<()>;

    /// Compare src and dst and put the result in dst.
    /// This function will potentially emit a series of instructions.
    ///
    /// The initial value in `dst` is the left-hand-side of the comparison and
    /// the initial value in `src` is the right-hand-side of the comparison.
    /// That means for `a < b` then `dst == a` and `src == b`.
    fn cmp_with_set(
        &mut self,
        dst: WritableReg,
        src: RegImm,
        kind: IntCmpKind,
        size: OperandSize,
    ) -> Result<()>;

    /// Compare floats in src1 and src2 and put the result in dst.
    /// In x86, this will emit multiple instructions.
    fn float_cmp_with_set(
        &mut self,
        dst: WritableReg,
        src1: Reg,
        src2: Reg,
        kind: FloatCmpKind,
        size: OperandSize,
    ) -> Result<()>;

    /// Count the number of leading zeroes in src and put the result in dst.
    /// In x64, this will emit multiple instructions if the `has_lzcnt` flag is
    /// false.
    fn clz(&mut self, dst: WritableReg, src: Reg, size: OperandSize) -> Result<()>;

    /// Count the number of trailing zeroes in src and put the result in dst.masm
    /// In x64, this will emit multiple instructions if the `has_tzcnt` flag is
    /// false.
    fn ctz(&mut self, dst: WritableReg, src: Reg, size: OperandSize) -> Result<()>;

    /// Push the register to the stack, returning the stack slot metadata.
    // NB
    // The stack alignment should not be assumed after any call to `push`,
    // unless explicitly aligned otherwise.  Typically, stack alignment is
    // maintained at call sites and during the execution of
    // epilogues.
    fn push(&mut self, src: Reg, size: OperandSize) -> Result<StackSlot>;

    /// Finalize the assembly and return the result.
    fn finalize(self, base: Option<SourceLoc>) -> Result<MachBufferFinalized<Final>>;

    /// Zero a particular register.
    fn zero(&mut self, reg: WritableReg) -> Result<()>;

    /// Count the number of 1 bits in src and put the result in dst. In x64,
    /// this will emit multiple instructions if the `has_popcnt` flag is false.
    fn popcnt(&mut self, context: &mut CodeGenContext<Emission>, size: OperandSize) -> Result<()>;

    /// Converts an i64 to an i32 by discarding the high 32 bits.
    fn wrap(&mut self, dst: WritableReg, src: Reg) -> Result<()>;

    /// Extends an integer of a given size to a larger size.
    fn extend(&mut self, dst: WritableReg, src: Reg, kind: ExtendKind) -> Result<()>;

    /// Emits one or more instructions to perform a signed truncation of a
    /// float into an integer.
    fn signed_truncate(
        &mut self,
        dst: WritableReg,
        src: Reg,
        src_size: OperandSize,
        dst_size: OperandSize,
        kind: TruncKind,
    ) -> Result<()>;

    /// Emits one or more instructions to perform an unsigned truncation of a
    /// float into an integer.
    fn unsigned_truncate(
        &mut self,
        context: &mut CodeGenContext<Emission>,
        src_size: OperandSize,
        dst_size: OperandSize,
        kind: TruncKind,
    ) -> Result<()>;

    /// Emits one or more instructions to perform a signed convert of an
    /// integer into a float.
    fn signed_convert(
        &mut self,
        dst: WritableReg,
        src: Reg,
        src_size: OperandSize,
        dst_size: OperandSize,
    ) -> Result<()>;

    /// Emits one or more instructions to perform an unsigned convert of an
    /// integer into a float.
    fn unsigned_convert(
        &mut self,
        dst: WritableReg,
        src: Reg,
        tmp_gpr: Reg,
        src_size: OperandSize,
        dst_size: OperandSize,
    ) -> Result<()>;

    /// Reinterpret a float as an integer.
    fn reinterpret_float_as_int(
        &mut self,
        dst: WritableReg,
        src: Reg,
        size: OperandSize,
    ) -> Result<()>;

    /// Reinterpret an integer as a float.
    fn reinterpret_int_as_float(
        &mut self,
        dst: WritableReg,
        src: Reg,
        size: OperandSize,
    ) -> Result<()>;

    /// Demote an f64 to an f32.
    fn demote(&mut self, dst: WritableReg, src: Reg) -> Result<()>;

    /// Promote an f32 to an f64.
    fn promote(&mut self, dst: WritableReg, src: Reg) -> Result<()>;

    /// Zero a given memory range.
    ///
    /// The default implementation divides the given memory range
    /// into word-sized slots. Then it unrolls a series of store
    /// instructions, effectively assigning zero to each slot.
    fn zero_mem_range(&mut self, mem: &Range<u32>) -> Result<()> {
        let word_size = <Self::ABI as abi::ABI>::word_bytes() as u32;
        if mem.is_empty() {
            return Ok(());
        }

        let start = if mem.start % word_size == 0 {
            mem.start
        } else {
            // Ensure that the start of the range is at least 4-byte aligned.
            assert!(mem.start % 4 == 0);
            let start = align_to(mem.start, word_size);
            let addr: Self::Address = self.local_address(&LocalSlot::i32(start))?;
            self.store(RegImm::i32(0), addr, OperandSize::S32)?;
            // Ensure that the new start of the range, is word-size aligned.
            assert!(start % word_size == 0);
            start
        };

        let end = align_to(mem.end, word_size);
        let slots = (end - start) / word_size;

        if slots == 1 {
            let slot = LocalSlot::i64(start + word_size);
            let addr: Self::Address = self.local_address(&slot)?;
            self.store(RegImm::i64(0), addr, OperandSize::S64)?;
        } else {
            // TODO
            // Add an upper bound to this generation;
            // given a considerably large amount of slots
            // this will be inefficient.
            let zero = scratch!(Self);
            self.zero(writable!(zero))?;
            let zero = RegImm::reg(zero);

            for step in (start..end).into_iter().step_by(word_size as usize) {
                let slot = LocalSlot::i64(step + word_size);
                let addr: Self::Address = self.local_address(&slot)?;
                self.store(zero, addr, OperandSize::S64)?;
            }
        }

        Ok(())
    }

    /// Generate a label.
    fn get_label(&mut self) -> Result<MachLabel>;

    /// Bind the given label at the current code offset.
    fn bind(&mut self, label: MachLabel) -> Result<()>;

    /// Conditional branch.
    ///
    /// Performs a comparison between the two operands,
    /// and immediately after emits a jump to the given
    /// label destination if the condition is met.
    fn branch(
        &mut self,
        kind: IntCmpKind,
        lhs: Reg,
        rhs: RegImm,
        taken: MachLabel,
        size: OperandSize,
    ) -> Result<()>;

    /// Emits and unconditional jump to the given label.
    fn jmp(&mut self, target: MachLabel) -> Result<()>;

    /// Emits a jump table sequence. The default label is specified as
    /// the last element of the targets slice.
    fn jmp_table(&mut self, targets: &[MachLabel], index: Reg, tmp: Reg) -> Result<()>;

    /// Emit an unreachable code trap.
    fn unreachable(&mut self) -> Result<()>;

    /// Emit an unconditional trap.
    fn trap(&mut self, code: TrapCode) -> Result<()>;

    /// Traps if the condition code is met.
    fn trapif(&mut self, cc: IntCmpKind, code: TrapCode) -> Result<()>;

    /// Trap if the source register is zero.
    fn trapz(&mut self, src: Reg, code: TrapCode) -> Result<()>;

    /// Ensures that the stack pointer is correctly positioned before an unconditional
    /// jump according to the requirements of the destination target.
    fn ensure_sp_for_jump(&mut self, target: SPOffset) -> Result<()> {
        let bytes = self
            .sp_offset()?
            .as_u32()
            .checked_sub(target.as_u32())
            .unwrap_or(0);

        if bytes > 0 {
            self.free_stack(bytes)?;
        }

        Ok(())
    }

    /// Mark the start of a source location returning the machine code offset
    /// and the relative source code location.
    fn start_source_loc(&mut self, loc: RelSourceLoc) -> Result<(CodeOffset, RelSourceLoc)>;

    /// Mark the end of a source location.
    fn end_source_loc(&mut self) -> Result<()>;

    /// The current offset, in bytes from the beginning of the function.
    fn current_code_offset(&self) -> Result<CodeOffset>;

    /// Performs a 128-bit addition
    fn add128(
        &mut self,
        dst_lo: WritableReg,
        dst_hi: WritableReg,
        lhs_lo: Reg,
        lhs_hi: Reg,
        rhs_lo: Reg,
        rhs_hi: Reg,
    ) -> Result<()>;

    /// Performs a 128-bit subtraction
    fn sub128(
        &mut self,
        dst_lo: WritableReg,
        dst_hi: WritableReg,
        lhs_lo: Reg,
        lhs_hi: Reg,
        rhs_lo: Reg,
        rhs_hi: Reg,
    ) -> Result<()>;

    /// Performs a widening multiplication from two 64-bit operands into a
    /// 128-bit result.
    ///
    /// Note that some platforms require special handling of registers in this
    /// instruction (e.g. x64) so full access to `CodeGenContext` is provided.
    fn mul_wide(&mut self, context: &mut CodeGenContext<Emission>, kind: MulWideKind)
        -> Result<()>;

    /// Takes the value in a src operand and replicates it across lanes of
    /// `size` in a destination result.
    fn splat(&mut self, context: &mut CodeGenContext<Emission>, size: SplatKind) -> Result<()>;

    /// Performs a shuffle between two 128-bit vectors into a 128-bit result
    /// using lanes as a mask to select which indexes to copy.
    fn shuffle(&mut self, dst: WritableReg, lhs: Reg, rhs: Reg, lanes: [u8; 16]) -> Result<()>;

    /// Performs a swizzle between two 128-bit vectors into a 128-bit result.
    fn swizzle(&mut self, dst: WritableReg, lhs: Reg, rhs: Reg) -> Result<()>;

    /// Performs the RMW `op` operation on the passed `addr`.
    ///
    /// The value *before* the operation was performed is written back to the `operand` register.
    fn atomic_rmw(
        &mut self,
        context: &mut CodeGenContext<Emission>,
        addr: Self::Address,
        size: OperandSize,
        op: RmwOp,
        flags: MemFlags,
        extend: Option<Extend<Zero>>,
    ) -> Result<()>;

    /// Extracts the scalar value from `src` in `lane` to `dst`.
    fn extract_lane(
        &mut self,
        src: Reg,
        dst: WritableReg,
        lane: u8,
        kind: ExtractLaneKind,
    ) -> Result<()>;

    /// Replaces the value in `lane` in `dst` with the value in `src`.
    fn replace_lane(
        &mut self,
        src: RegImm,
        dst: WritableReg,
        lane: u8,
        kind: ReplaceLaneKind,
    ) -> Result<()>;

    /// Perform an atomic CAS (compare-and-swap) operation with the value at `addr`, and `expected`
    /// and `replacement` (at the top of the context's stack).
    ///
    /// This method takes the `CodeGenContext` as an arguments to accommodate architectures that
    /// expect parameters in specific registers. The context stack contains the `replacement`,
    /// and `expected` values in that order. The implementer is expected to push the value at
    /// `addr` before the update to the context's stack before returning.
    fn atomic_cas(
        &mut self,
        context: &mut CodeGenContext<Emission>,
        addr: Self::Address,
        size: OperandSize,
        flags: MemFlags,
        extend: Option<Extend<Zero>>,
    ) -> Result<()>;

    /// Compares vector registers `lhs` and `rhs` for equality and puts the
    /// vector of results in `dst`.
    fn v128_eq(
        &mut self,
        dst: WritableReg,
        lhs: Reg,
        rhs: Reg,
        kind: VectorEqualityKind,
    ) -> Result<()>;

    /// Compares vector registers `lhs` and `rhs` for inequality and puts the
    /// vector of results in `dst`.
    fn v128_ne(
        &mut self,
        dst: WritableReg,
        lhs: Reg,
        rhs: Reg,
        kind: VectorEqualityKind,
    ) -> Result<()>;

    /// Performs a less than comparison with vector registers `lhs` and `rhs`
    /// and puts the vector of results in `dst`.
    fn v128_lt(
        &mut self,
        dst: WritableReg,
        lhs: Reg,
        rhs: Reg,
        kind: VectorCompareKind,
    ) -> Result<()>;

    /// Performs a less than or equal comparison with vector registers `lhs`
    /// and `rhs` and puts the vector of results in `dst`.
    fn v128_le(
        &mut self,
        dst: WritableReg,
        lhs: Reg,
        rhs: Reg,
        kind: VectorCompareKind,
    ) -> Result<()>;

    /// Performs a greater than comparison with vector registers `lhs` and
    /// `rhs` and puts the vector of results in `dst`.
    fn v128_gt(
        &mut self,
        dst: WritableReg,
        lhs: Reg,
        rhs: Reg,
        kind: VectorCompareKind,
    ) -> Result<()>;

    /// Performs a greater than or equal comparison with vector registers `lhs`
    /// and `rhs` and puts the vector of results in `dst`.
    fn v128_ge(
        &mut self,
        dst: WritableReg,
        lhs: Reg,
        rhs: Reg,
        kind: VectorCompareKind,
    ) -> Result<()>;

    /// Emit a memory fence.
    fn fence(&mut self) -> Result<()>;

    /// Perform a logical `not` operation on the 128bits vector value in `dst`.
    fn v128_not(&mut self, dst: WritableReg) -> Result<()>;

    /// Perform a logical `and` operation on `src1` and `src1`, both 128bits vector values, writing
    /// the result to `dst`.
    fn v128_and(&mut self, src1: Reg, src2: Reg, dst: WritableReg) -> Result<()>;

    /// Perform a logical `and_not` operation on `src1` and `src1`, both 128bits vector values, writing
    /// the result to `dst`.
    ///
    /// `and_not` is not commutative: dst = !src1 & src2.
    fn v128_and_not(&mut self, src1: Reg, src2: Reg, dst: WritableReg) -> Result<()>;

    /// Perform a logical `or` operation on `src1` and `src1`, both 128bits vector values, writing
    /// the result to `dst`.
    fn v128_or(&mut self, src1: Reg, src2: Reg, dst: WritableReg) -> Result<()>;

    /// Perform a logical `xor` operation on `src1` and `src1`, both 128bits vector values, writing
    /// the result to `dst`.
    fn v128_xor(&mut self, src1: Reg, src2: Reg, dst: WritableReg) -> Result<()>;

    /// Given two 128bits vectors `src1` and `src2`, and a 128bits bitmask `mask`, selects bits
    /// from `src1` when mask is 1, and from `src2` when mask is 0.
    ///
    /// This is equivalent to: `v128.or(v128.and(src1, mask), v128.and(src2, v128.not(mask)))`.
    fn v128_bitselect(&mut self, src1: Reg, src2: Reg, mask: Reg, dst: WritableReg) -> Result<()>;

    /// If any bit in `src` is 1, set `dst` to 1, or 0 otherwise.
    fn v128_any_true(&mut self, src: Reg, dst: WritableReg) -> Result<()>;

    /// Convert vector of integers to vector of floating points.
    fn v128_convert(&mut self, src: Reg, dst: WritableReg, kind: V128ConvertKind) -> Result<()>;

    /// Convert two input vectors into a smaller lane vector by narrowing each
    /// lane.
    fn v128_narrow(
        &mut self,
        src1: Reg,
        src2: Reg,
        dst: WritableReg,
        kind: V128NarrowKind,
    ) -> Result<()>;

    /// Converts a vector containing two 64-bit floating point lanes to two
    /// 32-bit floating point lanes and setting the two higher lanes to 0.
    fn v128_demote(&mut self, src: Reg, dst: WritableReg) -> Result<()>;

    /// Converts a vector containing four 32-bit floating point lanes to two
    /// 64-bit floating point lanes. Only the two lower lanes are converted.
    fn v128_promote(&mut self, src: Reg, dst: WritableReg) -> Result<()>;

    /// Converts low or high half of the smaller lane vector to a larger lane
    /// vector.
    fn v128_extend(&mut self, src: Reg, dst: WritableReg, kind: V128ExtendKind) -> Result<()>;

    /// Perform a vector add between `lsh` and `rhs`, placing the result in
    /// `dst`.
    fn v128_add(&mut self, lhs: Reg, rhs: Reg, dst: WritableReg, kind: V128AddKind) -> Result<()>;

    /// Perform a vector sub between `lhs` and `rhs`, placing the result in `dst`.
    fn v128_sub(&mut self, lhs: Reg, rhs: Reg, dst: WritableReg, kind: V128SubKind) -> Result<()>;

    /// Perform a vector lane-wise mul between `lhs` and `rhs`, placing the result in `dst`.
    fn v128_mul(&mut self, context: &mut CodeGenContext<Emission>, kind: V128MulKind)
        -> Result<()>;

    /// Perform an absolute operation on a vector.
    fn v128_abs(&mut self, src: Reg, dst: WritableReg, kind: V128AbsKind) -> Result<()>;

    /// Vectorized negate of the content of `op`.
    fn v128_neg(&mut self, op: WritableReg, kind: V128NegKind) -> Result<()>;

    /// Perform the shift operation specified by `kind`, by the shift amount specified by the 32-bit
    /// integer at the top the the stack, on the 128-bit vector specified by the second value
    /// from the top of the stack, interpreted as packed integers of size `lane_width`.
    ///
    /// The shift amount is taken modulo `lane_width`.
    fn v128_shift(
        &mut self,
        context: &mut CodeGenContext<Emission>,
        lane_width: OperandSize,
        kind: ShiftKind,
    ) -> Result<()>;

    /// Perform a saturating integer q-format rounding multiplication.
    fn v128_q15mulr_sat_s(
        &mut self,
        lhs: Reg,
        rhs: Reg,
        dst: WritableReg,
        size: OperandSize,
    ) -> Result<()>;

    /// Sets `dst` to 1 if all lanes in `src` are non-zero, sets `dst` to 0
    /// otherwise.
    fn v128_all_true(&mut self, src: Reg, dst: WritableReg, size: OperandSize) -> Result<()>;

    /// Extracts the high bit of each lane in `src` and produces a scalar mask
    /// with all bits concatenated in `dst`.
    fn v128_bitmask(&mut self, src: Reg, dst: WritableReg, size: OperandSize) -> Result<()>;

    /// Lanewise truncation operation.
    ///
    /// If using an integer kind of truncation, then this performs a lane-wise
    /// saturating conversion from float to integer using the IEEE
    /// `convertToIntegerTowardZero` function. If any input lane is NaN, the
    /// resulting lane is 0. If the rounded integer value of a lane is outside
    /// the range of the destination type, the result is saturated to the
    /// nearest representable integer value.
    fn v128_trunc(
        &mut self,
        context: &mut CodeGenContext<Emission>,
        kind: V128TruncKind,
    ) -> Result<()>;

    /// Perform a lane-wise `min` operation between `src1` and `src2`.
    fn v128_min(&mut self, src1: Reg, src2: Reg, dst: WritableReg, kind: V128MinKind)
        -> Result<()>;

    /// Perform a lane-wise `max` operation between `src1` and `src2`.
    fn v128_max(&mut self, src1: Reg, src2: Reg, dst: WritableReg, kind: V128MaxKind)
        -> Result<()>;

    /// Perform the lane-wise integer extended multiplication producing twice wider result than the
    /// inputs. This is equivalent to an extend followed by a multiply.
    ///
    /// The extension to be performed is inferred from the `lane_width` and the `kind` of extmul,
    /// e.g, if `lane_width` is `S16`, and `kind` is `LowSigned`, then we sign-extend the lower
    /// 8bits of the 16bits lanes.
    fn v128_extmul(
        &mut self,
        context: &mut CodeGenContext<Emission>,
        kind: V128ExtMulKind,
    ) -> Result<()>;

    /// Perform the lane-wise integer extended pairwise addition producing extended results (twice
    /// wider results than the inputs).
    fn v128_extadd_pairwise(
        &mut self,
        src: Reg,
        dst: WritableReg,
        kind: V128ExtAddKind,
    ) -> Result<()>;

    /// Lane-wise multiply signed 16-bit integers in `lhs` and `rhs` and add
    /// adjacent pairs of the 32-bit results.
    fn v128_dot(&mut self, lhs: Reg, rhs: Reg, dst: WritableReg) -> Result<()>;

    /// Count the number of bits set in each lane.
    fn v128_popcnt(&mut self, context: &mut CodeGenContext<Emission>) -> Result<()>;

    /// Lane-wise rounding average of vectors of integers in `lhs` and `rhs`
    /// and put the results in `dst`.
    fn v128_avgr(&mut self, lhs: Reg, rhs: Reg, dst: WritableReg, size: OperandSize) -> Result<()>;

<<<<<<< HEAD
    /// Lane-wise IEEE division on vectors of floats.
    fn v128_div(&mut self, lhs: Reg, rhs: Reg, dst: WritableReg, size: OperandSize) -> Result<()>;

    /// Lane-wise IEEE square root of vector of floats.
    fn v128_sqrt(&mut self, src: Reg, dst: WritableReg, size: OperandSize) -> Result<()>;
=======
    /// Lane-wise ceiling of vector of floats.
    fn v128_ceil(&mut self, src: Reg, dst: WritableReg, size: OperandSize) -> Result<()>;

    /// Lane-wise flooring of vector of floats.
    fn v128_floor(&mut self, src: Reg, dst: WritableReg, size: OperandSize) -> Result<()>;

    /// Lane-wise rounding to nearest integer for vector of floats.
    fn v128_nearest(&mut self, src: Reg, dst: WritableReg, size: OperandSize) -> Result<()>;
>>>>>>> 0b4c754a
}<|MERGE_RESOLUTION|>--- conflicted
+++ resolved
@@ -2153,13 +2153,12 @@
     /// and put the results in `dst`.
     fn v128_avgr(&mut self, lhs: Reg, rhs: Reg, dst: WritableReg, size: OperandSize) -> Result<()>;
 
-<<<<<<< HEAD
     /// Lane-wise IEEE division on vectors of floats.
     fn v128_div(&mut self, lhs: Reg, rhs: Reg, dst: WritableReg, size: OperandSize) -> Result<()>;
 
     /// Lane-wise IEEE square root of vector of floats.
     fn v128_sqrt(&mut self, src: Reg, dst: WritableReg, size: OperandSize) -> Result<()>;
-=======
+
     /// Lane-wise ceiling of vector of floats.
     fn v128_ceil(&mut self, src: Reg, dst: WritableReg, size: OperandSize) -> Result<()>;
 
@@ -2168,5 +2167,4 @@
 
     /// Lane-wise rounding to nearest integer for vector of floats.
     fn v128_nearest(&mut self, src: Reg, dst: WritableReg, size: OperandSize) -> Result<()>;
->>>>>>> 0b4c754a
 }