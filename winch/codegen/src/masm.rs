use crate::abi::{self, align_to, scratch, LocalSlot};
use crate::codegen::{CodeGenContext, Emission, FuncEnv};
use crate::isa::{
    reg::{writable, Reg, WritableReg},
    CallingConvention,
};
use anyhow::Result;
use cranelift_codegen::{
    binemit::CodeOffset,
    ir::{Endianness, LibCall, MemFlags, RelSourceLoc, SourceLoc, UserExternalNameRef},
    Final, MachBufferFinalized, MachLabel,
};
use std::{fmt::Debug, ops::Range};
use wasmtime_environ::PtrSize;

pub(crate) use cranelift_codegen::ir::TrapCode;

#[derive(Eq, PartialEq)]
pub(crate) enum DivKind {
    /// Signed division.
    Signed,
    /// Unsigned division.
    Unsigned,
}

/// Remainder kind.
#[derive(Copy, Clone)]
pub(crate) enum RemKind {
    /// Signed remainder.
    Signed,
    /// Unsigned remainder.
    Unsigned,
}

impl RemKind {
    pub fn is_signed(&self) -> bool {
        matches!(self, Self::Signed)
    }
}

#[derive(Copy, Clone, PartialEq, Eq)]
pub(crate) enum MemOpKind {
    /// An atomic memory operation with SeqCst memory ordering.
    Atomic,
    /// A memory operation with no memory ordering constraint.
    Normal,
}

#[derive(Eq, PartialEq)]
pub(crate) enum MulWideKind {
    Signed,
    Unsigned,
}

/// Type of operation for a read-modify-write instruction.
pub(crate) enum RmwOp {
    Add,
}

/// The direction to perform the memory move.
#[derive(Debug, Clone, Eq, PartialEq)]
pub(crate) enum MemMoveDirection {
    /// From high memory addresses to low memory addresses.
    /// Invariant: the source location is closer to the FP than the destination
    /// location, which will be closer to the SP.
    HighToLow,
    /// From low memory addresses to high memory addresses.
    /// Invariant: the source location is closer to the SP than the destination
    /// location, which will be closer to the FP.
    LowToHigh,
}

/// Classifies how to treat float-to-int conversions.
#[derive(Debug, Copy, Clone, Eq, PartialEq)]
pub(crate) enum TruncKind {
    /// Saturating conversion. If the source value is greater than the maximum
    /// value of the destination type, the result is clamped to the
    /// destination maximum value.
    Checked,
    /// An exception is raised if the source value is greater than the maximum
    /// value of the destination type.
    Unchecked,
}

impl TruncKind {
    /// Returns true if the truncation kind is checked.
    pub(crate) fn is_checked(&self) -> bool {
        *self == TruncKind::Checked
    }

    /// Returns `true` if the trunc kind is [`Unchecked`].
    ///
    /// [`Unchecked`]: TruncKind::Unchecked
    #[must_use]
    pub(crate) fn is_unchecked(&self) -> bool {
        matches!(self, Self::Unchecked)
    }
}

/// Representation of the stack pointer offset.
#[derive(Copy, Clone, Eq, PartialEq, Debug, PartialOrd, Ord, Default)]
pub struct SPOffset(u32);

impl SPOffset {
    pub fn from_u32(offs: u32) -> Self {
        Self(offs)
    }

    pub fn as_u32(&self) -> u32 {
        self.0
    }
}

/// A stack slot.
#[derive(Debug, Clone, Copy, Eq, PartialEq)]
pub struct StackSlot {
    /// The location of the slot, relative to the stack pointer.
    pub offset: SPOffset,
    /// The size of the slot, in bytes.
    pub size: u32,
}

impl StackSlot {
    pub fn new(offs: SPOffset, size: u32) -> Self {
        Self { offset: offs, size }
    }
}

/// Kinds of integer binary comparison in WebAssembly. The [`MacroAssembler`]
/// implementation for each ISA is responsible for emitting the correct
/// sequence of instructions when lowering to machine code.
#[derive(Debug, Clone, Copy, Eq, PartialEq)]
pub(crate) enum IntCmpKind {
    /// Equal.
    Eq,
    /// Not equal.
    Ne,
    /// Signed less than.
    LtS,
    /// Unsigned less than.
    LtU,
    /// Signed greater than.
    GtS,
    /// Unsigned greater than.
    GtU,
    /// Signed less than or equal.
    LeS,
    /// Unsigned less than or equal.
    LeU,
    /// Signed greater than or equal.
    GeS,
    /// Unsigned greater than or equal.
    GeU,
}

/// Kinds of float binary comparison in WebAssembly. The [`MacroAssembler`]
/// implementation for each ISA is responsible for emitting the correct
/// sequence of instructions when lowering code.
#[derive(Debug)]
pub(crate) enum FloatCmpKind {
    /// Equal.
    Eq,
    /// Not equal.
    Ne,
    /// Less than.
    Lt,
    /// Greater than.
    Gt,
    /// Less than or equal.
    Le,
    /// Greater than or equal.
    Ge,
}

/// Kinds of shifts in WebAssembly.The [`masm`] implementation for each ISA is
/// responsible for emitting the correct sequence of instructions when
/// lowering to machine code.
#[derive(Debug, Clone, Copy, Eq, PartialEq)]
pub(crate) enum ShiftKind {
    /// Left shift.
    Shl,
    /// Signed right shift.
    ShrS,
    /// Unsigned right shift.
    ShrU,
    /// Left rotate.
    Rotl,
    /// Right rotate.
    Rotr,
}

/// Kinds of extends in WebAssembly. Each MacroAssembler implementation
/// is responsible for emitting the correct sequence of instructions when
/// lowering to machine code.
#[derive(Copy, Clone)]
pub(crate) enum ExtendKind {
    /// 8 to 32 bit signed extend.
    I32Extend8S,
    /// 8 to 32 bit unsigned extend.
    I32Extend8U,

    /// 16 to 32 bit signed extend.
    I32Extend16S,
    /// 16 to 32 bit unsigned extend.
    I32Extend16U,

    /// 8 to 64 bit signed extend.
    I64Extend8S,
    /// 8 to 64 bit unsigned extend.
    I64Extend8U,

    /// 16 to 64 bit signed extend.
    I64Extend16S,
    /// 16 to 64 bit unsigned extend.
    I64Extend16U,

    /// 32 to 64 bit signed extend.
    I64Extend32S,
    /// 32 to 64 bit unsigned extend.
    I64Extend32U,
}

impl ExtendKind {
    pub fn signed(&self) -> bool {
        match self {
            Self::I32Extend8S
            | Self::I32Extend16S
            | Self::I64Extend8S
            | Self::I64Extend16S
            | Self::I64Extend32S => true,
            _ => false,
        }
    }

    pub fn from_bits(&self) -> u8 {
        match self {
            Self::I64Extend32S | Self::I64Extend32U => 32,
            Self::I32Extend8S | Self::I32Extend8U | Self::I64Extend8S | Self::I64Extend8U => 8,
            Self::I32Extend16S | Self::I64Extend16S | Self::I32Extend16U | Self::I64Extend16U => 16,
        }
    }

    pub fn to_bits(&self) -> u8 {
        match self {
            Self::I64Extend32S
            | Self::I64Extend32U
            | Self::I64Extend8S
            | Self::I64Extend8U
            | Self::I64Extend16S
            | Self::I64Extend16U => 64,
            Self::I32Extend8S | Self::I32Extend8U | Self::I32Extend16U | Self::I32Extend16S => 32,
        }
    }
}

/// Kinds of vector extends in WebAssembly. Each MacroAssembler implementation
/// is responsible for emitting the correct sequence of instructions when
/// lowering to machine code.
pub(crate) enum VectorExtendKind {
    /// Sign extends eight 8 bit integers to eight 16 bit lanes.
    V128Extend8x8S,
    /// Zero extends eight 8 bit integers to eight 16 bit lanes.
    V128Extend8x8U,
    /// Sign extends four 16 bit integers to four 32 bit lanes.
    V128Extend16x4S,
    /// Zero extends four 16 bit integers to four 32 bit lanes.
    V128Extend16x4U,
    /// Sign extends two 32 bit integers to two 64 bit lanes.
    V128Extend32x2S,
    /// Zero extends two 32 bit integers to two 64 bit lanes.
    V128Extend32x2U,
}

/// Kinds of splat supported by WebAssembly.
pub(crate) enum SplatKind {
    // 8 bit.
    S8,
    // 16 bit.
    S16,
    // 32 bit.
    S32,
    // 64 bit.
    S64,
}

/// Kinds of behavior supported by Wasm loads.
pub(crate) enum LoadKind {
    /// Load the entire bytes of the operand size without any modifications.
    Operand(OperandSize),
    /// Duplicate value into vector lanes.
    Splat(SplatKind),
    /// Scalar (non-vector) extend.
    ScalarExtend(ExtendKind),
    /// Vector extend.
    VectorExtend(VectorExtendKind),
}

impl LoadKind {
    /// Returns the [`OperandSize`] used in the load operation.
    pub(crate) fn derive_operand_size(&self) -> OperandSize {
        match self {
            Self::ScalarExtend(scalar) => Self::operand_size_for_scalar(scalar),
            Self::VectorExtend(vector) => Self::operand_size_for_vector(vector),
            Self::Splat(kind) => Self::operand_size_for_splat(kind),
            Self::Operand(op) => *op,
        }
    }

    fn operand_size_for_vector(vector: &VectorExtendKind) -> OperandSize {
        match vector {
            VectorExtendKind::V128Extend8x8S | VectorExtendKind::V128Extend8x8U => OperandSize::S8,
            VectorExtendKind::V128Extend16x4S | VectorExtendKind::V128Extend16x4U => {
                OperandSize::S16
            }
            VectorExtendKind::V128Extend32x2S | VectorExtendKind::V128Extend32x2U => {
                OperandSize::S32
            }
        }
    }

    fn operand_size_for_scalar(extend_kind: &ExtendKind) -> OperandSize {
        match extend_kind {
            ExtendKind::I32Extend8S
            | ExtendKind::I32Extend8U
            | ExtendKind::I64Extend8S
            | ExtendKind::I64Extend8U => OperandSize::S8,
            ExtendKind::I32Extend16S
            | ExtendKind::I32Extend16U
            | ExtendKind::I64Extend16U
            | ExtendKind::I64Extend16S => OperandSize::S16,
            ExtendKind::I64Extend32U | ExtendKind::I64Extend32S => OperandSize::S32,
        }
    }

    fn operand_size_for_splat(kind: &SplatKind) -> OperandSize {
        match kind {
            SplatKind::S8 => OperandSize::S8,
            SplatKind::S16 => OperandSize::S16,
            SplatKind::S32 => OperandSize::S32,
            SplatKind::S64 => OperandSize::S64,
        }
    }
}

/// Operand size, in bits.
#[derive(Copy, Debug, Clone, Eq, PartialEq)]
pub(crate) enum OperandSize {
    /// 8 bits.
    S8,
    /// 16 bits.
    S16,
    /// 32 bits.
    S32,
    /// 64 bits.
    S64,
    /// 128 bits.
    S128,
}

impl OperandSize {
    /// The number of bits in the operand.
    pub fn num_bits(&self) -> u8 {
        match self {
            OperandSize::S8 => 8,
            OperandSize::S16 => 16,
            OperandSize::S32 => 32,
            OperandSize::S64 => 64,
            OperandSize::S128 => 128,
        }
    }

    /// The number of bytes in the operand.
    pub fn bytes(&self) -> u32 {
        match self {
            Self::S8 => 1,
            Self::S16 => 2,
            Self::S32 => 4,
            Self::S64 => 8,
            Self::S128 => 16,
        }
    }

    /// The binary logarithm of the number of bits in the operand.
    pub fn log2(&self) -> u8 {
        match self {
            OperandSize::S8 => 3,
            OperandSize::S16 => 4,
            OperandSize::S32 => 5,
            OperandSize::S64 => 6,
            OperandSize::S128 => 7,
        }
    }

    /// Create an [`OperandSize`]  from the given number of bytes.
    pub fn from_bytes(bytes: u8) -> Self {
        use OperandSize::*;
        match bytes {
            4 => S32,
            8 => S64,
            16 => S128,
            _ => panic!("Invalid bytes {bytes} for OperandSize"),
        }
    }
}

/// An abstraction over a register or immediate.
#[derive(Copy, Clone, Debug, PartialEq, Eq)]
pub(crate) enum RegImm {
    /// A register.
    Reg(Reg),
    /// A tagged immediate argument.
    Imm(Imm),
}

/// An tagged representation of an immediate.
#[derive(Copy, Clone, Debug, PartialEq, Eq)]
pub(crate) enum Imm {
    /// I32 immediate.
    I32(u32),
    /// I64 immediate.
    I64(u64),
    /// F32 immediate.
    F32(u32),
    /// F64 immediate.
    F64(u64),
    /// V128 immediate.
    V128(i128),
}

impl Imm {
    /// Create a new I64 immediate.
    pub fn i64(val: i64) -> Self {
        Self::I64(val as u64)
    }

    /// Create a new I32 immediate.
    pub fn i32(val: i32) -> Self {
        Self::I32(val as u32)
    }

    /// Create a new F32 immediate.
    pub fn f32(bits: u32) -> Self {
        Self::F32(bits)
    }

    /// Create a new F64 immediate.
    pub fn f64(bits: u64) -> Self {
        Self::F64(bits)
    }

    /// Create a new V128 immediate.
    pub fn v128(bits: i128) -> Self {
        Self::V128(bits)
    }

    /// Convert the immediate to i32, if possible.
    pub fn to_i32(&self) -> Option<i32> {
        match self {
            Self::I32(v) => Some(*v as i32),
            Self::I64(v) => i32::try_from(*v as i64).ok(),
            _ => None,
        }
    }

    /// Returns true if the [`Imm`] is float.
    pub fn is_float(&self) -> bool {
        match self {
            Self::F32(_) | Self::F64(_) => true,
            _ => false,
        }
    }

    /// Get the operand size of the immediate.
    pub fn size(&self) -> OperandSize {
        match self {
            Self::I32(_) | Self::F32(_) => OperandSize::S32,
            Self::I64(_) | Self::F64(_) => OperandSize::S64,
            Self::V128(_) => OperandSize::S128,
        }
    }
}

/// The location of the [VMcontext] used for function calls.
#[derive(Copy, Clone, Debug, Eq, PartialEq)]
pub(crate) enum VMContextLoc {
    /// Dynamic, stored in the given register.
    Reg(Reg),
    /// The pinned [VMContext] register.
    Pinned,
}

/// The maximum number of context arguments currently used across the compiler.
pub(crate) const MAX_CONTEXT_ARGS: usize = 2;

/// Out-of-band special purpose arguments used for function call emission.
///
/// We cannot rely on the value stack for these values given that inserting
/// register or memory values at arbitrary locations of the value stack has the
/// potential to break the stack ordering principle, which states that older
/// values must always precede newer values, effectively simulating the order of
/// values in the machine stack.
/// The [ContextArgs] are meant to be resolved at every callsite; in some cases
/// it might be possible to construct it early on, but given that it might
/// contain allocatable registers, it's preferred to construct it in
/// [FnCall::emit].
#[derive(Clone, Debug)]
pub(crate) enum ContextArgs {
    /// No context arguments required. This is used for libcalls that don't
    /// require any special context arguments. For example builtin functions
    /// that perform float calculations.
    None,
    /// A single context argument is required; the current pinned [VMcontext]
    /// register must be passed as the first argument of the function call.
    VMContext([VMContextLoc; 1]),
    /// The callee and caller context arguments are required. In this case, the
    /// callee context argument is usually stored into an allocatable register
    /// and the caller is always the current pinned [VMContext] pointer.
    CalleeAndCallerVMContext([VMContextLoc; MAX_CONTEXT_ARGS]),
}

impl ContextArgs {
    /// Construct an empty [ContextArgs].
    pub fn none() -> Self {
        Self::None
    }

    /// Construct a [ContextArgs] declaring the usage of the pinned [VMContext]
    /// register as both the caller and callee context arguments.
    pub fn pinned_callee_and_caller_vmctx() -> Self {
        Self::CalleeAndCallerVMContext([VMContextLoc::Pinned, VMContextLoc::Pinned])
    }

    /// Construct a [ContextArgs] that declares the usage of the pinned
    /// [VMContext] register as the only context argument.
    pub fn pinned_vmctx() -> Self {
        Self::VMContext([VMContextLoc::Pinned])
    }

    /// Construct a [ContextArgs] that declares a dynamic callee context and the
    /// pinned [VMContext] register as the context arguments.
    pub fn with_callee_and_pinned_caller(callee_vmctx: Reg) -> Self {
        Self::CalleeAndCallerVMContext([VMContextLoc::Reg(callee_vmctx), VMContextLoc::Pinned])
    }

    /// Get the length of the [ContextArgs].
    pub fn len(&self) -> usize {
        self.as_slice().len()
    }

    /// Get a slice of the context arguments.
    pub fn as_slice(&self) -> &[VMContextLoc] {
        match self {
            Self::None => &[],
            Self::VMContext(a) => a.as_slice(),
            Self::CalleeAndCallerVMContext(a) => a.as_slice(),
        }
    }
}

#[derive(Copy, Clone, Debug)]
pub(crate) enum CalleeKind {
    /// A function call to a raw address.
    Indirect(Reg),
    /// A function call to a local function.
    Direct(UserExternalNameRef),
    /// Call to a well known LibCall.
    LibCall(LibCall),
}

impl CalleeKind {
    /// Creates a callee kind from a register.
    pub fn indirect(reg: Reg) -> Self {
        Self::Indirect(reg)
    }

    /// Creates a direct callee kind from a function name.
    pub fn direct(name: UserExternalNameRef) -> Self {
        Self::Direct(name)
    }

    /// Creates a known callee kind from a libcall.
    pub fn libcall(call: LibCall) -> Self {
        Self::LibCall(call)
    }
}

impl RegImm {
    /// Register constructor.
    pub fn reg(r: Reg) -> Self {
        RegImm::Reg(r)
    }

    /// I64 immediate constructor.
    pub fn i64(val: i64) -> Self {
        RegImm::Imm(Imm::i64(val))
    }

    /// I32 immediate constructor.
    pub fn i32(val: i32) -> Self {
        RegImm::Imm(Imm::i32(val))
    }

    /// F32 immediate, stored using its bits representation.
    pub fn f32(bits: u32) -> Self {
        RegImm::Imm(Imm::f32(bits))
    }

    /// F64 immediate, stored using its bits representation.
    pub fn f64(bits: u64) -> Self {
        RegImm::Imm(Imm::f64(bits))
    }

    /// V128 immediate.
    pub fn v128(bits: i128) -> Self {
        RegImm::Imm(Imm::v128(bits))
    }
}

impl From<Reg> for RegImm {
    fn from(r: Reg) -> Self {
        Self::Reg(r)
    }
}

#[derive(Debug)]
pub enum RoundingMode {
    Nearest,
    Up,
    Down,
    Zero,
}

/// Memory flags for trusted loads/stores.
pub const TRUSTED_FLAGS: MemFlags = MemFlags::trusted();

/// Flags used for WebAssembly loads / stores.
/// Untrusted by default so we don't set `no_trap`.
/// We also ensure that the endianness is the right one for WebAssembly.
pub const UNTRUSTED_FLAGS: MemFlags = MemFlags::new().with_endianness(Endianness::Little);

/// Generic MacroAssembler interface used by the code generation.
///
/// The MacroAssembler trait aims to expose an interface, high-level enough,
/// so that each ISA can provide its own lowering to machine code. For example,
/// for WebAssembly operators that don't have a direct mapping to a machine
/// a instruction, the interface defines a signature matching the WebAssembly
/// operator, allowing each implementation to lower such operator entirely.
/// This approach attributes more responsibility to the MacroAssembler, but frees
/// the caller from concerning about assembling the right sequence of
/// instructions at the operator callsite.
///
/// The interface defaults to a three-argument form for binary operations;
/// this allows a natural mapping to instructions for RISC architectures,
/// that use three-argument form.
/// This approach allows for a more general interface that can be restricted
/// where needed, in the case of architectures that use a two-argument form.

pub(crate) trait MacroAssembler {
    /// The addressing mode.
    type Address: Copy + Debug;

    /// The pointer representation of the target ISA,
    /// used to access information from [`VMOffsets`].
    type Ptr: PtrSize;

    /// The ABI details of the target.
    type ABI: abi::ABI;

    /// Emit the function prologue.
    fn prologue(&mut self, vmctx: Reg) -> Result<()> {
        self.frame_setup()?;
        self.check_stack(vmctx)
    }

    /// Generate the frame setup sequence.
    fn frame_setup(&mut self) -> Result<()>;

    /// Generate the frame restore sequence.
    fn frame_restore(&mut self) -> Result<()>;

    /// Emit a stack check.
    fn check_stack(&mut self, vmctx: Reg) -> Result<()>;

    /// Emit the function epilogue.
    fn epilogue(&mut self) -> Result<()> {
        self.frame_restore()
    }

    /// Reserve stack space.
    fn reserve_stack(&mut self, bytes: u32) -> Result<()>;

    /// Free stack space.
    fn free_stack(&mut self, bytes: u32) -> Result<()>;

    /// Reset the stack pointer to the given offset;
    ///
    /// Used to reset the stack pointer to a given offset
    /// when dealing with unreachable code.
    fn reset_stack_pointer(&mut self, offset: SPOffset) -> Result<()>;

    /// Get the address of a local slot.
    fn local_address(&mut self, local: &LocalSlot) -> Result<Self::Address>;

    /// Constructs an address with an offset that is relative to the
    /// current position of the stack pointer (e.g. [sp + (sp_offset -
    /// offset)].
    fn address_from_sp(&self, offset: SPOffset) -> Result<Self::Address>;

    /// Constructs an address with an offset that is absolute to the
    /// current position of the stack pointer (e.g. [sp + offset].
    fn address_at_sp(&self, offset: SPOffset) -> Result<Self::Address>;

    /// Alias for [`Self::address_at_reg`] using the VMContext register as
    /// a base. The VMContext register is derived from the ABI type that is
    /// associated to the MacroAssembler.
    fn address_at_vmctx(&self, offset: u32) -> Result<Self::Address>;

    /// Construct an address that is absolute to the current position
    /// of the given register.
    fn address_at_reg(&self, reg: Reg, offset: u32) -> Result<Self::Address>;

    /// Emit a function call to either a local or external function.
    fn call(
        &mut self,
        stack_args_size: u32,
        f: impl FnMut(&mut Self) -> Result<(CalleeKind, CallingConvention)>,
    ) -> Result<u32>;

    /// Get stack pointer offset.
    fn sp_offset(&self) -> Result<SPOffset>;

    /// Perform a stack store.
    fn store(&mut self, src: RegImm, dst: Self::Address, size: OperandSize) -> Result<()>;

    /// Alias for `MacroAssembler::store` with the operand size corresponding
    /// to the pointer size of the target.
    fn store_ptr(&mut self, src: Reg, dst: Self::Address) -> Result<()>;

    /// Perform a WebAssembly store.
    /// A WebAssembly store introduces several additional invariants compared to
    /// [Self::store], more precisely, it can implicitly trap, in certain
    /// circumstances, even if explicit bounds checks are elided, in that sense,
    /// we consider this type of load as untrusted. It can also differ with
    /// regards to the endianness depending on the target ISA. For this reason,
    /// [Self::wasm_store], should be explicitly used when emitting WebAssembly
    /// stores.
    fn wasm_store(
        &mut self,
        src: Reg,
        dst: Self::Address,
        size: OperandSize,
        op_kind: MemOpKind,
    ) -> Result<()>;

    /// Perform a zero-extended stack load.
    fn load(&mut self, src: Self::Address, dst: WritableReg, size: OperandSize) -> Result<()>;

    /// Perform a WebAssembly load.
    /// A WebAssembly load introduces several additional invariants compared to
    /// [Self::load], more precisely, it can implicitly trap, in certain
    /// circumstances, even if explicit bounds checks are elided, in that sense,
    /// we consider this type of load as untrusted. It can also differ with
    /// regards to the endianness depending on the target ISA. For this reason,
    /// [Self::wasm_load], should be explicitly used when emitting WebAssembly
    /// loads.
    fn wasm_load(
        &mut self,
        src: Self::Address,
        dst: WritableReg,
        kind: LoadKind,
        op_kind: MemOpKind,
    ) -> Result<()>;

    /// Alias for `MacroAssembler::load` with the operand size corresponding
    /// to the pointer size of the target.
    fn load_ptr(&mut self, src: Self::Address, dst: WritableReg) -> Result<()>;

    /// Loads the effective address into destination.
    fn load_addr(
        &mut self,
        _src: Self::Address,
        _dst: WritableReg,
        _size: OperandSize,
    ) -> Result<()>;

    /// Pop a value from the machine stack into the given register.
    fn pop(&mut self, dst: WritableReg, size: OperandSize) -> Result<()>;

    /// Perform a move.
    fn mov(&mut self, dst: WritableReg, src: RegImm, size: OperandSize) -> Result<()>;

    /// Perform a conditional move.
    fn cmov(&mut self, dst: WritableReg, src: Reg, cc: IntCmpKind, size: OperandSize)
        -> Result<()>;

    /// Performs a memory move of bytes from src to dest.
    /// Bytes are moved in blocks of 8 bytes, where possible.
    fn memmove(
        &mut self,
        src: SPOffset,
        dst: SPOffset,
        bytes: u32,
        direction: MemMoveDirection,
    ) -> Result<()> {
        match direction {
            MemMoveDirection::LowToHigh => debug_assert!(dst.as_u32() < src.as_u32()),
            MemMoveDirection::HighToLow => debug_assert!(dst.as_u32() > src.as_u32()),
        }
        // At least 4 byte aligned.
        debug_assert!(bytes % 4 == 0);
        let mut remaining = bytes;
        let word_bytes = <Self::ABI as abi::ABI>::word_bytes();
        let scratch = scratch!(Self);

        let mut dst_offs = dst.as_u32() - bytes;
        let mut src_offs = src.as_u32() - bytes;

        let word_bytes = word_bytes as u32;
        while remaining >= word_bytes {
            remaining -= word_bytes;
            dst_offs += word_bytes;
            src_offs += word_bytes;

            self.load_ptr(
                self.address_from_sp(SPOffset::from_u32(src_offs))?,
                writable!(scratch),
            )?;
            self.store_ptr(
                scratch.into(),
                self.address_from_sp(SPOffset::from_u32(dst_offs))?,
            )?;
        }

        if remaining > 0 {
            let half_word = word_bytes / 2;
            let ptr_size = OperandSize::from_bytes(half_word as u8);
            debug_assert!(remaining == half_word);
            dst_offs += half_word;
            src_offs += half_word;

            self.load(
                self.address_from_sp(SPOffset::from_u32(src_offs))?,
                writable!(scratch),
                ptr_size,
            )?;
            self.store(
                scratch.into(),
                self.address_from_sp(SPOffset::from_u32(dst_offs))?,
                ptr_size,
            )?;
        }
        Ok(())
    }

    /// Perform add operation.
    fn add(&mut self, dst: WritableReg, lhs: Reg, rhs: RegImm, size: OperandSize) -> Result<()>;

    /// Perform a checked unsigned integer addition, emitting the provided trap
    /// if the addition overflows.
    fn checked_uadd(
        &mut self,
        dst: WritableReg,
        lhs: Reg,
        rhs: RegImm,
        size: OperandSize,
        trap: TrapCode,
    ) -> Result<()>;

    /// Perform subtraction operation.
    fn sub(&mut self, dst: WritableReg, lhs: Reg, rhs: RegImm, size: OperandSize) -> Result<()>;

    /// Perform multiplication operation.
    fn mul(&mut self, dst: WritableReg, lhs: Reg, rhs: RegImm, size: OperandSize) -> Result<()>;

    /// Perform a floating point add operation.
    fn float_add(&mut self, dst: WritableReg, lhs: Reg, rhs: Reg, size: OperandSize) -> Result<()>;

    /// Perform a floating point subtraction operation.
    fn float_sub(&mut self, dst: WritableReg, lhs: Reg, rhs: Reg, size: OperandSize) -> Result<()>;

    /// Perform a floating point multiply operation.
    fn float_mul(&mut self, dst: WritableReg, lhs: Reg, rhs: Reg, size: OperandSize) -> Result<()>;

    /// Perform a floating point divide operation.
    fn float_div(&mut self, dst: WritableReg, lhs: Reg, rhs: Reg, size: OperandSize) -> Result<()>;

    /// Perform a floating point minimum operation. In x86, this will emit
    /// multiple instructions.
    fn float_min(&mut self, dst: WritableReg, lhs: Reg, rhs: Reg, size: OperandSize) -> Result<()>;

    /// Perform a floating point maximum operation. In x86, this will emit
    /// multiple instructions.
    fn float_max(&mut self, dst: WritableReg, lhs: Reg, rhs: Reg, size: OperandSize) -> Result<()>;

    /// Perform a floating point copysign operation. In x86, this will emit
    /// multiple instructions.
    fn float_copysign(
        &mut self,
        dst: WritableReg,
        lhs: Reg,
        rhs: Reg,
        size: OperandSize,
    ) -> Result<()>;

    /// Perform a floating point abs operation.
    fn float_abs(&mut self, dst: WritableReg, size: OperandSize) -> Result<()>;

    /// Perform a floating point negation operation.
    fn float_neg(&mut self, dst: WritableReg, size: OperandSize) -> Result<()>;

    /// Perform a floating point floor operation.
    fn float_round<
        F: FnMut(&mut FuncEnv<Self::Ptr>, &mut CodeGenContext<Emission>, &mut Self) -> Result<()>,
    >(
        &mut self,
        mode: RoundingMode,
        env: &mut FuncEnv<Self::Ptr>,
        context: &mut CodeGenContext<Emission>,
        size: OperandSize,
        fallback: F,
    ) -> Result<()>;

    /// Perform a floating point square root operation.
    fn float_sqrt(&mut self, dst: WritableReg, src: Reg, size: OperandSize) -> Result<()>;

    /// Perform logical and operation.
    fn and(&mut self, dst: WritableReg, lhs: Reg, rhs: RegImm, size: OperandSize) -> Result<()>;

    /// Perform logical or operation.
    fn or(&mut self, dst: WritableReg, lhs: Reg, rhs: RegImm, size: OperandSize) -> Result<()>;

    /// Perform logical exclusive or operation.
    fn xor(&mut self, dst: WritableReg, lhs: Reg, rhs: RegImm, size: OperandSize) -> Result<()>;

    /// Perform a shift operation between a register and an immediate.
    fn shift_ir(
        &mut self,
        dst: WritableReg,
        imm: u64,
        lhs: Reg,
        kind: ShiftKind,
        size: OperandSize,
    ) -> Result<()>;

    /// Perform a shift operation between two registers.
    /// This case is special in that some architectures have specific expectations
    /// regarding the location of the instruction arguments. To free the
    /// caller from having to deal with the architecture specific constraints
    /// we give this function access to the code generation context, allowing
    /// each implementation to decide the lowering path.
    fn shift(
        &mut self,
        context: &mut CodeGenContext<Emission>,
        kind: ShiftKind,
        size: OperandSize,
    ) -> Result<()>;

    /// Perform division operation.
    /// Division is special in that some architectures have specific
    /// expectations regarding the location of the instruction
    /// arguments and regarding the location of the quotient /
    /// remainder. To free the caller from having to deal with the
    /// architecture specific constraints we give this function access
    /// to the code generation context, allowing each implementation
    /// to decide the lowering path.  For cases in which division is a
    /// unconstrained binary operation, the caller can decide to use
    /// the `CodeGenContext::i32_binop` or `CodeGenContext::i64_binop`
    /// functions.
    fn div(
        &mut self,
        context: &mut CodeGenContext<Emission>,
        kind: DivKind,
        size: OperandSize,
    ) -> Result<()>;

    /// Calculate remainder.
    fn rem(
        &mut self,
        context: &mut CodeGenContext<Emission>,
        kind: RemKind,
        size: OperandSize,
    ) -> Result<()>;

    /// Compares `src1` against `src2` for the side effect of setting processor
    /// flags.
    ///
    /// Note that `src1` is the left-hand-side of the comparison and `src2` is
    /// the right-hand-side, so if testing `a < b` then `src1 == a` and
    /// `src2 == b`
    fn cmp(&mut self, src1: Reg, src2: RegImm, size: OperandSize) -> Result<()>;

    /// Compare src and dst and put the result in dst.
    /// This function will potentially emit a series of instructions.
    ///
    /// The initial value in `dst` is the left-hand-side of the comparison and
    /// the initial value in `src` is the right-hand-side of the comparison.
    /// That means for `a < b` then `dst == a` and `src == b`.
    fn cmp_with_set(
        &mut self,
        dst: WritableReg,
        src: RegImm,
        kind: IntCmpKind,
        size: OperandSize,
    ) -> Result<()>;

    /// Compare floats in src1 and src2 and put the result in dst.
    /// In x86, this will emit multiple instructions.
    fn float_cmp_with_set(
        &mut self,
        dst: WritableReg,
        src1: Reg,
        src2: Reg,
        kind: FloatCmpKind,
        size: OperandSize,
    ) -> Result<()>;

    /// Count the number of leading zeroes in src and put the result in dst.
    /// In x64, this will emit multiple instructions if the `has_lzcnt` flag is
    /// false.
    fn clz(&mut self, dst: WritableReg, src: Reg, size: OperandSize) -> Result<()>;

    /// Count the number of trailing zeroes in src and put the result in dst.masm
    /// In x64, this will emit multiple instructions if the `has_tzcnt` flag is
    /// false.
    fn ctz(&mut self, dst: WritableReg, src: Reg, size: OperandSize) -> Result<()>;

    /// Push the register to the stack, returning the stack slot metadata.
    // NB
    // The stack alignment should not be assumed after any call to `push`,
    // unless explicitly aligned otherwise.  Typically, stack alignment is
    // maintained at call sites and during the execution of
    // epilogues.
    fn push(&mut self, src: Reg, size: OperandSize) -> Result<StackSlot>;

    /// Finalize the assembly and return the result.
    fn finalize(self, base: Option<SourceLoc>) -> Result<MachBufferFinalized<Final>>;

    /// Zero a particular register.
    fn zero(&mut self, reg: WritableReg) -> Result<()>;

    /// Count the number of 1 bits in src and put the result in dst. In x64,
    /// this will emit multiple instructions if the `has_popcnt` flag is false.
    fn popcnt(&mut self, context: &mut CodeGenContext<Emission>, size: OperandSize) -> Result<()>;

    /// Converts an i64 to an i32 by discarding the high 32 bits.
    fn wrap(&mut self, dst: WritableReg, src: Reg) -> Result<()>;

    /// Extends an integer of a given size to a larger size.
    fn extend(&mut self, dst: WritableReg, src: Reg, kind: ExtendKind) -> Result<()>;

    /// Emits one or more instructions to perform a signed truncation of a
    /// float into an integer.
    fn signed_truncate(
        &mut self,
        dst: WritableReg,
        src: Reg,
        src_size: OperandSize,
        dst_size: OperandSize,
        kind: TruncKind,
    ) -> Result<()>;

    /// Emits one or more instructions to perform an unsigned truncation of a
    /// float into an integer.
    fn unsigned_truncate(
        &mut self,
        context: &mut CodeGenContext<Emission>,
        src_size: OperandSize,
        dst_size: OperandSize,
        kind: TruncKind,
    ) -> Result<()>;

    /// Emits one or more instructions to perform a signed convert of an
    /// integer into a float.
    fn signed_convert(
        &mut self,
        dst: WritableReg,
        src: Reg,
        src_size: OperandSize,
        dst_size: OperandSize,
    ) -> Result<()>;

    /// Emits one or more instructions to perform an unsigned convert of an
    /// integer into a float.
    fn unsigned_convert(
        &mut self,
        dst: WritableReg,
        src: Reg,
        tmp_gpr: Reg,
        src_size: OperandSize,
        dst_size: OperandSize,
    ) -> Result<()>;

    /// Reinterpret a float as an integer.
    fn reinterpret_float_as_int(
        &mut self,
        dst: WritableReg,
        src: Reg,
        size: OperandSize,
    ) -> Result<()>;

    /// Reinterpret an integer as a float.
    fn reinterpret_int_as_float(
        &mut self,
        dst: WritableReg,
        src: Reg,
        size: OperandSize,
    ) -> Result<()>;

    /// Demote an f64 to an f32.
    fn demote(&mut self, dst: WritableReg, src: Reg) -> Result<()>;

    /// Promote an f32 to an f64.
    fn promote(&mut self, dst: WritableReg, src: Reg) -> Result<()>;

    /// Zero a given memory range.
    ///
    /// The default implementation divides the given memory range
    /// into word-sized slots. Then it unrolls a series of store
    /// instructions, effectively assigning zero to each slot.
    fn zero_mem_range(&mut self, mem: &Range<u32>) -> Result<()> {
        let word_size = <Self::ABI as abi::ABI>::word_bytes() as u32;
        if mem.is_empty() {
            return Ok(());
        }

        let start = if mem.start % word_size == 0 {
            mem.start
        } else {
            // Ensure that the start of the range is at least 4-byte aligned.
            assert!(mem.start % 4 == 0);
            let start = align_to(mem.start, word_size);
            let addr: Self::Address = self.local_address(&LocalSlot::i32(start))?;
            self.store(RegImm::i32(0), addr, OperandSize::S32)?;
            // Ensure that the new start of the range, is word-size aligned.
            assert!(start % word_size == 0);
            start
        };

        let end = align_to(mem.end, word_size);
        let slots = (end - start) / word_size;

        if slots == 1 {
            let slot = LocalSlot::i64(start + word_size);
            let addr: Self::Address = self.local_address(&slot)?;
            self.store(RegImm::i64(0), addr, OperandSize::S64)?;
        } else {
            // TODO
            // Add an upper bound to this generation;
            // given a considerably large amount of slots
            // this will be inefficient.
            let zero = scratch!(Self);
            self.zero(writable!(zero))?;
            let zero = RegImm::reg(zero);

            for step in (start..end).into_iter().step_by(word_size as usize) {
                let slot = LocalSlot::i64(step + word_size);
                let addr: Self::Address = self.local_address(&slot)?;
                self.store(zero, addr, OperandSize::S64)?;
            }
        }

        Ok(())
    }

    /// Generate a label.
    fn get_label(&mut self) -> Result<MachLabel>;

    /// Bind the given label at the current code offset.
    fn bind(&mut self, label: MachLabel) -> Result<()>;

    /// Conditional branch.
    ///
    /// Performs a comparison between the two operands,
    /// and immediately after emits a jump to the given
    /// label destination if the condition is met.
    fn branch(
        &mut self,
        kind: IntCmpKind,
        lhs: Reg,
        rhs: RegImm,
        taken: MachLabel,
        size: OperandSize,
    ) -> Result<()>;

    /// Emits and unconditional jump to the given label.
    fn jmp(&mut self, target: MachLabel) -> Result<()>;

    /// Emits a jump table sequence. The default label is specified as
    /// the last element of the targets slice.
    fn jmp_table(&mut self, targets: &[MachLabel], index: Reg, tmp: Reg) -> Result<()>;

    /// Emit an unreachable code trap.
    fn unreachable(&mut self) -> Result<()>;

    /// Emit an unconditional trap.
    fn trap(&mut self, code: TrapCode) -> Result<()>;

    /// Traps if the condition code is met.
    fn trapif(&mut self, cc: IntCmpKind, code: TrapCode) -> Result<()>;

    /// Trap if the source register is zero.
    fn trapz(&mut self, src: Reg, code: TrapCode) -> Result<()>;

    /// Ensures that the stack pointer is correctly positioned before an unconditional
    /// jump according to the requirements of the destination target.
    fn ensure_sp_for_jump(&mut self, target: SPOffset) -> Result<()> {
        let bytes = self
            .sp_offset()?
            .as_u32()
            .checked_sub(target.as_u32())
            .unwrap_or(0);

        if bytes > 0 {
            self.free_stack(bytes)?;
        }

        Ok(())
    }

    /// Mark the start of a source location returning the machine code offset
    /// and the relative source code location.
    fn start_source_loc(&mut self, loc: RelSourceLoc) -> Result<(CodeOffset, RelSourceLoc)>;

    /// Mark the end of a source location.
    fn end_source_loc(&mut self) -> Result<()>;

    /// The current offset, in bytes from the beginning of the function.
    fn current_code_offset(&self) -> Result<CodeOffset>;

    /// Performs a 128-bit addition
    fn add128(
        &mut self,
        dst_lo: WritableReg,
        dst_hi: WritableReg,
        lhs_lo: Reg,
        lhs_hi: Reg,
        rhs_lo: Reg,
        rhs_hi: Reg,
    ) -> Result<()>;

    /// Performs a 128-bit subtraction
    fn sub128(
        &mut self,
        dst_lo: WritableReg,
        dst_hi: WritableReg,
        lhs_lo: Reg,
        lhs_hi: Reg,
        rhs_lo: Reg,
        rhs_hi: Reg,
    ) -> Result<()>;

    /// Performs a widening multiplication from two 64-bit operands into a
    /// 128-bit result.
    ///
    /// Note that some platforms require special handling of registers in this
    /// instruction (e.g. x64) so full access to `CodeGenContext` is provided.
    fn mul_wide(&mut self, context: &mut CodeGenContext<Emission>, kind: MulWideKind)
        -> Result<()>;

<<<<<<< HEAD
    /// Performs a shuffle between two 128-bit vectors into a 128-bit result
    /// using lanes as a mask to select which indexes to copy.
    fn shuffle(&mut self, dst: WritableReg, lhs: Reg, rhs: Reg, lanes: [u8; 16]) -> Result<()>;
=======
    /// Performs the RMW `op` operation on the passed `addr`.
    ///
    /// The value *before* the operation was performed is written back to the `operand` register.
    fn atomic_rmw(
        &mut self,
        addr: Self::Address,
        operand: WritableReg,
        size: OperandSize,
        op: RmwOp,
        flags: MemFlags,
        extend: Option<ExtendKind>,
    ) -> Result<()>;
>>>>>>> 0a4dcc4e
}<|MERGE_RESOLUTION|>--- conflicted
+++ resolved
@@ -1257,11 +1257,10 @@
     fn mul_wide(&mut self, context: &mut CodeGenContext<Emission>, kind: MulWideKind)
         -> Result<()>;
 
-<<<<<<< HEAD
     /// Performs a shuffle between two 128-bit vectors into a 128-bit result
     /// using lanes as a mask to select which indexes to copy.
     fn shuffle(&mut self, dst: WritableReg, lhs: Reg, rhs: Reg, lanes: [u8; 16]) -> Result<()>;
-=======
+
     /// Performs the RMW `op` operation on the passed `addr`.
     ///
     /// The value *before* the operation was performed is written back to the `operand` register.
@@ -1274,5 +1273,4 @@
         flags: MemFlags,
         extend: Option<ExtendKind>,
     ) -> Result<()>;
->>>>>>> 0a4dcc4e
 }