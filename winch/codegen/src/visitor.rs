//! This module is the central place for machine code emission.
//! It defines an implementation of wasmparser's Visitor trait
//! for `CodeGen`; which defines a visitor per op-code,
//! which validates and dispatches to the corresponding
//! machine code emitter.

use crate::abi::RetArea;
use crate::codegen::{
    control_index, AtomicWaitKind, Callee, CodeGen, CodeGenError, ControlStackFrame, Emission,
    FnCall,
};
use crate::masm::{
    DivKind, Extend, ExtractLaneKind, FloatCmpKind, HandleOverflowKind, IntCmpKind, LoadKind,
    MacroAssembler, MemMoveDirection, MulWideKind, OperandSize, RegImm, RemKind, ReplaceLaneKind,
    RmwOp, RoundingMode, SPOffset, ShiftKind, Signed, SplatKind, SplatLoadKind, StoreKind,
    TruncKind, V128AbsKind, V128ConvertKind, V128ExtendKind, V128LoadExtendKind, V128NarrowKind,
    VectorCompareKind, VectorEqualityKind, Zero,
};

use crate::reg::{writable, Reg};
use crate::stack::{TypedReg, Val};
use anyhow::{anyhow, bail, ensure, Result};
use regalloc2::RegClass;
use smallvec::{smallvec, SmallVec};
use wasmparser::{
    BlockType, BrTable, Ieee32, Ieee64, MemArg, VisitOperator, VisitSimdOperator, V128,
};
use wasmtime_cranelift::TRAP_INDIRECT_CALL_TO_NULL;
use wasmtime_environ::{
    FuncIndex, GlobalIndex, MemoryIndex, TableIndex, TypeIndex, WasmHeapType, WasmValType,
    FUNCREF_INIT_BIT,
};

/// A macro to define unsupported WebAssembly operators.
///
/// This macro calls itself recursively;
/// 1. It no-ops when matching a supported operator.
/// 2. Defines the visitor function and panics when
///    matching an unsupported operator.
macro_rules! def_unsupported {
    ($( @$proposal:ident $op:ident $({ $($arg:ident: $argty:ty),* })? => $visit:ident $ann:tt)*) => {
        $(
            def_unsupported!(
                emit
                    $op

                fn $visit(&mut self $($(,$arg: $argty)*)?) -> Self::Output {
                    $($(let _ = $arg;)*)?

                    Err(anyhow!(CodeGenError::unimplemented_wasm_instruction()))
                }
            );
        )*
    };

    (emit I32Const $($rest:tt)*) => {};
    (emit I64Const $($rest:tt)*) => {};
    (emit F32Const $($rest:tt)*) => {};
    (emit F64Const $($rest:tt)*) => {};
    (emit V128Const $($rest:tt)*) => {};
    (emit F32Add $($rest:tt)*) => {};
    (emit F64Add $($rest:tt)*) => {};
    (emit F32Sub $($rest:tt)*) => {};
    (emit F64Sub $($rest:tt)*) => {};
    (emit F32Mul $($rest:tt)*) => {};
    (emit F64Mul $($rest:tt)*) => {};
    (emit F32Div $($rest:tt)*) => {};
    (emit F64Div $($rest:tt)*) => {};
    (emit F32Min $($rest:tt)*) => {};
    (emit F64Min $($rest:tt)*) => {};
    (emit F32Max $($rest:tt)*) => {};
    (emit F64Max $($rest:tt)*) => {};
    (emit F32Copysign $($rest:tt)*) => {};
    (emit F64Copysign $($rest:tt)*) => {};
    (emit F32Abs $($rest:tt)*) => {};
    (emit F64Abs $($rest:tt)*) => {};
    (emit F32Neg $($rest:tt)*) => {};
    (emit F64Neg $($rest:tt)*) => {};
    (emit F32Floor $($rest:tt)*) => {};
    (emit F64Floor $($rest:tt)*) => {};
    (emit F32Ceil $($rest:tt)*) => {};
    (emit F64Ceil $($rest:tt)*) => {};
    (emit F32Nearest $($rest:tt)*) => {};
    (emit F64Nearest $($rest:tt)*) => {};
    (emit F32Trunc $($rest:tt)*) => {};
    (emit F64Trunc $($rest:tt)*) => {};
    (emit F32Sqrt $($rest:tt)*) => {};
    (emit F64Sqrt $($rest:tt)*) => {};
    (emit F32Eq $($rest:tt)*) => {};
    (emit F64Eq $($rest:tt)*) => {};
    (emit F32Ne $($rest:tt)*) => {};
    (emit F64Ne $($rest:tt)*) => {};
    (emit F32Lt $($rest:tt)*) => {};
    (emit F64Lt $($rest:tt)*) => {};
    (emit F32Gt $($rest:tt)*) => {};
    (emit F64Gt $($rest:tt)*) => {};
    (emit F32Le $($rest:tt)*) => {};
    (emit F64Le $($rest:tt)*) => {};
    (emit F32Ge $($rest:tt)*) => {};
    (emit F64Ge $($rest:tt)*) => {};
    (emit F32ConvertI32S $($rest:tt)*) => {};
    (emit F32ConvertI32U $($rest:tt)*) => {};
    (emit F32ConvertI64S $($rest:tt)*) => {};
    (emit F32ConvertI64U $($rest:tt)*) => {};
    (emit F64ConvertI32S $($rest:tt)*) => {};
    (emit F64ConvertI32U $($rest:tt)*) => {};
    (emit F64ConvertI64S $($rest:tt)*) => {};
    (emit F64ConvertI64U $($rest:tt)*) => {};
    (emit F32ReinterpretI32 $($rest:tt)*) => {};
    (emit F64ReinterpretI64 $($rest:tt)*) => {};
    (emit F32DemoteF64 $($rest:tt)*) => {};
    (emit F64PromoteF32 $($rest:tt)*) => {};
    (emit I32Add $($rest:tt)*) => {};
    (emit I64Add $($rest:tt)*) => {};
    (emit I32Sub $($rest:tt)*) => {};
    (emit I32Mul $($rest:tt)*) => {};
    (emit I32DivS $($rest:tt)*) => {};
    (emit I32DivU $($rest:tt)*) => {};
    (emit I64DivS $($rest:tt)*) => {};
    (emit I64DivU $($rest:tt)*) => {};
    (emit I64RemU $($rest:tt)*) => {};
    (emit I64RemS $($rest:tt)*) => {};
    (emit I32RemU $($rest:tt)*) => {};
    (emit I32RemS $($rest:tt)*) => {};
    (emit I64Mul $($rest:tt)*) => {};
    (emit I64Sub $($rest:tt)*) => {};
    (emit I32Eq $($rest:tt)*) => {};
    (emit I64Eq $($rest:tt)*) => {};
    (emit I32Ne $($rest:tt)*) => {};
    (emit I64Ne $($rest:tt)*) => {};
    (emit I32LtS $($rest:tt)*) => {};
    (emit I64LtS $($rest:tt)*) => {};
    (emit I32LtU $($rest:tt)*) => {};
    (emit I64LtU $($rest:tt)*) => {};
    (emit I32LeS $($rest:tt)*) => {};
    (emit I64LeS $($rest:tt)*) => {};
    (emit I32LeU $($rest:tt)*) => {};
    (emit I64LeU $($rest:tt)*) => {};
    (emit I32GtS $($rest:tt)*) => {};
    (emit I64GtS $($rest:tt)*) => {};
    (emit I32GtU $($rest:tt)*) => {};
    (emit I64GtU $($rest:tt)*) => {};
    (emit I32GeS $($rest:tt)*) => {};
    (emit I64GeS $($rest:tt)*) => {};
    (emit I32GeU $($rest:tt)*) => {};
    (emit I64GeU $($rest:tt)*) => {};
    (emit I32Eqz $($rest:tt)*) => {};
    (emit I64Eqz $($rest:tt)*) => {};
    (emit I32And $($rest:tt)*) => {};
    (emit I64And $($rest:tt)*) => {};
    (emit I32Or $($rest:tt)*) => {};
    (emit I64Or $($rest:tt)*) => {};
    (emit I32Xor $($rest:tt)*) => {};
    (emit I64Xor $($rest:tt)*) => {};
    (emit I32Shl $($rest:tt)*) => {};
    (emit I64Shl $($rest:tt)*) => {};
    (emit I32ShrS $($rest:tt)*) => {};
    (emit I64ShrS $($rest:tt)*) => {};
    (emit I32ShrU $($rest:tt)*) => {};
    (emit I64ShrU $($rest:tt)*) => {};
    (emit I32Rotl $($rest:tt)*) => {};
    (emit I64Rotl $($rest:tt)*) => {};
    (emit I32Rotr $($rest:tt)*) => {};
    (emit I64Rotr $($rest:tt)*) => {};
    (emit I32Clz $($rest:tt)*) => {};
    (emit I64Clz $($rest:tt)*) => {};
    (emit I32Ctz $($rest:tt)*) => {};
    (emit I64Ctz $($rest:tt)*) => {};
    (emit I32Popcnt $($rest:tt)*) => {};
    (emit I64Popcnt $($rest:tt)*) => {};
    (emit I32WrapI64 $($rest:tt)*) => {};
    (emit I64ExtendI32S $($rest:tt)*) => {};
    (emit I64ExtendI32U $($rest:tt)*) => {};
    (emit I32Extend8S $($rest:tt)*) => {};
    (emit I32Extend16S $($rest:tt)*) => {};
    (emit I64Extend8S $($rest:tt)*) => {};
    (emit I64Extend16S $($rest:tt)*) => {};
    (emit I64Extend32S $($rest:tt)*) => {};
    (emit I32TruncF32S $($rest:tt)*) => {};
    (emit I32TruncF32U $($rest:tt)*) => {};
    (emit I32TruncF64S $($rest:tt)*) => {};
    (emit I32TruncF64U $($rest:tt)*) => {};
    (emit I64TruncF32S $($rest:tt)*) => {};
    (emit I64TruncF32U $($rest:tt)*) => {};
    (emit I64TruncF64S $($rest:tt)*) => {};
    (emit I64TruncF64U $($rest:tt)*) => {};
    (emit I32ReinterpretF32 $($rest:tt)*) => {};
    (emit I64ReinterpretF64 $($rest:tt)*) => {};
    (emit LocalGet $($rest:tt)*) => {};
    (emit LocalSet $($rest:tt)*) => {};
    (emit Call $($rest:tt)*) => {};
    (emit End $($rest:tt)*) => {};
    (emit Nop $($rest:tt)*) => {};
    (emit If $($rest:tt)*) => {};
    (emit Else $($rest:tt)*) => {};
    (emit Block $($rest:tt)*) => {};
    (emit Loop $($rest:tt)*) => {};
    (emit Br $($rest:tt)*) => {};
    (emit BrIf $($rest:tt)*) => {};
    (emit Return $($rest:tt)*) => {};
    (emit Unreachable $($rest:tt)*) => {};
    (emit LocalTee $($rest:tt)*) => {};
    (emit GlobalGet $($rest:tt)*) => {};
    (emit GlobalSet $($rest:tt)*) => {};
    (emit Select $($rest:tt)*) => {};
    (emit Drop $($rest:tt)*) => {};
    (emit BrTable $($rest:tt)*) => {};
    (emit CallIndirect $($rest:tt)*) => {};
    (emit TableInit $($rest:tt)*) => {};
    (emit TableCopy $($rest:tt)*) => {};
    (emit TableGet $($rest:tt)*) => {};
    (emit TableSet $($rest:tt)*) => {};
    (emit TableGrow $($rest:tt)*) => {};
    (emit TableSize $($rest:tt)*) => {};
    (emit TableFill $($rest:tt)*) => {};
    (emit ElemDrop $($rest:tt)*) => {};
    (emit MemoryInit $($rest:tt)*) => {};
    (emit MemoryCopy $($rest:tt)*) => {};
    (emit DataDrop $($rest:tt)*) => {};
    (emit MemoryFill $($rest:tt)*) => {};
    (emit MemorySize $($rest:tt)*) => {};
    (emit MemoryGrow $($rest:tt)*) => {};
    (emit I32Load $($rest:tt)*) => {};
    (emit I32Load8S $($rest:tt)*) => {};
    (emit I32Load8U $($rest:tt)*) => {};
    (emit I32Load16S $($rest:tt)*) => {};
    (emit I32Load16U $($rest:tt)*) => {};
    (emit I64Load8S $($rest:tt)*) => {};
    (emit I64Load8U $($rest:tt)*) => {};
    (emit I64Load16S $($rest:tt)*) => {};
    (emit I64Load16U $($rest:tt)*) => {};
    (emit I64Load32S $($rest:tt)*) => {};
    (emit I64Load32U $($rest:tt)*) => {};
    (emit I64Load $($rest:tt)*) => {};
    (emit I32Store $($rest:tt)*) => {};
    (emit I32Store8 $($rest:tt)*) => {};
    (emit I32Store16 $($rest:tt)*) => {};
    (emit I64Store $($rest:tt)*) => {};
    (emit I64Store8 $($rest:tt)*) => {};
    (emit I64Store16 $($rest:tt)*) => {};
    (emit I64Store32 $($rest:tt)*) => {};
    (emit F32Load $($rest:tt)*) => {};
    (emit F32Store $($rest:tt)*) => {};
    (emit F64Load $($rest:tt)*) => {};
    (emit F64Store $($rest:tt)*) => {};
    (emit I32TruncSatF32S $($rest:tt)*) => {};
    (emit I32TruncSatF32U $($rest:tt)*) => {};
    (emit I32TruncSatF64S $($rest:tt)*) => {};
    (emit I32TruncSatF64U $($rest:tt)*) => {};
    (emit I64TruncSatF32S $($rest:tt)*) => {};
    (emit I64TruncSatF32U $($rest:tt)*) => {};
    (emit I64TruncSatF64S $($rest:tt)*) => {};
    (emit I64TruncSatF64U $($rest:tt)*) => {};
    (emit V128Load $($rest:tt)*) => {};
    (emit V128Store $($rest:tt)*) => {};
    (emit I64Add128 $($rest:tt)*) => {};
    (emit I64Sub128 $($rest:tt)*) => {};
    (emit I64MulWideS $($rest:tt)*) => {};
    (emit I64MulWideU $($rest:tt)*) => {};
    (emit I32AtomicLoad8U $($rest:tt)*) => {};
    (emit I32AtomicLoad16U $($rest:tt)*) => {};
    (emit I32AtomicLoad $($rest:tt)*) => {};
    (emit I64AtomicLoad8U $($rest:tt)*) => {};
    (emit I64AtomicLoad16U $($rest:tt)*) => {};
    (emit I64AtomicLoad32U $($rest:tt)*) => {};
    (emit I64AtomicLoad $($rest:tt)*) => {};
    (emit V128Load8x8S $($rest:tt)*) => {};
    (emit V128Load8x8U $($rest:tt)*) => {};
    (emit V128Load16x4S $($rest:tt)*) => {};
    (emit V128Load16x4U $($rest:tt)*) => {};
    (emit V128Load32x2S $($rest:tt)*) => {};
    (emit V128Load32x2U $($rest:tt)*) => {};
    (emit V128Load8Splat $($rest:tt)*) => {};
    (emit V128Load16Splat $($rest:tt)*) => {};
    (emit V128Load32Splat $($rest:tt)*) => {};
    (emit V128Load64Splat $($rest:tt)*) => {};
    (emit I8x16Splat $($rest:tt)*) => {};
    (emit I16x8Splat $($rest:tt)*) => {};
    (emit I32x4Splat $($rest:tt)*) => {};
    (emit I64x2Splat $($rest:tt)*) => {};
    (emit F32x4Splat $($rest:tt)*) => {};
    (emit F64x2Splat $($rest:tt)*) => {};
    (emit I32AtomicStore8 $($rest:tt)*) => {};
    (emit I32AtomicStore16 $($rest:tt)*) => {};
    (emit I32AtomicStore $($rest:tt)*) => {};
    (emit I64AtomicStore8 $($rest:tt)*) => {};
    (emit I64AtomicStore16 $($rest:tt)*) => {};
    (emit I64AtomicStore32 $($rest:tt)*) => {};
    (emit I64AtomicStore $($rest:tt)*) => {};
    (emit I32AtomicRmw8AddU $($rest:tt)*) => {};
    (emit I32AtomicRmw16AddU $($rest:tt)*) => {};
    (emit I32AtomicRmwAdd $($rest:tt)*) => {};
    (emit I64AtomicRmw8AddU $($rest:tt)*) => {};
    (emit I64AtomicRmw16AddU $($rest:tt)*) => {};
    (emit I64AtomicRmw32AddU $($rest:tt)*) => {};
    (emit I64AtomicRmwAdd $($rest:tt)*) => {};
    (emit I8x16Shuffle $($rest:tt)*) => {};
    (emit I8x16Swizzle $($rest:tt)*) => {};
    (emit I32AtomicRmw8SubU $($rest:tt)*) => {};
    (emit I32AtomicRmw16SubU $($rest:tt)*) => {};
    (emit I32AtomicRmwSub $($rest:tt)*) => {};
    (emit I64AtomicRmw8SubU $($rest:tt)*) => {};
    (emit I64AtomicRmw16SubU $($rest:tt)*) => {};
    (emit I64AtomicRmw32SubU $($rest:tt)*) => {};
    (emit I64AtomicRmwSub $($rest:tt)*) => {};
    (emit I32AtomicRmw8XchgU $($rest:tt)*) => {};
    (emit I32AtomicRmw16XchgU $($rest:tt)*) => {};
    (emit I32AtomicRmwXchg $($rest:tt)*) => {};
    (emit I64AtomicRmw8XchgU $($rest:tt)*) => {};
    (emit I64AtomicRmw16XchgU $($rest:tt)*) => {};
    (emit I64AtomicRmw32XchgU $($rest:tt)*) => {};
    (emit I64AtomicRmwXchg $($rest:tt)*) => {};
    (emit I8x16ExtractLaneS $($rest:tt)*) => {};
    (emit I8x16ExtractLaneU $($rest:tt)*) => {};
    (emit I16x8ExtractLaneS $($rest:tt)*) => {};
    (emit I16x8ExtractLaneU $($rest:tt)*) => {};
    (emit I32x4ExtractLane $($rest:tt)*) => {};
    (emit I64x2ExtractLane $($rest:tt)*) => {};
    (emit F32x4ExtractLane $($rest:tt)*) => {};
    (emit F64x2ExtractLane $($rest:tt)*) => {};
    (emit I32AtomicRmw8AndU $($rest:tt)*) => {};
    (emit I32AtomicRmw16AndU $($rest:tt)*) => {};
    (emit I32AtomicRmwAnd $($rest:tt)*) => {};
    (emit I64AtomicRmw8AndU $($rest:tt)*) => {};
    (emit I64AtomicRmw16AndU $($rest:tt)*) => {};
    (emit I64AtomicRmw32AndU $($rest:tt)*) => {};
    (emit I64AtomicRmwAnd $($rest:tt)*) => {};
    (emit I32AtomicRmw8OrU $($rest:tt)*) => {};
    (emit I32AtomicRmw16OrU $($rest:tt)*) => {};
    (emit I32AtomicRmwOr $($rest:tt)*) => {};
    (emit I64AtomicRmw8OrU $($rest:tt)*) => {};
    (emit I64AtomicRmw16OrU $($rest:tt)*) => {};
    (emit I64AtomicRmw32OrU $($rest:tt)*) => {};
    (emit I64AtomicRmwOr $($rest:tt)*) => {};
    (emit I32AtomicRmw8XorU $($rest:tt)*) => {};
    (emit I32AtomicRmw16XorU $($rest:tt)*) => {};
    (emit I32AtomicRmwXor $($rest:tt)*) => {};
    (emit I64AtomicRmw8XorU $($rest:tt)*) => {};
    (emit I64AtomicRmw16XorU $($rest:tt)*) => {};
    (emit I64AtomicRmw32XorU $($rest:tt)*) => {};
    (emit I64AtomicRmwXor $($rest:tt)*) => {};
    (emit I8x16ReplaceLane $($rest:tt)*) => {};
    (emit I16x8ReplaceLane $($rest:tt)*) => {};
    (emit I32x4ReplaceLane $($rest:tt)*) => {};
    (emit I64x2ReplaceLane $($rest:tt)*) => {};
    (emit F32x4ReplaceLane $($rest:tt)*) => {};
    (emit F64x2ReplaceLane $($rest:tt)*) => {};
    (emit I32AtomicRmw8CmpxchgU $($rest:tt)*) => {};
    (emit I32AtomicRmw16CmpxchgU $($rest:tt)*) => {};
    (emit I32AtomicRmwCmpxchg $($rest:tt)*) => {};
    (emit I64AtomicRmw8CmpxchgU $($rest:tt)*) => {};
    (emit I64AtomicRmw16CmpxchgU $($rest:tt)*) => {};
    (emit I64AtomicRmw32CmpxchgU $($rest:tt)*) => {};
    (emit I64AtomicRmwCmpxchg $($rest:tt)*) => {};
    (emit I8x16Eq $($rest:tt)*) => {};
    (emit I16x8Eq $($rest:tt)*) => {};
    (emit I32x4Eq $($rest:tt)*) => {};
    (emit I64x2Eq $($rest:tt)*) => {};
    (emit F32x4Eq $($rest:tt)*) => {};
    (emit F64x2Eq $($rest:tt)*) => {};
    (emit I8x16Ne $($rest:tt)*) => {};
    (emit I16x8Ne $($rest:tt)*) => {};
    (emit I32x4Ne $($rest:tt)*) => {};
    (emit I64x2Ne $($rest:tt)*) => {};
    (emit F32x4Ne $($rest:tt)*) => {};
    (emit F64x2Ne $($rest:tt)*) => {};
    (emit I8x16LtS $($rest:tt)*) => {};
    (emit I8x16LtU $($rest:tt)*) => {};
    (emit I16x8LtS $($rest:tt)*) => {};
    (emit I16x8LtU $($rest:tt)*) => {};
    (emit I32x4LtS $($rest:tt)*) => {};
    (emit I32x4LtU $($rest:tt)*) => {};
    (emit I64x2LtS $($rest:tt)*) => {};
    (emit F32x4Lt $($rest:tt)*) => {};
    (emit F64x2Lt $($rest:tt)*) => {};
    (emit I8x16LeS $($rest:tt)*) => {};
    (emit I8x16LeU $($rest:tt)*) => {};
    (emit I16x8LeS $($rest:tt)*) => {};
    (emit I16x8LeU $($rest:tt)*) => {};
    (emit I32x4LeS $($rest:tt)*) => {};
    (emit I32x4LeU $($rest:tt)*) => {};
    (emit I64x2LeS $($rest:tt)*) => {};
    (emit F32x4Le $($rest:tt)*) => {};
    (emit F64x2Le $($rest:tt)*) => {};
    (emit I8x16GtS $($rest:tt)*) => {};
    (emit I8x16GtU $($rest:tt)*) => {};
    (emit I16x8GtS $($rest:tt)*) => {};
    (emit I16x8GtU $($rest:tt)*) => {};
    (emit I32x4GtS $($rest:tt)*) => {};
    (emit I32x4GtU $($rest:tt)*) => {};
    (emit I64x2GtS $($rest:tt)*) => {};
    (emit F32x4Gt $($rest:tt)*) => {};
    (emit F64x2Gt $($rest:tt)*) => {};
    (emit I8x16GeS $($rest:tt)*) => {};
    (emit I8x16GeU $($rest:tt)*) => {};
    (emit I16x8GeS $($rest:tt)*) => {};
    (emit I16x8GeU $($rest:tt)*) => {};
    (emit I32x4GeS $($rest:tt)*) => {};
    (emit I32x4GeU $($rest:tt)*) => {};
    (emit I64x2GeS $($rest:tt)*) => {};
    (emit F32x4Ge $($rest:tt)*) => {};
    (emit F64x2Ge $($rest:tt)*) => {};
    (emit MemoryAtomicWait32 $($rest:tt)*) => {};
    (emit MemoryAtomicWait64 $($rest:tt)*) => {};
    (emit MemoryAtomicNotify $($rest:tt)*) => {};
    (emit AtomicFence $($rest:tt)*) => {};
    (emit V128Not $($rest:tt)*) => {};
    (emit V128And $($rest:tt)*) => {};
    (emit V128AndNot $($rest:tt)*) => {};
    (emit V128Or $($rest:tt)*) => {};
    (emit V128Xor $($rest:tt)*) => {};
    (emit V128Bitselect $($rest:tt)*) => {};
    (emit V128AnyTrue $($rest:tt)*) => {};
    (emit V128Load8Lane $($rest:tt)*) => {};
    (emit V128Load16Lane $($rest:tt)*) => {};
    (emit V128Load32Lane $($rest:tt)*) => {};
    (emit V128Load64Lane $($rest:tt)*) => {};
    (emit V128Store8Lane $($rest:tt)*) => {};
    (emit V128Store16Lane $($rest:tt)*) => {};
    (emit V128Store32Lane $($rest:tt)*) => {};
    (emit V128Store64Lane $($rest:tt)*) => {};
    (emit F32x4ConvertI32x4S $($rest:tt)*) => {};
    (emit F32x4ConvertI32x4U $($rest:tt)*) => {};
    (emit F64x2ConvertLowI32x4S $($rest:tt)*) => {};
    (emit F64x2ConvertLowI32x4U $($rest:tt)*) => {};
    (emit I8x16NarrowI16x8S $($rest:tt)*) => {};
    (emit I8x16NarrowI16x8U $($rest:tt)*) => {};
    (emit I16x8NarrowI32x4S $($rest:tt)*) => {};
    (emit I16x8NarrowI32x4U $($rest:tt)*) => {};
    (emit F32x4DemoteF64x2Zero $($rest:tt)*) => {};
    (emit F64x2PromoteLowF32x4 $($rest:tt)*) => {};
    (emit I16x8ExtendLowI8x16S $($rest:tt)*) => {};
    (emit I16x8ExtendHighI8x16S $($rest:tt)*) => {};
    (emit I16x8ExtendLowI8x16U $($rest:tt)*) => {};
    (emit I16x8ExtendHighI8x16U $($rest:tt)*) => {};
    (emit I32x4ExtendLowI16x8S $($rest:tt)*) => {};
    (emit I32x4ExtendHighI16x8S $($rest:tt)*) => {};
    (emit I32x4ExtendLowI16x8U $($rest:tt)*) => {};
    (emit I32x4ExtendHighI16x8U $($rest:tt)*) => {};
    (emit I64x2ExtendLowI32x4S $($rest:tt)*) => {};
    (emit I64x2ExtendHighI32x4S $($rest:tt)*) => {};
    (emit I64x2ExtendLowI32x4U $($rest:tt)*) => {};
    (emit I64x2ExtendHighI32x4U $($rest:tt)*) => {};
    (emit I8x16Add $($rest:tt)*) => {};
    (emit I16x8Add $($rest:tt)*) => {};
    (emit I32x4Add $($rest:tt)*) => {};
    (emit I64x2Add $($rest:tt)*) => {};
    (emit I8x16Sub $($rest:tt)*) => {};
    (emit I16x8Sub $($rest:tt)*) => {};
    (emit I32x4Sub $($rest:tt)*) => {};
    (emit I64x2Sub $($rest:tt)*) => {};
    (emit I16x8Mul $($rest:tt)*) => {};
    (emit I32x4Mul $($rest:tt)*) => {};
    (emit I64x2Mul $($rest:tt)*) => {};
    (emit I8x16AddSatS $($rest:tt)*) => {};
    (emit I16x8AddSatS $($rest:tt)*) => {};
    (emit I8x16AddSatU $($rest:tt)*) => {};
    (emit I16x8AddSatU $($rest:tt)*) => {};
    (emit I8x16SubSatS $($rest:tt)*) => {};
    (emit I16x8SubSatS $($rest:tt)*) => {};
    (emit I8x16SubSatU $($rest:tt)*) => {};
    (emit I16x8SubSatU $($rest:tt)*) => {};
    (emit I8x16Abs $($rest:tt)*) => {};
    (emit I16x8Abs $($rest:tt)*) => {};
    (emit I32x4Abs $($rest:tt)*) => {};
    (emit I64x2Abs $($rest:tt)*) => {};
    (emit F32x4Abs $($rest:tt)*) => {};
    (emit F64x2Abs $($rest:tt)*) => {};
    (emit I8x16Neg $($rest:tt)*) => {};
    (emit I16x8Neg $($rest:tt)*) => {};
    (emit I32x4Neg $($rest:tt)*) => {};
    (emit I64x2Neg $($rest:tt)*) => {};
    (emit I8x16Shl $($rest:tt)*) => {};
    (emit I16x8Shl $($rest:tt)*) => {};
    (emit I32x4Shl $($rest:tt)*) => {};
    (emit I64x2Shl $($rest:tt)*) => {};
    (emit I8x16ShrU $($rest:tt)*) => {};
    (emit I16x8ShrU $($rest:tt)*) => {};
    (emit I32x4ShrU $($rest:tt)*) => {};
    (emit I64x2ShrU $($rest:tt)*) => {};
    (emit I8x16ShrS $($rest:tt)*) => {};
    (emit I16x8ShrS $($rest:tt)*) => {};
    (emit I32x4ShrS $($rest:tt)*) => {};
    (emit I64x2ShrS $($rest:tt)*) => {};
<<<<<<< HEAD
    (emit I16x8Q15MulrSatS $($rest:tt)*) => {};
=======
    (emit I8x16AllTrue $($rest:tt)*) => {};
    (emit I16x8AllTrue $($rest:tt)*) => {};
    (emit I32x4AllTrue $($rest:tt)*) => {};
    (emit I64x2AllTrue $($rest:tt)*) => {};
    (emit I8x16Bitmask $($rest:tt)*) => {};
    (emit I16x8Bitmask $($rest:tt)*) => {};
    (emit I32x4Bitmask $($rest:tt)*) => {};
    (emit I64x2Bitmask $($rest:tt)*) => {};
>>>>>>> 6eb3155e

    (emit $unsupported:tt $($rest:tt)*) => {$($rest)*};
}

impl<'a, 'translation, 'data, M> VisitOperator<'a> for CodeGen<'a, 'translation, 'data, M, Emission>
where
    M: MacroAssembler,
{
    type Output = Result<()>;

    fn visit_i32_const(&mut self, val: i32) -> Self::Output {
        self.context.stack.push(Val::i32(val));

        Ok(())
    }

    fn visit_i64_const(&mut self, val: i64) -> Self::Output {
        self.context.stack.push(Val::i64(val));
        Ok(())
    }

    fn visit_f32_const(&mut self, val: Ieee32) -> Self::Output {
        self.context.stack.push(Val::f32(val));
        Ok(())
    }

    fn visit_f64_const(&mut self, val: Ieee64) -> Self::Output {
        self.context.stack.push(Val::f64(val));
        Ok(())
    }

    fn visit_f32_add(&mut self) -> Self::Output {
        self.context.binop(
            self.masm,
            OperandSize::S32,
            &mut |masm: &mut M, dst, src, size| {
                masm.float_add(writable!(dst), dst, src, size)?;
                Ok(TypedReg::f32(dst))
            },
        )
    }

    fn visit_f64_add(&mut self) -> Self::Output {
        self.context.binop(
            self.masm,
            OperandSize::S64,
            &mut |masm: &mut M, dst, src, size| {
                masm.float_add(writable!(dst), dst, src, size)?;
                Ok(TypedReg::f64(dst))
            },
        )
    }

    fn visit_f32_sub(&mut self) -> Self::Output {
        self.context.binop(
            self.masm,
            OperandSize::S32,
            &mut |masm: &mut M, dst, src, size| {
                masm.float_sub(writable!(dst), dst, src, size)?;
                Ok(TypedReg::f32(dst))
            },
        )
    }

    fn visit_f64_sub(&mut self) -> Self::Output {
        self.context.binop(
            self.masm,
            OperandSize::S64,
            &mut |masm: &mut M, dst, src, size| {
                masm.float_sub(writable!(dst), dst, src, size)?;
                Ok(TypedReg::f64(dst))
            },
        )
    }

    fn visit_f32_mul(&mut self) -> Self::Output {
        self.context.binop(
            self.masm,
            OperandSize::S32,
            &mut |masm: &mut M, dst, src, size| {
                masm.float_mul(writable!(dst), dst, src, size)?;
                Ok(TypedReg::f32(dst))
            },
        )
    }

    fn visit_f64_mul(&mut self) -> Self::Output {
        self.context.binop(
            self.masm,
            OperandSize::S64,
            &mut |masm: &mut M, dst, src, size| {
                masm.float_mul(writable!(dst), dst, src, size)?;
                Ok(TypedReg::f64(dst))
            },
        )
    }

    fn visit_f32_div(&mut self) -> Self::Output {
        self.context.binop(
            self.masm,
            OperandSize::S32,
            &mut |masm: &mut M, dst, src, size| {
                masm.float_div(writable!(dst), dst, src, size)?;
                Ok(TypedReg::f32(dst))
            },
        )
    }

    fn visit_f64_div(&mut self) -> Self::Output {
        self.context.binop(
            self.masm,
            OperandSize::S64,
            &mut |masm: &mut M, dst, src, size| {
                masm.float_div(writable!(dst), dst, src, size)?;
                Ok(TypedReg::f64(dst))
            },
        )
    }

    fn visit_f32_min(&mut self) -> Self::Output {
        self.context.binop(
            self.masm,
            OperandSize::S32,
            &mut |masm: &mut M, dst, src, size| {
                masm.float_min(writable!(dst), dst, src, size)?;
                Ok(TypedReg::f32(dst))
            },
        )
    }

    fn visit_f64_min(&mut self) -> Self::Output {
        self.context.binop(
            self.masm,
            OperandSize::S64,
            &mut |masm: &mut M, dst, src, size| {
                masm.float_min(writable!(dst), dst, src, size)?;
                Ok(TypedReg::f64(dst))
            },
        )
    }

    fn visit_f32_max(&mut self) -> Self::Output {
        self.context.binop(
            self.masm,
            OperandSize::S32,
            &mut |masm: &mut M, dst, src, size| {
                masm.float_max(writable!(dst), dst, src, size)?;
                Ok(TypedReg::f32(dst))
            },
        )
    }

    fn visit_f64_max(&mut self) -> Self::Output {
        self.context.binop(
            self.masm,
            OperandSize::S64,
            &mut |masm: &mut M, dst, src, size| {
                masm.float_max(writable!(dst), dst, src, size)?;
                Ok(TypedReg::f64(dst))
            },
        )
    }

    fn visit_f32_copysign(&mut self) -> Self::Output {
        self.context.binop(
            self.masm,
            OperandSize::S32,
            &mut |masm: &mut M, dst, src, size| {
                masm.float_copysign(writable!(dst), dst, src, size)?;
                Ok(TypedReg::f32(dst))
            },
        )
    }

    fn visit_f64_copysign(&mut self) -> Self::Output {
        self.context.binop(
            self.masm,
            OperandSize::S64,
            &mut |masm: &mut M, dst, src, size| {
                masm.float_copysign(writable!(dst), dst, src, size)?;
                Ok(TypedReg::f64(dst))
            },
        )
    }

    fn visit_f32_abs(&mut self) -> Self::Output {
        self.context.unop(self.masm, |masm, reg| {
            masm.float_abs(writable!(reg), OperandSize::S32)?;
            Ok(TypedReg::f32(reg))
        })
    }

    fn visit_f64_abs(&mut self) -> Self::Output {
        self.context.unop(self.masm, |masm, reg| {
            masm.float_abs(writable!(reg), OperandSize::S64)?;
            Ok(TypedReg::f64(reg))
        })
    }

    fn visit_f32_neg(&mut self) -> Self::Output {
        self.context.unop(self.masm, |masm, reg| {
            masm.float_neg(writable!(reg), OperandSize::S32)?;
            Ok(TypedReg::f32(reg))
        })
    }

    fn visit_f64_neg(&mut self) -> Self::Output {
        self.context.unop(self.masm, |masm, reg| {
            masm.float_neg(writable!(reg), OperandSize::S64)?;
            Ok(TypedReg::f64(reg))
        })
    }

    fn visit_f32_floor(&mut self) -> Self::Output {
        self.masm.float_round(
            RoundingMode::Down,
            &mut self.env,
            &mut self.context,
            OperandSize::S32,
            |env, cx, masm| {
                let builtin = env.builtins.floor_f32::<M::ABI>()?;
                FnCall::emit::<M>(env, masm, cx, Callee::Builtin(builtin))
            },
        )
    }

    fn visit_f64_floor(&mut self) -> Self::Output {
        self.masm.float_round(
            RoundingMode::Down,
            &mut self.env,
            &mut self.context,
            OperandSize::S64,
            |env, cx, masm| {
                let builtin = env.builtins.floor_f64::<M::ABI>()?;
                FnCall::emit::<M>(env, masm, cx, Callee::Builtin(builtin))
            },
        )
    }

    fn visit_f32_ceil(&mut self) -> Self::Output {
        self.masm.float_round(
            RoundingMode::Up,
            &mut self.env,
            &mut self.context,
            OperandSize::S32,
            |env, cx, masm| {
                let builtin = env.builtins.ceil_f32::<M::ABI>()?;
                FnCall::emit::<M>(env, masm, cx, Callee::Builtin(builtin))
            },
        )
    }

    fn visit_f64_ceil(&mut self) -> Self::Output {
        self.masm.float_round(
            RoundingMode::Up,
            &mut self.env,
            &mut self.context,
            OperandSize::S64,
            |env, cx, masm| {
                let builtin = env.builtins.ceil_f64::<M::ABI>()?;
                FnCall::emit::<M>(env, masm, cx, Callee::Builtin(builtin))
            },
        )
    }

    fn visit_f32_nearest(&mut self) -> Self::Output {
        self.masm.float_round(
            RoundingMode::Nearest,
            &mut self.env,
            &mut self.context,
            OperandSize::S32,
            |env, cx, masm| {
                let builtin = env.builtins.nearest_f32::<M::ABI>()?;
                FnCall::emit::<M>(env, masm, cx, Callee::Builtin(builtin))
            },
        )
    }

    fn visit_f64_nearest(&mut self) -> Self::Output {
        self.masm.float_round(
            RoundingMode::Nearest,
            &mut self.env,
            &mut self.context,
            OperandSize::S64,
            |env, cx, masm| {
                let builtin = env.builtins.nearest_f64::<M::ABI>()?;
                FnCall::emit::<M>(env, masm, cx, Callee::Builtin(builtin))
            },
        )
    }

    fn visit_f32_trunc(&mut self) -> Self::Output {
        self.masm.float_round(
            RoundingMode::Zero,
            &mut self.env,
            &mut self.context,
            OperandSize::S32,
            |env, cx, masm| {
                let builtin = env.builtins.trunc_f32::<M::ABI>()?;
                FnCall::emit::<M>(env, masm, cx, Callee::Builtin(builtin))
            },
        )
    }

    fn visit_f64_trunc(&mut self) -> Self::Output {
        self.masm.float_round(
            RoundingMode::Zero,
            &mut self.env,
            &mut self.context,
            OperandSize::S64,
            |env, cx, masm| {
                let builtin = env.builtins.trunc_f64::<M::ABI>()?;
                FnCall::emit::<M>(env, masm, cx, Callee::Builtin(builtin))
            },
        )
    }

    fn visit_f32_sqrt(&mut self) -> Self::Output {
        self.context.unop(self.masm, |masm, reg| {
            masm.float_sqrt(writable!(reg), reg, OperandSize::S32)?;
            Ok(TypedReg::f32(reg))
        })
    }

    fn visit_f64_sqrt(&mut self) -> Self::Output {
        self.context.unop(self.masm, |masm, reg| {
            masm.float_sqrt(writable!(reg), reg, OperandSize::S64)?;
            Ok(TypedReg::f64(reg))
        })
    }

    fn visit_f32_eq(&mut self) -> Self::Output {
        self.context.float_cmp_op(
            self.masm,
            OperandSize::S32,
            &mut |masm: &mut M, dst, src1, src2, size| {
                masm.float_cmp_with_set(writable!(dst), src1, src2, FloatCmpKind::Eq, size)
            },
        )
    }

    fn visit_f64_eq(&mut self) -> Self::Output {
        self.context.float_cmp_op(
            self.masm,
            OperandSize::S64,
            &mut |masm: &mut M, dst, src1, src2, size| {
                masm.float_cmp_with_set(writable!(dst), src1, src2, FloatCmpKind::Eq, size)
            },
        )
    }

    fn visit_f32_ne(&mut self) -> Self::Output {
        self.context.float_cmp_op(
            self.masm,
            OperandSize::S32,
            &mut |masm: &mut M, dst, src1, src2, size| {
                masm.float_cmp_with_set(writable!(dst), src1, src2, FloatCmpKind::Ne, size)
            },
        )
    }

    fn visit_f64_ne(&mut self) -> Self::Output {
        self.context.float_cmp_op(
            self.masm,
            OperandSize::S64,
            &mut |masm: &mut M, dst, src1, src2, size| {
                masm.float_cmp_with_set(writable!(dst), src1, src2, FloatCmpKind::Ne, size)
            },
        )
    }

    fn visit_f32_lt(&mut self) -> Self::Output {
        self.context.float_cmp_op(
            self.masm,
            OperandSize::S32,
            &mut |masm: &mut M, dst, src1, src2, size| {
                masm.float_cmp_with_set(writable!(dst), src1, src2, FloatCmpKind::Lt, size)
            },
        )
    }

    fn visit_f64_lt(&mut self) -> Self::Output {
        self.context.float_cmp_op(
            self.masm,
            OperandSize::S64,
            &mut |masm: &mut M, dst, src1, src2, size| {
                masm.float_cmp_with_set(writable!(dst), src1, src2, FloatCmpKind::Lt, size)
            },
        )
    }

    fn visit_f32_gt(&mut self) -> Self::Output {
        self.context.float_cmp_op(
            self.masm,
            OperandSize::S32,
            &mut |masm: &mut M, dst, src1, src2, size| {
                masm.float_cmp_with_set(writable!(dst), src1, src2, FloatCmpKind::Gt, size)
            },
        )
    }

    fn visit_f64_gt(&mut self) -> Self::Output {
        self.context.float_cmp_op(
            self.masm,
            OperandSize::S64,
            &mut |masm: &mut M, dst, src1, src2, size| {
                masm.float_cmp_with_set(writable!(dst), src1, src2, FloatCmpKind::Gt, size)
            },
        )
    }

    fn visit_f32_le(&mut self) -> Self::Output {
        self.context.float_cmp_op(
            self.masm,
            OperandSize::S32,
            &mut |masm: &mut M, dst, src1, src2, size| {
                masm.float_cmp_with_set(writable!(dst), src1, src2, FloatCmpKind::Le, size)
            },
        )
    }

    fn visit_f64_le(&mut self) -> Self::Output {
        self.context.float_cmp_op(
            self.masm,
            OperandSize::S64,
            &mut |masm: &mut M, dst, src1, src2, size| {
                masm.float_cmp_with_set(writable!(dst), src1, src2, FloatCmpKind::Le, size)
            },
        )
    }

    fn visit_f32_ge(&mut self) -> Self::Output {
        self.context.float_cmp_op(
            self.masm,
            OperandSize::S32,
            &mut |masm: &mut M, dst, src1, src2, size| {
                masm.float_cmp_with_set(writable!(dst), src1, src2, FloatCmpKind::Ge, size)
            },
        )
    }

    fn visit_f64_ge(&mut self) -> Self::Output {
        self.context.float_cmp_op(
            self.masm,
            OperandSize::S64,
            &mut |masm: &mut M, dst, src1, src2, size| {
                masm.float_cmp_with_set(writable!(dst), src1, src2, FloatCmpKind::Ge, size)
            },
        )
    }

    fn visit_f32_convert_i32_s(&mut self) -> Self::Output {
        self.context
            .convert_op(self.masm, WasmValType::F32, |masm, dst, src, dst_size| {
                masm.signed_convert(writable!(dst), src, OperandSize::S32, dst_size)
            })
    }

    fn visit_f32_convert_i32_u(&mut self) -> Self::Output {
        self.context.convert_op_with_tmp_reg(
            self.masm,
            WasmValType::F32,
            RegClass::Int,
            |masm, dst, src, tmp_gpr, dst_size| {
                masm.unsigned_convert(writable!(dst), src, tmp_gpr, OperandSize::S32, dst_size)
            },
        )
    }

    fn visit_f32_convert_i64_s(&mut self) -> Self::Output {
        self.context
            .convert_op(self.masm, WasmValType::F32, |masm, dst, src, dst_size| {
                masm.signed_convert(writable!(dst), src, OperandSize::S64, dst_size)
            })
    }

    fn visit_f32_convert_i64_u(&mut self) -> Self::Output {
        self.context.convert_op_with_tmp_reg(
            self.masm,
            WasmValType::F32,
            RegClass::Int,
            |masm, dst, src, tmp_gpr, dst_size| {
                masm.unsigned_convert(writable!(dst), src, tmp_gpr, OperandSize::S64, dst_size)
            },
        )
    }

    fn visit_f64_convert_i32_s(&mut self) -> Self::Output {
        self.context
            .convert_op(self.masm, WasmValType::F64, |masm, dst, src, dst_size| {
                masm.signed_convert(writable!(dst), src, OperandSize::S32, dst_size)
            })
    }

    fn visit_f64_convert_i32_u(&mut self) -> Self::Output {
        self.context.convert_op_with_tmp_reg(
            self.masm,
            WasmValType::F64,
            RegClass::Int,
            |masm, dst, src, tmp_gpr, dst_size| {
                masm.unsigned_convert(writable!(dst), src, tmp_gpr, OperandSize::S32, dst_size)
            },
        )
    }

    fn visit_f64_convert_i64_s(&mut self) -> Self::Output {
        self.context
            .convert_op(self.masm, WasmValType::F64, |masm, dst, src, dst_size| {
                masm.signed_convert(writable!(dst), src, OperandSize::S64, dst_size)
            })
    }

    fn visit_f64_convert_i64_u(&mut self) -> Self::Output {
        self.context.convert_op_with_tmp_reg(
            self.masm,
            WasmValType::F64,
            RegClass::Int,
            |masm, dst, src, tmp_gpr, dst_size| {
                masm.unsigned_convert(writable!(dst), src, tmp_gpr, OperandSize::S64, dst_size)
            },
        )
    }

    fn visit_f32_reinterpret_i32(&mut self) -> Self::Output {
        self.context
            .convert_op(self.masm, WasmValType::F32, |masm, dst, src, size| {
                masm.reinterpret_int_as_float(writable!(dst), src.into(), size)
            })
    }

    fn visit_f64_reinterpret_i64(&mut self) -> Self::Output {
        self.context
            .convert_op(self.masm, WasmValType::F64, |masm, dst, src, size| {
                masm.reinterpret_int_as_float(writable!(dst), src.into(), size)
            })
    }

    fn visit_f32_demote_f64(&mut self) -> Self::Output {
        self.context.unop(self.masm, |masm, reg| {
            masm.demote(writable!(reg), reg)?;
            Ok(TypedReg::f32(reg))
        })
    }

    fn visit_f64_promote_f32(&mut self) -> Self::Output {
        self.context.unop(self.masm, |masm, reg| {
            masm.promote(writable!(reg), reg)?;
            Ok(TypedReg::f64(reg))
        })
    }

    fn visit_i32_add(&mut self) -> Self::Output {
        self.context.i32_binop(self.masm, |masm, dst, src, size| {
            masm.add(writable!(dst), dst, src, size)?;
            Ok(TypedReg::i32(dst))
        })
    }

    fn visit_i64_add(&mut self) -> Self::Output {
        self.context.i64_binop(self.masm, |masm, dst, src, size| {
            masm.add(writable!(dst), dst, src, size)?;
            Ok(TypedReg::i64(dst))
        })
    }

    fn visit_i32_sub(&mut self) -> Self::Output {
        self.context.i32_binop(self.masm, |masm, dst, src, size| {
            masm.sub(writable!(dst), dst, src, size)?;
            Ok(TypedReg::i32(dst))
        })
    }

    fn visit_i64_sub(&mut self) -> Self::Output {
        self.context.i64_binop(self.masm, |masm, dst, src, size| {
            masm.sub(writable!(dst), dst, src, size)?;
            Ok(TypedReg::i64(dst))
        })
    }

    fn visit_i32_mul(&mut self) -> Self::Output {
        self.context.i32_binop(self.masm, |masm, dst, src, size| {
            masm.mul(writable!(dst), dst, src, size)?;
            Ok(TypedReg::i32(dst))
        })
    }

    fn visit_i64_mul(&mut self) -> Self::Output {
        self.context.i64_binop(self.masm, |masm, dst, src, size| {
            masm.mul(writable!(dst), dst, src, size)?;
            Ok(TypedReg::i64(dst))
        })
    }

    fn visit_i32_div_s(&mut self) -> Self::Output {
        use DivKind::*;
        use OperandSize::*;

        self.masm.div(&mut self.context, Signed, S32)
    }

    fn visit_i32_div_u(&mut self) -> Self::Output {
        use DivKind::*;
        use OperandSize::*;

        self.masm.div(&mut self.context, Unsigned, S32)
    }

    fn visit_i64_div_s(&mut self) -> Self::Output {
        use DivKind::*;
        use OperandSize::*;

        self.masm.div(&mut self.context, Signed, S64)
    }

    fn visit_i64_div_u(&mut self) -> Self::Output {
        use DivKind::*;
        use OperandSize::*;

        self.masm.div(&mut self.context, Unsigned, S64)
    }

    fn visit_i32_rem_s(&mut self) -> Self::Output {
        use OperandSize::*;
        use RemKind::*;

        self.masm.rem(&mut self.context, Signed, S32)
    }

    fn visit_i32_rem_u(&mut self) -> Self::Output {
        use OperandSize::*;
        use RemKind::*;

        self.masm.rem(&mut self.context, Unsigned, S32)
    }

    fn visit_i64_rem_s(&mut self) -> Self::Output {
        use OperandSize::*;
        use RemKind::*;

        self.masm.rem(&mut self.context, Signed, S64)
    }

    fn visit_i64_rem_u(&mut self) -> Self::Output {
        use OperandSize::*;
        use RemKind::*;

        self.masm.rem(&mut self.context, Unsigned, S64)
    }

    fn visit_i32_eq(&mut self) -> Self::Output {
        self.cmp_i32s(IntCmpKind::Eq)
    }

    fn visit_i64_eq(&mut self) -> Self::Output {
        self.cmp_i64s(IntCmpKind::Eq)
    }

    fn visit_i32_ne(&mut self) -> Self::Output {
        self.cmp_i32s(IntCmpKind::Ne)
    }

    fn visit_i64_ne(&mut self) -> Self::Output {
        self.cmp_i64s(IntCmpKind::Ne)
    }

    fn visit_i32_lt_s(&mut self) -> Self::Output {
        self.cmp_i32s(IntCmpKind::LtS)
    }

    fn visit_i64_lt_s(&mut self) -> Self::Output {
        self.cmp_i64s(IntCmpKind::LtS)
    }

    fn visit_i32_lt_u(&mut self) -> Self::Output {
        self.cmp_i32s(IntCmpKind::LtU)
    }

    fn visit_i64_lt_u(&mut self) -> Self::Output {
        self.cmp_i64s(IntCmpKind::LtU)
    }

    fn visit_i32_le_s(&mut self) -> Self::Output {
        self.cmp_i32s(IntCmpKind::LeS)
    }

    fn visit_i64_le_s(&mut self) -> Self::Output {
        self.cmp_i64s(IntCmpKind::LeS)
    }

    fn visit_i32_le_u(&mut self) -> Self::Output {
        self.cmp_i32s(IntCmpKind::LeU)
    }

    fn visit_i64_le_u(&mut self) -> Self::Output {
        self.cmp_i64s(IntCmpKind::LeU)
    }

    fn visit_i32_gt_s(&mut self) -> Self::Output {
        self.cmp_i32s(IntCmpKind::GtS)
    }

    fn visit_i64_gt_s(&mut self) -> Self::Output {
        self.cmp_i64s(IntCmpKind::GtS)
    }

    fn visit_i32_gt_u(&mut self) -> Self::Output {
        self.cmp_i32s(IntCmpKind::GtU)
    }

    fn visit_i64_gt_u(&mut self) -> Self::Output {
        self.cmp_i64s(IntCmpKind::GtU)
    }

    fn visit_i32_ge_s(&mut self) -> Self::Output {
        self.cmp_i32s(IntCmpKind::GeS)
    }

    fn visit_i64_ge_s(&mut self) -> Self::Output {
        self.cmp_i64s(IntCmpKind::GeS)
    }

    fn visit_i32_ge_u(&mut self) -> Self::Output {
        self.cmp_i32s(IntCmpKind::GeU)
    }

    fn visit_i64_ge_u(&mut self) -> Self::Output {
        self.cmp_i64s(IntCmpKind::GeU)
    }

    fn visit_i32_eqz(&mut self) -> Self::Output {
        use OperandSize::*;

        self.context.unop(self.masm, |masm, reg| {
            masm.cmp_with_set(writable!(reg.into()), RegImm::i32(0), IntCmpKind::Eq, S32)?;
            Ok(TypedReg::i32(reg))
        })
    }

    fn visit_i64_eqz(&mut self) -> Self::Output {
        use OperandSize::*;

        self.context.unop(self.masm, |masm, reg| {
            masm.cmp_with_set(writable!(reg.into()), RegImm::i64(0), IntCmpKind::Eq, S64)?;
            Ok(TypedReg::i32(reg)) // Return value for `i64.eqz` is an `i32`.
        })
    }

    fn visit_i32_clz(&mut self) -> Self::Output {
        use OperandSize::*;

        self.context.unop(self.masm, |masm, reg| {
            masm.clz(writable!(reg), reg, S32)?;
            Ok(TypedReg::i32(reg))
        })
    }

    fn visit_i64_clz(&mut self) -> Self::Output {
        use OperandSize::*;

        self.context.unop(self.masm, |masm, reg| {
            masm.clz(writable!(reg), reg, S64)?;
            Ok(TypedReg::i64(reg))
        })
    }

    fn visit_i32_ctz(&mut self) -> Self::Output {
        use OperandSize::*;

        self.context.unop(self.masm, |masm, reg| {
            masm.ctz(writable!(reg), reg, S32)?;
            Ok(TypedReg::i32(reg))
        })
    }

    fn visit_i64_ctz(&mut self) -> Self::Output {
        use OperandSize::*;

        self.context.unop(self.masm, |masm, reg| {
            masm.ctz(writable!(reg), reg, S64)?;
            Ok(TypedReg::i64(reg))
        })
    }

    fn visit_i32_and(&mut self) -> Self::Output {
        self.context.i32_binop(self.masm, |masm, dst, src, size| {
            masm.and(writable!(dst), dst, src, size)?;
            Ok(TypedReg::i32(dst))
        })
    }

    fn visit_i64_and(&mut self) -> Self::Output {
        self.context.i64_binop(self.masm, |masm, dst, src, size| {
            masm.and(writable!(dst), dst, src, size)?;
            Ok(TypedReg::i64(dst))
        })
    }

    fn visit_i32_or(&mut self) -> Self::Output {
        self.context.i32_binop(self.masm, |masm, dst, src, size| {
            masm.or(writable!(dst), dst, src, size)?;
            Ok(TypedReg::i32(dst))
        })
    }

    fn visit_i64_or(&mut self) -> Self::Output {
        self.context.i64_binop(self.masm, |masm, dst, src, size| {
            masm.or(writable!(dst), dst, src, size)?;
            Ok(TypedReg::i64(dst))
        })
    }

    fn visit_i32_xor(&mut self) -> Self::Output {
        self.context.i32_binop(self.masm, |masm, dst, src, size| {
            masm.xor(writable!(dst), dst, src, size)?;
            Ok(TypedReg::i32(dst))
        })
    }

    fn visit_i64_xor(&mut self) -> Self::Output {
        self.context.i64_binop(self.masm, |masm, dst, src, size| {
            masm.xor(writable!(dst), dst, src, size)?;
            Ok(TypedReg::i64(dst))
        })
    }

    fn visit_i32_shl(&mut self) -> Self::Output {
        use ShiftKind::*;

        self.context.i32_shift(self.masm, Shl)
    }

    fn visit_i64_shl(&mut self) -> Self::Output {
        use ShiftKind::*;

        self.context.i64_shift(self.masm, Shl)
    }

    fn visit_i32_shr_s(&mut self) -> Self::Output {
        use ShiftKind::*;

        self.context.i32_shift(self.masm, ShrS)
    }

    fn visit_i64_shr_s(&mut self) -> Self::Output {
        use ShiftKind::*;

        self.context.i64_shift(self.masm, ShrS)
    }

    fn visit_i32_shr_u(&mut self) -> Self::Output {
        use ShiftKind::*;

        self.context.i32_shift(self.masm, ShrU)
    }

    fn visit_i64_shr_u(&mut self) -> Self::Output {
        use ShiftKind::*;

        self.context.i64_shift(self.masm, ShrU)
    }

    fn visit_i32_rotl(&mut self) -> Self::Output {
        use ShiftKind::*;

        self.context.i32_shift(self.masm, Rotl)
    }

    fn visit_i64_rotl(&mut self) -> Self::Output {
        use ShiftKind::*;

        self.context.i64_shift(self.masm, Rotl)
    }

    fn visit_i32_rotr(&mut self) -> Self::Output {
        use ShiftKind::*;

        self.context.i32_shift(self.masm, Rotr)
    }

    fn visit_i64_rotr(&mut self) -> Self::Output {
        use ShiftKind::*;

        self.context.i64_shift(self.masm, Rotr)
    }

    fn visit_end(&mut self) -> Self::Output {
        if !self.context.reachable {
            self.handle_unreachable_end()
        } else {
            let mut control = self.pop_control_frame()?;
            control.emit_end(self.masm, &mut self.context)
        }
    }

    fn visit_i32_popcnt(&mut self) -> Self::Output {
        use OperandSize::*;
        self.masm.popcnt(&mut self.context, S32)
    }

    fn visit_i64_popcnt(&mut self) -> Self::Output {
        use OperandSize::*;

        self.masm.popcnt(&mut self.context, S64)
    }

    fn visit_i32_wrap_i64(&mut self) -> Self::Output {
        self.context.unop(self.masm, |masm, reg| {
            masm.wrap(writable!(reg), reg)?;
            Ok(TypedReg::i32(reg))
        })
    }

    fn visit_i64_extend_i32_s(&mut self) -> Self::Output {
        self.context.unop(self.masm, |masm, reg| {
            masm.extend(writable!(reg), reg, Extend::<Signed>::I64Extend32.into())?;
            Ok(TypedReg::i64(reg))
        })
    }

    fn visit_i64_extend_i32_u(&mut self) -> Self::Output {
        self.context.unop(self.masm, |masm, reg| {
            masm.extend(writable!(reg), reg, Extend::<Zero>::I64Extend32.into())?;
            Ok(TypedReg::i64(reg))
        })
    }

    fn visit_i32_extend8_s(&mut self) -> Self::Output {
        self.context.unop(self.masm, |masm, reg| {
            masm.extend(writable!(reg), reg, Extend::<Signed>::I32Extend8.into())?;
            Ok(TypedReg::i32(reg))
        })
    }

    fn visit_i32_extend16_s(&mut self) -> Self::Output {
        self.context.unop(self.masm, |masm, reg| {
            masm.extend(writable!(reg), reg, Extend::<Signed>::I32Extend16.into())?;
            Ok(TypedReg::i32(reg))
        })
    }

    fn visit_i64_extend8_s(&mut self) -> Self::Output {
        self.context.unop(self.masm, |masm, reg| {
            masm.extend(writable!(reg), reg, Extend::<Signed>::I64Extend8.into())?;
            Ok(TypedReg::i64(reg))
        })
    }

    fn visit_i64_extend16_s(&mut self) -> Self::Output {
        self.context.unop(self.masm, |masm, reg| {
            masm.extend(writable!(reg), reg, Extend::<Signed>::I64Extend16.into())?;
            Ok(TypedReg::i64(reg))
        })
    }

    fn visit_i64_extend32_s(&mut self) -> Self::Output {
        self.context.unop(self.masm, |masm, reg| {
            masm.extend(writable!(reg), reg, Extend::<Signed>::I64Extend32.into())?;
            Ok(TypedReg::i64(reg))
        })
    }

    fn visit_i32_trunc_f32_s(&mut self) -> Self::Output {
        use OperandSize::*;

        self.context
            .convert_op(self.masm, WasmValType::I32, |masm, dst, src, dst_size| {
                masm.signed_truncate(writable!(dst), src, S32, dst_size, TruncKind::Unchecked)
            })
    }

    fn visit_i32_trunc_f32_u(&mut self) -> Self::Output {
        use OperandSize::*;

        self.masm
            .unsigned_truncate(&mut self.context, S32, S32, TruncKind::Unchecked)
    }

    fn visit_i32_trunc_f64_s(&mut self) -> Self::Output {
        use OperandSize::*;

        self.context
            .convert_op(self.masm, WasmValType::I32, |masm, dst, src, dst_size| {
                masm.signed_truncate(writable!(dst), src, S64, dst_size, TruncKind::Unchecked)
            })
    }

    fn visit_i32_trunc_f64_u(&mut self) -> Self::Output {
        use OperandSize::*;
        self.masm
            .unsigned_truncate(&mut self.context, S64, S32, TruncKind::Unchecked)
    }

    fn visit_i64_trunc_f32_s(&mut self) -> Self::Output {
        use OperandSize::*;

        self.context
            .convert_op(self.masm, WasmValType::I64, |masm, dst, src, dst_size| {
                masm.signed_truncate(writable!(dst), src, S32, dst_size, TruncKind::Unchecked)
            })
    }

    fn visit_i64_trunc_f32_u(&mut self) -> Self::Output {
        use OperandSize::*;

        self.masm
            .unsigned_truncate(&mut self.context, S32, S64, TruncKind::Unchecked)
    }

    fn visit_i64_trunc_f64_s(&mut self) -> Self::Output {
        use OperandSize::*;

        self.context
            .convert_op(self.masm, WasmValType::I64, |masm, dst, src, dst_size| {
                masm.signed_truncate(writable!(dst), src, S64, dst_size, TruncKind::Unchecked)
            })
    }

    fn visit_i64_trunc_f64_u(&mut self) -> Self::Output {
        use OperandSize::*;

        self.masm
            .unsigned_truncate(&mut self.context, S64, S64, TruncKind::Unchecked)
    }

    fn visit_i32_reinterpret_f32(&mut self) -> Self::Output {
        self.context
            .convert_op(self.masm, WasmValType::I32, |masm, dst, src, size| {
                masm.reinterpret_float_as_int(writable!(dst), src.into(), size)
            })
    }

    fn visit_i64_reinterpret_f64(&mut self) -> Self::Output {
        self.context
            .convert_op(self.masm, WasmValType::I64, |masm, dst, src, size| {
                masm.reinterpret_float_as_int(writable!(dst), src.into(), size)
            })
    }

    fn visit_local_get(&mut self, index: u32) -> Self::Output {
        use WasmValType::*;
        let context = &mut self.context;
        let slot = context.frame.get_wasm_local(index);
        match slot.ty {
            I32 | I64 | F32 | F64 | V128 => context.stack.push(Val::local(index, slot.ty)),
            Ref(rt) => match rt.heap_type {
                WasmHeapType::Func => context.stack.push(Val::local(index, slot.ty)),
                _ => bail!(CodeGenError::unsupported_wasm_type()),
            },
        }

        Ok(())
    }

    fn visit_local_set(&mut self, index: u32) -> Self::Output {
        let src = self.emit_set_local(index)?;
        self.context.free_reg(src);
        Ok(())
    }

    fn visit_call(&mut self, index: u32) -> Self::Output {
        let callee = self.env.callee_from_index(FuncIndex::from_u32(index));
        FnCall::emit::<M>(&mut self.env, self.masm, &mut self.context, callee)?;
        Ok(())
    }

    fn visit_call_indirect(&mut self, type_index: u32, table_index: u32) -> Self::Output {
        // Spill now because `emit_lazy_init_funcref` and the `FnCall::emit`
        // invocations will both trigger spills since they both call functions.
        // However, the machine instructions for the spill emitted by
        // `emit_lazy_funcref` will be jumped over if the funcref was previously
        // initialized which may result in the machine stack becoming
        // unbalanced.
        self.context.spill(self.masm)?;

        let type_index = TypeIndex::from_u32(type_index);
        let table_index = TableIndex::from_u32(table_index);

        self.emit_lazy_init_funcref(table_index)?;

        // Perform the indirect call.
        // This code assumes that [`Self::emit_lazy_init_funcref`] will
        // push the funcref to the value stack.
        let funcref_ptr = self
            .context
            .stack
            .peek()
            .map(|v| v.unwrap_reg())
            .ok_or_else(|| CodeGenError::missing_values_in_stack())?;
        self.masm
            .trapz(funcref_ptr.into(), TRAP_INDIRECT_CALL_TO_NULL)?;
        self.emit_typecheck_funcref(funcref_ptr.into(), type_index)?;

        let callee = self.env.funcref(type_index);
        FnCall::emit::<M>(&mut self.env, self.masm, &mut self.context, callee)?;
        Ok(())
    }

    fn visit_table_init(&mut self, elem: u32, table: u32) -> Self::Output {
        let at = self.context.stack.ensure_index_at(3)?;

        self.context
            .stack
            .insert_many(at, &[table.try_into()?, elem.try_into()?]);

        let builtin = self.env.builtins.table_init::<M::ABI, M::Ptr>()?;
        FnCall::emit::<M>(
            &mut self.env,
            self.masm,
            &mut self.context,
            Callee::Builtin(builtin.clone()),
        )?;
        self.context.pop_and_free(self.masm)
    }

    fn visit_table_copy(&mut self, dst: u32, src: u32) -> Self::Output {
        let at = self.context.stack.ensure_index_at(3)?;
        self.context
            .stack
            .insert_many(at, &[dst.try_into()?, src.try_into()?]);

        let builtin = self.env.builtins.table_copy::<M::ABI, M::Ptr>()?;
        FnCall::emit::<M>(
            &mut self.env,
            self.masm,
            &mut self.context,
            Callee::Builtin(builtin),
        )?;
        self.context.pop_and_free(self.masm)
    }

    fn visit_table_get(&mut self, table: u32) -> Self::Output {
        let table_index = TableIndex::from_u32(table);
        let table = self.env.table(table_index);
        let heap_type = table.ref_type.heap_type;

        match heap_type {
            WasmHeapType::Func => self.emit_lazy_init_funcref(table_index),
            _ => Err(anyhow!(CodeGenError::unsupported_wasm_type())),
        }
    }

    fn visit_table_grow(&mut self, table: u32) -> Self::Output {
        let table_index = TableIndex::from_u32(table);
        let table_ty = self.env.table(table_index);
        let builtin = match table_ty.ref_type.heap_type {
            WasmHeapType::Func => self.env.builtins.table_grow_func_ref::<M::ABI, M::Ptr>()?,
            _ => bail!(CodeGenError::unsupported_wasm_type()),
        };

        let len = self.context.stack.len();
        // table.grow` requires at least 2 elements on the value stack.
        let at = self.context.stack.ensure_index_at(2)?;

        // The table_grow builtin expects the parameters in a different
        // order.
        // The value stack at this point should contain:
        // [ init_value | delta ] (stack top)
        // but the builtin function expects the init value as the last
        // argument.
        self.context.stack.inner_mut().swap(len - 1, len - 2);
        self.context.stack.insert_many(at, &[table.try_into()?]);

        FnCall::emit::<M>(
            &mut self.env,
            self.masm,
            &mut self.context,
            Callee::Builtin(builtin.clone()),
        )?;

        Ok(())
    }

    fn visit_table_size(&mut self, table: u32) -> Self::Output {
        let table_index = TableIndex::from_u32(table);
        let table_data = self.env.resolve_table_data(table_index);
        self.emit_compute_table_size(&table_data)
    }

    fn visit_table_fill(&mut self, table: u32) -> Self::Output {
        let table_index = TableIndex::from_u32(table);
        let table_ty = self.env.table(table_index);

        ensure!(
            table_ty.ref_type.heap_type == WasmHeapType::Func,
            CodeGenError::unsupported_wasm_type()
        );

        let builtin = self.env.builtins.table_fill_func_ref::<M::ABI, M::Ptr>()?;

        let at = self.context.stack.ensure_index_at(3)?;

        self.context.stack.insert_many(at, &[table.try_into()?]);
        FnCall::emit::<M>(
            &mut self.env,
            self.masm,
            &mut self.context,
            Callee::Builtin(builtin.clone()),
        )?;
        self.context.pop_and_free(self.masm)
    }

    fn visit_table_set(&mut self, table: u32) -> Self::Output {
        let ptr_type = self.env.ptr_type();
        let table_index = TableIndex::from_u32(table);
        let table_data = self.env.resolve_table_data(table_index);
        let table = self.env.table(table_index);
        match table.ref_type.heap_type {
            WasmHeapType::Func => {
                ensure!(
                    self.tunables.table_lazy_init,
                    CodeGenError::unsupported_table_eager_init()
                );
                let value = self.context.pop_to_reg(self.masm, None)?;
                let index = self.context.pop_to_reg(self.masm, None)?;
                let base = self.context.any_gpr(self.masm)?;
                let elem_addr =
                    self.emit_compute_table_elem_addr(index.into(), base, &table_data)?;
                // Set the initialized bit.
                self.masm.or(
                    writable!(value.into()),
                    value.into(),
                    RegImm::i64(FUNCREF_INIT_BIT as i64),
                    ptr_type.try_into()?,
                )?;

                self.masm.store_ptr(value.into(), elem_addr)?;

                self.context.free_reg(value);
                self.context.free_reg(index);
                self.context.free_reg(base);
                Ok(())
            }
            _ => Err(anyhow!(CodeGenError::unsupported_wasm_type())),
        }
    }

    fn visit_elem_drop(&mut self, index: u32) -> Self::Output {
        let elem_drop = self.env.builtins.elem_drop::<M::ABI, M::Ptr>()?;
        self.context.stack.extend([index.try_into()?]);
        FnCall::emit::<M>(
            &mut self.env,
            self.masm,
            &mut self.context,
            Callee::Builtin(elem_drop),
        )?;
        Ok(())
    }

    fn visit_memory_init(&mut self, data_index: u32, mem: u32) -> Self::Output {
        let at = self.context.stack.ensure_index_at(3)?;
        self.context
            .stack
            .insert_many(at, &[mem.try_into()?, data_index.try_into()?]);
        let builtin = self.env.builtins.memory_init::<M::ABI, M::Ptr>()?;
        FnCall::emit::<M>(
            &mut self.env,
            self.masm,
            &mut self.context,
            Callee::Builtin(builtin),
        )?;
        self.context.pop_and_free(self.masm)
    }

    fn visit_memory_copy(&mut self, dst_mem: u32, src_mem: u32) -> Self::Output {
        // At this point, the stack is expected to contain:
        //     [ dst_offset, src_offset, len ]
        // The following code inserts the missing params, so that stack contains:
        //     [ vmctx, dst_mem, dst_offset, src_mem, src_offset, len ]
        // Which is the order expected by the builtin function.
        let _ = self.context.stack.ensure_index_at(3)?;
        let at = self.context.stack.ensure_index_at(2)?;
        self.context.stack.insert_many(at, &[src_mem.try_into()?]);

        // One element was inserted above, so instead of 3, we use 4.
        let at = self.context.stack.ensure_index_at(4)?;
        self.context.stack.insert_many(at, &[dst_mem.try_into()?]);

        let builtin = self.env.builtins.memory_copy::<M::ABI, M::Ptr>()?;

        FnCall::emit::<M>(
            &mut self.env,
            self.masm,
            &mut self.context,
            Callee::Builtin(builtin),
        )?;
        self.context.pop_and_free(self.masm)
    }

    fn visit_memory_fill(&mut self, mem: u32) -> Self::Output {
        let at = self.context.stack.ensure_index_at(3)?;

        self.context.stack.insert_many(at, &[mem.try_into()?]);

        let builtin = self.env.builtins.memory_fill::<M::ABI, M::Ptr>()?;
        FnCall::emit::<M>(
            &mut self.env,
            self.masm,
            &mut self.context,
            Callee::Builtin(builtin),
        )?;
        self.context.pop_and_free(self.masm)
    }

    fn visit_memory_size(&mut self, mem: u32) -> Self::Output {
        let heap = self.env.resolve_heap(MemoryIndex::from_u32(mem));
        self.emit_compute_memory_size(&heap)
    }

    fn visit_memory_grow(&mut self, mem: u32) -> Self::Output {
        let _ = self.context.stack.ensure_index_at(1)?;
        // The stack at this point contains: [ delta ]
        // The desired state is
        //   [ vmctx, delta, index ]
        self.context.stack.extend([mem.try_into()?]);

        let heap = self.env.resolve_heap(MemoryIndex::from_u32(mem));
        let builtin = self.env.builtins.memory32_grow::<M::ABI, M::Ptr>()?;
        FnCall::emit::<M>(
            &mut self.env,
            self.masm,
            &mut self.context,
            Callee::Builtin(builtin),
        )?;

        // The memory32_grow builtin returns a pointer type, therefore we must
        // ensure that the return type is representative of the address space of
        // the heap type.
        match (self.env.ptr_type(), heap.index_type()) {
            (WasmValType::I64, WasmValType::I64) => Ok(()),
            // When the heap type is smaller than the pointer type, we adjust
            // the result of the memory32_grow builtin.
            (WasmValType::I64, WasmValType::I32) => {
                let top: Reg = self.context.pop_to_reg(self.masm, None)?.into();
                self.masm.wrap(writable!(top.into()), top.into())?;
                self.context.stack.push(TypedReg::i32(top).into());
                Ok(())
            }
            _ => Err(anyhow!(CodeGenError::unsupported_32_bit_platform())),
        }
    }

    fn visit_data_drop(&mut self, data_index: u32) -> Self::Output {
        self.context.stack.extend([data_index.try_into()?]);

        let builtin = self.env.builtins.data_drop::<M::ABI, M::Ptr>()?;
        FnCall::emit::<M>(
            &mut self.env,
            self.masm,
            &mut self.context,
            Callee::Builtin(builtin),
        )
    }

    fn visit_nop(&mut self) -> Self::Output {
        Ok(())
    }

    fn visit_if(&mut self, blockty: BlockType) -> Self::Output {
        self.control_frames.push(ControlStackFrame::r#if(
            self.env.resolve_block_sig(blockty),
            self.masm,
            &mut self.context,
        )?);

        Ok(())
    }

    fn visit_else(&mut self) -> Self::Output {
        if !self.context.reachable {
            self.handle_unreachable_else()
        } else {
            let control = self
                .control_frames
                .last_mut()
                .ok_or_else(|| CodeGenError::control_frame_expected())?;
            control.emit_else(self.masm, &mut self.context)
        }
    }

    fn visit_block(&mut self, blockty: BlockType) -> Self::Output {
        self.control_frames.push(ControlStackFrame::block(
            self.env.resolve_block_sig(blockty),
            self.masm,
            &mut self.context,
        )?);

        Ok(())
    }

    fn visit_loop(&mut self, blockty: BlockType) -> Self::Output {
        self.control_frames.push(ControlStackFrame::r#loop(
            self.env.resolve_block_sig(blockty),
            self.masm,
            &mut self.context,
        )?);

        self.maybe_emit_epoch_check()?;
        self.maybe_emit_fuel_check()
    }

    fn visit_br(&mut self, depth: u32) -> Self::Output {
        let index = control_index(depth, self.control_frames.len())?;
        let frame = &mut self.control_frames[index];
        self.context
            .unconditional_jump(frame, self.masm, |masm, cx, frame| {
                frame.pop_abi_results::<M, _>(cx, masm, |results, _, _| {
                    Ok(results.ret_area().copied())
                })
            })
    }

    fn visit_br_if(&mut self, depth: u32) -> Self::Output {
        let index = control_index(depth, self.control_frames.len())?;
        let frame = &mut self.control_frames[index];
        frame.set_as_target();

        let top = {
            let top = self.context.without::<Result<TypedReg>, M, _>(
                frame.results::<M>()?.regs(),
                self.masm,
                |ctx, masm| ctx.pop_to_reg(masm, None),
            )??;
            // Explicitly save any live registers and locals before setting up
            // the branch state.
            // In some cases, calculating the `top` value above, will result in
            // a spill, thus the following one will result in a no-op.
            self.context.spill(self.masm)?;
            frame.top_abi_results::<M, _>(
                &mut self.context,
                self.masm,
                |results, context, masm| {
                    // In the case of `br_if` there's a possibility that we'll
                    // exit early from the block or fallthrough, for
                    // a fallthrough, we cannot rely on the pre-computed return area;
                    // it must be recalculated so that any values that are
                    // generated are correctly placed near the current stack
                    // pointer.
                    if results.on_stack() {
                        let stack_consumed = context.stack.sizeof(results.stack_operands_len());
                        let base = masm.sp_offset()?.as_u32() - stack_consumed;
                        let offs = base + results.size();
                        Ok(Some(RetArea::sp(SPOffset::from_u32(offs))))
                    } else {
                        Ok(None)
                    }
                },
            )?;
            top
        };

        // Emit instructions to balance the machine stack if the frame has
        // a different offset.
        let current_sp_offset = self.masm.sp_offset()?;
        let results_size = frame.results::<M>()?.size();
        let state = frame.stack_state();
        let (label, cmp, needs_cleanup) = if current_sp_offset > state.target_offset {
            (self.masm.get_label()?, IntCmpKind::Eq, true)
        } else {
            (*frame.label(), IntCmpKind::Ne, false)
        };

        self.masm
            .branch(cmp, top.reg.into(), top.reg.into(), label, OperandSize::S32)?;
        self.context.free_reg(top);

        if needs_cleanup {
            // Emit instructions to balance the stack and jump if not falling
            // through.
            self.masm.memmove(
                current_sp_offset,
                state.target_offset,
                results_size,
                MemMoveDirection::LowToHigh,
            )?;
            self.masm.ensure_sp_for_jump(state.target_offset)?;
            self.masm.jmp(*frame.label())?;

            // Restore sp_offset to what it was for falling through and emit
            // fallthrough label.
            self.masm.reset_stack_pointer(current_sp_offset)?;
            self.masm.bind(label)?;
        }

        Ok(())
    }

    fn visit_br_table(&mut self, targets: BrTable<'a>) -> Self::Output {
        // +1 to account for the default target.
        let len = targets.len() + 1;
        // SmallVec<[_; 5]> to match the binary emission layer (e.g
        // see `JmpTableSeq'), but here we use 5 instead since we
        // bundle the default target as the last element in the array.
        let mut labels: SmallVec<[_; 5]> = smallvec![];
        for _ in 0..len {
            labels.push(self.masm.get_label()?);
        }

        let default_index = control_index(targets.default(), self.control_frames.len())?;
        let default_frame = &mut self.control_frames[default_index];
        let default_result = default_frame.results::<M>()?;

        let (index, tmp) = {
            let index_and_tmp = self.context.without::<Result<(TypedReg, _)>, M, _>(
                default_result.regs(),
                self.masm,
                |cx, masm| Ok((cx.pop_to_reg(masm, None)?, cx.any_gpr(masm)?)),
            )??;

            // Materialize any constants or locals into their result representation,
            // so that when reachability is restored, they are correctly located.
            default_frame.top_abi_results::<M, _>(
                &mut self.context,
                self.masm,
                |results, _, _| Ok(results.ret_area().copied()),
            )?;
            index_and_tmp
        };

        self.masm.jmp_table(&labels, index.into(), tmp)?;
        // Save the original stack pointer offset; we will reset the stack
        // pointer to this offset after jumping to each of the targets. Each
        // jump might adjust the stack according to the base offset of the
        // target.
        let current_sp = self.masm.sp_offset()?;

        for (t, l) in targets
            .targets()
            .into_iter()
            .chain(std::iter::once(Ok(targets.default())))
            .zip(labels.iter())
        {
            let control_index = control_index(t?, self.control_frames.len())?;
            let frame = &mut self.control_frames[control_index];
            // Reset the stack pointer to its original offset. This is needed
            // because each jump will potentially adjust the stack pointer
            // according to the base offset of the target.
            self.masm.reset_stack_pointer(current_sp)?;

            // NB: We don't perform any result handling as it was
            // already taken care of above before jumping to the
            // jump table.
            self.masm.bind(*l)?;
            // Ensure that the stack pointer is correctly positioned before
            // jumping to the jump table code.
            let state = frame.stack_state();
            self.masm.ensure_sp_for_jump(state.target_offset)?;
            self.masm.jmp(*frame.label())?;
            frame.set_as_target();
        }
        // Finally reset the stack pointer to the original location.
        // The reachability analysis, will ensure it's correctly located
        // once reachability is restored.
        self.masm.reset_stack_pointer(current_sp)?;
        self.context.reachable = false;
        self.context.free_reg(index.reg);
        self.context.free_reg(tmp);

        Ok(())
    }

    fn visit_return(&mut self) -> Self::Output {
        // Grab the outermost frame, which is the function's body
        // frame. We don't rely on [`codegen::control_index`] since
        // this frame is implicit and we know that it should exist at
        // index 0.
        let outermost = &mut self.control_frames[0];
        self.context
            .unconditional_jump(outermost, self.masm, |masm, cx, frame| {
                frame.pop_abi_results::<M, _>(cx, masm, |results, _, _| {
                    Ok(results.ret_area().copied())
                })
            })
    }

    fn visit_unreachable(&mut self) -> Self::Output {
        self.masm.unreachable()?;
        self.context.reachable = false;
        // Set the implicit outermost frame as target to perform the necessary
        // stack clean up.
        let outermost = &mut self.control_frames[0];
        outermost.set_as_target();

        Ok(())
    }

    fn visit_local_tee(&mut self, index: u32) -> Self::Output {
        let typed_reg = self.emit_set_local(index)?;
        self.context.stack.push(typed_reg.into());

        Ok(())
    }

    fn visit_global_get(&mut self, global_index: u32) -> Self::Output {
        let index = GlobalIndex::from_u32(global_index);
        let (ty, base, offset) = self.emit_get_global_addr(index)?;
        let addr = self.masm.address_at_reg(base, offset)?;
        let dst = self.context.reg_for_type(ty, self.masm)?;
        self.masm.load(addr, writable!(dst), ty.try_into()?)?;
        self.context.stack.push(Val::reg(dst, ty));

        self.context.free_reg(base);

        Ok(())
    }

    fn visit_global_set(&mut self, global_index: u32) -> Self::Output {
        let index = GlobalIndex::from_u32(global_index);
        let (ty, base, offset) = self.emit_get_global_addr(index)?;
        let addr = self.masm.address_at_reg(base, offset)?;

        let typed_reg = self.context.pop_to_reg(self.masm, None)?;
        self.masm
            .store(typed_reg.reg.into(), addr, ty.try_into()?)?;
        self.context.free_reg(typed_reg.reg);
        self.context.free_reg(base);

        Ok(())
    }

    fn visit_drop(&mut self) -> Self::Output {
        self.context.drop_last(1, |regalloc, val| match val {
            Val::Reg(tr) => Ok(regalloc.free(tr.reg.into())),
            Val::Memory(m) => self.masm.free_stack(m.slot.size),
            _ => Ok(()),
        })
    }

    fn visit_select(&mut self) -> Self::Output {
        let cond = self.context.pop_to_reg(self.masm, None)?;
        let val2 = self.context.pop_to_reg(self.masm, None)?;
        let val1 = self.context.pop_to_reg(self.masm, None)?;
        self.masm
            .cmp(cond.reg.into(), RegImm::i32(0), OperandSize::S32)?;
        // Conditionally move val1 to val2 if the comparison is
        // not zero.
        self.masm.cmov(
            writable!(val2.into()),
            val1.into(),
            IntCmpKind::Ne,
            val1.ty.try_into()?,
        )?;
        self.context.stack.push(val2.into());
        self.context.free_reg(val1.reg);
        self.context.free_reg(cond);

        Ok(())
    }

    fn visit_i32_load(&mut self, memarg: MemArg) -> Self::Output {
        self.emit_wasm_load(
            &memarg,
            WasmValType::I32,
            LoadKind::Operand(OperandSize::S32),
        )
    }

    fn visit_i32_load8_s(&mut self, memarg: MemArg) -> Self::Output {
        self.emit_wasm_load(
            &memarg,
            WasmValType::I32,
            LoadKind::ScalarExtend(Extend::<Signed>::I32Extend8.into()),
        )
    }

    fn visit_i32_load8_u(&mut self, memarg: MemArg) -> Self::Output {
        self.emit_wasm_load(
            &memarg,
            WasmValType::I32,
            LoadKind::ScalarExtend(Extend::<Zero>::I32Extend8.into()),
        )
    }

    fn visit_i32_load16_s(&mut self, memarg: MemArg) -> Self::Output {
        self.emit_wasm_load(
            &memarg,
            WasmValType::I32,
            LoadKind::ScalarExtend(Extend::<Signed>::I32Extend16.into()),
        )
    }

    fn visit_i32_load16_u(&mut self, memarg: MemArg) -> Self::Output {
        self.emit_wasm_load(
            &memarg,
            WasmValType::I32,
            LoadKind::ScalarExtend(Extend::<Zero>::I32Extend16.into()),
        )
    }

    fn visit_i32_store(&mut self, memarg: MemArg) -> Self::Output {
        self.emit_wasm_store(&memarg, StoreKind::Operand(OperandSize::S32))
    }

    fn visit_i32_store8(&mut self, memarg: MemArg) -> Self::Output {
        self.emit_wasm_store(&memarg, StoreKind::Operand(OperandSize::S8))
    }

    fn visit_i32_store16(&mut self, memarg: MemArg) -> Self::Output {
        self.emit_wasm_store(&memarg, StoreKind::Operand(OperandSize::S16))
    }

    fn visit_i64_load8_s(&mut self, memarg: MemArg) -> Self::Output {
        self.emit_wasm_load(
            &memarg,
            WasmValType::I64,
            LoadKind::ScalarExtend(Extend::<Signed>::I64Extend8.into()),
        )
    }

    fn visit_i64_load8_u(&mut self, memarg: MemArg) -> Self::Output {
        self.emit_wasm_load(
            &memarg,
            WasmValType::I64,
            LoadKind::ScalarExtend(Extend::<Zero>::I64Extend8.into()),
        )
    }

    fn visit_i64_load16_u(&mut self, memarg: MemArg) -> Self::Output {
        self.emit_wasm_load(
            &memarg,
            WasmValType::I64,
            LoadKind::ScalarExtend(Extend::<Zero>::I64Extend16.into()),
        )
    }

    fn visit_i64_load16_s(&mut self, memarg: MemArg) -> Self::Output {
        self.emit_wasm_load(
            &memarg,
            WasmValType::I64,
            LoadKind::ScalarExtend(Extend::<Signed>::I64Extend16.into()),
        )
    }

    fn visit_i64_load32_u(&mut self, memarg: MemArg) -> Self::Output {
        self.emit_wasm_load(
            &memarg,
            WasmValType::I64,
            LoadKind::ScalarExtend(Extend::<Zero>::I64Extend32.into()),
        )
    }

    fn visit_i64_load32_s(&mut self, memarg: MemArg) -> Self::Output {
        self.emit_wasm_load(
            &memarg,
            WasmValType::I64,
            LoadKind::ScalarExtend(Extend::<Signed>::I64Extend32.into()),
        )
    }

    fn visit_i64_load(&mut self, memarg: MemArg) -> Self::Output {
        self.emit_wasm_load(
            &memarg,
            WasmValType::I64,
            LoadKind::Operand(OperandSize::S64),
        )
    }

    fn visit_i64_store(&mut self, memarg: MemArg) -> Self::Output {
        self.emit_wasm_store(&memarg, StoreKind::Operand(OperandSize::S64))
    }

    fn visit_i64_store8(&mut self, memarg: MemArg) -> Self::Output {
        self.emit_wasm_store(&memarg, StoreKind::Operand(OperandSize::S8))
    }

    fn visit_i64_store16(&mut self, memarg: MemArg) -> Self::Output {
        self.emit_wasm_store(&memarg, StoreKind::Operand(OperandSize::S16))
    }

    fn visit_i64_store32(&mut self, memarg: MemArg) -> Self::Output {
        self.emit_wasm_store(&memarg, StoreKind::Operand(OperandSize::S32))
    }

    fn visit_f32_load(&mut self, memarg: MemArg) -> Self::Output {
        self.emit_wasm_load(
            &memarg,
            WasmValType::F32,
            LoadKind::Operand(OperandSize::S32),
        )
    }

    fn visit_f32_store(&mut self, memarg: MemArg) -> Self::Output {
        self.emit_wasm_store(&memarg, StoreKind::Operand(OperandSize::S32))
    }

    fn visit_f64_load(&mut self, memarg: MemArg) -> Self::Output {
        self.emit_wasm_load(
            &memarg,
            WasmValType::F64,
            LoadKind::Operand(OperandSize::S64),
        )
    }

    fn visit_f64_store(&mut self, memarg: MemArg) -> Self::Output {
        self.emit_wasm_store(&memarg, StoreKind::Operand(OperandSize::S64))
    }

    fn visit_i32_trunc_sat_f32_s(&mut self) -> Self::Output {
        use OperandSize::*;

        self.context
            .convert_op(self.masm, WasmValType::I32, |masm, dst, src, dst_size| {
                masm.signed_truncate(writable!(dst), src, S32, dst_size, TruncKind::Checked)
            })
    }

    fn visit_i32_trunc_sat_f32_u(&mut self) -> Self::Output {
        use OperandSize::*;

        self.masm
            .unsigned_truncate(&mut self.context, S32, S32, TruncKind::Checked)
    }

    fn visit_i32_trunc_sat_f64_s(&mut self) -> Self::Output {
        use OperandSize::*;

        self.context
            .convert_op(self.masm, WasmValType::I32, |masm, dst, src, dst_size| {
                masm.signed_truncate(writable!(dst), src, S64, dst_size, TruncKind::Checked)
            })
    }

    fn visit_i32_trunc_sat_f64_u(&mut self) -> Self::Output {
        use OperandSize::*;

        self.masm
            .unsigned_truncate(&mut self.context, S64, S32, TruncKind::Checked)
    }

    fn visit_i64_trunc_sat_f32_s(&mut self) -> Self::Output {
        use OperandSize::*;

        self.context
            .convert_op(self.masm, WasmValType::I64, |masm, dst, src, dst_size| {
                masm.signed_truncate(writable!(dst), src, S32, dst_size, TruncKind::Checked)
            })
    }

    fn visit_i64_trunc_sat_f32_u(&mut self) -> Self::Output {
        use OperandSize::*;

        self.masm
            .unsigned_truncate(&mut self.context, S32, S64, TruncKind::Checked)
    }

    fn visit_i64_trunc_sat_f64_s(&mut self) -> Self::Output {
        use OperandSize::*;

        self.context
            .convert_op(self.masm, WasmValType::I64, |masm, dst, src, dst_size| {
                masm.signed_truncate(writable!(dst), src, S64, dst_size, TruncKind::Checked)
            })
    }

    fn visit_i64_trunc_sat_f64_u(&mut self) -> Self::Output {
        use OperandSize::*;

        self.masm
            .unsigned_truncate(&mut self.context, S64, S64, TruncKind::Checked)
    }

    fn visit_i64_add128(&mut self) -> Self::Output {
        self.context
            .binop128(self.masm, |masm, lhs_lo, lhs_hi, rhs_lo, rhs_hi| {
                masm.add128(
                    writable!(lhs_lo),
                    writable!(lhs_hi),
                    lhs_lo,
                    lhs_hi,
                    rhs_lo,
                    rhs_hi,
                )?;
                Ok((TypedReg::i64(lhs_lo), TypedReg::i64(lhs_hi)))
            })
    }

    fn visit_i64_sub128(&mut self) -> Self::Output {
        self.context
            .binop128(self.masm, |masm, lhs_lo, lhs_hi, rhs_lo, rhs_hi| {
                masm.sub128(
                    writable!(lhs_lo),
                    writable!(lhs_hi),
                    lhs_lo,
                    lhs_hi,
                    rhs_lo,
                    rhs_hi,
                )?;
                Ok((TypedReg::i64(lhs_lo), TypedReg::i64(lhs_hi)))
            })
    }

    fn visit_i64_mul_wide_s(&mut self) -> Self::Output {
        self.masm.mul_wide(&mut self.context, MulWideKind::Signed)
    }

    fn visit_i64_mul_wide_u(&mut self) -> Self::Output {
        self.masm.mul_wide(&mut self.context, MulWideKind::Unsigned)
    }

    fn visit_i32_atomic_load8_u(&mut self, memarg: MemArg) -> Self::Output {
        self.emit_wasm_load(
            &memarg,
            WasmValType::I32,
            LoadKind::Atomic(OperandSize::S8, Some(Extend::<Zero>::I32Extend8.into())),
        )
    }

    fn visit_i32_atomic_load16_u(&mut self, memarg: MemArg) -> Self::Output {
        self.emit_wasm_load(
            &memarg,
            WasmValType::I32,
            LoadKind::Atomic(OperandSize::S16, Some(Extend::<Zero>::I32Extend16.into())),
        )
    }

    fn visit_i32_atomic_load(&mut self, memarg: MemArg) -> Self::Output {
        self.emit_wasm_load(
            &memarg,
            WasmValType::I32,
            LoadKind::Atomic(OperandSize::S32, None),
        )
    }

    fn visit_i64_atomic_load8_u(&mut self, memarg: MemArg) -> Self::Output {
        self.emit_wasm_load(
            &memarg,
            WasmValType::I64,
            LoadKind::Atomic(OperandSize::S8, Some(Extend::<Zero>::I64Extend8.into())),
        )
    }

    fn visit_i64_atomic_load16_u(&mut self, memarg: MemArg) -> Self::Output {
        self.emit_wasm_load(
            &memarg,
            WasmValType::I64,
            LoadKind::Atomic(OperandSize::S16, Some(Extend::<Zero>::I64Extend16.into())),
        )
    }

    fn visit_i64_atomic_load32_u(&mut self, memarg: MemArg) -> Self::Output {
        self.emit_wasm_load(
            &memarg,
            WasmValType::I64,
            LoadKind::Atomic(OperandSize::S32, Some(Extend::<Zero>::I64Extend32.into())),
        )
    }

    fn visit_i64_atomic_load(&mut self, memarg: MemArg) -> Self::Output {
        self.emit_wasm_load(
            &memarg,
            WasmValType::I64,
            LoadKind::Atomic(OperandSize::S64, None),
        )
    }

    fn visit_i32_atomic_store(&mut self, memarg: MemArg) -> Self::Output {
        self.emit_wasm_store(&memarg, StoreKind::Atomic(OperandSize::S32))
    }

    fn visit_i64_atomic_store(&mut self, memarg: MemArg) -> Self::Output {
        self.emit_wasm_store(&memarg, StoreKind::Atomic(OperandSize::S64))
    }

    fn visit_i32_atomic_store8(&mut self, memarg: MemArg) -> Self::Output {
        self.emit_wasm_store(&memarg, StoreKind::Atomic(OperandSize::S8))
    }

    fn visit_i32_atomic_store16(&mut self, memarg: MemArg) -> Self::Output {
        self.emit_wasm_store(&memarg, StoreKind::Atomic(OperandSize::S16))
    }

    fn visit_i64_atomic_store8(&mut self, memarg: MemArg) -> Self::Output {
        self.emit_wasm_store(&memarg, StoreKind::Atomic(OperandSize::S8))
    }

    fn visit_i64_atomic_store16(&mut self, memarg: MemArg) -> Self::Output {
        self.emit_wasm_store(&memarg, StoreKind::Atomic(OperandSize::S16))
    }

    fn visit_i64_atomic_store32(&mut self, memarg: MemArg) -> Self::Output {
        self.emit_wasm_store(&memarg, StoreKind::Atomic(OperandSize::S32))
    }

    fn visit_i32_atomic_rmw8_add_u(&mut self, arg: MemArg) -> Self::Output {
        self.emit_atomic_rmw(
            &arg,
            RmwOp::Add,
            OperandSize::S8,
            Some(Extend::<Zero>::I32Extend8),
        )
    }

    fn visit_i32_atomic_rmw16_add_u(&mut self, arg: MemArg) -> Self::Output {
        self.emit_atomic_rmw(
            &arg,
            RmwOp::Add,
            OperandSize::S16,
            Some(Extend::<Zero>::I32Extend16),
        )
    }

    fn visit_i32_atomic_rmw_add(&mut self, arg: MemArg) -> Self::Output {
        self.emit_atomic_rmw(&arg, RmwOp::Add, OperandSize::S32, None)
    }

    fn visit_i64_atomic_rmw8_add_u(&mut self, arg: MemArg) -> Self::Output {
        self.emit_atomic_rmw(
            &arg,
            RmwOp::Add,
            OperandSize::S8,
            Some(Extend::<Zero>::I64Extend8),
        )
    }

    fn visit_i64_atomic_rmw16_add_u(&mut self, arg: MemArg) -> Self::Output {
        self.emit_atomic_rmw(
            &arg,
            RmwOp::Add,
            OperandSize::S16,
            Some(Extend::<Zero>::I64Extend16),
        )
    }

    fn visit_i64_atomic_rmw32_add_u(&mut self, arg: MemArg) -> Self::Output {
        self.emit_atomic_rmw(
            &arg,
            RmwOp::Add,
            OperandSize::S32,
            Some(Extend::<Zero>::I64Extend32),
        )
    }

    fn visit_i64_atomic_rmw_add(&mut self, arg: MemArg) -> Self::Output {
        self.emit_atomic_rmw(&arg, RmwOp::Add, OperandSize::S64, None)
    }

    fn visit_i32_atomic_rmw8_sub_u(&mut self, arg: MemArg) -> Self::Output {
        self.emit_atomic_rmw(
            &arg,
            RmwOp::Sub,
            OperandSize::S8,
            Some(Extend::<Zero>::I32Extend8),
        )
    }
    fn visit_i32_atomic_rmw16_sub_u(&mut self, arg: MemArg) -> Self::Output {
        self.emit_atomic_rmw(
            &arg,
            RmwOp::Sub,
            OperandSize::S16,
            Some(Extend::<Zero>::I32Extend16),
        )
    }

    fn visit_i32_atomic_rmw_sub(&mut self, arg: MemArg) -> Self::Output {
        self.emit_atomic_rmw(&arg, RmwOp::Sub, OperandSize::S32, None)
    }

    fn visit_i64_atomic_rmw8_sub_u(&mut self, arg: MemArg) -> Self::Output {
        self.emit_atomic_rmw(
            &arg,
            RmwOp::Sub,
            OperandSize::S8,
            Some(Extend::<Zero>::I64Extend8),
        )
    }

    fn visit_i64_atomic_rmw16_sub_u(&mut self, arg: MemArg) -> Self::Output {
        self.emit_atomic_rmw(
            &arg,
            RmwOp::Sub,
            OperandSize::S16,
            Some(Extend::<Zero>::I64Extend16),
        )
    }

    fn visit_i64_atomic_rmw32_sub_u(&mut self, arg: MemArg) -> Self::Output {
        self.emit_atomic_rmw(
            &arg,
            RmwOp::Sub,
            OperandSize::S32,
            Some(Extend::<Zero>::I64Extend32),
        )
    }

    fn visit_i64_atomic_rmw_sub(&mut self, arg: MemArg) -> Self::Output {
        self.emit_atomic_rmw(&arg, RmwOp::Sub, OperandSize::S64, None)
    }

    fn visit_i32_atomic_rmw8_xchg_u(&mut self, arg: MemArg) -> Self::Output {
        self.emit_atomic_rmw(
            &arg,
            RmwOp::Xchg,
            OperandSize::S8,
            Some(Extend::<Zero>::I32Extend8),
        )
    }

    fn visit_i32_atomic_rmw16_xchg_u(&mut self, arg: MemArg) -> Self::Output {
        self.emit_atomic_rmw(
            &arg,
            RmwOp::Xchg,
            OperandSize::S16,
            Some(Extend::<Zero>::I32Extend16),
        )
    }

    fn visit_i32_atomic_rmw_xchg(&mut self, arg: MemArg) -> Self::Output {
        self.emit_atomic_rmw(&arg, RmwOp::Xchg, OperandSize::S32, None)
    }

    fn visit_i64_atomic_rmw8_xchg_u(&mut self, arg: MemArg) -> Self::Output {
        self.emit_atomic_rmw(
            &arg,
            RmwOp::Xchg,
            OperandSize::S8,
            Some(Extend::<Zero>::I64Extend8),
        )
    }

    fn visit_i64_atomic_rmw16_xchg_u(&mut self, arg: MemArg) -> Self::Output {
        self.emit_atomic_rmw(
            &arg,
            RmwOp::Xchg,
            OperandSize::S16,
            Some(Extend::<Zero>::I64Extend16),
        )
    }

    fn visit_i64_atomic_rmw32_xchg_u(&mut self, arg: MemArg) -> Self::Output {
        self.emit_atomic_rmw(
            &arg,
            RmwOp::Xchg,
            OperandSize::S32,
            Some(Extend::<Zero>::I64Extend32),
        )
    }

    fn visit_i64_atomic_rmw_xchg(&mut self, arg: MemArg) -> Self::Output {
        self.emit_atomic_rmw(&arg, RmwOp::Xchg, OperandSize::S64, None)
    }

    fn visit_i32_atomic_rmw8_and_u(&mut self, arg: MemArg) -> Self::Output {
        self.emit_atomic_rmw(
            &arg,
            RmwOp::And,
            OperandSize::S8,
            Some(Extend::<Zero>::I32Extend8),
        )
    }

    fn visit_i32_atomic_rmw16_and_u(&mut self, arg: MemArg) -> Self::Output {
        self.emit_atomic_rmw(
            &arg,
            RmwOp::And,
            OperandSize::S16,
            Some(Extend::<Zero>::I32Extend16),
        )
    }

    fn visit_i32_atomic_rmw_and(&mut self, arg: MemArg) -> Self::Output {
        self.emit_atomic_rmw(&arg, RmwOp::And, OperandSize::S32, None)
    }

    fn visit_i64_atomic_rmw8_and_u(&mut self, arg: MemArg) -> Self::Output {
        self.emit_atomic_rmw(
            &arg,
            RmwOp::And,
            OperandSize::S8,
            Some(Extend::<Zero>::I64Extend8),
        )
    }

    fn visit_i64_atomic_rmw16_and_u(&mut self, arg: MemArg) -> Self::Output {
        self.emit_atomic_rmw(
            &arg,
            RmwOp::And,
            OperandSize::S16,
            Some(Extend::<Zero>::I64Extend16),
        )
    }

    fn visit_i64_atomic_rmw32_and_u(&mut self, arg: MemArg) -> Self::Output {
        self.emit_atomic_rmw(
            &arg,
            RmwOp::And,
            OperandSize::S32,
            Some(Extend::<Zero>::I64Extend32),
        )
    }

    fn visit_i64_atomic_rmw_and(&mut self, arg: MemArg) -> Self::Output {
        self.emit_atomic_rmw(&arg, RmwOp::And, OperandSize::S64, None)
    }

    fn visit_i32_atomic_rmw8_or_u(&mut self, arg: MemArg) -> Self::Output {
        self.emit_atomic_rmw(
            &arg,
            RmwOp::Or,
            OperandSize::S8,
            Some(Extend::<Zero>::I32Extend8),
        )
    }

    fn visit_i32_atomic_rmw16_or_u(&mut self, arg: MemArg) -> Self::Output {
        self.emit_atomic_rmw(
            &arg,
            RmwOp::Or,
            OperandSize::S16,
            Some(Extend::<Zero>::I32Extend16),
        )
    }

    fn visit_i32_atomic_rmw_or(&mut self, arg: MemArg) -> Self::Output {
        self.emit_atomic_rmw(&arg, RmwOp::Or, OperandSize::S32, None)
    }

    fn visit_i64_atomic_rmw8_or_u(&mut self, arg: MemArg) -> Self::Output {
        self.emit_atomic_rmw(
            &arg,
            RmwOp::Or,
            OperandSize::S8,
            Some(Extend::<Zero>::I64Extend8),
        )
    }

    fn visit_i64_atomic_rmw16_or_u(&mut self, arg: MemArg) -> Self::Output {
        self.emit_atomic_rmw(
            &arg,
            RmwOp::Or,
            OperandSize::S16,
            Some(Extend::<Zero>::I64Extend16),
        )
    }

    fn visit_i64_atomic_rmw32_or_u(&mut self, arg: MemArg) -> Self::Output {
        self.emit_atomic_rmw(
            &arg,
            RmwOp::Or,
            OperandSize::S32,
            Some(Extend::<Zero>::I64Extend32),
        )
    }

    fn visit_i64_atomic_rmw_or(&mut self, arg: MemArg) -> Self::Output {
        self.emit_atomic_rmw(&arg, RmwOp::Or, OperandSize::S64, None)
    }

    fn visit_i32_atomic_rmw8_xor_u(&mut self, arg: MemArg) -> Self::Output {
        self.emit_atomic_rmw(
            &arg,
            RmwOp::Xor,
            OperandSize::S8,
            Some(Extend::<Zero>::I32Extend8),
        )
    }

    fn visit_i32_atomic_rmw16_xor_u(&mut self, arg: MemArg) -> Self::Output {
        self.emit_atomic_rmw(
            &arg,
            RmwOp::Xor,
            OperandSize::S16,
            Some(Extend::<Zero>::I32Extend16),
        )
    }

    fn visit_i32_atomic_rmw_xor(&mut self, arg: MemArg) -> Self::Output {
        self.emit_atomic_rmw(&arg, RmwOp::Xor, OperandSize::S32, None)
    }

    fn visit_i64_atomic_rmw8_xor_u(&mut self, arg: MemArg) -> Self::Output {
        self.emit_atomic_rmw(
            &arg,
            RmwOp::Xor,
            OperandSize::S8,
            Some(Extend::<Zero>::I64Extend8),
        )
    }

    fn visit_i64_atomic_rmw16_xor_u(&mut self, arg: MemArg) -> Self::Output {
        self.emit_atomic_rmw(
            &arg,
            RmwOp::Xor,
            OperandSize::S16,
            Some(Extend::<Zero>::I64Extend16),
        )
    }

    fn visit_i64_atomic_rmw32_xor_u(&mut self, arg: MemArg) -> Self::Output {
        self.emit_atomic_rmw(
            &arg,
            RmwOp::Xor,
            OperandSize::S32,
            Some(Extend::<Zero>::I64Extend32),
        )
    }

    fn visit_i64_atomic_rmw_xor(&mut self, arg: MemArg) -> Self::Output {
        self.emit_atomic_rmw(&arg, RmwOp::Xor, OperandSize::S64, None)
    }

    fn visit_i32_atomic_rmw8_cmpxchg_u(&mut self, arg: MemArg) -> Self::Output {
        self.emit_atomic_cmpxchg(&arg, OperandSize::S8, Some(Extend::I32Extend8))
    }

    fn visit_i32_atomic_rmw16_cmpxchg_u(&mut self, arg: MemArg) -> Self::Output {
        self.emit_atomic_cmpxchg(&arg, OperandSize::S16, Some(Extend::I32Extend16))
    }

    fn visit_i32_atomic_rmw_cmpxchg(&mut self, arg: MemArg) -> Self::Output {
        self.emit_atomic_cmpxchg(&arg, OperandSize::S32, None)
    }

    fn visit_i64_atomic_rmw8_cmpxchg_u(&mut self, arg: MemArg) -> Self::Output {
        self.emit_atomic_cmpxchg(&arg, OperandSize::S8, Some(Extend::I64Extend8))
    }

    fn visit_i64_atomic_rmw16_cmpxchg_u(&mut self, arg: MemArg) -> Self::Output {
        self.emit_atomic_cmpxchg(&arg, OperandSize::S16, Some(Extend::I64Extend16))
    }

    fn visit_i64_atomic_rmw32_cmpxchg_u(&mut self, arg: MemArg) -> Self::Output {
        self.emit_atomic_cmpxchg(&arg, OperandSize::S32, Some(Extend::I64Extend32))
    }

    fn visit_i64_atomic_rmw_cmpxchg(&mut self, arg: MemArg) -> Self::Output {
        self.emit_atomic_cmpxchg(&arg, OperandSize::S64, None)
    }

    fn visit_memory_atomic_wait32(&mut self, arg: MemArg) -> Self::Output {
        self.emit_atomic_wait(&arg, AtomicWaitKind::Wait32)
    }

    fn visit_memory_atomic_wait64(&mut self, arg: MemArg) -> Self::Output {
        self.emit_atomic_wait(&arg, AtomicWaitKind::Wait64)
    }

    fn visit_memory_atomic_notify(&mut self, arg: MemArg) -> Self::Output {
        self.emit_atomic_notify(&arg)
    }

    fn visit_atomic_fence(&mut self) -> Self::Output {
        self.masm.fence()
    }

    wasmparser::for_each_visit_operator!(def_unsupported);
}

impl<'a, 'translation, 'data, M> VisitSimdOperator<'a>
    for CodeGen<'a, 'translation, 'data, M, Emission>
where
    M: MacroAssembler,
{
    fn visit_v128_const(&mut self, val: V128) -> Self::Output {
        self.context.stack.push(Val::v128(val.i128()));
        Ok(())
    }

    fn visit_v128_load(&mut self, memarg: MemArg) -> Self::Output {
        self.emit_wasm_load(
            &memarg,
            WasmValType::V128,
            LoadKind::Operand(OperandSize::S128),
        )
    }

    fn visit_v128_store(&mut self, memarg: MemArg) -> Self::Output {
        self.emit_wasm_store(&memarg, StoreKind::Operand(OperandSize::S128))
    }

    fn visit_v128_load8x8_s(&mut self, memarg: MemArg) -> Self::Output {
        self.emit_wasm_load(
            &memarg,
            WasmValType::V128,
            LoadKind::VectorExtend(V128LoadExtendKind::E8x8S),
        )
    }

    fn visit_v128_load8x8_u(&mut self, memarg: MemArg) -> Self::Output {
        self.emit_wasm_load(
            &memarg,
            WasmValType::V128,
            LoadKind::VectorExtend(V128LoadExtendKind::E8x8U),
        )
    }

    fn visit_v128_load16x4_s(&mut self, memarg: MemArg) -> Self::Output {
        self.emit_wasm_load(
            &memarg,
            WasmValType::V128,
            LoadKind::VectorExtend(V128LoadExtendKind::E16x4S),
        )
    }

    fn visit_v128_load16x4_u(&mut self, memarg: MemArg) -> Self::Output {
        self.emit_wasm_load(
            &memarg,
            WasmValType::V128,
            LoadKind::VectorExtend(V128LoadExtendKind::E16x4U),
        )
    }

    fn visit_v128_load32x2_s(&mut self, memarg: MemArg) -> Self::Output {
        self.emit_wasm_load(
            &memarg,
            WasmValType::V128,
            LoadKind::VectorExtend(V128LoadExtendKind::E32x2S),
        )
    }

    fn visit_v128_load32x2_u(&mut self, memarg: MemArg) -> Self::Output {
        self.emit_wasm_load(
            &memarg,
            WasmValType::V128,
            LoadKind::VectorExtend(V128LoadExtendKind::E32x2U),
        )
    }

    fn visit_v128_load8_splat(&mut self, memarg: MemArg) -> Self::Output {
        self.emit_wasm_load(
            &memarg,
            WasmValType::V128,
            LoadKind::Splat(SplatLoadKind::S8),
        )
    }

    fn visit_v128_load16_splat(&mut self, memarg: MemArg) -> Self::Output {
        self.emit_wasm_load(
            &memarg,
            WasmValType::V128,
            LoadKind::Splat(SplatLoadKind::S16),
        )
    }

    fn visit_v128_load32_splat(&mut self, memarg: MemArg) -> Self::Output {
        self.emit_wasm_load(
            &memarg,
            WasmValType::V128,
            LoadKind::Splat(SplatLoadKind::S32),
        )
    }

    fn visit_v128_load64_splat(&mut self, memarg: MemArg) -> Self::Output {
        self.emit_wasm_load(
            &memarg,
            WasmValType::V128,
            LoadKind::Splat(SplatLoadKind::S64),
        )
    }

    fn visit_i8x16_splat(&mut self) -> Self::Output {
        self.masm.splat(&mut self.context, SplatKind::I8x16)
    }

    fn visit_i16x8_splat(&mut self) -> Self::Output {
        self.masm.splat(&mut self.context, SplatKind::I16x8)
    }

    fn visit_i32x4_splat(&mut self) -> Self::Output {
        self.masm.splat(&mut self.context, SplatKind::I32x4)
    }

    fn visit_i64x2_splat(&mut self) -> Self::Output {
        self.masm.splat(&mut self.context, SplatKind::I64x2)
    }

    fn visit_f32x4_splat(&mut self) -> Self::Output {
        self.masm.splat(&mut self.context, SplatKind::F32x4)
    }

    fn visit_f64x2_splat(&mut self) -> Self::Output {
        self.masm.splat(&mut self.context, SplatKind::F64x2)
    }

    fn visit_i8x16_shuffle(&mut self, lanes: [u8; 16]) -> Self::Output {
        let rhs = self.context.pop_to_reg(self.masm, None)?;
        let lhs = self.context.pop_to_reg(self.masm, None)?;
        self.masm
            .shuffle(writable!(lhs.into()), lhs.into(), rhs.into(), lanes)?;
        self.context.stack.push(TypedReg::v128(lhs.into()).into());
        self.context.free_reg(rhs);
        Ok(())
    }

    fn visit_i8x16_swizzle(&mut self) -> Self::Output {
        let rhs = self.context.pop_to_reg(self.masm, None)?;
        let lhs = self.context.pop_to_reg(self.masm, None)?;
        self.masm
            .swizzle(writable!(lhs.into()), lhs.into(), rhs.into())?;
        self.context.stack.push(TypedReg::v128(lhs.into()).into());
        self.context.free_reg(rhs);
        Ok(())
    }

    fn visit_i8x16_extract_lane_s(&mut self, lane: u8) -> Self::Output {
        self.context.extract_lane_op(
            self.masm,
            ExtractLaneKind::I8x16S,
            |masm, src, dst, kind| masm.extract_lane(src, dst, lane, kind),
        )
    }

    fn visit_i8x16_extract_lane_u(&mut self, lane: u8) -> Self::Output {
        self.context.extract_lane_op(
            self.masm,
            ExtractLaneKind::I8x16U,
            |masm, src, dst, kind| masm.extract_lane(src, dst, lane, kind),
        )
    }

    fn visit_i16x8_extract_lane_s(&mut self, lane: u8) -> Self::Output {
        self.context.extract_lane_op(
            self.masm,
            ExtractLaneKind::I16x8S,
            |masm, src, dst, kind| masm.extract_lane(src, dst, lane, kind),
        )
    }

    fn visit_i16x8_extract_lane_u(&mut self, lane: u8) -> Self::Output {
        self.context.extract_lane_op(
            self.masm,
            ExtractLaneKind::I16x8U,
            |masm, src, dst, kind| masm.extract_lane(src, dst, lane, kind),
        )
    }

    fn visit_i32x4_extract_lane(&mut self, lane: u8) -> Self::Output {
        self.context
            .extract_lane_op(self.masm, ExtractLaneKind::I32x4, |masm, src, dst, kind| {
                masm.extract_lane(src, dst, lane, kind)
            })
    }

    fn visit_i64x2_extract_lane(&mut self, lane: u8) -> Self::Output {
        self.context
            .extract_lane_op(self.masm, ExtractLaneKind::I64x2, |masm, src, dst, kind| {
                masm.extract_lane(src, dst, lane, kind)
            })
    }

    fn visit_f32x4_extract_lane(&mut self, lane: u8) -> Self::Output {
        self.context
            .extract_lane_op(self.masm, ExtractLaneKind::F32x4, |masm, src, dst, kind| {
                masm.extract_lane(src, dst, lane, kind)
            })
    }

    fn visit_f64x2_extract_lane(&mut self, lane: u8) -> Self::Output {
        self.context
            .extract_lane_op(self.masm, ExtractLaneKind::F64x2, |masm, src, dst, kind| {
                masm.extract_lane(src, dst, lane, kind)
            })
    }

    fn visit_i8x16_eq(&mut self) -> Self::Output {
        self.context
            .binop(self.masm, OperandSize::S8, |masm, dst, src, _size| {
                masm.v128_eq(writable!(dst), dst, src, VectorEqualityKind::I8x16)?;
                Ok(TypedReg::v128(dst))
            })
    }

    fn visit_i16x8_eq(&mut self) -> Self::Output {
        self.context
            .binop(self.masm, OperandSize::S16, |masm, dst, src, _size| {
                masm.v128_eq(writable!(dst), dst, src, VectorEqualityKind::I16x8)?;
                Ok(TypedReg::v128(dst))
            })
    }

    fn visit_i32x4_eq(&mut self) -> Self::Output {
        self.context
            .binop(self.masm, OperandSize::S32, |masm, dst, src, _size| {
                masm.v128_eq(writable!(dst), dst, src, VectorEqualityKind::I32x4)?;
                Ok(TypedReg::v128(dst))
            })
    }

    fn visit_i64x2_eq(&mut self) -> Self::Output {
        self.context
            .binop(self.masm, OperandSize::S64, |masm, dst, src, _size| {
                masm.v128_eq(writable!(dst), dst, src, VectorEqualityKind::I64x2)?;
                Ok(TypedReg::v128(dst))
            })
    }

    fn visit_f32x4_eq(&mut self) -> Self::Output {
        self.context
            .binop(self.masm, OperandSize::S32, |masm, dst, src, _size| {
                masm.v128_eq(writable!(dst), dst, src, VectorEqualityKind::F32x4)?;
                Ok(TypedReg::v128(dst))
            })
    }

    fn visit_f64x2_eq(&mut self) -> Self::Output {
        self.context
            .binop(self.masm, OperandSize::S64, |masm, dst, src, _size| {
                masm.v128_eq(writable!(dst), dst, src, VectorEqualityKind::F64x2)?;
                Ok(TypedReg::v128(dst))
            })
    }

    fn visit_i8x16_ne(&mut self) -> Self::Output {
        self.context
            .binop(self.masm, OperandSize::S8, |masm, dst, src, _size| {
                masm.v128_ne(writable!(dst), dst, src, VectorEqualityKind::I8x16)?;
                Ok(TypedReg::v128(dst))
            })
    }

    fn visit_i16x8_ne(&mut self) -> Self::Output {
        self.context
            .binop(self.masm, OperandSize::S16, |masm, dst, src, _size| {
                masm.v128_ne(writable!(dst), dst, src, VectorEqualityKind::I16x8)?;
                Ok(TypedReg::v128(dst))
            })
    }

    fn visit_i32x4_ne(&mut self) -> Self::Output {
        self.context
            .binop(self.masm, OperandSize::S32, |masm, dst, src, _size| {
                masm.v128_ne(writable!(dst), dst, src, VectorEqualityKind::I32x4)?;
                Ok(TypedReg::v128(dst))
            })
    }

    fn visit_i64x2_ne(&mut self) -> Self::Output {
        self.context
            .binop(self.masm, OperandSize::S64, |masm, dst, src, _size| {
                masm.v128_ne(writable!(dst), dst, src, VectorEqualityKind::I64x2)?;
                Ok(TypedReg::v128(dst))
            })
    }

    fn visit_f32x4_ne(&mut self) -> Self::Output {
        self.context
            .binop(self.masm, OperandSize::S32, |masm, dst, src, _size| {
                masm.v128_ne(writable!(dst), dst, src, VectorEqualityKind::F32x4)?;
                Ok(TypedReg::v128(dst))
            })
    }

    fn visit_f64x2_ne(&mut self) -> Self::Output {
        self.context
            .binop(self.masm, OperandSize::S64, |masm, dst, src, _size| {
                masm.v128_ne(writable!(dst), dst, src, VectorEqualityKind::F64x2)?;
                Ok(TypedReg::v128(dst))
            })
    }

    fn visit_i8x16_lt_s(&mut self) -> Self::Output {
        self.context
            .binop(self.masm, OperandSize::S8, |masm, dst, src, _size| {
                masm.v128_lt(writable!(dst), dst, src, VectorCompareKind::I8x16S)?;
                Ok(TypedReg::v128(dst))
            })
    }

    fn visit_i8x16_lt_u(&mut self) -> Self::Output {
        self.context
            .binop(self.masm, OperandSize::S8, |masm, dst, src, _size| {
                masm.v128_lt(writable!(dst), dst, src, VectorCompareKind::I8x16U)?;
                Ok(TypedReg::v128(dst))
            })
    }

    fn visit_i16x8_lt_s(&mut self) -> Self::Output {
        self.context
            .binop(self.masm, OperandSize::S16, |masm, dst, src, _size| {
                masm.v128_lt(writable!(dst), dst, src, VectorCompareKind::I16x8S)?;
                Ok(TypedReg::v128(dst))
            })
    }

    fn visit_i16x8_lt_u(&mut self) -> Self::Output {
        self.context
            .binop(self.masm, OperandSize::S16, |masm, dst, src, _size| {
                masm.v128_lt(writable!(dst), dst, src, VectorCompareKind::I16x8U)?;
                Ok(TypedReg::v128(dst))
            })
    }

    fn visit_i32x4_lt_s(&mut self) -> Self::Output {
        self.context
            .binop(self.masm, OperandSize::S32, |masm, dst, src, _size| {
                masm.v128_lt(writable!(dst), dst, src, VectorCompareKind::I32x4S)?;
                Ok(TypedReg::v128(dst))
            })
    }

    fn visit_i32x4_lt_u(&mut self) -> Self::Output {
        self.context
            .binop(self.masm, OperandSize::S32, |masm, dst, src, _size| {
                masm.v128_lt(writable!(dst), dst, src, VectorCompareKind::I32x4U)?;
                Ok(TypedReg::v128(dst))
            })
    }

    fn visit_i64x2_lt_s(&mut self) -> Self::Output {
        self.context
            .binop(self.masm, OperandSize::S64, |masm, dst, src, _size| {
                masm.v128_lt(writable!(dst), dst, src, VectorCompareKind::I64x2S)?;
                Ok(TypedReg::v128(dst))
            })
    }

    fn visit_f32x4_lt(&mut self) -> Self::Output {
        self.context
            .binop(self.masm, OperandSize::S32, |masm, dst, src, _size| {
                masm.v128_lt(writable!(dst), dst, src, VectorCompareKind::F32x4)?;
                Ok(TypedReg::v128(dst))
            })
    }

    fn visit_f64x2_lt(&mut self) -> Self::Output {
        self.context
            .binop(self.masm, OperandSize::S64, |masm, dst, src, _size| {
                masm.v128_lt(writable!(dst), dst, src, VectorCompareKind::F64x2)?;
                Ok(TypedReg::v128(dst))
            })
    }

    fn visit_i8x16_le_s(&mut self) -> Self::Output {
        self.context
            .binop(self.masm, OperandSize::S8, |masm, dst, src, _size| {
                masm.v128_le(writable!(dst), dst, src, VectorCompareKind::I8x16S)?;
                Ok(TypedReg::v128(dst))
            })
    }

    fn visit_i8x16_le_u(&mut self) -> Self::Output {
        self.context
            .binop(self.masm, OperandSize::S8, |masm, dst, src, _size| {
                masm.v128_le(writable!(dst), dst, src, VectorCompareKind::I8x16U)?;
                Ok(TypedReg::v128(dst))
            })
    }

    fn visit_i16x8_le_s(&mut self) -> Self::Output {
        self.context
            .binop(self.masm, OperandSize::S16, |masm, dst, src, _size| {
                masm.v128_le(writable!(dst), dst, src, VectorCompareKind::I16x8S)?;
                Ok(TypedReg::v128(dst))
            })
    }

    fn visit_i16x8_le_u(&mut self) -> Self::Output {
        self.context
            .binop(self.masm, OperandSize::S16, |masm, dst, src, _size| {
                masm.v128_le(writable!(dst), dst, src, VectorCompareKind::I16x8U)?;
                Ok(TypedReg::v128(dst))
            })
    }

    fn visit_i32x4_le_s(&mut self) -> Self::Output {
        self.context
            .binop(self.masm, OperandSize::S32, |masm, dst, src, _size| {
                masm.v128_le(writable!(dst), dst, src, VectorCompareKind::I32x4S)?;
                Ok(TypedReg::v128(dst))
            })
    }

    fn visit_i32x4_le_u(&mut self) -> Self::Output {
        self.context
            .binop(self.masm, OperandSize::S32, |masm, dst, src, _size| {
                masm.v128_le(writable!(dst), dst, src, VectorCompareKind::I32x4U)?;
                Ok(TypedReg::v128(dst))
            })
    }

    fn visit_i64x2_le_s(&mut self) -> Self::Output {
        self.context
            .binop(self.masm, OperandSize::S64, |masm, dst, src, _size| {
                masm.v128_le(writable!(dst), dst, src, VectorCompareKind::I64x2S)?;
                Ok(TypedReg::v128(dst))
            })
    }

    fn visit_f32x4_le(&mut self) -> Self::Output {
        self.context
            .binop(self.masm, OperandSize::S32, |masm, dst, src, _size| {
                masm.v128_le(writable!(dst), dst, src, VectorCompareKind::F32x4)?;
                Ok(TypedReg::v128(dst))
            })
    }

    fn visit_f64x2_le(&mut self) -> Self::Output {
        self.context
            .binop(self.masm, OperandSize::S64, |masm, dst, src, _size| {
                masm.v128_le(writable!(dst), dst, src, VectorCompareKind::F64x2)?;
                Ok(TypedReg::v128(dst))
            })
    }

    fn visit_i8x16_gt_s(&mut self) -> Self::Output {
        self.context
            .binop(self.masm, OperandSize::S8, |masm, dst, src, _size| {
                masm.v128_gt(writable!(dst), dst, src, VectorCompareKind::I8x16S)?;
                Ok(TypedReg::v128(dst))
            })
    }

    fn visit_i8x16_gt_u(&mut self) -> Self::Output {
        self.context
            .binop(self.masm, OperandSize::S8, |masm, dst, src, _size| {
                masm.v128_gt(writable!(dst), dst, src, VectorCompareKind::I8x16U)?;
                Ok(TypedReg::v128(dst))
            })
    }

    fn visit_i16x8_gt_s(&mut self) -> Self::Output {
        self.context
            .binop(self.masm, OperandSize::S16, |masm, dst, src, _size| {
                masm.v128_gt(writable!(dst), dst, src, VectorCompareKind::I16x8S)?;
                Ok(TypedReg::v128(dst))
            })
    }

    fn visit_i16x8_gt_u(&mut self) -> Self::Output {
        self.context
            .binop(self.masm, OperandSize::S16, |masm, dst, src, _size| {
                masm.v128_gt(writable!(dst), dst, src, VectorCompareKind::I16x8U)?;
                Ok(TypedReg::v128(dst))
            })
    }

    fn visit_i32x4_gt_s(&mut self) -> Self::Output {
        self.context
            .binop(self.masm, OperandSize::S32, |masm, dst, src, _size| {
                masm.v128_gt(writable!(dst), dst, src, VectorCompareKind::I32x4S)?;
                Ok(TypedReg::v128(dst))
            })
    }

    fn visit_i32x4_gt_u(&mut self) -> Self::Output {
        self.context
            .binop(self.masm, OperandSize::S32, |masm, dst, src, _size| {
                masm.v128_gt(writable!(dst), dst, src, VectorCompareKind::I32x4U)?;
                Ok(TypedReg::v128(dst))
            })
    }

    fn visit_i64x2_gt_s(&mut self) -> Self::Output {
        self.context
            .binop(self.masm, OperandSize::S64, |masm, dst, src, _size| {
                masm.v128_gt(writable!(dst), dst, src, VectorCompareKind::I64x2S)?;
                Ok(TypedReg::v128(dst))
            })
    }

    fn visit_f32x4_gt(&mut self) -> Self::Output {
        self.context
            .binop(self.masm, OperandSize::S32, |masm, dst, src, _size| {
                masm.v128_gt(writable!(dst), dst, src, VectorCompareKind::F32x4)?;
                Ok(TypedReg::v128(dst))
            })
    }

    fn visit_f64x2_gt(&mut self) -> Self::Output {
        self.context
            .binop(self.masm, OperandSize::S64, |masm, dst, src, _size| {
                masm.v128_gt(writable!(dst), dst, src, VectorCompareKind::F64x2)?;
                Ok(TypedReg::v128(dst))
            })
    }

    fn visit_i8x16_ge_s(&mut self) -> Self::Output {
        self.context
            .binop(self.masm, OperandSize::S8, |masm, dst, src, _size| {
                masm.v128_ge(writable!(dst), dst, src, VectorCompareKind::I8x16S)?;
                Ok(TypedReg::v128(dst))
            })
    }

    fn visit_i8x16_ge_u(&mut self) -> Self::Output {
        self.context
            .binop(self.masm, OperandSize::S8, |masm, dst, src, _size| {
                masm.v128_ge(writable!(dst), dst, src, VectorCompareKind::I8x16U)?;
                Ok(TypedReg::v128(dst))
            })
    }

    fn visit_i16x8_ge_s(&mut self) -> Self::Output {
        self.context
            .binop(self.masm, OperandSize::S16, |masm, dst, src, _size| {
                masm.v128_ge(writable!(dst), dst, src, VectorCompareKind::I16x8S)?;
                Ok(TypedReg::v128(dst))
            })
    }

    fn visit_i16x8_ge_u(&mut self) -> Self::Output {
        self.context
            .binop(self.masm, OperandSize::S16, |masm, dst, src, _size| {
                masm.v128_ge(writable!(dst), dst, src, VectorCompareKind::I16x8U)?;
                Ok(TypedReg::v128(dst))
            })
    }

    fn visit_i32x4_ge_s(&mut self) -> Self::Output {
        self.context
            .binop(self.masm, OperandSize::S32, |masm, dst, src, _size| {
                masm.v128_ge(writable!(dst), dst, src, VectorCompareKind::I32x4S)?;
                Ok(TypedReg::v128(dst))
            })
    }

    fn visit_i32x4_ge_u(&mut self) -> Self::Output {
        self.context
            .binop(self.masm, OperandSize::S32, |masm, dst, src, _size| {
                masm.v128_ge(writable!(dst), dst, src, VectorCompareKind::I32x4U)?;
                Ok(TypedReg::v128(dst))
            })
    }

    fn visit_i64x2_ge_s(&mut self) -> Self::Output {
        self.context
            .binop(self.masm, OperandSize::S64, |masm, dst, src, _size| {
                masm.v128_ge(writable!(dst), dst, src, VectorCompareKind::I64x2S)?;
                Ok(TypedReg::v128(dst))
            })
    }

    fn visit_f32x4_ge(&mut self) -> Self::Output {
        self.context
            .binop(self.masm, OperandSize::S32, |masm, dst, src, _size| {
                masm.v128_ge(writable!(dst), dst, src, VectorCompareKind::F32x4)?;
                Ok(TypedReg::v128(dst))
            })
    }

    fn visit_f64x2_ge(&mut self) -> Self::Output {
        self.context
            .binop(self.masm, OperandSize::S32, |masm, dst, src, _size| {
                masm.v128_ge(writable!(dst), dst, src, VectorCompareKind::F64x2)?;
                Ok(TypedReg::v128(dst))
            })
    }

    fn visit_i8x16_replace_lane(&mut self, lane: u8) -> Self::Output {
        self.context
            .replace_lane_op(self.masm, ReplaceLaneKind::I8x16, |masm, src, dst, kind| {
                masm.replace_lane(src, dst, lane, kind)
            })
    }

    fn visit_i16x8_replace_lane(&mut self, lane: u8) -> Self::Output {
        self.context
            .replace_lane_op(self.masm, ReplaceLaneKind::I16x8, |masm, src, dst, kind| {
                masm.replace_lane(src, dst, lane, kind)
            })
    }

    fn visit_i32x4_replace_lane(&mut self, lane: u8) -> Self::Output {
        self.context
            .replace_lane_op(self.masm, ReplaceLaneKind::I32x4, |masm, src, dst, kind| {
                masm.replace_lane(src, dst, lane, kind)
            })
    }

    fn visit_i64x2_replace_lane(&mut self, lane: u8) -> Self::Output {
        self.context
            .replace_lane_op(self.masm, ReplaceLaneKind::I64x2, |masm, src, dst, kind| {
                masm.replace_lane(src, dst, lane, kind)
            })
    }

    fn visit_f32x4_replace_lane(&mut self, lane: u8) -> Self::Output {
        self.context
            .replace_lane_op(self.masm, ReplaceLaneKind::F32x4, |masm, src, dst, kind| {
                masm.replace_lane(src, dst, lane, kind)
            })
    }

    fn visit_f64x2_replace_lane(&mut self, lane: u8) -> Self::Output {
        self.context
            .replace_lane_op(self.masm, ReplaceLaneKind::F64x2, |masm, src, dst, kind| {
                masm.replace_lane(src, dst, lane, kind)
            })
    }

    fn visit_v128_not(&mut self) -> Self::Output {
        self.context.unop(self.masm, |masm, reg| {
            masm.v128_not(writable!(reg))?;
            Ok(TypedReg::new(WasmValType::V128, reg))
        })
    }

    fn visit_v128_and(&mut self) -> Self::Output {
        self.context
            .binop(self.masm, OperandSize::S128, |masm, dst, src, _size| {
                masm.v128_and(dst, src, writable!(dst))?;
                Ok(TypedReg::new(WasmValType::V128, dst))
            })
    }

    fn visit_v128_andnot(&mut self) -> Self::Output {
        self.context
            .binop(self.masm, OperandSize::S128, |masm, dst, src, _size| {
                // careful here: and_not is *not* commutative: dst = !src1 & src2
                masm.v128_and_not(src, dst, writable!(dst))?;
                Ok(TypedReg::new(WasmValType::V128, dst))
            })
    }

    fn visit_v128_or(&mut self) -> Self::Output {
        self.context
            .binop(self.masm, OperandSize::S128, |masm, dst, src, _size| {
                // careful here: and_not is *not* commutative: dst = !src1 & src2
                masm.v128_or(src, dst, writable!(dst))?;
                Ok(TypedReg::new(WasmValType::V128, dst))
            })
    }

    fn visit_v128_xor(&mut self) -> Self::Output {
        self.context
            .binop(self.masm, OperandSize::S128, |masm, dst, src, _size| {
                // careful here: and_not is *not* commutative: dst = !src1 & src2
                masm.v128_xor(src, dst, writable!(dst))?;
                Ok(TypedReg::new(WasmValType::V128, dst))
            })
    }

    fn visit_v128_bitselect(&mut self) -> Self::Output {
        let mask = self.context.pop_to_reg(self.masm, None)?;
        let op2 = self.context.pop_to_reg(self.masm, None)?;
        let op1 = self.context.pop_to_reg(self.masm, None)?;
        let dst = self.context.any_fpr(self.masm)?;

        // careful here: bitselect is *not* commutative.
        self.masm
            .v128_bitselect(op1.reg, op2.reg, mask.reg, writable!(dst))?;

        self.context
            .stack
            .push(TypedReg::new(WasmValType::V128, dst).into());
        self.context.free_reg(op1);
        self.context.free_reg(op2);
        self.context.free_reg(mask);

        Ok(())
    }

    fn visit_v128_any_true(&mut self) -> Self::Output {
        let src = self.context.pop_to_reg(self.masm, None)?;
        let dst = self.context.any_gpr(self.masm)?;

        self.masm.v128_any_true(src.reg, writable!(dst))?;

        self.context
            .stack
            .push(TypedReg::new(WasmValType::I32, dst).into());
        self.context.free_reg(src);

        Ok(())
    }

    fn visit_v128_load8_lane(&mut self, arg: MemArg, lane: u8) -> Self::Output {
        self.emit_wasm_load(
            &arg,
            WasmValType::V128,
            LoadKind::vector_lane(lane, OperandSize::S8),
        )
    }

    fn visit_v128_load16_lane(&mut self, arg: MemArg, lane: u8) -> Self::Output {
        self.emit_wasm_load(
            &arg,
            WasmValType::V128,
            LoadKind::vector_lane(lane, OperandSize::S16),
        )
    }

    fn visit_v128_load32_lane(&mut self, arg: MemArg, lane: u8) -> Self::Output {
        self.emit_wasm_load(
            &arg,
            WasmValType::V128,
            LoadKind::vector_lane(lane, OperandSize::S32),
        )
    }

    fn visit_v128_load64_lane(&mut self, arg: MemArg, lane: u8) -> Self::Output {
        self.emit_wasm_load(
            &arg,
            WasmValType::V128,
            LoadKind::vector_lane(lane, OperandSize::S64),
        )
    }

    fn visit_v128_store8_lane(&mut self, arg: MemArg, lane: u8) -> Self::Output {
        self.emit_wasm_store(&arg, StoreKind::vector_lane(lane, OperandSize::S8))
    }

    fn visit_v128_store16_lane(&mut self, arg: MemArg, lane: u8) -> Self::Output {
        self.emit_wasm_store(&arg, StoreKind::vector_lane(lane, OperandSize::S16))
    }

    fn visit_v128_store32_lane(&mut self, arg: MemArg, lane: u8) -> Self::Output {
        self.emit_wasm_store(&arg, StoreKind::vector_lane(lane, OperandSize::S32))
    }

    fn visit_v128_store64_lane(&mut self, arg: MemArg, lane: u8) -> Self::Output {
        self.emit_wasm_store(&arg, StoreKind::vector_lane(lane, OperandSize::S64))
    }

    fn visit_f32x4_convert_i32x4_s(&mut self) -> Self::Output {
        self.context.unop(self.masm, |masm, reg| {
            masm.v128_convert(reg, writable!(reg), V128ConvertKind::I32x4S)?;
            Ok(TypedReg::v128(reg))
        })
    }

    fn visit_f32x4_convert_i32x4_u(&mut self) -> Self::Output {
        self.context.unop(self.masm, |masm, reg| {
            masm.v128_convert(reg, writable!(reg), V128ConvertKind::I32x4U)?;
            Ok(TypedReg::v128(reg))
        })
    }

    fn visit_f64x2_convert_low_i32x4_s(&mut self) -> Self::Output {
        self.context.unop(self.masm, |masm, reg| {
            masm.v128_convert(reg, writable!(reg), V128ConvertKind::I32x4LowS)?;
            Ok(TypedReg::v128(reg))
        })
    }

    fn visit_f64x2_convert_low_i32x4_u(&mut self) -> Self::Output {
        self.context.unop(self.masm, |masm, reg| {
            masm.v128_convert(reg, writable!(reg), V128ConvertKind::I32x4LowU)?;
            Ok(TypedReg::v128(reg))
        })
    }

    fn visit_i8x16_narrow_i16x8_s(&mut self) -> Self::Output {
        self.context
            .binop(self.masm, OperandSize::S16, |masm, dst, src, _size| {
                masm.v128_narrow(dst, src, writable!(dst), V128NarrowKind::I16x8S)?;
                Ok(TypedReg::v128(dst))
            })
    }

    fn visit_i8x16_narrow_i16x8_u(&mut self) -> Self::Output {
        self.context
            .binop(self.masm, OperandSize::S16, |masm, dst, src, _size| {
                masm.v128_narrow(dst, src, writable!(dst), V128NarrowKind::I16x8U)?;
                Ok(TypedReg::v128(dst))
            })
    }

    fn visit_i16x8_narrow_i32x4_s(&mut self) -> Self::Output {
        self.context
            .binop(self.masm, OperandSize::S32, |masm, dst, src, _size| {
                masm.v128_narrow(dst, src, writable!(dst), V128NarrowKind::I32x4S)?;
                Ok(TypedReg::v128(dst))
            })
    }

    fn visit_i16x8_narrow_i32x4_u(&mut self) -> Self::Output {
        self.context
            .binop(self.masm, OperandSize::S32, |masm, dst, src, _size| {
                masm.v128_narrow(dst, src, writable!(dst), V128NarrowKind::I32x4U)?;
                Ok(TypedReg::v128(dst))
            })
    }

    fn visit_f32x4_demote_f64x2_zero(&mut self) -> Self::Output {
        self.context.unop(self.masm, |masm, reg| {
            masm.v128_demote(reg, writable!(reg))?;
            Ok(TypedReg::v128(reg))
        })
    }

    fn visit_f64x2_promote_low_f32x4(&mut self) -> Self::Output {
        self.context.unop(self.masm, |masm, reg| {
            masm.v128_promote(reg, writable!(reg))?;
            Ok(TypedReg::v128(reg))
        })
    }

    fn visit_i16x8_extend_low_i8x16_s(&mut self) -> Self::Output {
        self.context.unop(self.masm, |masm, reg| {
            masm.v128_extend(reg, writable!(reg), V128ExtendKind::LowI8x16S)?;
            Ok(TypedReg::v128(reg))
        })
    }

    fn visit_i16x8_extend_high_i8x16_s(&mut self) -> Self::Output {
        self.context.unop(self.masm, |masm, reg| {
            masm.v128_extend(reg, writable!(reg), V128ExtendKind::HighI8x16S)?;
            Ok(TypedReg::v128(reg))
        })
    }

    fn visit_i16x8_extend_low_i8x16_u(&mut self) -> Self::Output {
        self.context.unop(self.masm, |masm, reg| {
            masm.v128_extend(reg, writable!(reg), V128ExtendKind::LowI8x16U)?;
            Ok(TypedReg::v128(reg))
        })
    }

    fn visit_i16x8_extend_high_i8x16_u(&mut self) -> Self::Output {
        self.context.unop(self.masm, |masm, reg| {
            masm.v128_extend(reg, writable!(reg), V128ExtendKind::HighI8x16U)?;
            Ok(TypedReg::v128(reg))
        })
    }

    fn visit_i32x4_extend_low_i16x8_s(&mut self) -> Self::Output {
        self.context.unop(self.masm, |masm, reg| {
            masm.v128_extend(reg, writable!(reg), V128ExtendKind::LowI16x8S)?;
            Ok(TypedReg::v128(reg))
        })
    }

    fn visit_i32x4_extend_high_i16x8_s(&mut self) -> Self::Output {
        self.context.unop(self.masm, |masm, reg| {
            masm.v128_extend(reg, writable!(reg), V128ExtendKind::HighI16x8S)?;
            Ok(TypedReg::v128(reg))
        })
    }

    fn visit_i32x4_extend_low_i16x8_u(&mut self) -> Self::Output {
        self.context.unop(self.masm, |masm, reg| {
            masm.v128_extend(reg, writable!(reg), V128ExtendKind::LowI16x8U)?;
            Ok(TypedReg::v128(reg))
        })
    }

    fn visit_i32x4_extend_high_i16x8_u(&mut self) -> Self::Output {
        self.context.unop(self.masm, |masm, reg| {
            masm.v128_extend(reg, writable!(reg), V128ExtendKind::HighI16x8U)?;
            Ok(TypedReg::v128(reg))
        })
    }

    fn visit_i64x2_extend_low_i32x4_s(&mut self) -> Self::Output {
        self.context.unop(self.masm, |masm, reg| {
            masm.v128_extend(reg, writable!(reg), V128ExtendKind::LowI32x4S)?;
            Ok(TypedReg::v128(reg))
        })
    }

    fn visit_i64x2_extend_high_i32x4_s(&mut self) -> Self::Output {
        self.context.unop(self.masm, |masm, reg| {
            masm.v128_extend(reg, writable!(reg), V128ExtendKind::HighI32x4S)?;
            Ok(TypedReg::v128(reg))
        })
    }

    fn visit_i64x2_extend_low_i32x4_u(&mut self) -> Self::Output {
        self.context.unop(self.masm, |masm, reg| {
            masm.v128_extend(reg, writable!(reg), V128ExtendKind::LowI32x4U)?;
            Ok(TypedReg::v128(reg))
        })
    }

    fn visit_i64x2_extend_high_i32x4_u(&mut self) -> Self::Output {
        self.context.unop(self.masm, |masm, reg| {
            masm.v128_extend(reg, writable!(reg), V128ExtendKind::HighI32x4U)?;
            Ok(TypedReg::v128(reg))
        })
    }

    fn visit_i8x16_add(&mut self) -> Self::Output {
        self.context
            .binop(self.masm, OperandSize::S8, |masm, dst, src, size| {
                masm.v128_add(dst, src, writable!(dst), size, HandleOverflowKind::None)?;
                Ok(TypedReg::new(WasmValType::V128, dst))
            })
    }

    fn visit_i16x8_add(&mut self) -> Self::Output {
        self.context
            .binop(self.masm, OperandSize::S16, |masm, dst, src, size| {
                masm.v128_add(dst, src, writable!(dst), size, HandleOverflowKind::None)?;
                Ok(TypedReg::new(WasmValType::V128, dst))
            })
    }

    fn visit_i32x4_add(&mut self) -> Self::Output {
        self.context
            .binop(self.masm, OperandSize::S32, |masm, dst, src, size| {
                masm.v128_add(dst, src, writable!(dst), size, HandleOverflowKind::None)?;
                Ok(TypedReg::new(WasmValType::V128, dst))
            })
    }

    fn visit_i64x2_add(&mut self) -> Self::Output {
        self.context
            .binop(self.masm, OperandSize::S64, |masm, dst, src, size| {
                masm.v128_add(dst, src, writable!(dst), size, HandleOverflowKind::None)?;
                Ok(TypedReg::new(WasmValType::V128, dst))
            })
    }

    fn visit_i8x16_sub(&mut self) -> Self::Output {
        self.context
            .binop(self.masm, OperandSize::S8, |masm, dst, src, size| {
                masm.v128_sub(dst, src, writable!(dst), size, HandleOverflowKind::None)?;
                Ok(TypedReg::new(WasmValType::V128, dst))
            })
    }

    fn visit_i16x8_sub(&mut self) -> Self::Output {
        self.context
            .binop(self.masm, OperandSize::S16, |masm, dst, src, size| {
                masm.v128_sub(dst, src, writable!(dst), size, HandleOverflowKind::None)?;
                Ok(TypedReg::new(WasmValType::V128, dst))
            })
    }

    fn visit_i32x4_sub(&mut self) -> Self::Output {
        self.context
            .binop(self.masm, OperandSize::S32, |masm, dst, src, size| {
                masm.v128_sub(dst, src, writable!(dst), size, HandleOverflowKind::None)?;
                Ok(TypedReg::new(WasmValType::V128, dst))
            })
    }

    fn visit_i64x2_sub(&mut self) -> Self::Output {
        self.context
            .binop(self.masm, OperandSize::S64, |masm, dst, src, size| {
                masm.v128_sub(dst, src, writable!(dst), size, HandleOverflowKind::None)?;
                Ok(TypedReg::new(WasmValType::V128, dst))
            })
    }

    fn visit_i16x8_mul(&mut self) -> Self::Output {
        self.masm.v128_mul(&mut self.context, OperandSize::S16)
    }

    fn visit_i32x4_mul(&mut self) -> Self::Output {
        self.masm.v128_mul(&mut self.context, OperandSize::S32)
    }

    fn visit_i64x2_mul(&mut self) -> Self::Output {
        self.masm.v128_mul(&mut self.context, OperandSize::S64)
    }

    fn visit_i8x16_add_sat_s(&mut self) -> Self::Output {
        self.context
            .binop(self.masm, OperandSize::S8, |masm, dst, src, size| {
                masm.v128_add(
                    dst,
                    src,
                    writable!(dst),
                    size,
                    HandleOverflowKind::SignedSaturating,
                )?;
                Ok(TypedReg::new(WasmValType::V128, dst))
            })
    }

    fn visit_i16x8_add_sat_s(&mut self) -> Self::Output {
        self.context
            .binop(self.masm, OperandSize::S16, |masm, dst, src, size| {
                masm.v128_add(
                    dst,
                    src,
                    writable!(dst),
                    size,
                    HandleOverflowKind::SignedSaturating,
                )?;
                Ok(TypedReg::new(WasmValType::V128, dst))
            })
    }

    fn visit_i8x16_add_sat_u(&mut self) -> Self::Output {
        self.context
            .binop(self.masm, OperandSize::S8, |masm, dst, src, size| {
                masm.v128_add(
                    dst,
                    src,
                    writable!(dst),
                    size,
                    HandleOverflowKind::UnsignedSaturating,
                )?;
                Ok(TypedReg::new(WasmValType::V128, dst))
            })
    }

    fn visit_i16x8_add_sat_u(&mut self) -> Self::Output {
        self.context
            .binop(self.masm, OperandSize::S16, |masm, dst, src, size| {
                masm.v128_add(
                    dst,
                    src,
                    writable!(dst),
                    size,
                    HandleOverflowKind::UnsignedSaturating,
                )?;
                Ok(TypedReg::new(WasmValType::V128, dst))
            })
    }

    fn visit_i8x16_sub_sat_s(&mut self) -> Self::Output {
        self.context
            .binop(self.masm, OperandSize::S8, |masm, dst, src, size| {
                masm.v128_sub(
                    dst,
                    src,
                    writable!(dst),
                    size,
                    HandleOverflowKind::SignedSaturating,
                )?;
                Ok(TypedReg::new(WasmValType::V128, dst))
            })
    }

    fn visit_i16x8_sub_sat_s(&mut self) -> Self::Output {
        self.context
            .binop(self.masm, OperandSize::S16, |masm, dst, src, size| {
                masm.v128_sub(
                    dst,
                    src,
                    writable!(dst),
                    size,
                    HandleOverflowKind::SignedSaturating,
                )?;
                Ok(TypedReg::new(WasmValType::V128, dst))
            })
    }

    fn visit_i8x16_sub_sat_u(&mut self) -> Self::Output {
        self.context
            .binop(self.masm, OperandSize::S8, |masm, dst, src, size| {
                masm.v128_sub(
                    dst,
                    src,
                    writable!(dst),
                    size,
                    HandleOverflowKind::UnsignedSaturating,
                )?;
                Ok(TypedReg::new(WasmValType::V128, dst))
            })
    }

    fn visit_i16x8_sub_sat_u(&mut self) -> Self::Output {
        self.context
            .binop(self.masm, OperandSize::S16, |masm, dst, src, size| {
                masm.v128_sub(
                    dst,
                    src,
                    writable!(dst),
                    size,
                    HandleOverflowKind::UnsignedSaturating,
                )?;
                Ok(TypedReg::new(WasmValType::V128, dst))
            })
    }

    fn visit_i8x16_abs(&mut self) -> Self::Output {
        self.context.unop(self.masm, |masm, reg| {
            masm.v128_abs(reg, writable!(reg), V128AbsKind::I8x16)?;
            Ok(TypedReg::new(WasmValType::V128, reg))
        })
    }

    fn visit_i16x8_abs(&mut self) -> Self::Output {
        self.context.unop(self.masm, |masm, reg| {
            masm.v128_abs(reg, writable!(reg), V128AbsKind::I16x8)?;
            Ok(TypedReg::new(WasmValType::V128, reg))
        })
    }

    fn visit_i32x4_abs(&mut self) -> Self::Output {
        self.context.unop(self.masm, |masm, reg| {
            masm.v128_abs(reg, writable!(reg), V128AbsKind::I32x4)?;
            Ok(TypedReg::new(WasmValType::V128, reg))
        })
    }

    fn visit_i64x2_abs(&mut self) -> Self::Output {
        self.context.unop(self.masm, |masm, reg| {
            masm.v128_abs(reg, writable!(reg), V128AbsKind::I64x2)?;
            Ok(TypedReg::new(WasmValType::V128, reg))
        })
    }

    fn visit_f32x4_abs(&mut self) -> Self::Output {
        self.context.unop(self.masm, |masm, reg| {
            masm.v128_abs(reg, writable!(reg), V128AbsKind::F32x4)?;
            Ok(TypedReg::new(WasmValType::V128, reg))
        })
    }

    fn visit_f64x2_abs(&mut self) -> Self::Output {
        self.context.unop(self.masm, |masm, reg| {
            masm.v128_abs(reg, writable!(reg), V128AbsKind::F64x2)?;
            Ok(TypedReg::new(WasmValType::V128, reg))
        })
    }

    fn visit_i8x16_neg(&mut self) -> Self::Output {
        self.context.unop(self.masm, |masm, op| {
            masm.v128_neg(writable!(op), OperandSize::S8)?;
            Ok(TypedReg::new(WasmValType::V128, op))
        })
    }

    fn visit_i16x8_neg(&mut self) -> Self::Output {
        self.context.unop(self.masm, |masm, op| {
            masm.v128_neg(writable!(op), OperandSize::S16)?;
            Ok(TypedReg::new(WasmValType::V128, op))
        })
    }

    fn visit_i32x4_neg(&mut self) -> Self::Output {
        self.context.unop(self.masm, |masm, op| {
            masm.v128_neg(writable!(op), OperandSize::S32)?;
            Ok(TypedReg::new(WasmValType::V128, op))
        })
    }

    fn visit_i64x2_neg(&mut self) -> Self::Output {
        self.context.unop(self.masm, |masm, op| {
            masm.v128_neg(writable!(op), OperandSize::S64)?;
            Ok(TypedReg::new(WasmValType::V128, op))
        })
    }

    fn visit_i8x16_shl(&mut self) -> Self::Output {
        self.masm
            .v128_shift(&mut self.context, OperandSize::S8, ShiftKind::Shl)
    }

    fn visit_i16x8_shl(&mut self) -> Self::Output {
        self.masm
            .v128_shift(&mut self.context, OperandSize::S16, ShiftKind::Shl)
    }

    fn visit_i32x4_shl(&mut self) -> Self::Output {
        self.masm
            .v128_shift(&mut self.context, OperandSize::S32, ShiftKind::Shl)
    }

    fn visit_i64x2_shl(&mut self) -> Self::Output {
        self.masm
            .v128_shift(&mut self.context, OperandSize::S64, ShiftKind::Shl)
    }

    fn visit_i8x16_shr_u(&mut self) -> Self::Output {
        self.masm
            .v128_shift(&mut self.context, OperandSize::S8, ShiftKind::ShrU)
    }

    fn visit_i16x8_shr_u(&mut self) -> Self::Output {
        self.masm
            .v128_shift(&mut self.context, OperandSize::S16, ShiftKind::ShrU)
    }

    fn visit_i32x4_shr_u(&mut self) -> Self::Output {
        self.masm
            .v128_shift(&mut self.context, OperandSize::S32, ShiftKind::ShrU)
    }

    fn visit_i64x2_shr_u(&mut self) -> Self::Output {
        self.masm
            .v128_shift(&mut self.context, OperandSize::S64, ShiftKind::ShrU)
    }

    fn visit_i8x16_shr_s(&mut self) -> Self::Output {
        self.masm
            .v128_shift(&mut self.context, OperandSize::S8, ShiftKind::ShrS)
    }

    fn visit_i16x8_shr_s(&mut self) -> Self::Output {
        self.masm
            .v128_shift(&mut self.context, OperandSize::S16, ShiftKind::ShrS)
    }

    fn visit_i32x4_shr_s(&mut self) -> Self::Output {
        self.masm
            .v128_shift(&mut self.context, OperandSize::S32, ShiftKind::ShrS)
    }

    fn visit_i64x2_shr_s(&mut self) -> Self::Output {
        self.masm
            .v128_shift(&mut self.context, OperandSize::S64, ShiftKind::ShrS)
    }

<<<<<<< HEAD
    fn visit_i16x8_q15mulr_sat_s(&mut self) -> Self::Output {
        self.context
            .binop(self.masm, OperandSize::S16, |masm, dst, src, size| {
                masm.v128_q15mulr_sat_s(dst, src, writable!(dst), size)?;
                Ok(TypedReg::v128(dst))
            })
=======
    fn visit_i8x16_all_true(&mut self) -> Self::Output {
        self.context.v128_all_true_op(self.masm, |masm, src, dst| {
            masm.v128_all_true(src, writable!(dst), OperandSize::S8)
        })
    }

    fn visit_i16x8_all_true(&mut self) -> Self::Output {
        self.context.v128_all_true_op(self.masm, |masm, src, dst| {
            masm.v128_all_true(src, writable!(dst), OperandSize::S16)
        })
    }

    fn visit_i32x4_all_true(&mut self) -> Self::Output {
        self.context.v128_all_true_op(self.masm, |masm, src, dst| {
            masm.v128_all_true(src, writable!(dst), OperandSize::S32)
        })
    }

    fn visit_i64x2_all_true(&mut self) -> Self::Output {
        self.context.v128_all_true_op(self.masm, |masm, src, dst| {
            masm.v128_all_true(src, writable!(dst), OperandSize::S64)
        })
    }

    fn visit_i8x16_bitmask(&mut self) -> Self::Output {
        self.context.v128_bitmask_op(self.masm, |masm, src, dst| {
            masm.v128_bitmask(src, writable!(dst), OperandSize::S8)
        })
    }

    fn visit_i16x8_bitmask(&mut self) -> Self::Output {
        self.context.v128_bitmask_op(self.masm, |masm, src, dst| {
            masm.v128_bitmask(src, writable!(dst), OperandSize::S16)
        })
    }

    fn visit_i32x4_bitmask(&mut self) -> Self::Output {
        self.context.v128_bitmask_op(self.masm, |masm, src, dst| {
            masm.v128_bitmask(src, writable!(dst), OperandSize::S32)
        })
    }

    fn visit_i64x2_bitmask(&mut self) -> Self::Output {
        self.context.v128_bitmask_op(self.masm, |masm, src, dst| {
            masm.v128_bitmask(src, writable!(dst), OperandSize::S64)
        })
>>>>>>> 6eb3155e
    }

    wasmparser::for_each_visit_simd_operator!(def_unsupported);
}

impl<'a, 'translation, 'data, M> CodeGen<'a, 'translation, 'data, M, Emission>
where
    M: MacroAssembler,
{
    fn cmp_i32s(&mut self, kind: IntCmpKind) -> Result<()> {
        self.context.i32_binop(self.masm, |masm, dst, src, size| {
            masm.cmp_with_set(writable!(dst), src, kind, size)?;
            Ok(TypedReg::i32(dst))
        })
    }

    fn cmp_i64s(&mut self, kind: IntCmpKind) -> Result<()> {
        self.context
            .i64_binop(self.masm, move |masm, dst, src, size| {
                masm.cmp_with_set(writable!(dst), src, kind, size)?;
                Ok(TypedReg::i32(dst)) // Return value for comparisons is an `i32`.
            })
    }
}

impl TryFrom<WasmValType> for OperandSize {
    type Error = anyhow::Error;
    fn try_from(ty: WasmValType) -> Result<OperandSize> {
        let ty = match ty {
            WasmValType::I32 | WasmValType::F32 => OperandSize::S32,
            WasmValType::I64 | WasmValType::F64 => OperandSize::S64,
            WasmValType::V128 => OperandSize::S128,
            WasmValType::Ref(rt) => {
                match rt.heap_type {
                    // TODO: Hardcoded size, assuming 64-bit support only. Once
                    // Wasmtime supports 32-bit architectures, this will need
                    // to be updated in such a way that the calculation of the
                    // OperandSize will depend on the target's  pointer size.
                    WasmHeapType::Func => OperandSize::S64,
                    WasmHeapType::Extern => OperandSize::S64,
                    _ => bail!(CodeGenError::unsupported_wasm_type()),
                }
            }
        };
        Ok(ty)
    }
}<|MERGE_RESOLUTION|>--- conflicted
+++ resolved
@@ -482,9 +482,7 @@
     (emit I16x8ShrS $($rest:tt)*) => {};
     (emit I32x4ShrS $($rest:tt)*) => {};
     (emit I64x2ShrS $($rest:tt)*) => {};
-<<<<<<< HEAD
     (emit I16x8Q15MulrSatS $($rest:tt)*) => {};
-=======
     (emit I8x16AllTrue $($rest:tt)*) => {};
     (emit I16x8AllTrue $($rest:tt)*) => {};
     (emit I32x4AllTrue $($rest:tt)*) => {};
@@ -493,7 +491,6 @@
     (emit I16x8Bitmask $($rest:tt)*) => {};
     (emit I32x4Bitmask $($rest:tt)*) => {};
     (emit I64x2Bitmask $($rest:tt)*) => {};
->>>>>>> 6eb3155e
 
     (emit $unsupported:tt $($rest:tt)*) => {$($rest)*};
 }
@@ -4072,14 +4069,14 @@
             .v128_shift(&mut self.context, OperandSize::S64, ShiftKind::ShrS)
     }
 
-<<<<<<< HEAD
     fn visit_i16x8_q15mulr_sat_s(&mut self) -> Self::Output {
         self.context
             .binop(self.masm, OperandSize::S16, |masm, dst, src, size| {
                 masm.v128_q15mulr_sat_s(dst, src, writable!(dst), size)?;
                 Ok(TypedReg::v128(dst))
             })
-=======
+    }
+
     fn visit_i8x16_all_true(&mut self) -> Self::Output {
         self.context.v128_all_true_op(self.masm, |masm, src, dst| {
             masm.v128_all_true(src, writable!(dst), OperandSize::S8)
@@ -4126,7 +4123,6 @@
         self.context.v128_bitmask_op(self.masm, |masm, src, dst| {
             masm.v128_bitmask(src, writable!(dst), OperandSize::S64)
         })
->>>>>>> 6eb3155e
     }
 
     wasmparser::for_each_visit_simd_operator!(def_unsupported);
