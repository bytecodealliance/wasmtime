//! This module is the central place for machine code emission.
//! It defines an implementation of wasmparser's Visitor trait
//! for `CodeGen`; which defines a visitor per op-code,
//! which validates and dispatches to the corresponding
//! machine code emitter.

use crate::abi::RetArea;
use crate::codegen::{
    control_index, Callee, CodeGen, CodeGenError, ControlStackFrame, Emission, FnCall,
};
use crate::masm::{
    DivKind, ExtendKind, FloatCmpKind, IntCmpKind, LoadKind, MacroAssembler, MemMoveDirection,
    MemOpKind, MulWideKind, OperandSize, RegImm, RemKind, RoundingMode, SPOffset, ShiftKind,
    TruncKind, VectorExtendKind,
};

use crate::reg::{writable, Reg};
use crate::stack::{TypedReg, Val};
use anyhow::{anyhow, bail, ensure, Result};
use regalloc2::RegClass;
use smallvec::{smallvec, SmallVec};
use wasmparser::{
    BlockType, BrTable, Ieee32, Ieee64, MemArg, VisitOperator, VisitSimdOperator, V128,
};
use wasmtime_cranelift::TRAP_INDIRECT_CALL_TO_NULL;
use wasmtime_environ::{
    FuncIndex, GlobalIndex, MemoryIndex, TableIndex, TypeIndex, WasmHeapType, WasmValType,
    FUNCREF_INIT_BIT,
};

/// A macro to define unsupported WebAssembly operators.
///
/// This macro calls itself recursively;
/// 1. It no-ops when matching a supported operator.
/// 2. Defines the visitor function and panics when
///    matching an unsupported operator.
macro_rules! def_unsupported {
    ($( @$proposal:ident $op:ident $({ $($arg:ident: $argty:ty),* })? => $visit:ident $ann:tt)*) => {
        $(
            def_unsupported!(
                emit
                    $op

                fn $visit(&mut self $($(,$arg: $argty)*)?) -> Self::Output {
                    $($(let _ = $arg;)*)?

                    Err(anyhow!(CodeGenError::unimplemented_wasm_instruction()))
                }
            );
        )*
    };

    (emit I32Const $($rest:tt)*) => {};
    (emit I64Const $($rest:tt)*) => {};
    (emit F32Const $($rest:tt)*) => {};
    (emit F64Const $($rest:tt)*) => {};
    (emit V128Const $($rest:tt)*) => {};
    (emit F32Add $($rest:tt)*) => {};
    (emit F64Add $($rest:tt)*) => {};
    (emit F32Sub $($rest:tt)*) => {};
    (emit F64Sub $($rest:tt)*) => {};
    (emit F32Mul $($rest:tt)*) => {};
    (emit F64Mul $($rest:tt)*) => {};
    (emit F32Div $($rest:tt)*) => {};
    (emit F64Div $($rest:tt)*) => {};
    (emit F32Min $($rest:tt)*) => {};
    (emit F64Min $($rest:tt)*) => {};
    (emit F32Max $($rest:tt)*) => {};
    (emit F64Max $($rest:tt)*) => {};
    (emit F32Copysign $($rest:tt)*) => {};
    (emit F64Copysign $($rest:tt)*) => {};
    (emit F32Abs $($rest:tt)*) => {};
    (emit F64Abs $($rest:tt)*) => {};
    (emit F32Neg $($rest:tt)*) => {};
    (emit F64Neg $($rest:tt)*) => {};
    (emit F32Floor $($rest:tt)*) => {};
    (emit F64Floor $($rest:tt)*) => {};
    (emit F32Ceil $($rest:tt)*) => {};
    (emit F64Ceil $($rest:tt)*) => {};
    (emit F32Nearest $($rest:tt)*) => {};
    (emit F64Nearest $($rest:tt)*) => {};
    (emit F32Trunc $($rest:tt)*) => {};
    (emit F64Trunc $($rest:tt)*) => {};
    (emit F32Sqrt $($rest:tt)*) => {};
    (emit F64Sqrt $($rest:tt)*) => {};
    (emit F32Eq $($rest:tt)*) => {};
    (emit F64Eq $($rest:tt)*) => {};
    (emit F32Ne $($rest:tt)*) => {};
    (emit F64Ne $($rest:tt)*) => {};
    (emit F32Lt $($rest:tt)*) => {};
    (emit F64Lt $($rest:tt)*) => {};
    (emit F32Gt $($rest:tt)*) => {};
    (emit F64Gt $($rest:tt)*) => {};
    (emit F32Le $($rest:tt)*) => {};
    (emit F64Le $($rest:tt)*) => {};
    (emit F32Ge $($rest:tt)*) => {};
    (emit F64Ge $($rest:tt)*) => {};
    (emit F32ConvertI32S $($rest:tt)*) => {};
    (emit F32ConvertI32U $($rest:tt)*) => {};
    (emit F32ConvertI64S $($rest:tt)*) => {};
    (emit F32ConvertI64U $($rest:tt)*) => {};
    (emit F64ConvertI32S $($rest:tt)*) => {};
    (emit F64ConvertI32U $($rest:tt)*) => {};
    (emit F64ConvertI64S $($rest:tt)*) => {};
    (emit F64ConvertI64U $($rest:tt)*) => {};
    (emit F32ReinterpretI32 $($rest:tt)*) => {};
    (emit F64ReinterpretI64 $($rest:tt)*) => {};
    (emit F32DemoteF64 $($rest:tt)*) => {};
    (emit F64PromoteF32 $($rest:tt)*) => {};
    (emit I32Add $($rest:tt)*) => {};
    (emit I64Add $($rest:tt)*) => {};
    (emit I32Sub $($rest:tt)*) => {};
    (emit I32Mul $($rest:tt)*) => {};
    (emit I32DivS $($rest:tt)*) => {};
    (emit I32DivU $($rest:tt)*) => {};
    (emit I64DivS $($rest:tt)*) => {};
    (emit I64DivU $($rest:tt)*) => {};
    (emit I64RemU $($rest:tt)*) => {};
    (emit I64RemS $($rest:tt)*) => {};
    (emit I32RemU $($rest:tt)*) => {};
    (emit I32RemS $($rest:tt)*) => {};
    (emit I64Mul $($rest:tt)*) => {};
    (emit I64Sub $($rest:tt)*) => {};
    (emit I32Eq $($rest:tt)*) => {};
    (emit I64Eq $($rest:tt)*) => {};
    (emit I32Ne $($rest:tt)*) => {};
    (emit I64Ne $($rest:tt)*) => {};
    (emit I32LtS $($rest:tt)*) => {};
    (emit I64LtS $($rest:tt)*) => {};
    (emit I32LtU $($rest:tt)*) => {};
    (emit I64LtU $($rest:tt)*) => {};
    (emit I32LeS $($rest:tt)*) => {};
    (emit I64LeS $($rest:tt)*) => {};
    (emit I32LeU $($rest:tt)*) => {};
    (emit I64LeU $($rest:tt)*) => {};
    (emit I32GtS $($rest:tt)*) => {};
    (emit I64GtS $($rest:tt)*) => {};
    (emit I32GtU $($rest:tt)*) => {};
    (emit I64GtU $($rest:tt)*) => {};
    (emit I32GeS $($rest:tt)*) => {};
    (emit I64GeS $($rest:tt)*) => {};
    (emit I32GeU $($rest:tt)*) => {};
    (emit I64GeU $($rest:tt)*) => {};
    (emit I32Eqz $($rest:tt)*) => {};
    (emit I64Eqz $($rest:tt)*) => {};
    (emit I32And $($rest:tt)*) => {};
    (emit I64And $($rest:tt)*) => {};
    (emit I32Or $($rest:tt)*) => {};
    (emit I64Or $($rest:tt)*) => {};
    (emit I32Xor $($rest:tt)*) => {};
    (emit I64Xor $($rest:tt)*) => {};
    (emit I32Shl $($rest:tt)*) => {};
    (emit I64Shl $($rest:tt)*) => {};
    (emit I32ShrS $($rest:tt)*) => {};
    (emit I64ShrS $($rest:tt)*) => {};
    (emit I32ShrU $($rest:tt)*) => {};
    (emit I64ShrU $($rest:tt)*) => {};
    (emit I32Rotl $($rest:tt)*) => {};
    (emit I64Rotl $($rest:tt)*) => {};
    (emit I32Rotr $($rest:tt)*) => {};
    (emit I64Rotr $($rest:tt)*) => {};
    (emit I32Clz $($rest:tt)*) => {};
    (emit I64Clz $($rest:tt)*) => {};
    (emit I32Ctz $($rest:tt)*) => {};
    (emit I64Ctz $($rest:tt)*) => {};
    (emit I32Popcnt $($rest:tt)*) => {};
    (emit I64Popcnt $($rest:tt)*) => {};
    (emit I32WrapI64 $($rest:tt)*) => {};
    (emit I64ExtendI32S $($rest:tt)*) => {};
    (emit I64ExtendI32U $($rest:tt)*) => {};
    (emit I32Extend8S $($rest:tt)*) => {};
    (emit I32Extend16S $($rest:tt)*) => {};
    (emit I64Extend8S $($rest:tt)*) => {};
    (emit I64Extend16S $($rest:tt)*) => {};
    (emit I64Extend32S $($rest:tt)*) => {};
    (emit I32TruncF32S $($rest:tt)*) => {};
    (emit I32TruncF32U $($rest:tt)*) => {};
    (emit I32TruncF64S $($rest:tt)*) => {};
    (emit I32TruncF64U $($rest:tt)*) => {};
    (emit I64TruncF32S $($rest:tt)*) => {};
    (emit I64TruncF32U $($rest:tt)*) => {};
    (emit I64TruncF64S $($rest:tt)*) => {};
    (emit I64TruncF64U $($rest:tt)*) => {};
    (emit I32ReinterpretF32 $($rest:tt)*) => {};
    (emit I64ReinterpretF64 $($rest:tt)*) => {};
    (emit LocalGet $($rest:tt)*) => {};
    (emit LocalSet $($rest:tt)*) => {};
    (emit Call $($rest:tt)*) => {};
    (emit End $($rest:tt)*) => {};
    (emit Nop $($rest:tt)*) => {};
    (emit If $($rest:tt)*) => {};
    (emit Else $($rest:tt)*) => {};
    (emit Block $($rest:tt)*) => {};
    (emit Loop $($rest:tt)*) => {};
    (emit Br $($rest:tt)*) => {};
    (emit BrIf $($rest:tt)*) => {};
    (emit Return $($rest:tt)*) => {};
    (emit Unreachable $($rest:tt)*) => {};
    (emit LocalTee $($rest:tt)*) => {};
    (emit GlobalGet $($rest:tt)*) => {};
    (emit GlobalSet $($rest:tt)*) => {};
    (emit Select $($rest:tt)*) => {};
    (emit Drop $($rest:tt)*) => {};
    (emit BrTable $($rest:tt)*) => {};
    (emit CallIndirect $($rest:tt)*) => {};
    (emit TableInit $($rest:tt)*) => {};
    (emit TableCopy $($rest:tt)*) => {};
    (emit TableGet $($rest:tt)*) => {};
    (emit TableSet $($rest:tt)*) => {};
    (emit TableGrow $($rest:tt)*) => {};
    (emit TableSize $($rest:tt)*) => {};
    (emit TableFill $($rest:tt)*) => {};
    (emit ElemDrop $($rest:tt)*) => {};
    (emit MemoryInit $($rest:tt)*) => {};
    (emit MemoryCopy $($rest:tt)*) => {};
    (emit DataDrop $($rest:tt)*) => {};
    (emit MemoryFill $($rest:tt)*) => {};
    (emit MemorySize $($rest:tt)*) => {};
    (emit MemoryGrow $($rest:tt)*) => {};
    (emit I32Load $($rest:tt)*) => {};
    (emit I32Load8S $($rest:tt)*) => {};
    (emit I32Load8U $($rest:tt)*) => {};
    (emit I32Load16S $($rest:tt)*) => {};
    (emit I32Load16U $($rest:tt)*) => {};
    (emit I64Load8S $($rest:tt)*) => {};
    (emit I64Load8U $($rest:tt)*) => {};
    (emit I64Load16S $($rest:tt)*) => {};
    (emit I64Load16U $($rest:tt)*) => {};
    (emit I64Load32S $($rest:tt)*) => {};
    (emit I64Load32U $($rest:tt)*) => {};
    (emit I64Load $($rest:tt)*) => {};
    (emit I32Store $($rest:tt)*) => {};
    (emit I32Store8 $($rest:tt)*) => {};
    (emit I32Store16 $($rest:tt)*) => {};
    (emit I64Store $($rest:tt)*) => {};
    (emit I64Store8 $($rest:tt)*) => {};
    (emit I64Store16 $($rest:tt)*) => {};
    (emit I64Store32 $($rest:tt)*) => {};
    (emit F32Load $($rest:tt)*) => {};
    (emit F32Store $($rest:tt)*) => {};
    (emit F64Load $($rest:tt)*) => {};
    (emit F64Store $($rest:tt)*) => {};
    (emit I32TruncSatF32S $($rest:tt)*) => {};
    (emit I32TruncSatF32U $($rest:tt)*) => {};
    (emit I32TruncSatF64S $($rest:tt)*) => {};
    (emit I32TruncSatF64U $($rest:tt)*) => {};
    (emit I64TruncSatF32S $($rest:tt)*) => {};
    (emit I64TruncSatF32U $($rest:tt)*) => {};
    (emit I64TruncSatF64S $($rest:tt)*) => {};
    (emit I64TruncSatF64U $($rest:tt)*) => {};
    (emit V128Load $($rest:tt)*) => {};
    (emit V128Store $($rest:tt)*) => {};
    (emit I64Add128 $($rest:tt)*) => {};
    (emit I64Sub128 $($rest:tt)*) => {};
    (emit I64MulWideS $($rest:tt)*) => {};
    (emit I64MulWideU $($rest:tt)*) => {};
<<<<<<< HEAD
    (emit I8x16Shuffle $($rest:tt)*) => {};

=======
    (emit I32AtomicLoad8U $($rest:tt)*) => {};
    (emit I32AtomicLoad16U $($rest:tt)*) => {};
    (emit I32AtomicLoad $($rest:tt)*) => {};
    (emit I64AtomicLoad8U $($rest:tt)*) => {};
    (emit I64AtomicLoad16U $($rest:tt)*) => {};
    (emit I64AtomicLoad32U $($rest:tt)*) => {};
    (emit I64AtomicLoad $($rest:tt)*) => {};
    (emit V128Load8x8S $($rest:tt)*) => {};
    (emit V128Load8x8U $($rest:tt)*) => {};
    (emit V128Load16x4S $($rest:tt)*) => {};
    (emit V128Load16x4U $($rest:tt)*) => {};
    (emit V128Load32x2S $($rest:tt)*) => {};
    (emit V128Load32x2U $($rest:tt)*) => {};
    (emit V128Load8Splat $($rest:tt)*) => {};
    (emit V128Load16Splat $($rest:tt)*) => {};
    (emit V128Load32Splat $($rest:tt)*) => {};
    (emit V128Load64Splat $($rest:tt)*) => {};
>>>>>>> c78d44ef
    (emit $unsupported:tt $($rest:tt)*) => {$($rest)*};
}

impl<'a, 'translation, 'data, M> VisitOperator<'a> for CodeGen<'a, 'translation, 'data, M, Emission>
where
    M: MacroAssembler,
{
    type Output = Result<()>;

    fn visit_i32_const(&mut self, val: i32) -> Self::Output {
        self.context.stack.push(Val::i32(val));

        Ok(())
    }

    fn visit_i64_const(&mut self, val: i64) -> Self::Output {
        self.context.stack.push(Val::i64(val));
        Ok(())
    }

    fn visit_f32_const(&mut self, val: Ieee32) -> Self::Output {
        self.context.stack.push(Val::f32(val));
        Ok(())
    }

    fn visit_f64_const(&mut self, val: Ieee64) -> Self::Output {
        self.context.stack.push(Val::f64(val));
        Ok(())
    }

    fn visit_f32_add(&mut self) -> Self::Output {
        self.context.binop(
            self.masm,
            OperandSize::S32,
            &mut |masm: &mut M, dst, src, size| {
                masm.float_add(writable!(dst), dst, src, size)?;
                Ok(TypedReg::f32(dst))
            },
        )
    }

    fn visit_f64_add(&mut self) -> Self::Output {
        self.context.binop(
            self.masm,
            OperandSize::S64,
            &mut |masm: &mut M, dst, src, size| {
                masm.float_add(writable!(dst), dst, src, size)?;
                Ok(TypedReg::f64(dst))
            },
        )
    }

    fn visit_f32_sub(&mut self) -> Self::Output {
        self.context.binop(
            self.masm,
            OperandSize::S32,
            &mut |masm: &mut M, dst, src, size| {
                masm.float_sub(writable!(dst), dst, src, size)?;
                Ok(TypedReg::f32(dst))
            },
        )
    }

    fn visit_f64_sub(&mut self) -> Self::Output {
        self.context.binop(
            self.masm,
            OperandSize::S64,
            &mut |masm: &mut M, dst, src, size| {
                masm.float_sub(writable!(dst), dst, src, size)?;
                Ok(TypedReg::f64(dst))
            },
        )
    }

    fn visit_f32_mul(&mut self) -> Self::Output {
        self.context.binop(
            self.masm,
            OperandSize::S32,
            &mut |masm: &mut M, dst, src, size| {
                masm.float_mul(writable!(dst), dst, src, size)?;
                Ok(TypedReg::f32(dst))
            },
        )
    }

    fn visit_f64_mul(&mut self) -> Self::Output {
        self.context.binop(
            self.masm,
            OperandSize::S64,
            &mut |masm: &mut M, dst, src, size| {
                masm.float_mul(writable!(dst), dst, src, size)?;
                Ok(TypedReg::f64(dst))
            },
        )
    }

    fn visit_f32_div(&mut self) -> Self::Output {
        self.context.binop(
            self.masm,
            OperandSize::S32,
            &mut |masm: &mut M, dst, src, size| {
                masm.float_div(writable!(dst), dst, src, size)?;
                Ok(TypedReg::f32(dst))
            },
        )
    }

    fn visit_f64_div(&mut self) -> Self::Output {
        self.context.binop(
            self.masm,
            OperandSize::S64,
            &mut |masm: &mut M, dst, src, size| {
                masm.float_div(writable!(dst), dst, src, size)?;
                Ok(TypedReg::f64(dst))
            },
        )
    }

    fn visit_f32_min(&mut self) -> Self::Output {
        self.context.binop(
            self.masm,
            OperandSize::S32,
            &mut |masm: &mut M, dst, src, size| {
                masm.float_min(writable!(dst), dst, src, size)?;
                Ok(TypedReg::f32(dst))
            },
        )
    }

    fn visit_f64_min(&mut self) -> Self::Output {
        self.context.binop(
            self.masm,
            OperandSize::S64,
            &mut |masm: &mut M, dst, src, size| {
                masm.float_min(writable!(dst), dst, src, size)?;
                Ok(TypedReg::f64(dst))
            },
        )
    }

    fn visit_f32_max(&mut self) -> Self::Output {
        self.context.binop(
            self.masm,
            OperandSize::S32,
            &mut |masm: &mut M, dst, src, size| {
                masm.float_max(writable!(dst), dst, src, size)?;
                Ok(TypedReg::f32(dst))
            },
        )
    }

    fn visit_f64_max(&mut self) -> Self::Output {
        self.context.binop(
            self.masm,
            OperandSize::S64,
            &mut |masm: &mut M, dst, src, size| {
                masm.float_max(writable!(dst), dst, src, size)?;
                Ok(TypedReg::f64(dst))
            },
        )
    }

    fn visit_f32_copysign(&mut self) -> Self::Output {
        self.context.binop(
            self.masm,
            OperandSize::S32,
            &mut |masm: &mut M, dst, src, size| {
                masm.float_copysign(writable!(dst), dst, src, size)?;
                Ok(TypedReg::f32(dst))
            },
        )
    }

    fn visit_f64_copysign(&mut self) -> Self::Output {
        self.context.binop(
            self.masm,
            OperandSize::S64,
            &mut |masm: &mut M, dst, src, size| {
                masm.float_copysign(writable!(dst), dst, src, size)?;
                Ok(TypedReg::f64(dst))
            },
        )
    }

    fn visit_f32_abs(&mut self) -> Self::Output {
        self.context
            .unop(self.masm, OperandSize::S32, &mut |masm, reg, size| {
                masm.float_abs(writable!(reg), size)?;
                Ok(TypedReg::f32(reg))
            })
    }

    fn visit_f64_abs(&mut self) -> Self::Output {
        self.context
            .unop(self.masm, OperandSize::S64, &mut |masm, reg, size| {
                masm.float_abs(writable!(reg), size)?;
                Ok(TypedReg::f64(reg))
            })
    }

    fn visit_f32_neg(&mut self) -> Self::Output {
        self.context
            .unop(self.masm, OperandSize::S32, &mut |masm, reg, size| {
                masm.float_neg(writable!(reg), size)?;
                Ok(TypedReg::f32(reg))
            })
    }

    fn visit_f64_neg(&mut self) -> Self::Output {
        self.context
            .unop(self.masm, OperandSize::S64, &mut |masm, reg, size| {
                masm.float_neg(writable!(reg), size)?;
                Ok(TypedReg::f64(reg))
            })
    }

    fn visit_f32_floor(&mut self) -> Self::Output {
        self.masm.float_round(
            RoundingMode::Down,
            &mut self.env,
            &mut self.context,
            OperandSize::S32,
            |env, cx, masm| {
                let builtin = env.builtins.floor_f32::<M::ABI>()?;
                FnCall::emit::<M>(env, masm, cx, Callee::Builtin(builtin))
            },
        )
    }

    fn visit_f64_floor(&mut self) -> Self::Output {
        self.masm.float_round(
            RoundingMode::Down,
            &mut self.env,
            &mut self.context,
            OperandSize::S64,
            |env, cx, masm| {
                let builtin = env.builtins.floor_f64::<M::ABI>()?;
                FnCall::emit::<M>(env, masm, cx, Callee::Builtin(builtin))
            },
        )
    }

    fn visit_f32_ceil(&mut self) -> Self::Output {
        self.masm.float_round(
            RoundingMode::Up,
            &mut self.env,
            &mut self.context,
            OperandSize::S32,
            |env, cx, masm| {
                let builtin = env.builtins.ceil_f32::<M::ABI>()?;
                FnCall::emit::<M>(env, masm, cx, Callee::Builtin(builtin))
            },
        )
    }

    fn visit_f64_ceil(&mut self) -> Self::Output {
        self.masm.float_round(
            RoundingMode::Up,
            &mut self.env,
            &mut self.context,
            OperandSize::S64,
            |env, cx, masm| {
                let builtin = env.builtins.ceil_f64::<M::ABI>()?;
                FnCall::emit::<M>(env, masm, cx, Callee::Builtin(builtin))
            },
        )
    }

    fn visit_f32_nearest(&mut self) -> Self::Output {
        self.masm.float_round(
            RoundingMode::Nearest,
            &mut self.env,
            &mut self.context,
            OperandSize::S32,
            |env, cx, masm| {
                let builtin = env.builtins.nearest_f32::<M::ABI>()?;
                FnCall::emit::<M>(env, masm, cx, Callee::Builtin(builtin))
            },
        )
    }

    fn visit_f64_nearest(&mut self) -> Self::Output {
        self.masm.float_round(
            RoundingMode::Nearest,
            &mut self.env,
            &mut self.context,
            OperandSize::S64,
            |env, cx, masm| {
                let builtin = env.builtins.nearest_f64::<M::ABI>()?;
                FnCall::emit::<M>(env, masm, cx, Callee::Builtin(builtin))
            },
        )
    }

    fn visit_f32_trunc(&mut self) -> Self::Output {
        self.masm.float_round(
            RoundingMode::Zero,
            &mut self.env,
            &mut self.context,
            OperandSize::S32,
            |env, cx, masm| {
                let builtin = env.builtins.trunc_f32::<M::ABI>()?;
                FnCall::emit::<M>(env, masm, cx, Callee::Builtin(builtin))
            },
        )
    }

    fn visit_f64_trunc(&mut self) -> Self::Output {
        self.masm.float_round(
            RoundingMode::Zero,
            &mut self.env,
            &mut self.context,
            OperandSize::S64,
            |env, cx, masm| {
                let builtin = env.builtins.trunc_f64::<M::ABI>()?;
                FnCall::emit::<M>(env, masm, cx, Callee::Builtin(builtin))
            },
        )
    }

    fn visit_f32_sqrt(&mut self) -> Self::Output {
        self.context
            .unop(self.masm, OperandSize::S32, &mut |masm, reg, size| {
                masm.float_sqrt(writable!(reg), reg, size)?;
                Ok(TypedReg::f32(reg))
            })
    }

    fn visit_f64_sqrt(&mut self) -> Self::Output {
        self.context
            .unop(self.masm, OperandSize::S64, &mut |masm, reg, size| {
                masm.float_sqrt(writable!(reg), reg, size)?;
                Ok(TypedReg::f64(reg))
            })
    }

    fn visit_f32_eq(&mut self) -> Self::Output {
        self.context.float_cmp_op(
            self.masm,
            OperandSize::S32,
            &mut |masm: &mut M, dst, src1, src2, size| {
                masm.float_cmp_with_set(writable!(dst), src1, src2, FloatCmpKind::Eq, size)
            },
        )
    }

    fn visit_f64_eq(&mut self) -> Self::Output {
        self.context.float_cmp_op(
            self.masm,
            OperandSize::S64,
            &mut |masm: &mut M, dst, src1, src2, size| {
                masm.float_cmp_with_set(writable!(dst), src1, src2, FloatCmpKind::Eq, size)
            },
        )
    }

    fn visit_f32_ne(&mut self) -> Self::Output {
        self.context.float_cmp_op(
            self.masm,
            OperandSize::S32,
            &mut |masm: &mut M, dst, src1, src2, size| {
                masm.float_cmp_with_set(writable!(dst), src1, src2, FloatCmpKind::Ne, size)
            },
        )
    }

    fn visit_f64_ne(&mut self) -> Self::Output {
        self.context.float_cmp_op(
            self.masm,
            OperandSize::S64,
            &mut |masm: &mut M, dst, src1, src2, size| {
                masm.float_cmp_with_set(writable!(dst), src1, src2, FloatCmpKind::Ne, size)
            },
        )
    }

    fn visit_f32_lt(&mut self) -> Self::Output {
        self.context.float_cmp_op(
            self.masm,
            OperandSize::S32,
            &mut |masm: &mut M, dst, src1, src2, size| {
                masm.float_cmp_with_set(writable!(dst), src1, src2, FloatCmpKind::Lt, size)
            },
        )
    }

    fn visit_f64_lt(&mut self) -> Self::Output {
        self.context.float_cmp_op(
            self.masm,
            OperandSize::S64,
            &mut |masm: &mut M, dst, src1, src2, size| {
                masm.float_cmp_with_set(writable!(dst), src1, src2, FloatCmpKind::Lt, size)
            },
        )
    }

    fn visit_f32_gt(&mut self) -> Self::Output {
        self.context.float_cmp_op(
            self.masm,
            OperandSize::S32,
            &mut |masm: &mut M, dst, src1, src2, size| {
                masm.float_cmp_with_set(writable!(dst), src1, src2, FloatCmpKind::Gt, size)
            },
        )
    }

    fn visit_f64_gt(&mut self) -> Self::Output {
        self.context.float_cmp_op(
            self.masm,
            OperandSize::S64,
            &mut |masm: &mut M, dst, src1, src2, size| {
                masm.float_cmp_with_set(writable!(dst), src1, src2, FloatCmpKind::Gt, size)
            },
        )
    }

    fn visit_f32_le(&mut self) -> Self::Output {
        self.context.float_cmp_op(
            self.masm,
            OperandSize::S32,
            &mut |masm: &mut M, dst, src1, src2, size| {
                masm.float_cmp_with_set(writable!(dst), src1, src2, FloatCmpKind::Le, size)
            },
        )
    }

    fn visit_f64_le(&mut self) -> Self::Output {
        self.context.float_cmp_op(
            self.masm,
            OperandSize::S64,
            &mut |masm: &mut M, dst, src1, src2, size| {
                masm.float_cmp_with_set(writable!(dst), src1, src2, FloatCmpKind::Le, size)
            },
        )
    }

    fn visit_f32_ge(&mut self) -> Self::Output {
        self.context.float_cmp_op(
            self.masm,
            OperandSize::S32,
            &mut |masm: &mut M, dst, src1, src2, size| {
                masm.float_cmp_with_set(writable!(dst), src1, src2, FloatCmpKind::Ge, size)
            },
        )
    }

    fn visit_f64_ge(&mut self) -> Self::Output {
        self.context.float_cmp_op(
            self.masm,
            OperandSize::S64,
            &mut |masm: &mut M, dst, src1, src2, size| {
                masm.float_cmp_with_set(writable!(dst), src1, src2, FloatCmpKind::Ge, size)
            },
        )
    }

    fn visit_f32_convert_i32_s(&mut self) -> Self::Output {
        self.context
            .convert_op(self.masm, WasmValType::F32, |masm, dst, src, dst_size| {
                masm.signed_convert(writable!(dst), src, OperandSize::S32, dst_size)
            })
    }

    fn visit_f32_convert_i32_u(&mut self) -> Self::Output {
        self.context.convert_op_with_tmp_reg(
            self.masm,
            WasmValType::F32,
            RegClass::Int,
            |masm, dst, src, tmp_gpr, dst_size| {
                masm.unsigned_convert(writable!(dst), src, tmp_gpr, OperandSize::S32, dst_size)
            },
        )
    }

    fn visit_f32_convert_i64_s(&mut self) -> Self::Output {
        self.context
            .convert_op(self.masm, WasmValType::F32, |masm, dst, src, dst_size| {
                masm.signed_convert(writable!(dst), src, OperandSize::S64, dst_size)
            })
    }

    fn visit_f32_convert_i64_u(&mut self) -> Self::Output {
        self.context.convert_op_with_tmp_reg(
            self.masm,
            WasmValType::F32,
            RegClass::Int,
            |masm, dst, src, tmp_gpr, dst_size| {
                masm.unsigned_convert(writable!(dst), src, tmp_gpr, OperandSize::S64, dst_size)
            },
        )
    }

    fn visit_f64_convert_i32_s(&mut self) -> Self::Output {
        self.context
            .convert_op(self.masm, WasmValType::F64, |masm, dst, src, dst_size| {
                masm.signed_convert(writable!(dst), src, OperandSize::S32, dst_size)
            })
    }

    fn visit_f64_convert_i32_u(&mut self) -> Self::Output {
        self.context.convert_op_with_tmp_reg(
            self.masm,
            WasmValType::F64,
            RegClass::Int,
            |masm, dst, src, tmp_gpr, dst_size| {
                masm.unsigned_convert(writable!(dst), src, tmp_gpr, OperandSize::S32, dst_size)
            },
        )
    }

    fn visit_f64_convert_i64_s(&mut self) -> Self::Output {
        self.context
            .convert_op(self.masm, WasmValType::F64, |masm, dst, src, dst_size| {
                masm.signed_convert(writable!(dst), src, OperandSize::S64, dst_size)
            })
    }

    fn visit_f64_convert_i64_u(&mut self) -> Self::Output {
        self.context.convert_op_with_tmp_reg(
            self.masm,
            WasmValType::F64,
            RegClass::Int,
            |masm, dst, src, tmp_gpr, dst_size| {
                masm.unsigned_convert(writable!(dst), src, tmp_gpr, OperandSize::S64, dst_size)
            },
        )
    }

    fn visit_f32_reinterpret_i32(&mut self) -> Self::Output {
        self.context
            .convert_op(self.masm, WasmValType::F32, |masm, dst, src, size| {
                masm.reinterpret_int_as_float(writable!(dst), src.into(), size)
            })
    }

    fn visit_f64_reinterpret_i64(&mut self) -> Self::Output {
        self.context
            .convert_op(self.masm, WasmValType::F64, |masm, dst, src, size| {
                masm.reinterpret_int_as_float(writable!(dst), src.into(), size)
            })
    }

    fn visit_f32_demote_f64(&mut self) -> Self::Output {
        self.context
            .unop(self.masm, OperandSize::S64, &mut |masm, reg, _size| {
                masm.demote(writable!(reg), reg)?;
                Ok(TypedReg::f32(reg))
            })
    }

    fn visit_f64_promote_f32(&mut self) -> Self::Output {
        self.context
            .unop(self.masm, OperandSize::S32, &mut |masm, reg, _size| {
                masm.promote(writable!(reg), reg)?;
                Ok(TypedReg::f64(reg))
            })
    }

    fn visit_i32_add(&mut self) -> Self::Output {
        self.context.i32_binop(self.masm, |masm, dst, src, size| {
            masm.add(writable!(dst), dst, src, size)?;
            Ok(TypedReg::i32(dst))
        })
    }

    fn visit_i64_add(&mut self) -> Self::Output {
        self.context.i64_binop(self.masm, |masm, dst, src, size| {
            masm.add(writable!(dst), dst, src, size)?;
            Ok(TypedReg::i64(dst))
        })
    }

    fn visit_i32_sub(&mut self) -> Self::Output {
        self.context.i32_binop(self.masm, |masm, dst, src, size| {
            masm.sub(writable!(dst), dst, src, size)?;
            Ok(TypedReg::i32(dst))
        })
    }

    fn visit_i64_sub(&mut self) -> Self::Output {
        self.context.i64_binop(self.masm, |masm, dst, src, size| {
            masm.sub(writable!(dst), dst, src, size)?;
            Ok(TypedReg::i64(dst))
        })
    }

    fn visit_i32_mul(&mut self) -> Self::Output {
        self.context.i32_binop(self.masm, |masm, dst, src, size| {
            masm.mul(writable!(dst), dst, src, size)?;
            Ok(TypedReg::i32(dst))
        })
    }

    fn visit_i64_mul(&mut self) -> Self::Output {
        self.context.i64_binop(self.masm, |masm, dst, src, size| {
            masm.mul(writable!(dst), dst, src, size)?;
            Ok(TypedReg::i64(dst))
        })
    }

    fn visit_i32_div_s(&mut self) -> Self::Output {
        use DivKind::*;
        use OperandSize::*;

        self.masm.div(&mut self.context, Signed, S32)
    }

    fn visit_i32_div_u(&mut self) -> Self::Output {
        use DivKind::*;
        use OperandSize::*;

        self.masm.div(&mut self.context, Unsigned, S32)
    }

    fn visit_i64_div_s(&mut self) -> Self::Output {
        use DivKind::*;
        use OperandSize::*;

        self.masm.div(&mut self.context, Signed, S64)
    }

    fn visit_i64_div_u(&mut self) -> Self::Output {
        use DivKind::*;
        use OperandSize::*;

        self.masm.div(&mut self.context, Unsigned, S64)
    }

    fn visit_i32_rem_s(&mut self) -> Self::Output {
        use OperandSize::*;
        use RemKind::*;

        self.masm.rem(&mut self.context, Signed, S32)
    }

    fn visit_i32_rem_u(&mut self) -> Self::Output {
        use OperandSize::*;
        use RemKind::*;

        self.masm.rem(&mut self.context, Unsigned, S32)
    }

    fn visit_i64_rem_s(&mut self) -> Self::Output {
        use OperandSize::*;
        use RemKind::*;

        self.masm.rem(&mut self.context, Signed, S64)
    }

    fn visit_i64_rem_u(&mut self) -> Self::Output {
        use OperandSize::*;
        use RemKind::*;

        self.masm.rem(&mut self.context, Unsigned, S64)
    }

    fn visit_i32_eq(&mut self) -> Self::Output {
        self.cmp_i32s(IntCmpKind::Eq)
    }

    fn visit_i64_eq(&mut self) -> Self::Output {
        self.cmp_i64s(IntCmpKind::Eq)
    }

    fn visit_i32_ne(&mut self) -> Self::Output {
        self.cmp_i32s(IntCmpKind::Ne)
    }

    fn visit_i64_ne(&mut self) -> Self::Output {
        self.cmp_i64s(IntCmpKind::Ne)
    }

    fn visit_i32_lt_s(&mut self) -> Self::Output {
        self.cmp_i32s(IntCmpKind::LtS)
    }

    fn visit_i64_lt_s(&mut self) -> Self::Output {
        self.cmp_i64s(IntCmpKind::LtS)
    }

    fn visit_i32_lt_u(&mut self) -> Self::Output {
        self.cmp_i32s(IntCmpKind::LtU)
    }

    fn visit_i64_lt_u(&mut self) -> Self::Output {
        self.cmp_i64s(IntCmpKind::LtU)
    }

    fn visit_i32_le_s(&mut self) -> Self::Output {
        self.cmp_i32s(IntCmpKind::LeS)
    }

    fn visit_i64_le_s(&mut self) -> Self::Output {
        self.cmp_i64s(IntCmpKind::LeS)
    }

    fn visit_i32_le_u(&mut self) -> Self::Output {
        self.cmp_i32s(IntCmpKind::LeU)
    }

    fn visit_i64_le_u(&mut self) -> Self::Output {
        self.cmp_i64s(IntCmpKind::LeU)
    }

    fn visit_i32_gt_s(&mut self) -> Self::Output {
        self.cmp_i32s(IntCmpKind::GtS)
    }

    fn visit_i64_gt_s(&mut self) -> Self::Output {
        self.cmp_i64s(IntCmpKind::GtS)
    }

    fn visit_i32_gt_u(&mut self) -> Self::Output {
        self.cmp_i32s(IntCmpKind::GtU)
    }

    fn visit_i64_gt_u(&mut self) -> Self::Output {
        self.cmp_i64s(IntCmpKind::GtU)
    }

    fn visit_i32_ge_s(&mut self) -> Self::Output {
        self.cmp_i32s(IntCmpKind::GeS)
    }

    fn visit_i64_ge_s(&mut self) -> Self::Output {
        self.cmp_i64s(IntCmpKind::GeS)
    }

    fn visit_i32_ge_u(&mut self) -> Self::Output {
        self.cmp_i32s(IntCmpKind::GeU)
    }

    fn visit_i64_ge_u(&mut self) -> Self::Output {
        self.cmp_i64s(IntCmpKind::GeU)
    }

    fn visit_i32_eqz(&mut self) -> Self::Output {
        use OperandSize::*;

        self.context.unop(self.masm, S32, &mut |masm, reg, size| {
            masm.cmp_with_set(writable!(reg.into()), RegImm::i32(0), IntCmpKind::Eq, size)?;
            Ok(TypedReg::i32(reg))
        })
    }

    fn visit_i64_eqz(&mut self) -> Self::Output {
        use OperandSize::*;

        self.context.unop(self.masm, S64, &mut |masm, reg, size| {
            masm.cmp_with_set(writable!(reg.into()), RegImm::i64(0), IntCmpKind::Eq, size)?;
            Ok(TypedReg::i32(reg)) // Return value for `i64.eqz` is an `i32`.
        })
    }

    fn visit_i32_clz(&mut self) -> Self::Output {
        use OperandSize::*;

        self.context.unop(self.masm, S32, &mut |masm, reg, size| {
            masm.clz(writable!(reg), reg, size)?;
            Ok(TypedReg::i32(reg))
        })
    }

    fn visit_i64_clz(&mut self) -> Self::Output {
        use OperandSize::*;

        self.context.unop(self.masm, S64, &mut |masm, reg, size| {
            masm.clz(writable!(reg), reg, size)?;
            Ok(TypedReg::i64(reg))
        })
    }

    fn visit_i32_ctz(&mut self) -> Self::Output {
        use OperandSize::*;

        self.context.unop(self.masm, S32, &mut |masm, reg, size| {
            masm.ctz(writable!(reg), reg, size)?;
            Ok(TypedReg::i32(reg))
        })
    }

    fn visit_i64_ctz(&mut self) -> Self::Output {
        use OperandSize::*;

        self.context.unop(self.masm, S64, &mut |masm, reg, size| {
            masm.ctz(writable!(reg), reg, size)?;
            Ok(TypedReg::i64(reg))
        })
    }

    fn visit_i32_and(&mut self) -> Self::Output {
        self.context.i32_binop(self.masm, |masm, dst, src, size| {
            masm.and(writable!(dst), dst, src, size)?;
            Ok(TypedReg::i32(dst))
        })
    }

    fn visit_i64_and(&mut self) -> Self::Output {
        self.context.i64_binop(self.masm, |masm, dst, src, size| {
            masm.and(writable!(dst), dst, src, size)?;
            Ok(TypedReg::i64(dst))
        })
    }

    fn visit_i32_or(&mut self) -> Self::Output {
        self.context.i32_binop(self.masm, |masm, dst, src, size| {
            masm.or(writable!(dst), dst, src, size)?;
            Ok(TypedReg::i32(dst))
        })
    }

    fn visit_i64_or(&mut self) -> Self::Output {
        self.context.i64_binop(self.masm, |masm, dst, src, size| {
            masm.or(writable!(dst), dst, src, size)?;
            Ok(TypedReg::i64(dst))
        })
    }

    fn visit_i32_xor(&mut self) -> Self::Output {
        self.context.i32_binop(self.masm, |masm, dst, src, size| {
            masm.xor(writable!(dst), dst, src, size)?;
            Ok(TypedReg::i32(dst))
        })
    }

    fn visit_i64_xor(&mut self) -> Self::Output {
        self.context.i64_binop(self.masm, |masm, dst, src, size| {
            masm.xor(writable!(dst), dst, src, size)?;
            Ok(TypedReg::i64(dst))
        })
    }

    fn visit_i32_shl(&mut self) -> Self::Output {
        use ShiftKind::*;

        self.context.i32_shift(self.masm, Shl)
    }

    fn visit_i64_shl(&mut self) -> Self::Output {
        use ShiftKind::*;

        self.context.i64_shift(self.masm, Shl)
    }

    fn visit_i32_shr_s(&mut self) -> Self::Output {
        use ShiftKind::*;

        self.context.i32_shift(self.masm, ShrS)
    }

    fn visit_i64_shr_s(&mut self) -> Self::Output {
        use ShiftKind::*;

        self.context.i64_shift(self.masm, ShrS)
    }

    fn visit_i32_shr_u(&mut self) -> Self::Output {
        use ShiftKind::*;

        self.context.i32_shift(self.masm, ShrU)
    }

    fn visit_i64_shr_u(&mut self) -> Self::Output {
        use ShiftKind::*;

        self.context.i64_shift(self.masm, ShrU)
    }

    fn visit_i32_rotl(&mut self) -> Self::Output {
        use ShiftKind::*;

        self.context.i32_shift(self.masm, Rotl)
    }

    fn visit_i64_rotl(&mut self) -> Self::Output {
        use ShiftKind::*;

        self.context.i64_shift(self.masm, Rotl)
    }

    fn visit_i32_rotr(&mut self) -> Self::Output {
        use ShiftKind::*;

        self.context.i32_shift(self.masm, Rotr)
    }

    fn visit_i64_rotr(&mut self) -> Self::Output {
        use ShiftKind::*;

        self.context.i64_shift(self.masm, Rotr)
    }

    fn visit_end(&mut self) -> Self::Output {
        if !self.context.reachable {
            self.handle_unreachable_end()
        } else {
            let mut control = self.pop_control_frame()?;
            control.emit_end(self.masm, &mut self.context)
        }
    }

    fn visit_i32_popcnt(&mut self) -> Self::Output {
        use OperandSize::*;
        self.masm.popcnt(&mut self.context, S32)
    }

    fn visit_i64_popcnt(&mut self) -> Self::Output {
        use OperandSize::*;

        self.masm.popcnt(&mut self.context, S64)
    }

    fn visit_i32_wrap_i64(&mut self) -> Self::Output {
        use OperandSize::*;

        self.context.unop(self.masm, S64, &mut |masm, reg, _size| {
            masm.wrap(writable!(reg), reg)?;
            Ok(TypedReg::i32(reg))
        })
    }

    fn visit_i64_extend_i32_s(&mut self) -> Self::Output {
        use OperandSize::*;

        self.context.unop(self.masm, S32, &mut |masm, reg, _size| {
            masm.extend(writable!(reg), reg, ExtendKind::I64ExtendI32S)?;
            Ok(TypedReg::i64(reg))
        })
    }

    fn visit_i64_extend_i32_u(&mut self) -> Self::Output {
        use OperandSize::*;

        self.context.unop(self.masm, S32, &mut |masm, reg, _size| {
            masm.extend(writable!(reg), reg, ExtendKind::I64ExtendI32U)?;
            Ok(TypedReg::i64(reg))
        })
    }

    fn visit_i32_extend8_s(&mut self) -> Self::Output {
        use OperandSize::*;

        self.context.unop(self.masm, S32, &mut |masm, reg, _size| {
            masm.extend(writable!(reg), reg, ExtendKind::I32Extend8S)?;
            Ok(TypedReg::i32(reg))
        })
    }

    fn visit_i32_extend16_s(&mut self) -> Self::Output {
        use OperandSize::*;

        self.context.unop(self.masm, S32, &mut |masm, reg, _size| {
            masm.extend(writable!(reg), reg, ExtendKind::I32Extend16S)?;
            Ok(TypedReg::i32(reg))
        })
    }

    fn visit_i64_extend8_s(&mut self) -> Self::Output {
        use OperandSize::*;

        self.context.unop(self.masm, S64, &mut |masm, reg, _size| {
            masm.extend(writable!(reg), reg, ExtendKind::I64Extend8S)?;
            Ok(TypedReg::i64(reg))
        })
    }

    fn visit_i64_extend16_s(&mut self) -> Self::Output {
        use OperandSize::*;

        self.context.unop(self.masm, S64, &mut |masm, reg, _size| {
            masm.extend(writable!(reg), reg, ExtendKind::I64Extend16S)?;
            Ok(TypedReg::i64(reg))
        })
    }

    fn visit_i64_extend32_s(&mut self) -> Self::Output {
        use OperandSize::*;

        self.context.unop(self.masm, S64, &mut |masm, reg, _size| {
            masm.extend(writable!(reg), reg, ExtendKind::I64Extend32S)?;
            Ok(TypedReg::i64(reg))
        })
    }

    fn visit_i32_trunc_f32_s(&mut self) -> Self::Output {
        use OperandSize::*;

        self.context
            .convert_op(self.masm, WasmValType::I32, |masm, dst, src, dst_size| {
                masm.signed_truncate(writable!(dst), src, S32, dst_size, TruncKind::Unchecked)
            })
    }

    fn visit_i32_trunc_f32_u(&mut self) -> Self::Output {
        use OperandSize::*;

        self.masm
            .unsigned_truncate(&mut self.context, S32, S32, TruncKind::Unchecked)
    }

    fn visit_i32_trunc_f64_s(&mut self) -> Self::Output {
        use OperandSize::*;

        self.context
            .convert_op(self.masm, WasmValType::I32, |masm, dst, src, dst_size| {
                masm.signed_truncate(writable!(dst), src, S64, dst_size, TruncKind::Unchecked)
            })
    }

    fn visit_i32_trunc_f64_u(&mut self) -> Self::Output {
        use OperandSize::*;
        self.masm
            .unsigned_truncate(&mut self.context, S64, S32, TruncKind::Unchecked)
    }

    fn visit_i64_trunc_f32_s(&mut self) -> Self::Output {
        use OperandSize::*;

        self.context
            .convert_op(self.masm, WasmValType::I64, |masm, dst, src, dst_size| {
                masm.signed_truncate(writable!(dst), src, S32, dst_size, TruncKind::Unchecked)
            })
    }

    fn visit_i64_trunc_f32_u(&mut self) -> Self::Output {
        use OperandSize::*;

        self.masm
            .unsigned_truncate(&mut self.context, S32, S64, TruncKind::Unchecked)
    }

    fn visit_i64_trunc_f64_s(&mut self) -> Self::Output {
        use OperandSize::*;

        self.context
            .convert_op(self.masm, WasmValType::I64, |masm, dst, src, dst_size| {
                masm.signed_truncate(writable!(dst), src, S64, dst_size, TruncKind::Unchecked)
            })
    }

    fn visit_i64_trunc_f64_u(&mut self) -> Self::Output {
        use OperandSize::*;

        self.masm
            .unsigned_truncate(&mut self.context, S64, S64, TruncKind::Unchecked)
    }

    fn visit_i32_reinterpret_f32(&mut self) -> Self::Output {
        self.context
            .convert_op(self.masm, WasmValType::I32, |masm, dst, src, size| {
                masm.reinterpret_float_as_int(writable!(dst), src.into(), size)
            })
    }

    fn visit_i64_reinterpret_f64(&mut self) -> Self::Output {
        self.context
            .convert_op(self.masm, WasmValType::I64, |masm, dst, src, size| {
                masm.reinterpret_float_as_int(writable!(dst), src.into(), size)
            })
    }

    fn visit_local_get(&mut self, index: u32) -> Self::Output {
        use WasmValType::*;
        let context = &mut self.context;
        let slot = context.frame.get_wasm_local(index);
        match slot.ty {
            I32 | I64 | F32 | F64 | V128 => context.stack.push(Val::local(index, slot.ty)),
            Ref(rt) => match rt.heap_type {
                WasmHeapType::Func => context.stack.push(Val::local(index, slot.ty)),
                _ => bail!(CodeGenError::unsupported_wasm_type()),
            },
        }

        Ok(())
    }

    fn visit_local_set(&mut self, index: u32) -> Self::Output {
        let src = self.emit_set_local(index)?;
        self.context.free_reg(src);
        Ok(())
    }

    fn visit_call(&mut self, index: u32) -> Self::Output {
        let callee = self.env.callee_from_index(FuncIndex::from_u32(index));
        FnCall::emit::<M>(&mut self.env, self.masm, &mut self.context, callee)?;
        Ok(())
    }

    fn visit_call_indirect(&mut self, type_index: u32, table_index: u32) -> Self::Output {
        // Spill now because `emit_lazy_init_funcref` and the `FnCall::emit`
        // invocations will both trigger spills since they both call functions.
        // However, the machine instructions for the spill emitted by
        // `emit_lazy_funcref` will be jumped over if the funcref was previously
        // initialized which may result in the machine stack becoming
        // unbalanced.
        self.context.spill(self.masm)?;

        let type_index = TypeIndex::from_u32(type_index);
        let table_index = TableIndex::from_u32(table_index);

        self.emit_lazy_init_funcref(table_index)?;

        // Perform the indirect call.
        // This code assumes that [`Self::emit_lazy_init_funcref`] will
        // push the funcref to the value stack.
        let funcref_ptr = self
            .context
            .stack
            .peek()
            .map(|v| v.unwrap_reg())
            .ok_or_else(|| CodeGenError::missing_values_in_stack())?;
        self.masm
            .trapz(funcref_ptr.into(), TRAP_INDIRECT_CALL_TO_NULL)?;
        self.emit_typecheck_funcref(funcref_ptr.into(), type_index)?;

        let callee = self.env.funcref(type_index);
        FnCall::emit::<M>(&mut self.env, self.masm, &mut self.context, callee)?;
        Ok(())
    }

    fn visit_table_init(&mut self, elem: u32, table: u32) -> Self::Output {
        let at = self.context.stack.ensure_index_at(3)?;

        self.context
            .stack
            .insert_many(at, &[table.try_into()?, elem.try_into()?]);

        let builtin = self.env.builtins.table_init::<M::ABI, M::Ptr>()?;
        FnCall::emit::<M>(
            &mut self.env,
            self.masm,
            &mut self.context,
            Callee::Builtin(builtin.clone()),
        )?;
        self.context.pop_and_free(self.masm)
    }

    fn visit_table_copy(&mut self, dst: u32, src: u32) -> Self::Output {
        let at = self.context.stack.ensure_index_at(3)?;
        self.context
            .stack
            .insert_many(at, &[dst.try_into()?, src.try_into()?]);

        let builtin = self.env.builtins.table_copy::<M::ABI, M::Ptr>()?;
        FnCall::emit::<M>(
            &mut self.env,
            self.masm,
            &mut self.context,
            Callee::Builtin(builtin),
        )?;
        self.context.pop_and_free(self.masm)
    }

    fn visit_table_get(&mut self, table: u32) -> Self::Output {
        let table_index = TableIndex::from_u32(table);
        let table = self.env.table(table_index);
        let heap_type = table.ref_type.heap_type;

        match heap_type {
            WasmHeapType::Func => self.emit_lazy_init_funcref(table_index),
            _ => Err(anyhow!(CodeGenError::unsupported_wasm_type())),
        }
    }

    fn visit_table_grow(&mut self, table: u32) -> Self::Output {
        let table_index = TableIndex::from_u32(table);
        let table_ty = self.env.table(table_index);
        let builtin = match table_ty.ref_type.heap_type {
            WasmHeapType::Func => self.env.builtins.table_grow_func_ref::<M::ABI, M::Ptr>()?,
            _ => bail!(CodeGenError::unsupported_wasm_type()),
        };

        let len = self.context.stack.len();
        // table.grow` requires at least 2 elements on the value stack.
        let at = self.context.stack.ensure_index_at(2)?;

        // The table_grow builtin expects the parameters in a different
        // order.
        // The value stack at this point should contain:
        // [ init_value | delta ] (stack top)
        // but the builtin function expects the init value as the last
        // argument.
        self.context.stack.inner_mut().swap(len - 1, len - 2);
        self.context.stack.insert_many(at, &[table.try_into()?]);

        FnCall::emit::<M>(
            &mut self.env,
            self.masm,
            &mut self.context,
            Callee::Builtin(builtin.clone()),
        )?;

        Ok(())
    }

    fn visit_table_size(&mut self, table: u32) -> Self::Output {
        let table_index = TableIndex::from_u32(table);
        let table_data = self.env.resolve_table_data(table_index);
        self.emit_compute_table_size(&table_data)
    }

    fn visit_table_fill(&mut self, table: u32) -> Self::Output {
        let table_index = TableIndex::from_u32(table);
        let table_ty = self.env.table(table_index);

        ensure!(
            table_ty.ref_type.heap_type == WasmHeapType::Func,
            CodeGenError::unsupported_wasm_type()
        );

        let builtin = self.env.builtins.table_fill_func_ref::<M::ABI, M::Ptr>()?;

        let at = self.context.stack.ensure_index_at(3)?;

        self.context.stack.insert_many(at, &[table.try_into()?]);
        FnCall::emit::<M>(
            &mut self.env,
            self.masm,
            &mut self.context,
            Callee::Builtin(builtin.clone()),
        )?;
        self.context.pop_and_free(self.masm)
    }

    fn visit_table_set(&mut self, table: u32) -> Self::Output {
        let ptr_type = self.env.ptr_type();
        let table_index = TableIndex::from_u32(table);
        let table_data = self.env.resolve_table_data(table_index);
        let table = self.env.table(table_index);
        match table.ref_type.heap_type {
            WasmHeapType::Func => {
                ensure!(
                    self.tunables.table_lazy_init,
                    CodeGenError::unsupported_table_eager_init()
                );
                let value = self.context.pop_to_reg(self.masm, None)?;
                let index = self.context.pop_to_reg(self.masm, None)?;
                let base = self.context.any_gpr(self.masm)?;
                let elem_addr =
                    self.emit_compute_table_elem_addr(index.into(), base, &table_data)?;
                // Set the initialized bit.
                self.masm.or(
                    writable!(value.into()),
                    value.into(),
                    RegImm::i64(FUNCREF_INIT_BIT as i64),
                    ptr_type.try_into()?,
                )?;

                self.masm.store_ptr(value.into(), elem_addr)?;

                self.context.free_reg(value);
                self.context.free_reg(index);
                self.context.free_reg(base);
                Ok(())
            }
            _ => Err(anyhow!(CodeGenError::unsupported_wasm_type())),
        }
    }

    fn visit_elem_drop(&mut self, index: u32) -> Self::Output {
        let elem_drop = self.env.builtins.elem_drop::<M::ABI, M::Ptr>()?;
        self.context.stack.extend([index.try_into()?]);
        FnCall::emit::<M>(
            &mut self.env,
            self.masm,
            &mut self.context,
            Callee::Builtin(elem_drop),
        )?;
        Ok(())
    }

    fn visit_memory_init(&mut self, data_index: u32, mem: u32) -> Self::Output {
        let at = self.context.stack.ensure_index_at(3)?;
        self.context
            .stack
            .insert_many(at, &[mem.try_into()?, data_index.try_into()?]);
        let builtin = self.env.builtins.memory_init::<M::ABI, M::Ptr>()?;
        FnCall::emit::<M>(
            &mut self.env,
            self.masm,
            &mut self.context,
            Callee::Builtin(builtin),
        )?;
        self.context.pop_and_free(self.masm)
    }

    fn visit_memory_copy(&mut self, dst_mem: u32, src_mem: u32) -> Self::Output {
        // At this point, the stack is expected to contain:
        //     [ dst_offset, src_offset, len ]
        // The following code inserts the missing params, so that stack contains:
        //     [ vmctx, dst_mem, dst_offset, src_mem, src_offset, len ]
        // Which is the order expected by the builtin function.
        let _ = self.context.stack.ensure_index_at(3)?;
        let at = self.context.stack.ensure_index_at(2)?;
        self.context.stack.insert_many(at, &[src_mem.try_into()?]);

        // One element was inserted above, so instead of 3, we use 4.
        let at = self.context.stack.ensure_index_at(4)?;
        self.context.stack.insert_many(at, &[dst_mem.try_into()?]);

        let builtin = self.env.builtins.memory_copy::<M::ABI, M::Ptr>()?;

        FnCall::emit::<M>(
            &mut self.env,
            self.masm,
            &mut self.context,
            Callee::Builtin(builtin),
        )?;
        self.context.pop_and_free(self.masm)
    }

    fn visit_memory_fill(&mut self, mem: u32) -> Self::Output {
        let at = self.context.stack.ensure_index_at(3)?;

        self.context.stack.insert_many(at, &[mem.try_into()?]);

        let builtin = self.env.builtins.memory_fill::<M::ABI, M::Ptr>()?;
        FnCall::emit::<M>(
            &mut self.env,
            self.masm,
            &mut self.context,
            Callee::Builtin(builtin),
        )?;
        self.context.pop_and_free(self.masm)
    }

    fn visit_memory_size(&mut self, mem: u32) -> Self::Output {
        let heap = self.env.resolve_heap(MemoryIndex::from_u32(mem));
        self.emit_compute_memory_size(&heap)
    }

    fn visit_memory_grow(&mut self, mem: u32) -> Self::Output {
        let _ = self.context.stack.ensure_index_at(1)?;
        // The stack at this point contains: [ delta ]
        // The desired state is
        //   [ vmctx, delta, index ]
        self.context.stack.extend([mem.try_into()?]);

        let heap = self.env.resolve_heap(MemoryIndex::from_u32(mem));
        let builtin = self.env.builtins.memory32_grow::<M::ABI, M::Ptr>()?;
        FnCall::emit::<M>(
            &mut self.env,
            self.masm,
            &mut self.context,
            Callee::Builtin(builtin),
        )?;

        // The memory32_grow builtin returns a pointer type, therefore we must
        // ensure that the return type is representative of the address space of
        // the heap type.
        match (self.env.ptr_type(), heap.index_type()) {
            (WasmValType::I64, WasmValType::I64) => Ok(()),
            // When the heap type is smaller than the pointer type, we adjust
            // the result of the memory32_grow builtin.
            (WasmValType::I64, WasmValType::I32) => {
                let top: Reg = self.context.pop_to_reg(self.masm, None)?.into();
                self.masm.wrap(writable!(top.into()), top.into())?;
                self.context.stack.push(TypedReg::i32(top).into());
                Ok(())
            }
            _ => Err(anyhow!(CodeGenError::unsupported_32_bit_platform())),
        }
    }

    fn visit_data_drop(&mut self, data_index: u32) -> Self::Output {
        self.context.stack.extend([data_index.try_into()?]);

        let builtin = self.env.builtins.data_drop::<M::ABI, M::Ptr>()?;
        FnCall::emit::<M>(
            &mut self.env,
            self.masm,
            &mut self.context,
            Callee::Builtin(builtin),
        )
    }

    fn visit_nop(&mut self) -> Self::Output {
        Ok(())
    }

    fn visit_if(&mut self, blockty: BlockType) -> Self::Output {
        self.control_frames.push(ControlStackFrame::r#if(
            self.env.resolve_block_sig(blockty),
            self.masm,
            &mut self.context,
        )?);

        Ok(())
    }

    fn visit_else(&mut self) -> Self::Output {
        if !self.context.reachable {
            self.handle_unreachable_else()
        } else {
            let control = self
                .control_frames
                .last_mut()
                .ok_or_else(|| CodeGenError::control_frame_expected())?;
            control.emit_else(self.masm, &mut self.context)
        }
    }

    fn visit_block(&mut self, blockty: BlockType) -> Self::Output {
        self.control_frames.push(ControlStackFrame::block(
            self.env.resolve_block_sig(blockty),
            self.masm,
            &mut self.context,
        )?);

        Ok(())
    }

    fn visit_loop(&mut self, blockty: BlockType) -> Self::Output {
        self.control_frames.push(ControlStackFrame::r#loop(
            self.env.resolve_block_sig(blockty),
            self.masm,
            &mut self.context,
        )?);

        self.maybe_emit_epoch_check()?;
        self.maybe_emit_fuel_check()
    }

    fn visit_br(&mut self, depth: u32) -> Self::Output {
        let index = control_index(depth, self.control_frames.len())?;
        let frame = &mut self.control_frames[index];
        self.context
            .unconditional_jump(frame, self.masm, |masm, cx, frame| {
                frame.pop_abi_results::<M, _>(cx, masm, |results, _, _| {
                    Ok(results.ret_area().copied())
                })
            })
    }

    fn visit_br_if(&mut self, depth: u32) -> Self::Output {
        let index = control_index(depth, self.control_frames.len())?;
        let frame = &mut self.control_frames[index];
        frame.set_as_target();

        let top = {
            let top = self.context.without::<Result<TypedReg>, M, _>(
                frame.results::<M>()?.regs(),
                self.masm,
                |ctx, masm| ctx.pop_to_reg(masm, None),
            )??;
            // Explicitly save any live registers and locals before setting up
            // the branch state.
            // In some cases, calculating the `top` value above, will result in
            // a spill, thus the following one will result in a no-op.
            self.context.spill(self.masm)?;
            frame.top_abi_results::<M, _>(
                &mut self.context,
                self.masm,
                |results, context, masm| {
                    // In the case of `br_if` there's a possibility that we'll
                    // exit early from the block or fallthrough, for
                    // a fallthrough, we cannot rely on the pre-computed return area;
                    // it must be recalculated so that any values that are
                    // generated are correctly placed near the current stack
                    // pointer.
                    if results.on_stack() {
                        let stack_consumed = context.stack.sizeof(results.stack_operands_len());
                        let base = masm.sp_offset()?.as_u32() - stack_consumed;
                        let offs = base + results.size();
                        Ok(Some(RetArea::sp(SPOffset::from_u32(offs))))
                    } else {
                        Ok(None)
                    }
                },
            )?;
            top
        };

        // Emit instructions to balance the machine stack if the frame has
        // a different offset.
        let current_sp_offset = self.masm.sp_offset()?;
        let results_size = frame.results::<M>()?.size();
        let state = frame.stack_state();
        let (label, cmp, needs_cleanup) = if current_sp_offset > state.target_offset {
            (self.masm.get_label()?, IntCmpKind::Eq, true)
        } else {
            (*frame.label(), IntCmpKind::Ne, false)
        };

        self.masm
            .branch(cmp, top.reg.into(), top.reg.into(), label, OperandSize::S32)?;
        self.context.free_reg(top);

        if needs_cleanup {
            // Emit instructions to balance the stack and jump if not falling
            // through.
            self.masm.memmove(
                current_sp_offset,
                state.target_offset,
                results_size,
                MemMoveDirection::LowToHigh,
            )?;
            self.masm.ensure_sp_for_jump(state.target_offset)?;
            self.masm.jmp(*frame.label())?;

            // Restore sp_offset to what it was for falling through and emit
            // fallthrough label.
            self.masm.reset_stack_pointer(current_sp_offset)?;
            self.masm.bind(label)?;
        }

        Ok(())
    }

    fn visit_br_table(&mut self, targets: BrTable<'a>) -> Self::Output {
        // +1 to account for the default target.
        let len = targets.len() + 1;
        // SmallVec<[_; 5]> to match the binary emission layer (e.g
        // see `JmpTableSeq'), but here we use 5 instead since we
        // bundle the default target as the last element in the array.
        let mut labels: SmallVec<[_; 5]> = smallvec![];
        for _ in 0..len {
            labels.push(self.masm.get_label()?);
        }

        let default_index = control_index(targets.default(), self.control_frames.len())?;
        let default_frame = &mut self.control_frames[default_index];
        let default_result = default_frame.results::<M>()?;

        let (index, tmp) = {
            let index_and_tmp = self.context.without::<Result<(TypedReg, _)>, M, _>(
                default_result.regs(),
                self.masm,
                |cx, masm| Ok((cx.pop_to_reg(masm, None)?, cx.any_gpr(masm)?)),
            )??;

            // Materialize any constants or locals into their result representation,
            // so that when reachability is restored, they are correctly located.
            default_frame.top_abi_results::<M, _>(
                &mut self.context,
                self.masm,
                |results, _, _| Ok(results.ret_area().copied()),
            )?;
            index_and_tmp
        };

        self.masm.jmp_table(&labels, index.into(), tmp)?;
        // Save the original stack pointer offset; we will reset the stack
        // pointer to this offset after jumping to each of the targets. Each
        // jump might adjust the stack according to the base offset of the
        // target.
        let current_sp = self.masm.sp_offset()?;

        for (t, l) in targets
            .targets()
            .into_iter()
            .chain(std::iter::once(Ok(targets.default())))
            .zip(labels.iter())
        {
            let control_index = control_index(t?, self.control_frames.len())?;
            let frame = &mut self.control_frames[control_index];
            // Reset the stack pointer to its original offset. This is needed
            // because each jump will potentially adjust the stack pointer
            // according to the base offset of the target.
            self.masm.reset_stack_pointer(current_sp)?;

            // NB: We don't perform any result handling as it was
            // already taken care of above before jumping to the
            // jump table.
            self.masm.bind(*l)?;
            // Ensure that the stack pointer is correctly positioned before
            // jumping to the jump table code.
            let state = frame.stack_state();
            self.masm.ensure_sp_for_jump(state.target_offset)?;
            self.masm.jmp(*frame.label())?;
            frame.set_as_target();
        }
        // Finally reset the stack pointer to the original location.
        // The reachability analysis, will ensure it's correctly located
        // once reachability is restored.
        self.masm.reset_stack_pointer(current_sp)?;
        self.context.reachable = false;
        self.context.free_reg(index.reg);
        self.context.free_reg(tmp);

        Ok(())
    }

    fn visit_return(&mut self) -> Self::Output {
        // Grab the outermost frame, which is the function's body
        // frame. We don't rely on [`codegen::control_index`] since
        // this frame is implicit and we know that it should exist at
        // index 0.
        let outermost = &mut self.control_frames[0];
        self.context
            .unconditional_jump(outermost, self.masm, |masm, cx, frame| {
                frame.pop_abi_results::<M, _>(cx, masm, |results, _, _| {
                    Ok(results.ret_area().copied())
                })
            })
    }

    fn visit_unreachable(&mut self) -> Self::Output {
        self.masm.unreachable()?;
        self.context.reachable = false;
        // Set the implicit outermost frame as target to perform the necessary
        // stack clean up.
        let outermost = &mut self.control_frames[0];
        outermost.set_as_target();

        Ok(())
    }

    fn visit_local_tee(&mut self, index: u32) -> Self::Output {
        let typed_reg = self.emit_set_local(index)?;
        self.context.stack.push(typed_reg.into());

        Ok(())
    }

    fn visit_global_get(&mut self, global_index: u32) -> Self::Output {
        let index = GlobalIndex::from_u32(global_index);
        let (ty, addr) = self.emit_get_global_addr(index)?;
        let dst = self.context.reg_for_type(ty, self.masm)?;
        self.masm.load(addr, writable!(dst), ty.try_into()?)?;
        self.context.stack.push(Val::reg(dst, ty));

        Ok(())
    }

    fn visit_global_set(&mut self, global_index: u32) -> Self::Output {
        let index = GlobalIndex::from_u32(global_index);
        let (ty, addr) = self.emit_get_global_addr(index)?;

        let typed_reg = self.context.pop_to_reg(self.masm, None)?;
        self.context.free_reg(typed_reg.reg);
        self.masm
            .store(typed_reg.reg.into(), addr, ty.try_into()?)?;

        Ok(())
    }

    fn visit_drop(&mut self) -> Self::Output {
        self.context.drop_last(1, |regalloc, val| match val {
            Val::Reg(tr) => Ok(regalloc.free(tr.reg.into())),
            Val::Memory(m) => self.masm.free_stack(m.slot.size),
            _ => Ok(()),
        })
    }

    fn visit_select(&mut self) -> Self::Output {
        let cond = self.context.pop_to_reg(self.masm, None)?;
        let val2 = self.context.pop_to_reg(self.masm, None)?;
        let val1 = self.context.pop_to_reg(self.masm, None)?;
        self.masm
            .cmp(cond.reg.into(), RegImm::i32(0), OperandSize::S32)?;
        // Conditionally move val1 to val2 if the comparison is
        // not zero.
        self.masm.cmov(
            writable!(val2.into()),
            val1.into(),
            IntCmpKind::Ne,
            val1.ty.try_into()?,
        )?;
        self.context.stack.push(val2.into());
        self.context.free_reg(val1.reg);
        self.context.free_reg(cond);

        Ok(())
    }

    fn visit_i32_load(&mut self, memarg: MemArg) -> Self::Output {
        self.emit_wasm_load(
            &memarg,
            WasmValType::I32,
            OperandSize::S32,
            LoadKind::Simple,
            MemOpKind::Normal,
        )
    }

    fn visit_i32_load8_s(&mut self, memarg: MemArg) -> Self::Output {
        self.emit_wasm_load(
            &memarg,
            WasmValType::I32,
            OperandSize::S8,
            LoadKind::ScalarExtend(ExtendKind::I32Extend8S),
            MemOpKind::Normal,
        )
    }

    fn visit_i32_load8_u(&mut self, memarg: MemArg) -> Self::Output {
        self.emit_wasm_load(
            &memarg,
            WasmValType::I32,
            OperandSize::S8,
            LoadKind::Simple,
            MemOpKind::Normal,
        )
    }

    fn visit_i32_load16_s(&mut self, memarg: MemArg) -> Self::Output {
        self.emit_wasm_load(
            &memarg,
            WasmValType::I32,
            OperandSize::S16,
            LoadKind::ScalarExtend(ExtendKind::I32Extend16S),
            MemOpKind::Normal,
        )
    }

    fn visit_i32_load16_u(&mut self, memarg: MemArg) -> Self::Output {
        self.emit_wasm_load(
            &memarg,
            WasmValType::I32,
            OperandSize::S16,
            LoadKind::Simple,
            MemOpKind::Normal,
        )
    }

    fn visit_i32_store(&mut self, memarg: MemArg) -> Self::Output {
        self.emit_wasm_store(&memarg, OperandSize::S32)
    }

    fn visit_i32_store8(&mut self, memarg: MemArg) -> Self::Output {
        self.emit_wasm_store(&memarg, OperandSize::S8)
    }

    fn visit_i32_store16(&mut self, memarg: MemArg) -> Self::Output {
        self.emit_wasm_store(&memarg, OperandSize::S16)
    }

    fn visit_i64_load8_s(&mut self, memarg: MemArg) -> Self::Output {
        self.emit_wasm_load(
            &memarg,
            WasmValType::I64,
            OperandSize::S8,
            LoadKind::ScalarExtend(ExtendKind::I64Extend8S),
            MemOpKind::Normal,
        )
    }

    fn visit_i64_load8_u(&mut self, memarg: MemArg) -> Self::Output {
        self.emit_wasm_load(
            &memarg,
            WasmValType::I64,
            OperandSize::S8,
            LoadKind::Simple,
            MemOpKind::Normal,
        )
    }

    fn visit_i64_load16_u(&mut self, memarg: MemArg) -> Self::Output {
        self.emit_wasm_load(
            &memarg,
            WasmValType::I64,
            OperandSize::S16,
            LoadKind::Simple,
            MemOpKind::Normal,
        )
    }

    fn visit_i64_load16_s(&mut self, memarg: MemArg) -> Self::Output {
        self.emit_wasm_load(
            &memarg,
            WasmValType::I64,
            OperandSize::S16,
            LoadKind::ScalarExtend(ExtendKind::I64Extend16S),
            MemOpKind::Normal,
        )
    }

    fn visit_i64_load32_u(&mut self, memarg: MemArg) -> Self::Output {
        self.emit_wasm_load(
            &memarg,
            WasmValType::I64,
            OperandSize::S32,
            LoadKind::Simple,
            MemOpKind::Normal,
        )
    }

    fn visit_i64_load32_s(&mut self, memarg: MemArg) -> Self::Output {
        self.emit_wasm_load(
            &memarg,
            WasmValType::I64,
            OperandSize::S32,
            LoadKind::ScalarExtend(ExtendKind::I64Extend32S),
            MemOpKind::Normal,
        )
    }

    fn visit_i64_load(&mut self, memarg: MemArg) -> Self::Output {
        self.emit_wasm_load(
            &memarg,
            WasmValType::I64,
            OperandSize::S64,
            LoadKind::Simple,
            MemOpKind::Normal,
        )
    }

    fn visit_i64_store(&mut self, memarg: MemArg) -> Self::Output {
        self.emit_wasm_store(&memarg, OperandSize::S64)
    }

    fn visit_i64_store8(&mut self, memarg: MemArg) -> Self::Output {
        self.emit_wasm_store(&memarg, OperandSize::S8)
    }

    fn visit_i64_store16(&mut self, memarg: MemArg) -> Self::Output {
        self.emit_wasm_store(&memarg, OperandSize::S16)
    }

    fn visit_i64_store32(&mut self, memarg: MemArg) -> Self::Output {
        self.emit_wasm_store(&memarg, OperandSize::S32)
    }

    fn visit_f32_load(&mut self, memarg: MemArg) -> Self::Output {
        self.emit_wasm_load(
            &memarg,
            WasmValType::F32,
            OperandSize::S32,
            LoadKind::Simple,
            MemOpKind::Normal,
        )
    }

    fn visit_f32_store(&mut self, memarg: MemArg) -> Self::Output {
        self.emit_wasm_store(&memarg, OperandSize::S32)
    }

    fn visit_f64_load(&mut self, memarg: MemArg) -> Self::Output {
        self.emit_wasm_load(
            &memarg,
            WasmValType::F64,
            OperandSize::S64,
            LoadKind::Simple,
            MemOpKind::Normal,
        )
    }

    fn visit_f64_store(&mut self, memarg: MemArg) -> Self::Output {
        self.emit_wasm_store(&memarg, OperandSize::S64)
    }

    fn visit_i32_trunc_sat_f32_s(&mut self) -> Self::Output {
        use OperandSize::*;

        self.context
            .convert_op(self.masm, WasmValType::I32, |masm, dst, src, dst_size| {
                masm.signed_truncate(writable!(dst), src, S32, dst_size, TruncKind::Checked)
            })
    }

    fn visit_i32_trunc_sat_f32_u(&mut self) -> Self::Output {
        use OperandSize::*;

        self.masm
            .unsigned_truncate(&mut self.context, S32, S32, TruncKind::Checked)
    }

    fn visit_i32_trunc_sat_f64_s(&mut self) -> Self::Output {
        use OperandSize::*;

        self.context
            .convert_op(self.masm, WasmValType::I32, |masm, dst, src, dst_size| {
                masm.signed_truncate(writable!(dst), src, S64, dst_size, TruncKind::Checked)
            })
    }

    fn visit_i32_trunc_sat_f64_u(&mut self) -> Self::Output {
        use OperandSize::*;

        self.masm
            .unsigned_truncate(&mut self.context, S64, S32, TruncKind::Checked)
    }

    fn visit_i64_trunc_sat_f32_s(&mut self) -> Self::Output {
        use OperandSize::*;

        self.context
            .convert_op(self.masm, WasmValType::I64, |masm, dst, src, dst_size| {
                masm.signed_truncate(writable!(dst), src, S32, dst_size, TruncKind::Checked)
            })
    }

    fn visit_i64_trunc_sat_f32_u(&mut self) -> Self::Output {
        use OperandSize::*;

        self.masm
            .unsigned_truncate(&mut self.context, S32, S64, TruncKind::Checked)
    }

    fn visit_i64_trunc_sat_f64_s(&mut self) -> Self::Output {
        use OperandSize::*;

        self.context
            .convert_op(self.masm, WasmValType::I64, |masm, dst, src, dst_size| {
                masm.signed_truncate(writable!(dst), src, S64, dst_size, TruncKind::Checked)
            })
    }

    fn visit_i64_trunc_sat_f64_u(&mut self) -> Self::Output {
        use OperandSize::*;

        self.masm
            .unsigned_truncate(&mut self.context, S64, S64, TruncKind::Checked)
    }

    fn visit_i64_add128(&mut self) -> Self::Output {
        self.context
            .binop128(self.masm, |masm, lhs_lo, lhs_hi, rhs_lo, rhs_hi| {
                masm.add128(
                    writable!(lhs_lo),
                    writable!(lhs_hi),
                    lhs_lo,
                    lhs_hi,
                    rhs_lo,
                    rhs_hi,
                )?;
                Ok((TypedReg::i64(lhs_lo), TypedReg::i64(lhs_hi)))
            })
    }

    fn visit_i64_sub128(&mut self) -> Self::Output {
        self.context
            .binop128(self.masm, |masm, lhs_lo, lhs_hi, rhs_lo, rhs_hi| {
                masm.sub128(
                    writable!(lhs_lo),
                    writable!(lhs_hi),
                    lhs_lo,
                    lhs_hi,
                    rhs_lo,
                    rhs_hi,
                )?;
                Ok((TypedReg::i64(lhs_lo), TypedReg::i64(lhs_hi)))
            })
    }

    fn visit_i64_mul_wide_s(&mut self) -> Self::Output {
        self.masm.mul_wide(&mut self.context, MulWideKind::Signed)
    }

    fn visit_i64_mul_wide_u(&mut self) -> Self::Output {
        self.masm.mul_wide(&mut self.context, MulWideKind::Unsigned)
    }

    fn visit_i32_atomic_load8_u(&mut self, memarg: wasmparser::MemArg) -> Self::Output {
        self.emit_wasm_load(
            &memarg,
            WasmValType::I32,
            OperandSize::S8,
            LoadKind::Simple,
            MemOpKind::Atomic,
        )
    }

    fn visit_i32_atomic_load16_u(&mut self, memarg: wasmparser::MemArg) -> Self::Output {
        self.emit_wasm_load(
            &memarg,
            WasmValType::I32,
            OperandSize::S16,
            LoadKind::Simple,
            MemOpKind::Atomic,
        )
    }

    fn visit_i32_atomic_load(&mut self, memarg: wasmparser::MemArg) -> Self::Output {
        self.emit_wasm_load(
            &memarg,
            WasmValType::I32,
            OperandSize::S32,
            LoadKind::Simple,
            MemOpKind::Atomic,
        )
    }

    fn visit_i64_atomic_load8_u(&mut self, memarg: wasmparser::MemArg) -> Self::Output {
        self.emit_wasm_load(
            &memarg,
            WasmValType::I64,
            OperandSize::S8,
            LoadKind::Simple,
            MemOpKind::Atomic,
        )
    }

    fn visit_i64_atomic_load16_u(&mut self, memarg: wasmparser::MemArg) -> Self::Output {
        self.emit_wasm_load(
            &memarg,
            WasmValType::I64,
            OperandSize::S16,
            LoadKind::Simple,
            MemOpKind::Atomic,
        )
    }

    fn visit_i64_atomic_load32_u(&mut self, memarg: wasmparser::MemArg) -> Self::Output {
        self.emit_wasm_load(
            &memarg,
            WasmValType::I64,
            OperandSize::S32,
            LoadKind::Simple,
            MemOpKind::Atomic,
        )
    }

    fn visit_i64_atomic_load(&mut self, memarg: wasmparser::MemArg) -> Self::Output {
        self.emit_wasm_load(
            &memarg,
            WasmValType::I64,
            OperandSize::S64,
            LoadKind::Simple,
            MemOpKind::Atomic,
        )
    }

    wasmparser::for_each_visit_operator!(def_unsupported);
}

impl<'a, 'translation, 'data, M> VisitSimdOperator<'a>
    for CodeGen<'a, 'translation, 'data, M, Emission>
where
    M: MacroAssembler,
{
    fn visit_v128_const(&mut self, val: V128) -> Self::Output {
        self.context.stack.push(Val::v128(val.i128()));
        Ok(())
    }

    fn visit_v128_load(&mut self, memarg: MemArg) -> Self::Output {
        self.emit_wasm_load(
            &memarg,
            WasmValType::V128,
            OperandSize::S128,
            LoadKind::Simple,
            MemOpKind::Normal,
        )
    }

    fn visit_v128_store(&mut self, memarg: MemArg) -> Self::Output {
        self.emit_wasm_store(&memarg, OperandSize::S128)
    }

<<<<<<< HEAD
    fn visit_i8x16_shuffle(&mut self, lanes: [u8; 16]) -> Self::Output {
        let rhs = self.context.pop_to_reg(self.masm, None)?;
        let lhs = self.context.pop_to_reg(self.masm, None)?;
        self.masm
            .shuffle(writable!(lhs.into()), lhs.into(), rhs.into(), lanes);
        self.context.stack.push(TypedReg::v128(lhs.into()).into());
        self.context.free_reg(rhs);
        Ok(())
=======
    fn visit_v128_load8x8_s(&mut self, memarg: MemArg) -> Self::Output {
        self.emit_wasm_load(
            &memarg,
            WasmValType::V128,
            OperandSize::S64,
            LoadKind::VectorExtend(VectorExtendKind::V128Extend8x8S),
            MemOpKind::Normal,
        )
    }

    fn visit_v128_load8x8_u(&mut self, memarg: MemArg) -> Self::Output {
        self.emit_wasm_load(
            &memarg,
            WasmValType::V128,
            OperandSize::S64,
            LoadKind::VectorExtend(VectorExtendKind::V128Extend8x8U),
            MemOpKind::Normal,
        )
    }

    fn visit_v128_load16x4_s(&mut self, memarg: MemArg) -> Self::Output {
        self.emit_wasm_load(
            &memarg,
            WasmValType::V128,
            OperandSize::S64,
            LoadKind::VectorExtend(VectorExtendKind::V128Extend16x4S),
            MemOpKind::Normal,
        )
    }

    fn visit_v128_load16x4_u(&mut self, memarg: MemArg) -> Self::Output {
        self.emit_wasm_load(
            &memarg,
            WasmValType::V128,
            OperandSize::S64,
            LoadKind::VectorExtend(VectorExtendKind::V128Extend16x4U),
            MemOpKind::Normal,
        )
    }

    fn visit_v128_load32x2_s(&mut self, memarg: MemArg) -> Self::Output {
        self.emit_wasm_load(
            &memarg,
            WasmValType::V128,
            OperandSize::S64,
            LoadKind::VectorExtend(VectorExtendKind::V128Extend32x2S),
            MemOpKind::Normal,
        )
    }

    fn visit_v128_load32x2_u(&mut self, memarg: MemArg) -> Self::Output {
        self.emit_wasm_load(
            &memarg,
            WasmValType::V128,
            OperandSize::S64,
            LoadKind::VectorExtend(VectorExtendKind::V128Extend32x2U),
            MemOpKind::Normal,
        )
    }

    fn visit_v128_load8_splat(&mut self, memarg: MemArg) -> Self::Output {
        self.emit_wasm_load(
            &memarg,
            WasmValType::V128,
            OperandSize::S8,
            LoadKind::Splat,
            MemOpKind::Normal,
        )
    }

    fn visit_v128_load16_splat(&mut self, memarg: MemArg) -> Self::Output {
        self.emit_wasm_load(
            &memarg,
            WasmValType::V128,
            OperandSize::S16,
            LoadKind::Splat,
            MemOpKind::Normal,
        )
    }

    fn visit_v128_load32_splat(&mut self, memarg: MemArg) -> Self::Output {
        self.emit_wasm_load(
            &memarg,
            WasmValType::V128,
            OperandSize::S32,
            LoadKind::Splat,
            MemOpKind::Normal,
        )
    }

    fn visit_v128_load64_splat(&mut self, memarg: MemArg) -> Self::Output {
        self.emit_wasm_load(
            &memarg,
            WasmValType::V128,
            OperandSize::S64,
            LoadKind::Splat,
            MemOpKind::Normal,
        )
>>>>>>> c78d44ef
    }

    wasmparser::for_each_visit_simd_operator!(def_unsupported);
}

impl<'a, 'translation, 'data, M> CodeGen<'a, 'translation, 'data, M, Emission>
where
    M: MacroAssembler,
{
    fn cmp_i32s(&mut self, kind: IntCmpKind) -> Result<()> {
        self.context.i32_binop(self.masm, |masm, dst, src, size| {
            masm.cmp_with_set(writable!(dst), src, kind, size)?;
            Ok(TypedReg::i32(dst))
        })
    }

    fn cmp_i64s(&mut self, kind: IntCmpKind) -> Result<()> {
        self.context
            .i64_binop(self.masm, move |masm, dst, src, size| {
                masm.cmp_with_set(writable!(dst), src, kind, size)?;
                Ok(TypedReg::i32(dst)) // Return value for comparisons is an `i32`.
            })
    }
}

impl TryFrom<WasmValType> for OperandSize {
    type Error = anyhow::Error;
    fn try_from(ty: WasmValType) -> Result<OperandSize> {
        let ty = match ty {
            WasmValType::I32 | WasmValType::F32 => OperandSize::S32,
            WasmValType::I64 | WasmValType::F64 => OperandSize::S64,
            WasmValType::V128 => OperandSize::S128,
            WasmValType::Ref(rt) => {
                match rt.heap_type {
                    // TODO: Hardcoded size, assuming 64-bit support only. Once
                    // Wasmtime supports 32-bit architectures, this will need
                    // to be updated in such a way that the calculation of the
                    // OperandSize will depend on the target's  pointer size.
                    WasmHeapType::Func => OperandSize::S64,
                    WasmHeapType::Extern => OperandSize::S64,
                    _ => bail!(CodeGenError::unsupported_wasm_type()),
                }
            }
        };
        Ok(ty)
    }
}<|MERGE_RESOLUTION|>--- conflicted
+++ resolved
@@ -254,10 +254,6 @@
     (emit I64Sub128 $($rest:tt)*) => {};
     (emit I64MulWideS $($rest:tt)*) => {};
     (emit I64MulWideU $($rest:tt)*) => {};
-<<<<<<< HEAD
-    (emit I8x16Shuffle $($rest:tt)*) => {};
-
-=======
     (emit I32AtomicLoad8U $($rest:tt)*) => {};
     (emit I32AtomicLoad16U $($rest:tt)*) => {};
     (emit I32AtomicLoad $($rest:tt)*) => {};
@@ -275,7 +271,7 @@
     (emit V128Load16Splat $($rest:tt)*) => {};
     (emit V128Load32Splat $($rest:tt)*) => {};
     (emit V128Load64Splat $($rest:tt)*) => {};
->>>>>>> c78d44ef
+    (emit I8x16Shuffle $($rest:tt)*) => {};
     (emit $unsupported:tt $($rest:tt)*) => {$($rest)*};
 }
 
@@ -2317,7 +2313,106 @@
         self.emit_wasm_store(&memarg, OperandSize::S128)
     }
 
-<<<<<<< HEAD
+    fn visit_v128_load8x8_s(&mut self, memarg: MemArg) -> Self::Output {
+        self.emit_wasm_load(
+            &memarg,
+            WasmValType::V128,
+            OperandSize::S64,
+            LoadKind::VectorExtend(VectorExtendKind::V128Extend8x8S),
+            MemOpKind::Normal,
+        )
+    }
+
+    fn visit_v128_load8x8_u(&mut self, memarg: MemArg) -> Self::Output {
+        self.emit_wasm_load(
+            &memarg,
+            WasmValType::V128,
+            OperandSize::S64,
+            LoadKind::VectorExtend(VectorExtendKind::V128Extend8x8U),
+            MemOpKind::Normal,
+        )
+    }
+
+    fn visit_v128_load16x4_s(&mut self, memarg: MemArg) -> Self::Output {
+        self.emit_wasm_load(
+            &memarg,
+            WasmValType::V128,
+            OperandSize::S64,
+            LoadKind::VectorExtend(VectorExtendKind::V128Extend16x4S),
+            MemOpKind::Normal,
+        )
+    }
+
+    fn visit_v128_load16x4_u(&mut self, memarg: MemArg) -> Self::Output {
+        self.emit_wasm_load(
+            &memarg,
+            WasmValType::V128,
+            OperandSize::S64,
+            LoadKind::VectorExtend(VectorExtendKind::V128Extend16x4U),
+            MemOpKind::Normal,
+        )
+    }
+
+    fn visit_v128_load32x2_s(&mut self, memarg: MemArg) -> Self::Output {
+        self.emit_wasm_load(
+            &memarg,
+            WasmValType::V128,
+            OperandSize::S64,
+            LoadKind::VectorExtend(VectorExtendKind::V128Extend32x2S),
+            MemOpKind::Normal,
+        )
+    }
+
+    fn visit_v128_load32x2_u(&mut self, memarg: MemArg) -> Self::Output {
+        self.emit_wasm_load(
+            &memarg,
+            WasmValType::V128,
+            OperandSize::S64,
+            LoadKind::VectorExtend(VectorExtendKind::V128Extend32x2U),
+            MemOpKind::Normal,
+        )
+    }
+
+    fn visit_v128_load8_splat(&mut self, memarg: MemArg) -> Self::Output {
+        self.emit_wasm_load(
+            &memarg,
+            WasmValType::V128,
+            OperandSize::S8,
+            LoadKind::Splat,
+            MemOpKind::Normal,
+        )
+    }
+
+    fn visit_v128_load16_splat(&mut self, memarg: MemArg) -> Self::Output {
+        self.emit_wasm_load(
+            &memarg,
+            WasmValType::V128,
+            OperandSize::S16,
+            LoadKind::Splat,
+            MemOpKind::Normal,
+        )
+    }
+
+    fn visit_v128_load32_splat(&mut self, memarg: MemArg) -> Self::Output {
+        self.emit_wasm_load(
+            &memarg,
+            WasmValType::V128,
+            OperandSize::S32,
+            LoadKind::Splat,
+            MemOpKind::Normal,
+        )
+    }
+
+    fn visit_v128_load64_splat(&mut self, memarg: MemArg) -> Self::Output {
+        self.emit_wasm_load(
+            &memarg,
+            WasmValType::V128,
+            OperandSize::S64,
+            LoadKind::Splat,
+            MemOpKind::Normal,
+        )
+    }
+
     fn visit_i8x16_shuffle(&mut self, lanes: [u8; 16]) -> Self::Output {
         let rhs = self.context.pop_to_reg(self.masm, None)?;
         let lhs = self.context.pop_to_reg(self.masm, None)?;
@@ -2326,106 +2421,6 @@
         self.context.stack.push(TypedReg::v128(lhs.into()).into());
         self.context.free_reg(rhs);
         Ok(())
-=======
-    fn visit_v128_load8x8_s(&mut self, memarg: MemArg) -> Self::Output {
-        self.emit_wasm_load(
-            &memarg,
-            WasmValType::V128,
-            OperandSize::S64,
-            LoadKind::VectorExtend(VectorExtendKind::V128Extend8x8S),
-            MemOpKind::Normal,
-        )
-    }
-
-    fn visit_v128_load8x8_u(&mut self, memarg: MemArg) -> Self::Output {
-        self.emit_wasm_load(
-            &memarg,
-            WasmValType::V128,
-            OperandSize::S64,
-            LoadKind::VectorExtend(VectorExtendKind::V128Extend8x8U),
-            MemOpKind::Normal,
-        )
-    }
-
-    fn visit_v128_load16x4_s(&mut self, memarg: MemArg) -> Self::Output {
-        self.emit_wasm_load(
-            &memarg,
-            WasmValType::V128,
-            OperandSize::S64,
-            LoadKind::VectorExtend(VectorExtendKind::V128Extend16x4S),
-            MemOpKind::Normal,
-        )
-    }
-
-    fn visit_v128_load16x4_u(&mut self, memarg: MemArg) -> Self::Output {
-        self.emit_wasm_load(
-            &memarg,
-            WasmValType::V128,
-            OperandSize::S64,
-            LoadKind::VectorExtend(VectorExtendKind::V128Extend16x4U),
-            MemOpKind::Normal,
-        )
-    }
-
-    fn visit_v128_load32x2_s(&mut self, memarg: MemArg) -> Self::Output {
-        self.emit_wasm_load(
-            &memarg,
-            WasmValType::V128,
-            OperandSize::S64,
-            LoadKind::VectorExtend(VectorExtendKind::V128Extend32x2S),
-            MemOpKind::Normal,
-        )
-    }
-
-    fn visit_v128_load32x2_u(&mut self, memarg: MemArg) -> Self::Output {
-        self.emit_wasm_load(
-            &memarg,
-            WasmValType::V128,
-            OperandSize::S64,
-            LoadKind::VectorExtend(VectorExtendKind::V128Extend32x2U),
-            MemOpKind::Normal,
-        )
-    }
-
-    fn visit_v128_load8_splat(&mut self, memarg: MemArg) -> Self::Output {
-        self.emit_wasm_load(
-            &memarg,
-            WasmValType::V128,
-            OperandSize::S8,
-            LoadKind::Splat,
-            MemOpKind::Normal,
-        )
-    }
-
-    fn visit_v128_load16_splat(&mut self, memarg: MemArg) -> Self::Output {
-        self.emit_wasm_load(
-            &memarg,
-            WasmValType::V128,
-            OperandSize::S16,
-            LoadKind::Splat,
-            MemOpKind::Normal,
-        )
-    }
-
-    fn visit_v128_load32_splat(&mut self, memarg: MemArg) -> Self::Output {
-        self.emit_wasm_load(
-            &memarg,
-            WasmValType::V128,
-            OperandSize::S32,
-            LoadKind::Splat,
-            MemOpKind::Normal,
-        )
-    }
-
-    fn visit_v128_load64_splat(&mut self, memarg: MemArg) -> Self::Output {
-        self.emit_wasm_load(
-            &memarg,
-            WasmValType::V128,
-            OperandSize::S64,
-            LoadKind::Splat,
-            MemOpKind::Normal,
-        )
->>>>>>> c78d44ef
     }
 
     wasmparser::for_each_visit_simd_operator!(def_unsupported);
