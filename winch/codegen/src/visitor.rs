//! This module is the central place for machine code emission.
//! It defines an implementation of wasmparser's Visitor trait
//! for `CodeGen`; which defines a visitor per op-code,
//! which validates and dispatches to the corresponding
//! machine code emitter.

use crate::abi::RetArea;
use crate::codegen::{
    control_index, AtomicWaitKind, Callee, CodeGen, CodeGenError, ControlStackFrame, Emission,
    FnCall,
};
use crate::masm::{
    DivKind, Extend, ExtractLaneKind, FloatCmpKind, IntCmpKind, LoadKind, MacroAssembler,
    MemMoveDirection, MulWideKind, OperandSize, RegImm, RemKind, ReplaceLaneKind, RmwOp,
    RoundingMode, SPOffset, ShiftKind, Signed, SplatKind, SplatLoadKind, StoreKind, TruncKind,
    V128AbsKind, V128AddKind, V128ConvertKind, V128ExtAddKind, V128ExtMulKind, V128ExtendKind,
    V128LoadExtendKind, V128MaxKind, V128MinKind, V128MulKind, V128NarrowKind, V128NegKind,
    V128SubKind, V128TruncKind, VectorCompareKind, VectorEqualityKind, Zero,
};

use crate::reg::{writable, Reg};
use crate::stack::{TypedReg, Val};
use anyhow::{anyhow, bail, ensure, Result};
use regalloc2::RegClass;
use smallvec::{smallvec, SmallVec};
use wasmparser::{
    BlockType, BrTable, Ieee32, Ieee64, MemArg, VisitOperator, VisitSimdOperator, V128,
};
use wasmtime_cranelift::TRAP_INDIRECT_CALL_TO_NULL;
use wasmtime_environ::{
    FuncIndex, GlobalIndex, MemoryIndex, TableIndex, TypeIndex, WasmHeapType, WasmValType,
    FUNCREF_INIT_BIT,
};

/// A macro to define unsupported WebAssembly operators.
///
/// This macro calls itself recursively;
/// 1. It no-ops when matching a supported operator.
/// 2. Defines the visitor function and panics when
///    matching an unsupported operator.
macro_rules! def_unsupported {
    ($( @$proposal:ident $op:ident $({ $($arg:ident: $argty:ty),* })? => $visit:ident $ann:tt)*) => {
        $(
            def_unsupported!(
                emit
                    $op

                fn $visit(&mut self $($(,$arg: $argty)*)?) -> Self::Output {
                    $($(let _ = $arg;)*)?

                    Err(anyhow!(CodeGenError::unimplemented_wasm_instruction()))
                }
            );
        )*
    };

    (emit I32Const $($rest:tt)*) => {};
    (emit I64Const $($rest:tt)*) => {};
    (emit F32Const $($rest:tt)*) => {};
    (emit F64Const $($rest:tt)*) => {};
    (emit V128Const $($rest:tt)*) => {};
    (emit F32Add $($rest:tt)*) => {};
    (emit F64Add $($rest:tt)*) => {};
    (emit F32Sub $($rest:tt)*) => {};
    (emit F64Sub $($rest:tt)*) => {};
    (emit F32Mul $($rest:tt)*) => {};
    (emit F64Mul $($rest:tt)*) => {};
    (emit F32Div $($rest:tt)*) => {};
    (emit F64Div $($rest:tt)*) => {};
    (emit F32Min $($rest:tt)*) => {};
    (emit F64Min $($rest:tt)*) => {};
    (emit F32Max $($rest:tt)*) => {};
    (emit F64Max $($rest:tt)*) => {};
    (emit F32Copysign $($rest:tt)*) => {};
    (emit F64Copysign $($rest:tt)*) => {};
    (emit F32Abs $($rest:tt)*) => {};
    (emit F64Abs $($rest:tt)*) => {};
    (emit F32Neg $($rest:tt)*) => {};
    (emit F64Neg $($rest:tt)*) => {};
    (emit F32Floor $($rest:tt)*) => {};
    (emit F64Floor $($rest:tt)*) => {};
    (emit F32Ceil $($rest:tt)*) => {};
    (emit F64Ceil $($rest:tt)*) => {};
    (emit F32Nearest $($rest:tt)*) => {};
    (emit F64Nearest $($rest:tt)*) => {};
    (emit F32Trunc $($rest:tt)*) => {};
    (emit F64Trunc $($rest:tt)*) => {};
    (emit F32Sqrt $($rest:tt)*) => {};
    (emit F64Sqrt $($rest:tt)*) => {};
    (emit F32Eq $($rest:tt)*) => {};
    (emit F64Eq $($rest:tt)*) => {};
    (emit F32Ne $($rest:tt)*) => {};
    (emit F64Ne $($rest:tt)*) => {};
    (emit F32Lt $($rest:tt)*) => {};
    (emit F64Lt $($rest:tt)*) => {};
    (emit F32Gt $($rest:tt)*) => {};
    (emit F64Gt $($rest:tt)*) => {};
    (emit F32Le $($rest:tt)*) => {};
    (emit F64Le $($rest:tt)*) => {};
    (emit F32Ge $($rest:tt)*) => {};
    (emit F64Ge $($rest:tt)*) => {};
    (emit F32ConvertI32S $($rest:tt)*) => {};
    (emit F32ConvertI32U $($rest:tt)*) => {};
    (emit F32ConvertI64S $($rest:tt)*) => {};
    (emit F32ConvertI64U $($rest:tt)*) => {};
    (emit F64ConvertI32S $($rest:tt)*) => {};
    (emit F64ConvertI32U $($rest:tt)*) => {};
    (emit F64ConvertI64S $($rest:tt)*) => {};
    (emit F64ConvertI64U $($rest:tt)*) => {};
    (emit F32ReinterpretI32 $($rest:tt)*) => {};
    (emit F64ReinterpretI64 $($rest:tt)*) => {};
    (emit F32DemoteF64 $($rest:tt)*) => {};
    (emit F64PromoteF32 $($rest:tt)*) => {};
    (emit I32Add $($rest:tt)*) => {};
    (emit I64Add $($rest:tt)*) => {};
    (emit I32Sub $($rest:tt)*) => {};
    (emit I32Mul $($rest:tt)*) => {};
    (emit I32DivS $($rest:tt)*) => {};
    (emit I32DivU $($rest:tt)*) => {};
    (emit I64DivS $($rest:tt)*) => {};
    (emit I64DivU $($rest:tt)*) => {};
    (emit I64RemU $($rest:tt)*) => {};
    (emit I64RemS $($rest:tt)*) => {};
    (emit I32RemU $($rest:tt)*) => {};
    (emit I32RemS $($rest:tt)*) => {};
    (emit I64Mul $($rest:tt)*) => {};
    (emit I64Sub $($rest:tt)*) => {};
    (emit I32Eq $($rest:tt)*) => {};
    (emit I64Eq $($rest:tt)*) => {};
    (emit I32Ne $($rest:tt)*) => {};
    (emit I64Ne $($rest:tt)*) => {};
    (emit I32LtS $($rest:tt)*) => {};
    (emit I64LtS $($rest:tt)*) => {};
    (emit I32LtU $($rest:tt)*) => {};
    (emit I64LtU $($rest:tt)*) => {};
    (emit I32LeS $($rest:tt)*) => {};
    (emit I64LeS $($rest:tt)*) => {};
    (emit I32LeU $($rest:tt)*) => {};
    (emit I64LeU $($rest:tt)*) => {};
    (emit I32GtS $($rest:tt)*) => {};
    (emit I64GtS $($rest:tt)*) => {};
    (emit I32GtU $($rest:tt)*) => {};
    (emit I64GtU $($rest:tt)*) => {};
    (emit I32GeS $($rest:tt)*) => {};
    (emit I64GeS $($rest:tt)*) => {};
    (emit I32GeU $($rest:tt)*) => {};
    (emit I64GeU $($rest:tt)*) => {};
    (emit I32Eqz $($rest:tt)*) => {};
    (emit I64Eqz $($rest:tt)*) => {};
    (emit I32And $($rest:tt)*) => {};
    (emit I64And $($rest:tt)*) => {};
    (emit I32Or $($rest:tt)*) => {};
    (emit I64Or $($rest:tt)*) => {};
    (emit I32Xor $($rest:tt)*) => {};
    (emit I64Xor $($rest:tt)*) => {};
    (emit I32Shl $($rest:tt)*) => {};
    (emit I64Shl $($rest:tt)*) => {};
    (emit I32ShrS $($rest:tt)*) => {};
    (emit I64ShrS $($rest:tt)*) => {};
    (emit I32ShrU $($rest:tt)*) => {};
    (emit I64ShrU $($rest:tt)*) => {};
    (emit I32Rotl $($rest:tt)*) => {};
    (emit I64Rotl $($rest:tt)*) => {};
    (emit I32Rotr $($rest:tt)*) => {};
    (emit I64Rotr $($rest:tt)*) => {};
    (emit I32Clz $($rest:tt)*) => {};
    (emit I64Clz $($rest:tt)*) => {};
    (emit I32Ctz $($rest:tt)*) => {};
    (emit I64Ctz $($rest:tt)*) => {};
    (emit I32Popcnt $($rest:tt)*) => {};
    (emit I64Popcnt $($rest:tt)*) => {};
    (emit I32WrapI64 $($rest:tt)*) => {};
    (emit I64ExtendI32S $($rest:tt)*) => {};
    (emit I64ExtendI32U $($rest:tt)*) => {};
    (emit I32Extend8S $($rest:tt)*) => {};
    (emit I32Extend16S $($rest:tt)*) => {};
    (emit I64Extend8S $($rest:tt)*) => {};
    (emit I64Extend16S $($rest:tt)*) => {};
    (emit I64Extend32S $($rest:tt)*) => {};
    (emit I32TruncF32S $($rest:tt)*) => {};
    (emit I32TruncF32U $($rest:tt)*) => {};
    (emit I32TruncF64S $($rest:tt)*) => {};
    (emit I32TruncF64U $($rest:tt)*) => {};
    (emit I64TruncF32S $($rest:tt)*) => {};
    (emit I64TruncF32U $($rest:tt)*) => {};
    (emit I64TruncF64S $($rest:tt)*) => {};
    (emit I64TruncF64U $($rest:tt)*) => {};
    (emit I32ReinterpretF32 $($rest:tt)*) => {};
    (emit I64ReinterpretF64 $($rest:tt)*) => {};
    (emit LocalGet $($rest:tt)*) => {};
    (emit LocalSet $($rest:tt)*) => {};
    (emit Call $($rest:tt)*) => {};
    (emit End $($rest:tt)*) => {};
    (emit Nop $($rest:tt)*) => {};
    (emit If $($rest:tt)*) => {};
    (emit Else $($rest:tt)*) => {};
    (emit Block $($rest:tt)*) => {};
    (emit Loop $($rest:tt)*) => {};
    (emit Br $($rest:tt)*) => {};
    (emit BrIf $($rest:tt)*) => {};
    (emit Return $($rest:tt)*) => {};
    (emit Unreachable $($rest:tt)*) => {};
    (emit LocalTee $($rest:tt)*) => {};
    (emit GlobalGet $($rest:tt)*) => {};
    (emit GlobalSet $($rest:tt)*) => {};
    (emit Select $($rest:tt)*) => {};
    (emit Drop $($rest:tt)*) => {};
    (emit BrTable $($rest:tt)*) => {};
    (emit CallIndirect $($rest:tt)*) => {};
    (emit TableInit $($rest:tt)*) => {};
    (emit TableCopy $($rest:tt)*) => {};
    (emit TableGet $($rest:tt)*) => {};
    (emit TableSet $($rest:tt)*) => {};
    (emit TableGrow $($rest:tt)*) => {};
    (emit TableSize $($rest:tt)*) => {};
    (emit TableFill $($rest:tt)*) => {};
    (emit ElemDrop $($rest:tt)*) => {};
    (emit MemoryInit $($rest:tt)*) => {};
    (emit MemoryCopy $($rest:tt)*) => {};
    (emit DataDrop $($rest:tt)*) => {};
    (emit MemoryFill $($rest:tt)*) => {};
    (emit MemorySize $($rest:tt)*) => {};
    (emit MemoryGrow $($rest:tt)*) => {};
    (emit I32Load $($rest:tt)*) => {};
    (emit I32Load8S $($rest:tt)*) => {};
    (emit I32Load8U $($rest:tt)*) => {};
    (emit I32Load16S $($rest:tt)*) => {};
    (emit I32Load16U $($rest:tt)*) => {};
    (emit I64Load8S $($rest:tt)*) => {};
    (emit I64Load8U $($rest:tt)*) => {};
    (emit I64Load16S $($rest:tt)*) => {};
    (emit I64Load16U $($rest:tt)*) => {};
    (emit I64Load32S $($rest:tt)*) => {};
    (emit I64Load32U $($rest:tt)*) => {};
    (emit I64Load $($rest:tt)*) => {};
    (emit I32Store $($rest:tt)*) => {};
    (emit I32Store8 $($rest:tt)*) => {};
    (emit I32Store16 $($rest:tt)*) => {};
    (emit I64Store $($rest:tt)*) => {};
    (emit I64Store8 $($rest:tt)*) => {};
    (emit I64Store16 $($rest:tt)*) => {};
    (emit I64Store32 $($rest:tt)*) => {};
    (emit F32Load $($rest:tt)*) => {};
    (emit F32Store $($rest:tt)*) => {};
    (emit F64Load $($rest:tt)*) => {};
    (emit F64Store $($rest:tt)*) => {};
    (emit I32TruncSatF32S $($rest:tt)*) => {};
    (emit I32TruncSatF32U $($rest:tt)*) => {};
    (emit I32TruncSatF64S $($rest:tt)*) => {};
    (emit I32TruncSatF64U $($rest:tt)*) => {};
    (emit I64TruncSatF32S $($rest:tt)*) => {};
    (emit I64TruncSatF32U $($rest:tt)*) => {};
    (emit I64TruncSatF64S $($rest:tt)*) => {};
    (emit I64TruncSatF64U $($rest:tt)*) => {};
    (emit V128Load $($rest:tt)*) => {};
    (emit V128Store $($rest:tt)*) => {};
    (emit I64Add128 $($rest:tt)*) => {};
    (emit I64Sub128 $($rest:tt)*) => {};
    (emit I64MulWideS $($rest:tt)*) => {};
    (emit I64MulWideU $($rest:tt)*) => {};
    (emit I32AtomicLoad8U $($rest:tt)*) => {};
    (emit I32AtomicLoad16U $($rest:tt)*) => {};
    (emit I32AtomicLoad $($rest:tt)*) => {};
    (emit I64AtomicLoad8U $($rest:tt)*) => {};
    (emit I64AtomicLoad16U $($rest:tt)*) => {};
    (emit I64AtomicLoad32U $($rest:tt)*) => {};
    (emit I64AtomicLoad $($rest:tt)*) => {};
    (emit V128Load8x8S $($rest:tt)*) => {};
    (emit V128Load8x8U $($rest:tt)*) => {};
    (emit V128Load16x4S $($rest:tt)*) => {};
    (emit V128Load16x4U $($rest:tt)*) => {};
    (emit V128Load32x2S $($rest:tt)*) => {};
    (emit V128Load32x2U $($rest:tt)*) => {};
    (emit V128Load8Splat $($rest:tt)*) => {};
    (emit V128Load16Splat $($rest:tt)*) => {};
    (emit V128Load32Splat $($rest:tt)*) => {};
    (emit V128Load64Splat $($rest:tt)*) => {};
    (emit I8x16Splat $($rest:tt)*) => {};
    (emit I16x8Splat $($rest:tt)*) => {};
    (emit I32x4Splat $($rest:tt)*) => {};
    (emit I64x2Splat $($rest:tt)*) => {};
    (emit F32x4Splat $($rest:tt)*) => {};
    (emit F64x2Splat $($rest:tt)*) => {};
    (emit I32AtomicStore8 $($rest:tt)*) => {};
    (emit I32AtomicStore16 $($rest:tt)*) => {};
    (emit I32AtomicStore $($rest:tt)*) => {};
    (emit I64AtomicStore8 $($rest:tt)*) => {};
    (emit I64AtomicStore16 $($rest:tt)*) => {};
    (emit I64AtomicStore32 $($rest:tt)*) => {};
    (emit I64AtomicStore $($rest:tt)*) => {};
    (emit I32AtomicRmw8AddU $($rest:tt)*) => {};
    (emit I32AtomicRmw16AddU $($rest:tt)*) => {};
    (emit I32AtomicRmwAdd $($rest:tt)*) => {};
    (emit I64AtomicRmw8AddU $($rest:tt)*) => {};
    (emit I64AtomicRmw16AddU $($rest:tt)*) => {};
    (emit I64AtomicRmw32AddU $($rest:tt)*) => {};
    (emit I64AtomicRmwAdd $($rest:tt)*) => {};
    (emit I8x16Shuffle $($rest:tt)*) => {};
    (emit I8x16Swizzle $($rest:tt)*) => {};
    (emit I32AtomicRmw8SubU $($rest:tt)*) => {};
    (emit I32AtomicRmw16SubU $($rest:tt)*) => {};
    (emit I32AtomicRmwSub $($rest:tt)*) => {};
    (emit I64AtomicRmw8SubU $($rest:tt)*) => {};
    (emit I64AtomicRmw16SubU $($rest:tt)*) => {};
    (emit I64AtomicRmw32SubU $($rest:tt)*) => {};
    (emit I64AtomicRmwSub $($rest:tt)*) => {};
    (emit I32AtomicRmw8XchgU $($rest:tt)*) => {};
    (emit I32AtomicRmw16XchgU $($rest:tt)*) => {};
    (emit I32AtomicRmwXchg $($rest:tt)*) => {};
    (emit I64AtomicRmw8XchgU $($rest:tt)*) => {};
    (emit I64AtomicRmw16XchgU $($rest:tt)*) => {};
    (emit I64AtomicRmw32XchgU $($rest:tt)*) => {};
    (emit I64AtomicRmwXchg $($rest:tt)*) => {};
    (emit I8x16ExtractLaneS $($rest:tt)*) => {};
    (emit I8x16ExtractLaneU $($rest:tt)*) => {};
    (emit I16x8ExtractLaneS $($rest:tt)*) => {};
    (emit I16x8ExtractLaneU $($rest:tt)*) => {};
    (emit I32x4ExtractLane $($rest:tt)*) => {};
    (emit I64x2ExtractLane $($rest:tt)*) => {};
    (emit F32x4ExtractLane $($rest:tt)*) => {};
    (emit F64x2ExtractLane $($rest:tt)*) => {};
    (emit I32AtomicRmw8AndU $($rest:tt)*) => {};
    (emit I32AtomicRmw16AndU $($rest:tt)*) => {};
    (emit I32AtomicRmwAnd $($rest:tt)*) => {};
    (emit I64AtomicRmw8AndU $($rest:tt)*) => {};
    (emit I64AtomicRmw16AndU $($rest:tt)*) => {};
    (emit I64AtomicRmw32AndU $($rest:tt)*) => {};
    (emit I64AtomicRmwAnd $($rest:tt)*) => {};
    (emit I32AtomicRmw8OrU $($rest:tt)*) => {};
    (emit I32AtomicRmw16OrU $($rest:tt)*) => {};
    (emit I32AtomicRmwOr $($rest:tt)*) => {};
    (emit I64AtomicRmw8OrU $($rest:tt)*) => {};
    (emit I64AtomicRmw16OrU $($rest:tt)*) => {};
    (emit I64AtomicRmw32OrU $($rest:tt)*) => {};
    (emit I64AtomicRmwOr $($rest:tt)*) => {};
    (emit I32AtomicRmw8XorU $($rest:tt)*) => {};
    (emit I32AtomicRmw16XorU $($rest:tt)*) => {};
    (emit I32AtomicRmwXor $($rest:tt)*) => {};
    (emit I64AtomicRmw8XorU $($rest:tt)*) => {};
    (emit I64AtomicRmw16XorU $($rest:tt)*) => {};
    (emit I64AtomicRmw32XorU $($rest:tt)*) => {};
    (emit I64AtomicRmwXor $($rest:tt)*) => {};
    (emit I8x16ReplaceLane $($rest:tt)*) => {};
    (emit I16x8ReplaceLane $($rest:tt)*) => {};
    (emit I32x4ReplaceLane $($rest:tt)*) => {};
    (emit I64x2ReplaceLane $($rest:tt)*) => {};
    (emit F32x4ReplaceLane $($rest:tt)*) => {};
    (emit F64x2ReplaceLane $($rest:tt)*) => {};
    (emit I32AtomicRmw8CmpxchgU $($rest:tt)*) => {};
    (emit I32AtomicRmw16CmpxchgU $($rest:tt)*) => {};
    (emit I32AtomicRmwCmpxchg $($rest:tt)*) => {};
    (emit I64AtomicRmw8CmpxchgU $($rest:tt)*) => {};
    (emit I64AtomicRmw16CmpxchgU $($rest:tt)*) => {};
    (emit I64AtomicRmw32CmpxchgU $($rest:tt)*) => {};
    (emit I64AtomicRmwCmpxchg $($rest:tt)*) => {};
    (emit I8x16Eq $($rest:tt)*) => {};
    (emit I16x8Eq $($rest:tt)*) => {};
    (emit I32x4Eq $($rest:tt)*) => {};
    (emit I64x2Eq $($rest:tt)*) => {};
    (emit F32x4Eq $($rest:tt)*) => {};
    (emit F64x2Eq $($rest:tt)*) => {};
    (emit I8x16Ne $($rest:tt)*) => {};
    (emit I16x8Ne $($rest:tt)*) => {};
    (emit I32x4Ne $($rest:tt)*) => {};
    (emit I64x2Ne $($rest:tt)*) => {};
    (emit F32x4Ne $($rest:tt)*) => {};
    (emit F64x2Ne $($rest:tt)*) => {};
    (emit I8x16LtS $($rest:tt)*) => {};
    (emit I8x16LtU $($rest:tt)*) => {};
    (emit I16x8LtS $($rest:tt)*) => {};
    (emit I16x8LtU $($rest:tt)*) => {};
    (emit I32x4LtS $($rest:tt)*) => {};
    (emit I32x4LtU $($rest:tt)*) => {};
    (emit I64x2LtS $($rest:tt)*) => {};
    (emit F32x4Lt $($rest:tt)*) => {};
    (emit F64x2Lt $($rest:tt)*) => {};
    (emit I8x16LeS $($rest:tt)*) => {};
    (emit I8x16LeU $($rest:tt)*) => {};
    (emit I16x8LeS $($rest:tt)*) => {};
    (emit I16x8LeU $($rest:tt)*) => {};
    (emit I32x4LeS $($rest:tt)*) => {};
    (emit I32x4LeU $($rest:tt)*) => {};
    (emit I64x2LeS $($rest:tt)*) => {};
    (emit F32x4Le $($rest:tt)*) => {};
    (emit F64x2Le $($rest:tt)*) => {};
    (emit I8x16GtS $($rest:tt)*) => {};
    (emit I8x16GtU $($rest:tt)*) => {};
    (emit I16x8GtS $($rest:tt)*) => {};
    (emit I16x8GtU $($rest:tt)*) => {};
    (emit I32x4GtS $($rest:tt)*) => {};
    (emit I32x4GtU $($rest:tt)*) => {};
    (emit I64x2GtS $($rest:tt)*) => {};
    (emit F32x4Gt $($rest:tt)*) => {};
    (emit F64x2Gt $($rest:tt)*) => {};
    (emit I8x16GeS $($rest:tt)*) => {};
    (emit I8x16GeU $($rest:tt)*) => {};
    (emit I16x8GeS $($rest:tt)*) => {};
    (emit I16x8GeU $($rest:tt)*) => {};
    (emit I32x4GeS $($rest:tt)*) => {};
    (emit I32x4GeU $($rest:tt)*) => {};
    (emit I64x2GeS $($rest:tt)*) => {};
    (emit F32x4Ge $($rest:tt)*) => {};
    (emit F64x2Ge $($rest:tt)*) => {};
    (emit MemoryAtomicWait32 $($rest:tt)*) => {};
    (emit MemoryAtomicWait64 $($rest:tt)*) => {};
    (emit MemoryAtomicNotify $($rest:tt)*) => {};
    (emit AtomicFence $($rest:tt)*) => {};
    (emit V128Not $($rest:tt)*) => {};
    (emit V128And $($rest:tt)*) => {};
    (emit V128AndNot $($rest:tt)*) => {};
    (emit V128Or $($rest:tt)*) => {};
    (emit V128Xor $($rest:tt)*) => {};
    (emit V128Bitselect $($rest:tt)*) => {};
    (emit V128AnyTrue $($rest:tt)*) => {};
    (emit V128Load8Lane $($rest:tt)*) => {};
    (emit V128Load16Lane $($rest:tt)*) => {};
    (emit V128Load32Lane $($rest:tt)*) => {};
    (emit V128Load64Lane $($rest:tt)*) => {};
    (emit V128Store8Lane $($rest:tt)*) => {};
    (emit V128Store16Lane $($rest:tt)*) => {};
    (emit V128Store32Lane $($rest:tt)*) => {};
    (emit V128Store64Lane $($rest:tt)*) => {};
    (emit F32x4ConvertI32x4S $($rest:tt)*) => {};
    (emit F32x4ConvertI32x4U $($rest:tt)*) => {};
    (emit F64x2ConvertLowI32x4S $($rest:tt)*) => {};
    (emit F64x2ConvertLowI32x4U $($rest:tt)*) => {};
    (emit I8x16NarrowI16x8S $($rest:tt)*) => {};
    (emit I8x16NarrowI16x8U $($rest:tt)*) => {};
    (emit I16x8NarrowI32x4S $($rest:tt)*) => {};
    (emit I16x8NarrowI32x4U $($rest:tt)*) => {};
    (emit F32x4DemoteF64x2Zero $($rest:tt)*) => {};
    (emit F64x2PromoteLowF32x4 $($rest:tt)*) => {};
    (emit I16x8ExtendLowI8x16S $($rest:tt)*) => {};
    (emit I16x8ExtendHighI8x16S $($rest:tt)*) => {};
    (emit I16x8ExtendLowI8x16U $($rest:tt)*) => {};
    (emit I16x8ExtendHighI8x16U $($rest:tt)*) => {};
    (emit I32x4ExtendLowI16x8S $($rest:tt)*) => {};
    (emit I32x4ExtendHighI16x8S $($rest:tt)*) => {};
    (emit I32x4ExtendLowI16x8U $($rest:tt)*) => {};
    (emit I32x4ExtendHighI16x8U $($rest:tt)*) => {};
    (emit I64x2ExtendLowI32x4S $($rest:tt)*) => {};
    (emit I64x2ExtendHighI32x4S $($rest:tt)*) => {};
    (emit I64x2ExtendLowI32x4U $($rest:tt)*) => {};
    (emit I64x2ExtendHighI32x4U $($rest:tt)*) => {};
    (emit I8x16Add $($rest:tt)*) => {};
    (emit I16x8Add $($rest:tt)*) => {};
    (emit I32x4Add $($rest:tt)*) => {};
    (emit I64x2Add $($rest:tt)*) => {};
    (emit I8x16Sub $($rest:tt)*) => {};
    (emit I16x8Sub $($rest:tt)*) => {};
    (emit I32x4Sub $($rest:tt)*) => {};
    (emit I64x2Sub $($rest:tt)*) => {};
    (emit I16x8Mul $($rest:tt)*) => {};
    (emit I32x4Mul $($rest:tt)*) => {};
    (emit I64x2Mul $($rest:tt)*) => {};
    (emit I8x16AddSatS $($rest:tt)*) => {};
    (emit I16x8AddSatS $($rest:tt)*) => {};
    (emit I8x16AddSatU $($rest:tt)*) => {};
    (emit I16x8AddSatU $($rest:tt)*) => {};
    (emit I8x16SubSatS $($rest:tt)*) => {};
    (emit I16x8SubSatS $($rest:tt)*) => {};
    (emit I8x16SubSatU $($rest:tt)*) => {};
    (emit I16x8SubSatU $($rest:tt)*) => {};
    (emit I8x16Abs $($rest:tt)*) => {};
    (emit I16x8Abs $($rest:tt)*) => {};
    (emit I32x4Abs $($rest:tt)*) => {};
    (emit I64x2Abs $($rest:tt)*) => {};
    (emit F32x4Abs $($rest:tt)*) => {};
    (emit F64x2Abs $($rest:tt)*) => {};
    (emit I8x16Neg $($rest:tt)*) => {};
    (emit I16x8Neg $($rest:tt)*) => {};
    (emit I32x4Neg $($rest:tt)*) => {};
    (emit I64x2Neg $($rest:tt)*) => {};
    (emit I8x16Shl $($rest:tt)*) => {};
    (emit I16x8Shl $($rest:tt)*) => {};
    (emit I32x4Shl $($rest:tt)*) => {};
    (emit I64x2Shl $($rest:tt)*) => {};
    (emit I8x16ShrU $($rest:tt)*) => {};
    (emit I16x8ShrU $($rest:tt)*) => {};
    (emit I32x4ShrU $($rest:tt)*) => {};
    (emit I64x2ShrU $($rest:tt)*) => {};
    (emit I8x16ShrS $($rest:tt)*) => {};
    (emit I16x8ShrS $($rest:tt)*) => {};
    (emit I32x4ShrS $($rest:tt)*) => {};
    (emit I64x2ShrS $($rest:tt)*) => {};
    (emit I16x8Q15MulrSatS $($rest:tt)*) => {};
    (emit I8x16AllTrue $($rest:tt)*) => {};
    (emit I16x8AllTrue $($rest:tt)*) => {};
    (emit I32x4AllTrue $($rest:tt)*) => {};
    (emit I64x2AllTrue $($rest:tt)*) => {};
    (emit I8x16Bitmask $($rest:tt)*) => {};
    (emit I16x8Bitmask $($rest:tt)*) => {};
    (emit I32x4Bitmask $($rest:tt)*) => {};
    (emit I64x2Bitmask $($rest:tt)*) => {};
    (emit I32x4TruncSatF32x4S $($rest:tt)*) => {};
    (emit I32x4TruncSatF32x4U $($rest:tt)*) => {};
    (emit I32x4TruncSatF64x2SZero $($rest:tt)*) => {};
    (emit I32x4TruncSatF64x2UZero $($rest:tt)*) => {};
    (emit I8x16MinU $($rest:tt)*) => {};
    (emit I16x8MinU $($rest:tt)*) => {};
    (emit I32x4MinU $($rest:tt)*) => {};
    (emit I8x16MinS $($rest:tt)*) => {};
    (emit I16x8MinS $($rest:tt)*) => {};
    (emit I32x4MinS $($rest:tt)*) => {};
    (emit I8x16MaxU $($rest:tt)*) => {};
    (emit I16x8MaxU $($rest:tt)*) => {};
    (emit I32x4MaxU $($rest:tt)*) => {};
    (emit I8x16MaxS $($rest:tt)*) => {};
    (emit I16x8MaxS $($rest:tt)*) => {};
    (emit I32x4MaxS $($rest:tt)*) => {};
    (emit I16x8ExtMulLowI8x16S $($rest:tt)*) => {};
    (emit I32x4ExtMulLowI16x8S $($rest:tt)*) => {};
    (emit I64x2ExtMulLowI32x4S $($rest:tt)*) => {};
    (emit I16x8ExtMulHighI8x16S $($rest:tt)*) => {};
    (emit I32x4ExtMulHighI16x8S $($rest:tt)*) => {};
    (emit I64x2ExtMulHighI32x4S $($rest:tt)*) => {};
    (emit I16x8ExtMulLowI8x16U $($rest:tt)*) => {};
    (emit I32x4ExtMulLowI16x8U $($rest:tt)*) => {};
    (emit I64x2ExtMulLowI32x4U $($rest:tt)*) => {};
    (emit I16x8ExtMulHighI8x16U $($rest:tt)*) => {};
    (emit I32x4ExtMulHighI16x8U $($rest:tt)*) => {};
    (emit I64x2ExtMulHighI32x4U $($rest:tt)*) => {};
    (emit I16x8ExtAddPairwiseI8x16U $($rest:tt)*) => {};
    (emit I16x8ExtAddPairwiseI8x16S $($rest:tt)*) => {};
    (emit I32x4ExtAddPairwiseI16x8U $($rest:tt)*) => {};
    (emit I32x4ExtAddPairwiseI16x8S $($rest:tt)*) => {};
    (emit I32x4DotI16x8S $($rest:tt)*) => {};
    (emit I8x16Popcnt $($rest:tt)*) => {};
    (emit I8x16AvgrU $($rest:tt)*) => {};
    (emit I16x8AvgrU $($rest:tt)*) => {};
<<<<<<< HEAD
    (emit F32x4Add $($rest:tt)*) => {};
    (emit F64x2Add $($rest:tt)*) => {};
    (emit F32x4Sub $($rest:tt)*) => {};
    (emit F64x2Sub $($rest:tt)*) => {};
    (emit F32x4Mul $($rest:tt)*) => {};
    (emit F64x2Mul $($rest:tt)*) => {};
    (emit F32x4Div $($rest:tt)*) => {};
    (emit F64x2Div $($rest:tt)*) => {};
    (emit F32x4Neg $($rest:tt)*) => {};
    (emit F64x2Neg $($rest:tt)*) => {};
    (emit F32x4Sqrt $($rest:tt)*) => {};
    (emit F64x2Sqrt $($rest:tt)*) => {};
=======
    (emit F32x4Ceil $($rest:tt)*) => {};
    (emit F64x2Ceil $($rest:tt)*) => {};
    (emit F32x4Floor $($rest:tt)*) => {};
    (emit F64x2Floor $($rest:tt)*) => {};
    (emit F32x4Nearest $($rest:tt)*) => {};
    (emit F64x2Nearest $($rest:tt)*) => {};
    (emit F32x4Trunc $($rest:tt)*) => {};
    (emit F64x2Trunc $($rest:tt)*) => {};
>>>>>>> 0b4c754a

    (emit $unsupported:tt $($rest:tt)*) => {$($rest)*};
}

impl<'a, 'translation, 'data, M> VisitOperator<'a> for CodeGen<'a, 'translation, 'data, M, Emission>
where
    M: MacroAssembler,
{
    type Output = Result<()>;

    fn visit_i32_const(&mut self, val: i32) -> Self::Output {
        self.context.stack.push(Val::i32(val));

        Ok(())
    }

    fn visit_i64_const(&mut self, val: i64) -> Self::Output {
        self.context.stack.push(Val::i64(val));
        Ok(())
    }

    fn visit_f32_const(&mut self, val: Ieee32) -> Self::Output {
        self.context.stack.push(Val::f32(val));
        Ok(())
    }

    fn visit_f64_const(&mut self, val: Ieee64) -> Self::Output {
        self.context.stack.push(Val::f64(val));
        Ok(())
    }

    fn visit_f32_add(&mut self) -> Self::Output {
        self.context.binop(
            self.masm,
            OperandSize::S32,
            &mut |masm: &mut M, dst, src, size| {
                masm.float_add(writable!(dst), dst, src, size)?;
                Ok(TypedReg::f32(dst))
            },
        )
    }

    fn visit_f64_add(&mut self) -> Self::Output {
        self.context.binop(
            self.masm,
            OperandSize::S64,
            &mut |masm: &mut M, dst, src, size| {
                masm.float_add(writable!(dst), dst, src, size)?;
                Ok(TypedReg::f64(dst))
            },
        )
    }

    fn visit_f32_sub(&mut self) -> Self::Output {
        self.context.binop(
            self.masm,
            OperandSize::S32,
            &mut |masm: &mut M, dst, src, size| {
                masm.float_sub(writable!(dst), dst, src, size)?;
                Ok(TypedReg::f32(dst))
            },
        )
    }

    fn visit_f64_sub(&mut self) -> Self::Output {
        self.context.binop(
            self.masm,
            OperandSize::S64,
            &mut |masm: &mut M, dst, src, size| {
                masm.float_sub(writable!(dst), dst, src, size)?;
                Ok(TypedReg::f64(dst))
            },
        )
    }

    fn visit_f32_mul(&mut self) -> Self::Output {
        self.context.binop(
            self.masm,
            OperandSize::S32,
            &mut |masm: &mut M, dst, src, size| {
                masm.float_mul(writable!(dst), dst, src, size)?;
                Ok(TypedReg::f32(dst))
            },
        )
    }

    fn visit_f64_mul(&mut self) -> Self::Output {
        self.context.binop(
            self.masm,
            OperandSize::S64,
            &mut |masm: &mut M, dst, src, size| {
                masm.float_mul(writable!(dst), dst, src, size)?;
                Ok(TypedReg::f64(dst))
            },
        )
    }

    fn visit_f32_div(&mut self) -> Self::Output {
        self.context.binop(
            self.masm,
            OperandSize::S32,
            &mut |masm: &mut M, dst, src, size| {
                masm.float_div(writable!(dst), dst, src, size)?;
                Ok(TypedReg::f32(dst))
            },
        )
    }

    fn visit_f64_div(&mut self) -> Self::Output {
        self.context.binop(
            self.masm,
            OperandSize::S64,
            &mut |masm: &mut M, dst, src, size| {
                masm.float_div(writable!(dst), dst, src, size)?;
                Ok(TypedReg::f64(dst))
            },
        )
    }

    fn visit_f32_min(&mut self) -> Self::Output {
        self.context.binop(
            self.masm,
            OperandSize::S32,
            &mut |masm: &mut M, dst, src, size| {
                masm.float_min(writable!(dst), dst, src, size)?;
                Ok(TypedReg::f32(dst))
            },
        )
    }

    fn visit_f64_min(&mut self) -> Self::Output {
        self.context.binop(
            self.masm,
            OperandSize::S64,
            &mut |masm: &mut M, dst, src, size| {
                masm.float_min(writable!(dst), dst, src, size)?;
                Ok(TypedReg::f64(dst))
            },
        )
    }

    fn visit_f32_max(&mut self) -> Self::Output {
        self.context.binop(
            self.masm,
            OperandSize::S32,
            &mut |masm: &mut M, dst, src, size| {
                masm.float_max(writable!(dst), dst, src, size)?;
                Ok(TypedReg::f32(dst))
            },
        )
    }

    fn visit_f64_max(&mut self) -> Self::Output {
        self.context.binop(
            self.masm,
            OperandSize::S64,
            &mut |masm: &mut M, dst, src, size| {
                masm.float_max(writable!(dst), dst, src, size)?;
                Ok(TypedReg::f64(dst))
            },
        )
    }

    fn visit_f32_copysign(&mut self) -> Self::Output {
        self.context.binop(
            self.masm,
            OperandSize::S32,
            &mut |masm: &mut M, dst, src, size| {
                masm.float_copysign(writable!(dst), dst, src, size)?;
                Ok(TypedReg::f32(dst))
            },
        )
    }

    fn visit_f64_copysign(&mut self) -> Self::Output {
        self.context.binop(
            self.masm,
            OperandSize::S64,
            &mut |masm: &mut M, dst, src, size| {
                masm.float_copysign(writable!(dst), dst, src, size)?;
                Ok(TypedReg::f64(dst))
            },
        )
    }

    fn visit_f32_abs(&mut self) -> Self::Output {
        self.context.unop(self.masm, |masm, reg| {
            masm.float_abs(writable!(reg), OperandSize::S32)?;
            Ok(TypedReg::f32(reg))
        })
    }

    fn visit_f64_abs(&mut self) -> Self::Output {
        self.context.unop(self.masm, |masm, reg| {
            masm.float_abs(writable!(reg), OperandSize::S64)?;
            Ok(TypedReg::f64(reg))
        })
    }

    fn visit_f32_neg(&mut self) -> Self::Output {
        self.context.unop(self.masm, |masm, reg| {
            masm.float_neg(writable!(reg), OperandSize::S32)?;
            Ok(TypedReg::f32(reg))
        })
    }

    fn visit_f64_neg(&mut self) -> Self::Output {
        self.context.unop(self.masm, |masm, reg| {
            masm.float_neg(writable!(reg), OperandSize::S64)?;
            Ok(TypedReg::f64(reg))
        })
    }

    fn visit_f32_floor(&mut self) -> Self::Output {
        self.masm.float_round(
            RoundingMode::Down,
            &mut self.env,
            &mut self.context,
            OperandSize::S32,
            |env, cx, masm| {
                let builtin = env.builtins.floor_f32::<M::ABI>()?;
                FnCall::emit::<M>(env, masm, cx, Callee::Builtin(builtin))
            },
        )
    }

    fn visit_f64_floor(&mut self) -> Self::Output {
        self.masm.float_round(
            RoundingMode::Down,
            &mut self.env,
            &mut self.context,
            OperandSize::S64,
            |env, cx, masm| {
                let builtin = env.builtins.floor_f64::<M::ABI>()?;
                FnCall::emit::<M>(env, masm, cx, Callee::Builtin(builtin))
            },
        )
    }

    fn visit_f32_ceil(&mut self) -> Self::Output {
        self.masm.float_round(
            RoundingMode::Up,
            &mut self.env,
            &mut self.context,
            OperandSize::S32,
            |env, cx, masm| {
                let builtin = env.builtins.ceil_f32::<M::ABI>()?;
                FnCall::emit::<M>(env, masm, cx, Callee::Builtin(builtin))
            },
        )
    }

    fn visit_f64_ceil(&mut self) -> Self::Output {
        self.masm.float_round(
            RoundingMode::Up,
            &mut self.env,
            &mut self.context,
            OperandSize::S64,
            |env, cx, masm| {
                let builtin = env.builtins.ceil_f64::<M::ABI>()?;
                FnCall::emit::<M>(env, masm, cx, Callee::Builtin(builtin))
            },
        )
    }

    fn visit_f32_nearest(&mut self) -> Self::Output {
        self.masm.float_round(
            RoundingMode::Nearest,
            &mut self.env,
            &mut self.context,
            OperandSize::S32,
            |env, cx, masm| {
                let builtin = env.builtins.nearest_f32::<M::ABI>()?;
                FnCall::emit::<M>(env, masm, cx, Callee::Builtin(builtin))
            },
        )
    }

    fn visit_f64_nearest(&mut self) -> Self::Output {
        self.masm.float_round(
            RoundingMode::Nearest,
            &mut self.env,
            &mut self.context,
            OperandSize::S64,
            |env, cx, masm| {
                let builtin = env.builtins.nearest_f64::<M::ABI>()?;
                FnCall::emit::<M>(env, masm, cx, Callee::Builtin(builtin))
            },
        )
    }

    fn visit_f32_trunc(&mut self) -> Self::Output {
        self.masm.float_round(
            RoundingMode::Zero,
            &mut self.env,
            &mut self.context,
            OperandSize::S32,
            |env, cx, masm| {
                let builtin = env.builtins.trunc_f32::<M::ABI>()?;
                FnCall::emit::<M>(env, masm, cx, Callee::Builtin(builtin))
            },
        )
    }

    fn visit_f64_trunc(&mut self) -> Self::Output {
        self.masm.float_round(
            RoundingMode::Zero,
            &mut self.env,
            &mut self.context,
            OperandSize::S64,
            |env, cx, masm| {
                let builtin = env.builtins.trunc_f64::<M::ABI>()?;
                FnCall::emit::<M>(env, masm, cx, Callee::Builtin(builtin))
            },
        )
    }

    fn visit_f32_sqrt(&mut self) -> Self::Output {
        self.context.unop(self.masm, |masm, reg| {
            masm.float_sqrt(writable!(reg), reg, OperandSize::S32)?;
            Ok(TypedReg::f32(reg))
        })
    }

    fn visit_f64_sqrt(&mut self) -> Self::Output {
        self.context.unop(self.masm, |masm, reg| {
            masm.float_sqrt(writable!(reg), reg, OperandSize::S64)?;
            Ok(TypedReg::f64(reg))
        })
    }

    fn visit_f32_eq(&mut self) -> Self::Output {
        self.context.float_cmp_op(
            self.masm,
            OperandSize::S32,
            &mut |masm: &mut M, dst, src1, src2, size| {
                masm.float_cmp_with_set(writable!(dst), src1, src2, FloatCmpKind::Eq, size)
            },
        )
    }

    fn visit_f64_eq(&mut self) -> Self::Output {
        self.context.float_cmp_op(
            self.masm,
            OperandSize::S64,
            &mut |masm: &mut M, dst, src1, src2, size| {
                masm.float_cmp_with_set(writable!(dst), src1, src2, FloatCmpKind::Eq, size)
            },
        )
    }

    fn visit_f32_ne(&mut self) -> Self::Output {
        self.context.float_cmp_op(
            self.masm,
            OperandSize::S32,
            &mut |masm: &mut M, dst, src1, src2, size| {
                masm.float_cmp_with_set(writable!(dst), src1, src2, FloatCmpKind::Ne, size)
            },
        )
    }

    fn visit_f64_ne(&mut self) -> Self::Output {
        self.context.float_cmp_op(
            self.masm,
            OperandSize::S64,
            &mut |masm: &mut M, dst, src1, src2, size| {
                masm.float_cmp_with_set(writable!(dst), src1, src2, FloatCmpKind::Ne, size)
            },
        )
    }

    fn visit_f32_lt(&mut self) -> Self::Output {
        self.context.float_cmp_op(
            self.masm,
            OperandSize::S32,
            &mut |masm: &mut M, dst, src1, src2, size| {
                masm.float_cmp_with_set(writable!(dst), src1, src2, FloatCmpKind::Lt, size)
            },
        )
    }

    fn visit_f64_lt(&mut self) -> Self::Output {
        self.context.float_cmp_op(
            self.masm,
            OperandSize::S64,
            &mut |masm: &mut M, dst, src1, src2, size| {
                masm.float_cmp_with_set(writable!(dst), src1, src2, FloatCmpKind::Lt, size)
            },
        )
    }

    fn visit_f32_gt(&mut self) -> Self::Output {
        self.context.float_cmp_op(
            self.masm,
            OperandSize::S32,
            &mut |masm: &mut M, dst, src1, src2, size| {
                masm.float_cmp_with_set(writable!(dst), src1, src2, FloatCmpKind::Gt, size)
            },
        )
    }

    fn visit_f64_gt(&mut self) -> Self::Output {
        self.context.float_cmp_op(
            self.masm,
            OperandSize::S64,
            &mut |masm: &mut M, dst, src1, src2, size| {
                masm.float_cmp_with_set(writable!(dst), src1, src2, FloatCmpKind::Gt, size)
            },
        )
    }

    fn visit_f32_le(&mut self) -> Self::Output {
        self.context.float_cmp_op(
            self.masm,
            OperandSize::S32,
            &mut |masm: &mut M, dst, src1, src2, size| {
                masm.float_cmp_with_set(writable!(dst), src1, src2, FloatCmpKind::Le, size)
            },
        )
    }

    fn visit_f64_le(&mut self) -> Self::Output {
        self.context.float_cmp_op(
            self.masm,
            OperandSize::S64,
            &mut |masm: &mut M, dst, src1, src2, size| {
                masm.float_cmp_with_set(writable!(dst), src1, src2, FloatCmpKind::Le, size)
            },
        )
    }

    fn visit_f32_ge(&mut self) -> Self::Output {
        self.context.float_cmp_op(
            self.masm,
            OperandSize::S32,
            &mut |masm: &mut M, dst, src1, src2, size| {
                masm.float_cmp_with_set(writable!(dst), src1, src2, FloatCmpKind::Ge, size)
            },
        )
    }

    fn visit_f64_ge(&mut self) -> Self::Output {
        self.context.float_cmp_op(
            self.masm,
            OperandSize::S64,
            &mut |masm: &mut M, dst, src1, src2, size| {
                masm.float_cmp_with_set(writable!(dst), src1, src2, FloatCmpKind::Ge, size)
            },
        )
    }

    fn visit_f32_convert_i32_s(&mut self) -> Self::Output {
        self.context
            .convert_op(self.masm, WasmValType::F32, |masm, dst, src, dst_size| {
                masm.signed_convert(writable!(dst), src, OperandSize::S32, dst_size)
            })
    }

    fn visit_f32_convert_i32_u(&mut self) -> Self::Output {
        self.context.convert_op_with_tmp_reg(
            self.masm,
            WasmValType::F32,
            RegClass::Int,
            |masm, dst, src, tmp_gpr, dst_size| {
                masm.unsigned_convert(writable!(dst), src, tmp_gpr, OperandSize::S32, dst_size)
            },
        )
    }

    fn visit_f32_convert_i64_s(&mut self) -> Self::Output {
        self.context
            .convert_op(self.masm, WasmValType::F32, |masm, dst, src, dst_size| {
                masm.signed_convert(writable!(dst), src, OperandSize::S64, dst_size)
            })
    }

    fn visit_f32_convert_i64_u(&mut self) -> Self::Output {
        self.context.convert_op_with_tmp_reg(
            self.masm,
            WasmValType::F32,
            RegClass::Int,
            |masm, dst, src, tmp_gpr, dst_size| {
                masm.unsigned_convert(writable!(dst), src, tmp_gpr, OperandSize::S64, dst_size)
            },
        )
    }

    fn visit_f64_convert_i32_s(&mut self) -> Self::Output {
        self.context
            .convert_op(self.masm, WasmValType::F64, |masm, dst, src, dst_size| {
                masm.signed_convert(writable!(dst), src, OperandSize::S32, dst_size)
            })
    }

    fn visit_f64_convert_i32_u(&mut self) -> Self::Output {
        self.context.convert_op_with_tmp_reg(
            self.masm,
            WasmValType::F64,
            RegClass::Int,
            |masm, dst, src, tmp_gpr, dst_size| {
                masm.unsigned_convert(writable!(dst), src, tmp_gpr, OperandSize::S32, dst_size)
            },
        )
    }

    fn visit_f64_convert_i64_s(&mut self) -> Self::Output {
        self.context
            .convert_op(self.masm, WasmValType::F64, |masm, dst, src, dst_size| {
                masm.signed_convert(writable!(dst), src, OperandSize::S64, dst_size)
            })
    }

    fn visit_f64_convert_i64_u(&mut self) -> Self::Output {
        self.context.convert_op_with_tmp_reg(
            self.masm,
            WasmValType::F64,
            RegClass::Int,
            |masm, dst, src, tmp_gpr, dst_size| {
                masm.unsigned_convert(writable!(dst), src, tmp_gpr, OperandSize::S64, dst_size)
            },
        )
    }

    fn visit_f32_reinterpret_i32(&mut self) -> Self::Output {
        self.context
            .convert_op(self.masm, WasmValType::F32, |masm, dst, src, size| {
                masm.reinterpret_int_as_float(writable!(dst), src.into(), size)
            })
    }

    fn visit_f64_reinterpret_i64(&mut self) -> Self::Output {
        self.context
            .convert_op(self.masm, WasmValType::F64, |masm, dst, src, size| {
                masm.reinterpret_int_as_float(writable!(dst), src.into(), size)
            })
    }

    fn visit_f32_demote_f64(&mut self) -> Self::Output {
        self.context.unop(self.masm, |masm, reg| {
            masm.demote(writable!(reg), reg)?;
            Ok(TypedReg::f32(reg))
        })
    }

    fn visit_f64_promote_f32(&mut self) -> Self::Output {
        self.context.unop(self.masm, |masm, reg| {
            masm.promote(writable!(reg), reg)?;
            Ok(TypedReg::f64(reg))
        })
    }

    fn visit_i32_add(&mut self) -> Self::Output {
        self.context.i32_binop(self.masm, |masm, dst, src, size| {
            masm.add(writable!(dst), dst, src, size)?;
            Ok(TypedReg::i32(dst))
        })
    }

    fn visit_i64_add(&mut self) -> Self::Output {
        self.context.i64_binop(self.masm, |masm, dst, src, size| {
            masm.add(writable!(dst), dst, src, size)?;
            Ok(TypedReg::i64(dst))
        })
    }

    fn visit_i32_sub(&mut self) -> Self::Output {
        self.context.i32_binop(self.masm, |masm, dst, src, size| {
            masm.sub(writable!(dst), dst, src, size)?;
            Ok(TypedReg::i32(dst))
        })
    }

    fn visit_i64_sub(&mut self) -> Self::Output {
        self.context.i64_binop(self.masm, |masm, dst, src, size| {
            masm.sub(writable!(dst), dst, src, size)?;
            Ok(TypedReg::i64(dst))
        })
    }

    fn visit_i32_mul(&mut self) -> Self::Output {
        self.context.i32_binop(self.masm, |masm, dst, src, size| {
            masm.mul(writable!(dst), dst, src, size)?;
            Ok(TypedReg::i32(dst))
        })
    }

    fn visit_i64_mul(&mut self) -> Self::Output {
        self.context.i64_binop(self.masm, |masm, dst, src, size| {
            masm.mul(writable!(dst), dst, src, size)?;
            Ok(TypedReg::i64(dst))
        })
    }

    fn visit_i32_div_s(&mut self) -> Self::Output {
        use DivKind::*;
        use OperandSize::*;

        self.masm.div(&mut self.context, Signed, S32)
    }

    fn visit_i32_div_u(&mut self) -> Self::Output {
        use DivKind::*;
        use OperandSize::*;

        self.masm.div(&mut self.context, Unsigned, S32)
    }

    fn visit_i64_div_s(&mut self) -> Self::Output {
        use DivKind::*;
        use OperandSize::*;

        self.masm.div(&mut self.context, Signed, S64)
    }

    fn visit_i64_div_u(&mut self) -> Self::Output {
        use DivKind::*;
        use OperandSize::*;

        self.masm.div(&mut self.context, Unsigned, S64)
    }

    fn visit_i32_rem_s(&mut self) -> Self::Output {
        use OperandSize::*;
        use RemKind::*;

        self.masm.rem(&mut self.context, Signed, S32)
    }

    fn visit_i32_rem_u(&mut self) -> Self::Output {
        use OperandSize::*;
        use RemKind::*;

        self.masm.rem(&mut self.context, Unsigned, S32)
    }

    fn visit_i64_rem_s(&mut self) -> Self::Output {
        use OperandSize::*;
        use RemKind::*;

        self.masm.rem(&mut self.context, Signed, S64)
    }

    fn visit_i64_rem_u(&mut self) -> Self::Output {
        use OperandSize::*;
        use RemKind::*;

        self.masm.rem(&mut self.context, Unsigned, S64)
    }

    fn visit_i32_eq(&mut self) -> Self::Output {
        self.cmp_i32s(IntCmpKind::Eq)
    }

    fn visit_i64_eq(&mut self) -> Self::Output {
        self.cmp_i64s(IntCmpKind::Eq)
    }

    fn visit_i32_ne(&mut self) -> Self::Output {
        self.cmp_i32s(IntCmpKind::Ne)
    }

    fn visit_i64_ne(&mut self) -> Self::Output {
        self.cmp_i64s(IntCmpKind::Ne)
    }

    fn visit_i32_lt_s(&mut self) -> Self::Output {
        self.cmp_i32s(IntCmpKind::LtS)
    }

    fn visit_i64_lt_s(&mut self) -> Self::Output {
        self.cmp_i64s(IntCmpKind::LtS)
    }

    fn visit_i32_lt_u(&mut self) -> Self::Output {
        self.cmp_i32s(IntCmpKind::LtU)
    }

    fn visit_i64_lt_u(&mut self) -> Self::Output {
        self.cmp_i64s(IntCmpKind::LtU)
    }

    fn visit_i32_le_s(&mut self) -> Self::Output {
        self.cmp_i32s(IntCmpKind::LeS)
    }

    fn visit_i64_le_s(&mut self) -> Self::Output {
        self.cmp_i64s(IntCmpKind::LeS)
    }

    fn visit_i32_le_u(&mut self) -> Self::Output {
        self.cmp_i32s(IntCmpKind::LeU)
    }

    fn visit_i64_le_u(&mut self) -> Self::Output {
        self.cmp_i64s(IntCmpKind::LeU)
    }

    fn visit_i32_gt_s(&mut self) -> Self::Output {
        self.cmp_i32s(IntCmpKind::GtS)
    }

    fn visit_i64_gt_s(&mut self) -> Self::Output {
        self.cmp_i64s(IntCmpKind::GtS)
    }

    fn visit_i32_gt_u(&mut self) -> Self::Output {
        self.cmp_i32s(IntCmpKind::GtU)
    }

    fn visit_i64_gt_u(&mut self) -> Self::Output {
        self.cmp_i64s(IntCmpKind::GtU)
    }

    fn visit_i32_ge_s(&mut self) -> Self::Output {
        self.cmp_i32s(IntCmpKind::GeS)
    }

    fn visit_i64_ge_s(&mut self) -> Self::Output {
        self.cmp_i64s(IntCmpKind::GeS)
    }

    fn visit_i32_ge_u(&mut self) -> Self::Output {
        self.cmp_i32s(IntCmpKind::GeU)
    }

    fn visit_i64_ge_u(&mut self) -> Self::Output {
        self.cmp_i64s(IntCmpKind::GeU)
    }

    fn visit_i32_eqz(&mut self) -> Self::Output {
        use OperandSize::*;

        self.context.unop(self.masm, |masm, reg| {
            masm.cmp_with_set(writable!(reg.into()), RegImm::i32(0), IntCmpKind::Eq, S32)?;
            Ok(TypedReg::i32(reg))
        })
    }

    fn visit_i64_eqz(&mut self) -> Self::Output {
        use OperandSize::*;

        self.context.unop(self.masm, |masm, reg| {
            masm.cmp_with_set(writable!(reg.into()), RegImm::i64(0), IntCmpKind::Eq, S64)?;
            Ok(TypedReg::i32(reg)) // Return value for `i64.eqz` is an `i32`.
        })
    }

    fn visit_i32_clz(&mut self) -> Self::Output {
        use OperandSize::*;

        self.context.unop(self.masm, |masm, reg| {
            masm.clz(writable!(reg), reg, S32)?;
            Ok(TypedReg::i32(reg))
        })
    }

    fn visit_i64_clz(&mut self) -> Self::Output {
        use OperandSize::*;

        self.context.unop(self.masm, |masm, reg| {
            masm.clz(writable!(reg), reg, S64)?;
            Ok(TypedReg::i64(reg))
        })
    }

    fn visit_i32_ctz(&mut self) -> Self::Output {
        use OperandSize::*;

        self.context.unop(self.masm, |masm, reg| {
            masm.ctz(writable!(reg), reg, S32)?;
            Ok(TypedReg::i32(reg))
        })
    }

    fn visit_i64_ctz(&mut self) -> Self::Output {
        use OperandSize::*;

        self.context.unop(self.masm, |masm, reg| {
            masm.ctz(writable!(reg), reg, S64)?;
            Ok(TypedReg::i64(reg))
        })
    }

    fn visit_i32_and(&mut self) -> Self::Output {
        self.context.i32_binop(self.masm, |masm, dst, src, size| {
            masm.and(writable!(dst), dst, src, size)?;
            Ok(TypedReg::i32(dst))
        })
    }

    fn visit_i64_and(&mut self) -> Self::Output {
        self.context.i64_binop(self.masm, |masm, dst, src, size| {
            masm.and(writable!(dst), dst, src, size)?;
            Ok(TypedReg::i64(dst))
        })
    }

    fn visit_i32_or(&mut self) -> Self::Output {
        self.context.i32_binop(self.masm, |masm, dst, src, size| {
            masm.or(writable!(dst), dst, src, size)?;
            Ok(TypedReg::i32(dst))
        })
    }

    fn visit_i64_or(&mut self) -> Self::Output {
        self.context.i64_binop(self.masm, |masm, dst, src, size| {
            masm.or(writable!(dst), dst, src, size)?;
            Ok(TypedReg::i64(dst))
        })
    }

    fn visit_i32_xor(&mut self) -> Self::Output {
        self.context.i32_binop(self.masm, |masm, dst, src, size| {
            masm.xor(writable!(dst), dst, src, size)?;
            Ok(TypedReg::i32(dst))
        })
    }

    fn visit_i64_xor(&mut self) -> Self::Output {
        self.context.i64_binop(self.masm, |masm, dst, src, size| {
            masm.xor(writable!(dst), dst, src, size)?;
            Ok(TypedReg::i64(dst))
        })
    }

    fn visit_i32_shl(&mut self) -> Self::Output {
        use ShiftKind::*;

        self.context.i32_shift(self.masm, Shl)
    }

    fn visit_i64_shl(&mut self) -> Self::Output {
        use ShiftKind::*;

        self.context.i64_shift(self.masm, Shl)
    }

    fn visit_i32_shr_s(&mut self) -> Self::Output {
        use ShiftKind::*;

        self.context.i32_shift(self.masm, ShrS)
    }

    fn visit_i64_shr_s(&mut self) -> Self::Output {
        use ShiftKind::*;

        self.context.i64_shift(self.masm, ShrS)
    }

    fn visit_i32_shr_u(&mut self) -> Self::Output {
        use ShiftKind::*;

        self.context.i32_shift(self.masm, ShrU)
    }

    fn visit_i64_shr_u(&mut self) -> Self::Output {
        use ShiftKind::*;

        self.context.i64_shift(self.masm, ShrU)
    }

    fn visit_i32_rotl(&mut self) -> Self::Output {
        use ShiftKind::*;

        self.context.i32_shift(self.masm, Rotl)
    }

    fn visit_i64_rotl(&mut self) -> Self::Output {
        use ShiftKind::*;

        self.context.i64_shift(self.masm, Rotl)
    }

    fn visit_i32_rotr(&mut self) -> Self::Output {
        use ShiftKind::*;

        self.context.i32_shift(self.masm, Rotr)
    }

    fn visit_i64_rotr(&mut self) -> Self::Output {
        use ShiftKind::*;

        self.context.i64_shift(self.masm, Rotr)
    }

    fn visit_end(&mut self) -> Self::Output {
        if !self.context.reachable {
            self.handle_unreachable_end()
        } else {
            let mut control = self.pop_control_frame()?;
            control.emit_end(self.masm, &mut self.context)
        }
    }

    fn visit_i32_popcnt(&mut self) -> Self::Output {
        use OperandSize::*;
        self.masm.popcnt(&mut self.context, S32)
    }

    fn visit_i64_popcnt(&mut self) -> Self::Output {
        use OperandSize::*;

        self.masm.popcnt(&mut self.context, S64)
    }

    fn visit_i32_wrap_i64(&mut self) -> Self::Output {
        self.context.unop(self.masm, |masm, reg| {
            masm.wrap(writable!(reg), reg)?;
            Ok(TypedReg::i32(reg))
        })
    }

    fn visit_i64_extend_i32_s(&mut self) -> Self::Output {
        self.context.unop(self.masm, |masm, reg| {
            masm.extend(writable!(reg), reg, Extend::<Signed>::I64Extend32.into())?;
            Ok(TypedReg::i64(reg))
        })
    }

    fn visit_i64_extend_i32_u(&mut self) -> Self::Output {
        self.context.unop(self.masm, |masm, reg| {
            masm.extend(writable!(reg), reg, Extend::<Zero>::I64Extend32.into())?;
            Ok(TypedReg::i64(reg))
        })
    }

    fn visit_i32_extend8_s(&mut self) -> Self::Output {
        self.context.unop(self.masm, |masm, reg| {
            masm.extend(writable!(reg), reg, Extend::<Signed>::I32Extend8.into())?;
            Ok(TypedReg::i32(reg))
        })
    }

    fn visit_i32_extend16_s(&mut self) -> Self::Output {
        self.context.unop(self.masm, |masm, reg| {
            masm.extend(writable!(reg), reg, Extend::<Signed>::I32Extend16.into())?;
            Ok(TypedReg::i32(reg))
        })
    }

    fn visit_i64_extend8_s(&mut self) -> Self::Output {
        self.context.unop(self.masm, |masm, reg| {
            masm.extend(writable!(reg), reg, Extend::<Signed>::I64Extend8.into())?;
            Ok(TypedReg::i64(reg))
        })
    }

    fn visit_i64_extend16_s(&mut self) -> Self::Output {
        self.context.unop(self.masm, |masm, reg| {
            masm.extend(writable!(reg), reg, Extend::<Signed>::I64Extend16.into())?;
            Ok(TypedReg::i64(reg))
        })
    }

    fn visit_i64_extend32_s(&mut self) -> Self::Output {
        self.context.unop(self.masm, |masm, reg| {
            masm.extend(writable!(reg), reg, Extend::<Signed>::I64Extend32.into())?;
            Ok(TypedReg::i64(reg))
        })
    }

    fn visit_i32_trunc_f32_s(&mut self) -> Self::Output {
        use OperandSize::*;

        self.context
            .convert_op(self.masm, WasmValType::I32, |masm, dst, src, dst_size| {
                masm.signed_truncate(writable!(dst), src, S32, dst_size, TruncKind::Unchecked)
            })
    }

    fn visit_i32_trunc_f32_u(&mut self) -> Self::Output {
        use OperandSize::*;

        self.masm
            .unsigned_truncate(&mut self.context, S32, S32, TruncKind::Unchecked)
    }

    fn visit_i32_trunc_f64_s(&mut self) -> Self::Output {
        use OperandSize::*;

        self.context
            .convert_op(self.masm, WasmValType::I32, |masm, dst, src, dst_size| {
                masm.signed_truncate(writable!(dst), src, S64, dst_size, TruncKind::Unchecked)
            })
    }

    fn visit_i32_trunc_f64_u(&mut self) -> Self::Output {
        use OperandSize::*;
        self.masm
            .unsigned_truncate(&mut self.context, S64, S32, TruncKind::Unchecked)
    }

    fn visit_i64_trunc_f32_s(&mut self) -> Self::Output {
        use OperandSize::*;

        self.context
            .convert_op(self.masm, WasmValType::I64, |masm, dst, src, dst_size| {
                masm.signed_truncate(writable!(dst), src, S32, dst_size, TruncKind::Unchecked)
            })
    }

    fn visit_i64_trunc_f32_u(&mut self) -> Self::Output {
        use OperandSize::*;

        self.masm
            .unsigned_truncate(&mut self.context, S32, S64, TruncKind::Unchecked)
    }

    fn visit_i64_trunc_f64_s(&mut self) -> Self::Output {
        use OperandSize::*;

        self.context
            .convert_op(self.masm, WasmValType::I64, |masm, dst, src, dst_size| {
                masm.signed_truncate(writable!(dst), src, S64, dst_size, TruncKind::Unchecked)
            })
    }

    fn visit_i64_trunc_f64_u(&mut self) -> Self::Output {
        use OperandSize::*;

        self.masm
            .unsigned_truncate(&mut self.context, S64, S64, TruncKind::Unchecked)
    }

    fn visit_i32_reinterpret_f32(&mut self) -> Self::Output {
        self.context
            .convert_op(self.masm, WasmValType::I32, |masm, dst, src, size| {
                masm.reinterpret_float_as_int(writable!(dst), src.into(), size)
            })
    }

    fn visit_i64_reinterpret_f64(&mut self) -> Self::Output {
        self.context
            .convert_op(self.masm, WasmValType::I64, |masm, dst, src, size| {
                masm.reinterpret_float_as_int(writable!(dst), src.into(), size)
            })
    }

    fn visit_local_get(&mut self, index: u32) -> Self::Output {
        use WasmValType::*;
        let context = &mut self.context;
        let slot = context.frame.get_wasm_local(index);
        match slot.ty {
            I32 | I64 | F32 | F64 | V128 => context.stack.push(Val::local(index, slot.ty)),
            Ref(rt) => match rt.heap_type {
                WasmHeapType::Func => context.stack.push(Val::local(index, slot.ty)),
                _ => bail!(CodeGenError::unsupported_wasm_type()),
            },
        }

        Ok(())
    }

    fn visit_local_set(&mut self, index: u32) -> Self::Output {
        let src = self.emit_set_local(index)?;
        self.context.free_reg(src);
        Ok(())
    }

    fn visit_call(&mut self, index: u32) -> Self::Output {
        let callee = self.env.callee_from_index(FuncIndex::from_u32(index));
        FnCall::emit::<M>(&mut self.env, self.masm, &mut self.context, callee)?;
        Ok(())
    }

    fn visit_call_indirect(&mut self, type_index: u32, table_index: u32) -> Self::Output {
        // Spill now because `emit_lazy_init_funcref` and the `FnCall::emit`
        // invocations will both trigger spills since they both call functions.
        // However, the machine instructions for the spill emitted by
        // `emit_lazy_funcref` will be jumped over if the funcref was previously
        // initialized which may result in the machine stack becoming
        // unbalanced.
        self.context.spill(self.masm)?;

        let type_index = TypeIndex::from_u32(type_index);
        let table_index = TableIndex::from_u32(table_index);

        self.emit_lazy_init_funcref(table_index)?;

        // Perform the indirect call.
        // This code assumes that [`Self::emit_lazy_init_funcref`] will
        // push the funcref to the value stack.
        let funcref_ptr = self
            .context
            .stack
            .peek()
            .map(|v| v.unwrap_reg())
            .ok_or_else(|| CodeGenError::missing_values_in_stack())?;
        self.masm
            .trapz(funcref_ptr.into(), TRAP_INDIRECT_CALL_TO_NULL)?;
        self.emit_typecheck_funcref(funcref_ptr.into(), type_index)?;

        let callee = self.env.funcref(type_index);
        FnCall::emit::<M>(&mut self.env, self.masm, &mut self.context, callee)?;
        Ok(())
    }

    fn visit_table_init(&mut self, elem: u32, table: u32) -> Self::Output {
        let at = self.context.stack.ensure_index_at(3)?;

        self.context
            .stack
            .insert_many(at, &[table.try_into()?, elem.try_into()?]);

        let builtin = self.env.builtins.table_init::<M::ABI, M::Ptr>()?;
        FnCall::emit::<M>(
            &mut self.env,
            self.masm,
            &mut self.context,
            Callee::Builtin(builtin.clone()),
        )?;
        self.context.pop_and_free(self.masm)
    }

    fn visit_table_copy(&mut self, dst: u32, src: u32) -> Self::Output {
        let at = self.context.stack.ensure_index_at(3)?;
        self.context
            .stack
            .insert_many(at, &[dst.try_into()?, src.try_into()?]);

        let builtin = self.env.builtins.table_copy::<M::ABI, M::Ptr>()?;
        FnCall::emit::<M>(
            &mut self.env,
            self.masm,
            &mut self.context,
            Callee::Builtin(builtin),
        )?;
        self.context.pop_and_free(self.masm)
    }

    fn visit_table_get(&mut self, table: u32) -> Self::Output {
        let table_index = TableIndex::from_u32(table);
        let table = self.env.table(table_index);
        let heap_type = table.ref_type.heap_type;

        match heap_type {
            WasmHeapType::Func => self.emit_lazy_init_funcref(table_index),
            _ => Err(anyhow!(CodeGenError::unsupported_wasm_type())),
        }
    }

    fn visit_table_grow(&mut self, table: u32) -> Self::Output {
        let table_index = TableIndex::from_u32(table);
        let table_ty = self.env.table(table_index);
        let builtin = match table_ty.ref_type.heap_type {
            WasmHeapType::Func => self.env.builtins.table_grow_func_ref::<M::ABI, M::Ptr>()?,
            _ => bail!(CodeGenError::unsupported_wasm_type()),
        };

        let len = self.context.stack.len();
        // table.grow` requires at least 2 elements on the value stack.
        let at = self.context.stack.ensure_index_at(2)?;

        // The table_grow builtin expects the parameters in a different
        // order.
        // The value stack at this point should contain:
        // [ init_value | delta ] (stack top)
        // but the builtin function expects the init value as the last
        // argument.
        self.context.stack.inner_mut().swap(len - 1, len - 2);
        self.context.stack.insert_many(at, &[table.try_into()?]);

        FnCall::emit::<M>(
            &mut self.env,
            self.masm,
            &mut self.context,
            Callee::Builtin(builtin.clone()),
        )?;

        Ok(())
    }

    fn visit_table_size(&mut self, table: u32) -> Self::Output {
        let table_index = TableIndex::from_u32(table);
        let table_data = self.env.resolve_table_data(table_index);
        self.emit_compute_table_size(&table_data)
    }

    fn visit_table_fill(&mut self, table: u32) -> Self::Output {
        let table_index = TableIndex::from_u32(table);
        let table_ty = self.env.table(table_index);

        ensure!(
            table_ty.ref_type.heap_type == WasmHeapType::Func,
            CodeGenError::unsupported_wasm_type()
        );

        let builtin = self.env.builtins.table_fill_func_ref::<M::ABI, M::Ptr>()?;

        let at = self.context.stack.ensure_index_at(3)?;

        self.context.stack.insert_many(at, &[table.try_into()?]);
        FnCall::emit::<M>(
            &mut self.env,
            self.masm,
            &mut self.context,
            Callee::Builtin(builtin.clone()),
        )?;
        self.context.pop_and_free(self.masm)
    }

    fn visit_table_set(&mut self, table: u32) -> Self::Output {
        let ptr_type = self.env.ptr_type();
        let table_index = TableIndex::from_u32(table);
        let table_data = self.env.resolve_table_data(table_index);
        let table = self.env.table(table_index);
        match table.ref_type.heap_type {
            WasmHeapType::Func => {
                ensure!(
                    self.tunables.table_lazy_init,
                    CodeGenError::unsupported_table_eager_init()
                );
                let value = self.context.pop_to_reg(self.masm, None)?;
                let index = self.context.pop_to_reg(self.masm, None)?;
                let base = self.context.any_gpr(self.masm)?;
                let elem_addr =
                    self.emit_compute_table_elem_addr(index.into(), base, &table_data)?;
                // Set the initialized bit.
                self.masm.or(
                    writable!(value.into()),
                    value.into(),
                    RegImm::i64(FUNCREF_INIT_BIT as i64),
                    ptr_type.try_into()?,
                )?;

                self.masm.store_ptr(value.into(), elem_addr)?;

                self.context.free_reg(value);
                self.context.free_reg(index);
                self.context.free_reg(base);
                Ok(())
            }
            _ => Err(anyhow!(CodeGenError::unsupported_wasm_type())),
        }
    }

    fn visit_elem_drop(&mut self, index: u32) -> Self::Output {
        let elem_drop = self.env.builtins.elem_drop::<M::ABI, M::Ptr>()?;
        self.context.stack.extend([index.try_into()?]);
        FnCall::emit::<M>(
            &mut self.env,
            self.masm,
            &mut self.context,
            Callee::Builtin(elem_drop),
        )?;
        Ok(())
    }

    fn visit_memory_init(&mut self, data_index: u32, mem: u32) -> Self::Output {
        let at = self.context.stack.ensure_index_at(3)?;
        self.context
            .stack
            .insert_many(at, &[mem.try_into()?, data_index.try_into()?]);
        let builtin = self.env.builtins.memory_init::<M::ABI, M::Ptr>()?;
        FnCall::emit::<M>(
            &mut self.env,
            self.masm,
            &mut self.context,
            Callee::Builtin(builtin),
        )?;
        self.context.pop_and_free(self.masm)
    }

    fn visit_memory_copy(&mut self, dst_mem: u32, src_mem: u32) -> Self::Output {
        // At this point, the stack is expected to contain:
        //     [ dst_offset, src_offset, len ]
        // The following code inserts the missing params, so that stack contains:
        //     [ vmctx, dst_mem, dst_offset, src_mem, src_offset, len ]
        // Which is the order expected by the builtin function.
        let _ = self.context.stack.ensure_index_at(3)?;
        let at = self.context.stack.ensure_index_at(2)?;
        self.context.stack.insert_many(at, &[src_mem.try_into()?]);

        // One element was inserted above, so instead of 3, we use 4.
        let at = self.context.stack.ensure_index_at(4)?;
        self.context.stack.insert_many(at, &[dst_mem.try_into()?]);

        let builtin = self.env.builtins.memory_copy::<M::ABI, M::Ptr>()?;

        FnCall::emit::<M>(
            &mut self.env,
            self.masm,
            &mut self.context,
            Callee::Builtin(builtin),
        )?;
        self.context.pop_and_free(self.masm)
    }

    fn visit_memory_fill(&mut self, mem: u32) -> Self::Output {
        let at = self.context.stack.ensure_index_at(3)?;

        self.context.stack.insert_many(at, &[mem.try_into()?]);

        let builtin = self.env.builtins.memory_fill::<M::ABI, M::Ptr>()?;
        FnCall::emit::<M>(
            &mut self.env,
            self.masm,
            &mut self.context,
            Callee::Builtin(builtin),
        )?;
        self.context.pop_and_free(self.masm)
    }

    fn visit_memory_size(&mut self, mem: u32) -> Self::Output {
        let heap = self.env.resolve_heap(MemoryIndex::from_u32(mem));
        self.emit_compute_memory_size(&heap)
    }

    fn visit_memory_grow(&mut self, mem: u32) -> Self::Output {
        let _ = self.context.stack.ensure_index_at(1)?;
        // The stack at this point contains: [ delta ]
        // The desired state is
        //   [ vmctx, delta, index ]
        self.context.stack.extend([mem.try_into()?]);

        let heap = self.env.resolve_heap(MemoryIndex::from_u32(mem));
        let builtin = self.env.builtins.memory32_grow::<M::ABI, M::Ptr>()?;
        FnCall::emit::<M>(
            &mut self.env,
            self.masm,
            &mut self.context,
            Callee::Builtin(builtin),
        )?;

        // The memory32_grow builtin returns a pointer type, therefore we must
        // ensure that the return type is representative of the address space of
        // the heap type.
        match (self.env.ptr_type(), heap.index_type()) {
            (WasmValType::I64, WasmValType::I64) => Ok(()),
            // When the heap type is smaller than the pointer type, we adjust
            // the result of the memory32_grow builtin.
            (WasmValType::I64, WasmValType::I32) => {
                let top: Reg = self.context.pop_to_reg(self.masm, None)?.into();
                self.masm.wrap(writable!(top.into()), top.into())?;
                self.context.stack.push(TypedReg::i32(top).into());
                Ok(())
            }
            _ => Err(anyhow!(CodeGenError::unsupported_32_bit_platform())),
        }
    }

    fn visit_data_drop(&mut self, data_index: u32) -> Self::Output {
        self.context.stack.extend([data_index.try_into()?]);

        let builtin = self.env.builtins.data_drop::<M::ABI, M::Ptr>()?;
        FnCall::emit::<M>(
            &mut self.env,
            self.masm,
            &mut self.context,
            Callee::Builtin(builtin),
        )
    }

    fn visit_nop(&mut self) -> Self::Output {
        Ok(())
    }

    fn visit_if(&mut self, blockty: BlockType) -> Self::Output {
        self.control_frames.push(ControlStackFrame::r#if(
            self.env.resolve_block_sig(blockty),
            self.masm,
            &mut self.context,
        )?);

        Ok(())
    }

    fn visit_else(&mut self) -> Self::Output {
        if !self.context.reachable {
            self.handle_unreachable_else()
        } else {
            let control = self
                .control_frames
                .last_mut()
                .ok_or_else(|| CodeGenError::control_frame_expected())?;
            control.emit_else(self.masm, &mut self.context)
        }
    }

    fn visit_block(&mut self, blockty: BlockType) -> Self::Output {
        self.control_frames.push(ControlStackFrame::block(
            self.env.resolve_block_sig(blockty),
            self.masm,
            &mut self.context,
        )?);

        Ok(())
    }

    fn visit_loop(&mut self, blockty: BlockType) -> Self::Output {
        self.control_frames.push(ControlStackFrame::r#loop(
            self.env.resolve_block_sig(blockty),
            self.masm,
            &mut self.context,
        )?);

        self.maybe_emit_epoch_check()?;
        self.maybe_emit_fuel_check()
    }

    fn visit_br(&mut self, depth: u32) -> Self::Output {
        let index = control_index(depth, self.control_frames.len())?;
        let frame = &mut self.control_frames[index];
        self.context
            .unconditional_jump(frame, self.masm, |masm, cx, frame| {
                frame.pop_abi_results::<M, _>(cx, masm, |results, _, _| {
                    Ok(results.ret_area().copied())
                })
            })
    }

    fn visit_br_if(&mut self, depth: u32) -> Self::Output {
        let index = control_index(depth, self.control_frames.len())?;
        let frame = &mut self.control_frames[index];
        frame.set_as_target();

        let top = {
            let top = self.context.without::<Result<TypedReg>, M, _>(
                frame.results::<M>()?.regs(),
                self.masm,
                |ctx, masm| ctx.pop_to_reg(masm, None),
            )??;
            // Explicitly save any live registers and locals before setting up
            // the branch state.
            // In some cases, calculating the `top` value above, will result in
            // a spill, thus the following one will result in a no-op.
            self.context.spill(self.masm)?;
            frame.top_abi_results::<M, _>(
                &mut self.context,
                self.masm,
                |results, context, masm| {
                    // In the case of `br_if` there's a possibility that we'll
                    // exit early from the block or fallthrough, for
                    // a fallthrough, we cannot rely on the pre-computed return area;
                    // it must be recalculated so that any values that are
                    // generated are correctly placed near the current stack
                    // pointer.
                    if results.on_stack() {
                        let stack_consumed = context.stack.sizeof(results.stack_operands_len());
                        let base = masm.sp_offset()?.as_u32() - stack_consumed;
                        let offs = base + results.size();
                        Ok(Some(RetArea::sp(SPOffset::from_u32(offs))))
                    } else {
                        Ok(None)
                    }
                },
            )?;
            top
        };

        // Emit instructions to balance the machine stack if the frame has
        // a different offset.
        let current_sp_offset = self.masm.sp_offset()?;
        let results_size = frame.results::<M>()?.size();
        let state = frame.stack_state();
        let (label, cmp, needs_cleanup) = if current_sp_offset > state.target_offset {
            (self.masm.get_label()?, IntCmpKind::Eq, true)
        } else {
            (*frame.label(), IntCmpKind::Ne, false)
        };

        self.masm
            .branch(cmp, top.reg.into(), top.reg.into(), label, OperandSize::S32)?;
        self.context.free_reg(top);

        if needs_cleanup {
            // Emit instructions to balance the stack and jump if not falling
            // through.
            self.masm.memmove(
                current_sp_offset,
                state.target_offset,
                results_size,
                MemMoveDirection::LowToHigh,
            )?;
            self.masm.ensure_sp_for_jump(state.target_offset)?;
            self.masm.jmp(*frame.label())?;

            // Restore sp_offset to what it was for falling through and emit
            // fallthrough label.
            self.masm.reset_stack_pointer(current_sp_offset)?;
            self.masm.bind(label)?;
        }

        Ok(())
    }

    fn visit_br_table(&mut self, targets: BrTable<'a>) -> Self::Output {
        // +1 to account for the default target.
        let len = targets.len() + 1;
        // SmallVec<[_; 5]> to match the binary emission layer (e.g
        // see `JmpTableSeq'), but here we use 5 instead since we
        // bundle the default target as the last element in the array.
        let mut labels: SmallVec<[_; 5]> = smallvec![];
        for _ in 0..len {
            labels.push(self.masm.get_label()?);
        }

        let default_index = control_index(targets.default(), self.control_frames.len())?;
        let default_frame = &mut self.control_frames[default_index];
        let default_result = default_frame.results::<M>()?;

        let (index, tmp) = {
            let index_and_tmp = self.context.without::<Result<(TypedReg, _)>, M, _>(
                default_result.regs(),
                self.masm,
                |cx, masm| Ok((cx.pop_to_reg(masm, None)?, cx.any_gpr(masm)?)),
            )??;

            // Materialize any constants or locals into their result representation,
            // so that when reachability is restored, they are correctly located.
            default_frame.top_abi_results::<M, _>(
                &mut self.context,
                self.masm,
                |results, _, _| Ok(results.ret_area().copied()),
            )?;
            index_and_tmp
        };

        self.masm.jmp_table(&labels, index.into(), tmp)?;
        // Save the original stack pointer offset; we will reset the stack
        // pointer to this offset after jumping to each of the targets. Each
        // jump might adjust the stack according to the base offset of the
        // target.
        let current_sp = self.masm.sp_offset()?;

        for (t, l) in targets
            .targets()
            .into_iter()
            .chain(std::iter::once(Ok(targets.default())))
            .zip(labels.iter())
        {
            let control_index = control_index(t?, self.control_frames.len())?;
            let frame = &mut self.control_frames[control_index];
            // Reset the stack pointer to its original offset. This is needed
            // because each jump will potentially adjust the stack pointer
            // according to the base offset of the target.
            self.masm.reset_stack_pointer(current_sp)?;

            // NB: We don't perform any result handling as it was
            // already taken care of above before jumping to the
            // jump table.
            self.masm.bind(*l)?;
            // Ensure that the stack pointer is correctly positioned before
            // jumping to the jump table code.
            let state = frame.stack_state();
            self.masm.ensure_sp_for_jump(state.target_offset)?;
            self.masm.jmp(*frame.label())?;
            frame.set_as_target();
        }
        // Finally reset the stack pointer to the original location.
        // The reachability analysis, will ensure it's correctly located
        // once reachability is restored.
        self.masm.reset_stack_pointer(current_sp)?;
        self.context.reachable = false;
        self.context.free_reg(index.reg);
        self.context.free_reg(tmp);

        Ok(())
    }

    fn visit_return(&mut self) -> Self::Output {
        // Grab the outermost frame, which is the function's body
        // frame. We don't rely on [`codegen::control_index`] since
        // this frame is implicit and we know that it should exist at
        // index 0.
        let outermost = &mut self.control_frames[0];
        self.context
            .unconditional_jump(outermost, self.masm, |masm, cx, frame| {
                frame.pop_abi_results::<M, _>(cx, masm, |results, _, _| {
                    Ok(results.ret_area().copied())
                })
            })
    }

    fn visit_unreachable(&mut self) -> Self::Output {
        self.masm.unreachable()?;
        self.context.reachable = false;
        // Set the implicit outermost frame as target to perform the necessary
        // stack clean up.
        let outermost = &mut self.control_frames[0];
        outermost.set_as_target();

        Ok(())
    }

    fn visit_local_tee(&mut self, index: u32) -> Self::Output {
        let typed_reg = self.emit_set_local(index)?;
        self.context.stack.push(typed_reg.into());

        Ok(())
    }

    fn visit_global_get(&mut self, global_index: u32) -> Self::Output {
        let index = GlobalIndex::from_u32(global_index);
        let (ty, base, offset) = self.emit_get_global_addr(index)?;
        let addr = self.masm.address_at_reg(base, offset)?;
        let dst = self.context.reg_for_type(ty, self.masm)?;
        self.masm.load(addr, writable!(dst), ty.try_into()?)?;
        self.context.stack.push(Val::reg(dst, ty));

        self.context.free_reg(base);

        Ok(())
    }

    fn visit_global_set(&mut self, global_index: u32) -> Self::Output {
        let index = GlobalIndex::from_u32(global_index);
        let (ty, base, offset) = self.emit_get_global_addr(index)?;
        let addr = self.masm.address_at_reg(base, offset)?;

        let typed_reg = self.context.pop_to_reg(self.masm, None)?;
        self.masm
            .store(typed_reg.reg.into(), addr, ty.try_into()?)?;
        self.context.free_reg(typed_reg.reg);
        self.context.free_reg(base);

        Ok(())
    }

    fn visit_drop(&mut self) -> Self::Output {
        self.context.drop_last(1, |regalloc, val| match val {
            Val::Reg(tr) => Ok(regalloc.free(tr.reg.into())),
            Val::Memory(m) => self.masm.free_stack(m.slot.size),
            _ => Ok(()),
        })
    }

    fn visit_select(&mut self) -> Self::Output {
        let cond = self.context.pop_to_reg(self.masm, None)?;
        let val2 = self.context.pop_to_reg(self.masm, None)?;
        let val1 = self.context.pop_to_reg(self.masm, None)?;
        self.masm
            .cmp(cond.reg.into(), RegImm::i32(0), OperandSize::S32)?;
        // Conditionally move val1 to val2 if the comparison is
        // not zero.
        self.masm.cmov(
            writable!(val2.into()),
            val1.into(),
            IntCmpKind::Ne,
            val1.ty.try_into()?,
        )?;
        self.context.stack.push(val2.into());
        self.context.free_reg(val1.reg);
        self.context.free_reg(cond);

        Ok(())
    }

    fn visit_i32_load(&mut self, memarg: MemArg) -> Self::Output {
        self.emit_wasm_load(
            &memarg,
            WasmValType::I32,
            LoadKind::Operand(OperandSize::S32),
        )
    }

    fn visit_i32_load8_s(&mut self, memarg: MemArg) -> Self::Output {
        self.emit_wasm_load(
            &memarg,
            WasmValType::I32,
            LoadKind::ScalarExtend(Extend::<Signed>::I32Extend8.into()),
        )
    }

    fn visit_i32_load8_u(&mut self, memarg: MemArg) -> Self::Output {
        self.emit_wasm_load(
            &memarg,
            WasmValType::I32,
            LoadKind::ScalarExtend(Extend::<Zero>::I32Extend8.into()),
        )
    }

    fn visit_i32_load16_s(&mut self, memarg: MemArg) -> Self::Output {
        self.emit_wasm_load(
            &memarg,
            WasmValType::I32,
            LoadKind::ScalarExtend(Extend::<Signed>::I32Extend16.into()),
        )
    }

    fn visit_i32_load16_u(&mut self, memarg: MemArg) -> Self::Output {
        self.emit_wasm_load(
            &memarg,
            WasmValType::I32,
            LoadKind::ScalarExtend(Extend::<Zero>::I32Extend16.into()),
        )
    }

    fn visit_i32_store(&mut self, memarg: MemArg) -> Self::Output {
        self.emit_wasm_store(&memarg, StoreKind::Operand(OperandSize::S32))
    }

    fn visit_i32_store8(&mut self, memarg: MemArg) -> Self::Output {
        self.emit_wasm_store(&memarg, StoreKind::Operand(OperandSize::S8))
    }

    fn visit_i32_store16(&mut self, memarg: MemArg) -> Self::Output {
        self.emit_wasm_store(&memarg, StoreKind::Operand(OperandSize::S16))
    }

    fn visit_i64_load8_s(&mut self, memarg: MemArg) -> Self::Output {
        self.emit_wasm_load(
            &memarg,
            WasmValType::I64,
            LoadKind::ScalarExtend(Extend::<Signed>::I64Extend8.into()),
        )
    }

    fn visit_i64_load8_u(&mut self, memarg: MemArg) -> Self::Output {
        self.emit_wasm_load(
            &memarg,
            WasmValType::I64,
            LoadKind::ScalarExtend(Extend::<Zero>::I64Extend8.into()),
        )
    }

    fn visit_i64_load16_u(&mut self, memarg: MemArg) -> Self::Output {
        self.emit_wasm_load(
            &memarg,
            WasmValType::I64,
            LoadKind::ScalarExtend(Extend::<Zero>::I64Extend16.into()),
        )
    }

    fn visit_i64_load16_s(&mut self, memarg: MemArg) -> Self::Output {
        self.emit_wasm_load(
            &memarg,
            WasmValType::I64,
            LoadKind::ScalarExtend(Extend::<Signed>::I64Extend16.into()),
        )
    }

    fn visit_i64_load32_u(&mut self, memarg: MemArg) -> Self::Output {
        self.emit_wasm_load(
            &memarg,
            WasmValType::I64,
            LoadKind::ScalarExtend(Extend::<Zero>::I64Extend32.into()),
        )
    }

    fn visit_i64_load32_s(&mut self, memarg: MemArg) -> Self::Output {
        self.emit_wasm_load(
            &memarg,
            WasmValType::I64,
            LoadKind::ScalarExtend(Extend::<Signed>::I64Extend32.into()),
        )
    }

    fn visit_i64_load(&mut self, memarg: MemArg) -> Self::Output {
        self.emit_wasm_load(
            &memarg,
            WasmValType::I64,
            LoadKind::Operand(OperandSize::S64),
        )
    }

    fn visit_i64_store(&mut self, memarg: MemArg) -> Self::Output {
        self.emit_wasm_store(&memarg, StoreKind::Operand(OperandSize::S64))
    }

    fn visit_i64_store8(&mut self, memarg: MemArg) -> Self::Output {
        self.emit_wasm_store(&memarg, StoreKind::Operand(OperandSize::S8))
    }

    fn visit_i64_store16(&mut self, memarg: MemArg) -> Self::Output {
        self.emit_wasm_store(&memarg, StoreKind::Operand(OperandSize::S16))
    }

    fn visit_i64_store32(&mut self, memarg: MemArg) -> Self::Output {
        self.emit_wasm_store(&memarg, StoreKind::Operand(OperandSize::S32))
    }

    fn visit_f32_load(&mut self, memarg: MemArg) -> Self::Output {
        self.emit_wasm_load(
            &memarg,
            WasmValType::F32,
            LoadKind::Operand(OperandSize::S32),
        )
    }

    fn visit_f32_store(&mut self, memarg: MemArg) -> Self::Output {
        self.emit_wasm_store(&memarg, StoreKind::Operand(OperandSize::S32))
    }

    fn visit_f64_load(&mut self, memarg: MemArg) -> Self::Output {
        self.emit_wasm_load(
            &memarg,
            WasmValType::F64,
            LoadKind::Operand(OperandSize::S64),
        )
    }

    fn visit_f64_store(&mut self, memarg: MemArg) -> Self::Output {
        self.emit_wasm_store(&memarg, StoreKind::Operand(OperandSize::S64))
    }

    fn visit_i32_trunc_sat_f32_s(&mut self) -> Self::Output {
        use OperandSize::*;

        self.context
            .convert_op(self.masm, WasmValType::I32, |masm, dst, src, dst_size| {
                masm.signed_truncate(writable!(dst), src, S32, dst_size, TruncKind::Checked)
            })
    }

    fn visit_i32_trunc_sat_f32_u(&mut self) -> Self::Output {
        use OperandSize::*;

        self.masm
            .unsigned_truncate(&mut self.context, S32, S32, TruncKind::Checked)
    }

    fn visit_i32_trunc_sat_f64_s(&mut self) -> Self::Output {
        use OperandSize::*;

        self.context
            .convert_op(self.masm, WasmValType::I32, |masm, dst, src, dst_size| {
                masm.signed_truncate(writable!(dst), src, S64, dst_size, TruncKind::Checked)
            })
    }

    fn visit_i32_trunc_sat_f64_u(&mut self) -> Self::Output {
        use OperandSize::*;

        self.masm
            .unsigned_truncate(&mut self.context, S64, S32, TruncKind::Checked)
    }

    fn visit_i64_trunc_sat_f32_s(&mut self) -> Self::Output {
        use OperandSize::*;

        self.context
            .convert_op(self.masm, WasmValType::I64, |masm, dst, src, dst_size| {
                masm.signed_truncate(writable!(dst), src, S32, dst_size, TruncKind::Checked)
            })
    }

    fn visit_i64_trunc_sat_f32_u(&mut self) -> Self::Output {
        use OperandSize::*;

        self.masm
            .unsigned_truncate(&mut self.context, S32, S64, TruncKind::Checked)
    }

    fn visit_i64_trunc_sat_f64_s(&mut self) -> Self::Output {
        use OperandSize::*;

        self.context
            .convert_op(self.masm, WasmValType::I64, |masm, dst, src, dst_size| {
                masm.signed_truncate(writable!(dst), src, S64, dst_size, TruncKind::Checked)
            })
    }

    fn visit_i64_trunc_sat_f64_u(&mut self) -> Self::Output {
        use OperandSize::*;

        self.masm
            .unsigned_truncate(&mut self.context, S64, S64, TruncKind::Checked)
    }

    fn visit_i64_add128(&mut self) -> Self::Output {
        self.context
            .binop128(self.masm, |masm, lhs_lo, lhs_hi, rhs_lo, rhs_hi| {
                masm.add128(
                    writable!(lhs_lo),
                    writable!(lhs_hi),
                    lhs_lo,
                    lhs_hi,
                    rhs_lo,
                    rhs_hi,
                )?;
                Ok((TypedReg::i64(lhs_lo), TypedReg::i64(lhs_hi)))
            })
    }

    fn visit_i64_sub128(&mut self) -> Self::Output {
        self.context
            .binop128(self.masm, |masm, lhs_lo, lhs_hi, rhs_lo, rhs_hi| {
                masm.sub128(
                    writable!(lhs_lo),
                    writable!(lhs_hi),
                    lhs_lo,
                    lhs_hi,
                    rhs_lo,
                    rhs_hi,
                )?;
                Ok((TypedReg::i64(lhs_lo), TypedReg::i64(lhs_hi)))
            })
    }

    fn visit_i64_mul_wide_s(&mut self) -> Self::Output {
        self.masm.mul_wide(&mut self.context, MulWideKind::Signed)
    }

    fn visit_i64_mul_wide_u(&mut self) -> Self::Output {
        self.masm.mul_wide(&mut self.context, MulWideKind::Unsigned)
    }

    fn visit_i32_atomic_load8_u(&mut self, memarg: MemArg) -> Self::Output {
        self.emit_wasm_load(
            &memarg,
            WasmValType::I32,
            LoadKind::Atomic(OperandSize::S8, Some(Extend::<Zero>::I32Extend8.into())),
        )
    }

    fn visit_i32_atomic_load16_u(&mut self, memarg: MemArg) -> Self::Output {
        self.emit_wasm_load(
            &memarg,
            WasmValType::I32,
            LoadKind::Atomic(OperandSize::S16, Some(Extend::<Zero>::I32Extend16.into())),
        )
    }

    fn visit_i32_atomic_load(&mut self, memarg: MemArg) -> Self::Output {
        self.emit_wasm_load(
            &memarg,
            WasmValType::I32,
            LoadKind::Atomic(OperandSize::S32, None),
        )
    }

    fn visit_i64_atomic_load8_u(&mut self, memarg: MemArg) -> Self::Output {
        self.emit_wasm_load(
            &memarg,
            WasmValType::I64,
            LoadKind::Atomic(OperandSize::S8, Some(Extend::<Zero>::I64Extend8.into())),
        )
    }

    fn visit_i64_atomic_load16_u(&mut self, memarg: MemArg) -> Self::Output {
        self.emit_wasm_load(
            &memarg,
            WasmValType::I64,
            LoadKind::Atomic(OperandSize::S16, Some(Extend::<Zero>::I64Extend16.into())),
        )
    }

    fn visit_i64_atomic_load32_u(&mut self, memarg: MemArg) -> Self::Output {
        self.emit_wasm_load(
            &memarg,
            WasmValType::I64,
            LoadKind::Atomic(OperandSize::S32, Some(Extend::<Zero>::I64Extend32.into())),
        )
    }

    fn visit_i64_atomic_load(&mut self, memarg: MemArg) -> Self::Output {
        self.emit_wasm_load(
            &memarg,
            WasmValType::I64,
            LoadKind::Atomic(OperandSize::S64, None),
        )
    }

    fn visit_i32_atomic_store(&mut self, memarg: MemArg) -> Self::Output {
        self.emit_wasm_store(&memarg, StoreKind::Atomic(OperandSize::S32))
    }

    fn visit_i64_atomic_store(&mut self, memarg: MemArg) -> Self::Output {
        self.emit_wasm_store(&memarg, StoreKind::Atomic(OperandSize::S64))
    }

    fn visit_i32_atomic_store8(&mut self, memarg: MemArg) -> Self::Output {
        self.emit_wasm_store(&memarg, StoreKind::Atomic(OperandSize::S8))
    }

    fn visit_i32_atomic_store16(&mut self, memarg: MemArg) -> Self::Output {
        self.emit_wasm_store(&memarg, StoreKind::Atomic(OperandSize::S16))
    }

    fn visit_i64_atomic_store8(&mut self, memarg: MemArg) -> Self::Output {
        self.emit_wasm_store(&memarg, StoreKind::Atomic(OperandSize::S8))
    }

    fn visit_i64_atomic_store16(&mut self, memarg: MemArg) -> Self::Output {
        self.emit_wasm_store(&memarg, StoreKind::Atomic(OperandSize::S16))
    }

    fn visit_i64_atomic_store32(&mut self, memarg: MemArg) -> Self::Output {
        self.emit_wasm_store(&memarg, StoreKind::Atomic(OperandSize::S32))
    }

    fn visit_i32_atomic_rmw8_add_u(&mut self, arg: MemArg) -> Self::Output {
        self.emit_atomic_rmw(
            &arg,
            RmwOp::Add,
            OperandSize::S8,
            Some(Extend::<Zero>::I32Extend8),
        )
    }

    fn visit_i32_atomic_rmw16_add_u(&mut self, arg: MemArg) -> Self::Output {
        self.emit_atomic_rmw(
            &arg,
            RmwOp::Add,
            OperandSize::S16,
            Some(Extend::<Zero>::I32Extend16),
        )
    }

    fn visit_i32_atomic_rmw_add(&mut self, arg: MemArg) -> Self::Output {
        self.emit_atomic_rmw(&arg, RmwOp::Add, OperandSize::S32, None)
    }

    fn visit_i64_atomic_rmw8_add_u(&mut self, arg: MemArg) -> Self::Output {
        self.emit_atomic_rmw(
            &arg,
            RmwOp::Add,
            OperandSize::S8,
            Some(Extend::<Zero>::I64Extend8),
        )
    }

    fn visit_i64_atomic_rmw16_add_u(&mut self, arg: MemArg) -> Self::Output {
        self.emit_atomic_rmw(
            &arg,
            RmwOp::Add,
            OperandSize::S16,
            Some(Extend::<Zero>::I64Extend16),
        )
    }

    fn visit_i64_atomic_rmw32_add_u(&mut self, arg: MemArg) -> Self::Output {
        self.emit_atomic_rmw(
            &arg,
            RmwOp::Add,
            OperandSize::S32,
            Some(Extend::<Zero>::I64Extend32),
        )
    }

    fn visit_i64_atomic_rmw_add(&mut self, arg: MemArg) -> Self::Output {
        self.emit_atomic_rmw(&arg, RmwOp::Add, OperandSize::S64, None)
    }

    fn visit_i32_atomic_rmw8_sub_u(&mut self, arg: MemArg) -> Self::Output {
        self.emit_atomic_rmw(
            &arg,
            RmwOp::Sub,
            OperandSize::S8,
            Some(Extend::<Zero>::I32Extend8),
        )
    }
    fn visit_i32_atomic_rmw16_sub_u(&mut self, arg: MemArg) -> Self::Output {
        self.emit_atomic_rmw(
            &arg,
            RmwOp::Sub,
            OperandSize::S16,
            Some(Extend::<Zero>::I32Extend16),
        )
    }

    fn visit_i32_atomic_rmw_sub(&mut self, arg: MemArg) -> Self::Output {
        self.emit_atomic_rmw(&arg, RmwOp::Sub, OperandSize::S32, None)
    }

    fn visit_i64_atomic_rmw8_sub_u(&mut self, arg: MemArg) -> Self::Output {
        self.emit_atomic_rmw(
            &arg,
            RmwOp::Sub,
            OperandSize::S8,
            Some(Extend::<Zero>::I64Extend8),
        )
    }

    fn visit_i64_atomic_rmw16_sub_u(&mut self, arg: MemArg) -> Self::Output {
        self.emit_atomic_rmw(
            &arg,
            RmwOp::Sub,
            OperandSize::S16,
            Some(Extend::<Zero>::I64Extend16),
        )
    }

    fn visit_i64_atomic_rmw32_sub_u(&mut self, arg: MemArg) -> Self::Output {
        self.emit_atomic_rmw(
            &arg,
            RmwOp::Sub,
            OperandSize::S32,
            Some(Extend::<Zero>::I64Extend32),
        )
    }

    fn visit_i64_atomic_rmw_sub(&mut self, arg: MemArg) -> Self::Output {
        self.emit_atomic_rmw(&arg, RmwOp::Sub, OperandSize::S64, None)
    }

    fn visit_i32_atomic_rmw8_xchg_u(&mut self, arg: MemArg) -> Self::Output {
        self.emit_atomic_rmw(
            &arg,
            RmwOp::Xchg,
            OperandSize::S8,
            Some(Extend::<Zero>::I32Extend8),
        )
    }

    fn visit_i32_atomic_rmw16_xchg_u(&mut self, arg: MemArg) -> Self::Output {
        self.emit_atomic_rmw(
            &arg,
            RmwOp::Xchg,
            OperandSize::S16,
            Some(Extend::<Zero>::I32Extend16),
        )
    }

    fn visit_i32_atomic_rmw_xchg(&mut self, arg: MemArg) -> Self::Output {
        self.emit_atomic_rmw(&arg, RmwOp::Xchg, OperandSize::S32, None)
    }

    fn visit_i64_atomic_rmw8_xchg_u(&mut self, arg: MemArg) -> Self::Output {
        self.emit_atomic_rmw(
            &arg,
            RmwOp::Xchg,
            OperandSize::S8,
            Some(Extend::<Zero>::I64Extend8),
        )
    }

    fn visit_i64_atomic_rmw16_xchg_u(&mut self, arg: MemArg) -> Self::Output {
        self.emit_atomic_rmw(
            &arg,
            RmwOp::Xchg,
            OperandSize::S16,
            Some(Extend::<Zero>::I64Extend16),
        )
    }

    fn visit_i64_atomic_rmw32_xchg_u(&mut self, arg: MemArg) -> Self::Output {
        self.emit_atomic_rmw(
            &arg,
            RmwOp::Xchg,
            OperandSize::S32,
            Some(Extend::<Zero>::I64Extend32),
        )
    }

    fn visit_i64_atomic_rmw_xchg(&mut self, arg: MemArg) -> Self::Output {
        self.emit_atomic_rmw(&arg, RmwOp::Xchg, OperandSize::S64, None)
    }

    fn visit_i32_atomic_rmw8_and_u(&mut self, arg: MemArg) -> Self::Output {
        self.emit_atomic_rmw(
            &arg,
            RmwOp::And,
            OperandSize::S8,
            Some(Extend::<Zero>::I32Extend8),
        )
    }

    fn visit_i32_atomic_rmw16_and_u(&mut self, arg: MemArg) -> Self::Output {
        self.emit_atomic_rmw(
            &arg,
            RmwOp::And,
            OperandSize::S16,
            Some(Extend::<Zero>::I32Extend16),
        )
    }

    fn visit_i32_atomic_rmw_and(&mut self, arg: MemArg) -> Self::Output {
        self.emit_atomic_rmw(&arg, RmwOp::And, OperandSize::S32, None)
    }

    fn visit_i64_atomic_rmw8_and_u(&mut self, arg: MemArg) -> Self::Output {
        self.emit_atomic_rmw(
            &arg,
            RmwOp::And,
            OperandSize::S8,
            Some(Extend::<Zero>::I64Extend8),
        )
    }

    fn visit_i64_atomic_rmw16_and_u(&mut self, arg: MemArg) -> Self::Output {
        self.emit_atomic_rmw(
            &arg,
            RmwOp::And,
            OperandSize::S16,
            Some(Extend::<Zero>::I64Extend16),
        )
    }

    fn visit_i64_atomic_rmw32_and_u(&mut self, arg: MemArg) -> Self::Output {
        self.emit_atomic_rmw(
            &arg,
            RmwOp::And,
            OperandSize::S32,
            Some(Extend::<Zero>::I64Extend32),
        )
    }

    fn visit_i64_atomic_rmw_and(&mut self, arg: MemArg) -> Self::Output {
        self.emit_atomic_rmw(&arg, RmwOp::And, OperandSize::S64, None)
    }

    fn visit_i32_atomic_rmw8_or_u(&mut self, arg: MemArg) -> Self::Output {
        self.emit_atomic_rmw(
            &arg,
            RmwOp::Or,
            OperandSize::S8,
            Some(Extend::<Zero>::I32Extend8),
        )
    }

    fn visit_i32_atomic_rmw16_or_u(&mut self, arg: MemArg) -> Self::Output {
        self.emit_atomic_rmw(
            &arg,
            RmwOp::Or,
            OperandSize::S16,
            Some(Extend::<Zero>::I32Extend16),
        )
    }

    fn visit_i32_atomic_rmw_or(&mut self, arg: MemArg) -> Self::Output {
        self.emit_atomic_rmw(&arg, RmwOp::Or, OperandSize::S32, None)
    }

    fn visit_i64_atomic_rmw8_or_u(&mut self, arg: MemArg) -> Self::Output {
        self.emit_atomic_rmw(
            &arg,
            RmwOp::Or,
            OperandSize::S8,
            Some(Extend::<Zero>::I64Extend8),
        )
    }

    fn visit_i64_atomic_rmw16_or_u(&mut self, arg: MemArg) -> Self::Output {
        self.emit_atomic_rmw(
            &arg,
            RmwOp::Or,
            OperandSize::S16,
            Some(Extend::<Zero>::I64Extend16),
        )
    }

    fn visit_i64_atomic_rmw32_or_u(&mut self, arg: MemArg) -> Self::Output {
        self.emit_atomic_rmw(
            &arg,
            RmwOp::Or,
            OperandSize::S32,
            Some(Extend::<Zero>::I64Extend32),
        )
    }

    fn visit_i64_atomic_rmw_or(&mut self, arg: MemArg) -> Self::Output {
        self.emit_atomic_rmw(&arg, RmwOp::Or, OperandSize::S64, None)
    }

    fn visit_i32_atomic_rmw8_xor_u(&mut self, arg: MemArg) -> Self::Output {
        self.emit_atomic_rmw(
            &arg,
            RmwOp::Xor,
            OperandSize::S8,
            Some(Extend::<Zero>::I32Extend8),
        )
    }

    fn visit_i32_atomic_rmw16_xor_u(&mut self, arg: MemArg) -> Self::Output {
        self.emit_atomic_rmw(
            &arg,
            RmwOp::Xor,
            OperandSize::S16,
            Some(Extend::<Zero>::I32Extend16),
        )
    }

    fn visit_i32_atomic_rmw_xor(&mut self, arg: MemArg) -> Self::Output {
        self.emit_atomic_rmw(&arg, RmwOp::Xor, OperandSize::S32, None)
    }

    fn visit_i64_atomic_rmw8_xor_u(&mut self, arg: MemArg) -> Self::Output {
        self.emit_atomic_rmw(
            &arg,
            RmwOp::Xor,
            OperandSize::S8,
            Some(Extend::<Zero>::I64Extend8),
        )
    }

    fn visit_i64_atomic_rmw16_xor_u(&mut self, arg: MemArg) -> Self::Output {
        self.emit_atomic_rmw(
            &arg,
            RmwOp::Xor,
            OperandSize::S16,
            Some(Extend::<Zero>::I64Extend16),
        )
    }

    fn visit_i64_atomic_rmw32_xor_u(&mut self, arg: MemArg) -> Self::Output {
        self.emit_atomic_rmw(
            &arg,
            RmwOp::Xor,
            OperandSize::S32,
            Some(Extend::<Zero>::I64Extend32),
        )
    }

    fn visit_i64_atomic_rmw_xor(&mut self, arg: MemArg) -> Self::Output {
        self.emit_atomic_rmw(&arg, RmwOp::Xor, OperandSize::S64, None)
    }

    fn visit_i32_atomic_rmw8_cmpxchg_u(&mut self, arg: MemArg) -> Self::Output {
        self.emit_atomic_cmpxchg(&arg, OperandSize::S8, Some(Extend::I32Extend8))
    }

    fn visit_i32_atomic_rmw16_cmpxchg_u(&mut self, arg: MemArg) -> Self::Output {
        self.emit_atomic_cmpxchg(&arg, OperandSize::S16, Some(Extend::I32Extend16))
    }

    fn visit_i32_atomic_rmw_cmpxchg(&mut self, arg: MemArg) -> Self::Output {
        self.emit_atomic_cmpxchg(&arg, OperandSize::S32, None)
    }

    fn visit_i64_atomic_rmw8_cmpxchg_u(&mut self, arg: MemArg) -> Self::Output {
        self.emit_atomic_cmpxchg(&arg, OperandSize::S8, Some(Extend::I64Extend8))
    }

    fn visit_i64_atomic_rmw16_cmpxchg_u(&mut self, arg: MemArg) -> Self::Output {
        self.emit_atomic_cmpxchg(&arg, OperandSize::S16, Some(Extend::I64Extend16))
    }

    fn visit_i64_atomic_rmw32_cmpxchg_u(&mut self, arg: MemArg) -> Self::Output {
        self.emit_atomic_cmpxchg(&arg, OperandSize::S32, Some(Extend::I64Extend32))
    }

    fn visit_i64_atomic_rmw_cmpxchg(&mut self, arg: MemArg) -> Self::Output {
        self.emit_atomic_cmpxchg(&arg, OperandSize::S64, None)
    }

    fn visit_memory_atomic_wait32(&mut self, arg: MemArg) -> Self::Output {
        self.emit_atomic_wait(&arg, AtomicWaitKind::Wait32)
    }

    fn visit_memory_atomic_wait64(&mut self, arg: MemArg) -> Self::Output {
        self.emit_atomic_wait(&arg, AtomicWaitKind::Wait64)
    }

    fn visit_memory_atomic_notify(&mut self, arg: MemArg) -> Self::Output {
        self.emit_atomic_notify(&arg)
    }

    fn visit_atomic_fence(&mut self) -> Self::Output {
        self.masm.fence()
    }

    wasmparser::for_each_visit_operator!(def_unsupported);
}

impl<'a, 'translation, 'data, M> VisitSimdOperator<'a>
    for CodeGen<'a, 'translation, 'data, M, Emission>
where
    M: MacroAssembler,
{
    fn visit_v128_const(&mut self, val: V128) -> Self::Output {
        self.context.stack.push(Val::v128(val.i128()));
        Ok(())
    }

    fn visit_v128_load(&mut self, memarg: MemArg) -> Self::Output {
        self.emit_wasm_load(
            &memarg,
            WasmValType::V128,
            LoadKind::Operand(OperandSize::S128),
        )
    }

    fn visit_v128_store(&mut self, memarg: MemArg) -> Self::Output {
        self.emit_wasm_store(&memarg, StoreKind::Operand(OperandSize::S128))
    }

    fn visit_v128_load8x8_s(&mut self, memarg: MemArg) -> Self::Output {
        self.emit_wasm_load(
            &memarg,
            WasmValType::V128,
            LoadKind::VectorExtend(V128LoadExtendKind::E8x8S),
        )
    }

    fn visit_v128_load8x8_u(&mut self, memarg: MemArg) -> Self::Output {
        self.emit_wasm_load(
            &memarg,
            WasmValType::V128,
            LoadKind::VectorExtend(V128LoadExtendKind::E8x8U),
        )
    }

    fn visit_v128_load16x4_s(&mut self, memarg: MemArg) -> Self::Output {
        self.emit_wasm_load(
            &memarg,
            WasmValType::V128,
            LoadKind::VectorExtend(V128LoadExtendKind::E16x4S),
        )
    }

    fn visit_v128_load16x4_u(&mut self, memarg: MemArg) -> Self::Output {
        self.emit_wasm_load(
            &memarg,
            WasmValType::V128,
            LoadKind::VectorExtend(V128LoadExtendKind::E16x4U),
        )
    }

    fn visit_v128_load32x2_s(&mut self, memarg: MemArg) -> Self::Output {
        self.emit_wasm_load(
            &memarg,
            WasmValType::V128,
            LoadKind::VectorExtend(V128LoadExtendKind::E32x2S),
        )
    }

    fn visit_v128_load32x2_u(&mut self, memarg: MemArg) -> Self::Output {
        self.emit_wasm_load(
            &memarg,
            WasmValType::V128,
            LoadKind::VectorExtend(V128LoadExtendKind::E32x2U),
        )
    }

    fn visit_v128_load8_splat(&mut self, memarg: MemArg) -> Self::Output {
        self.emit_wasm_load(
            &memarg,
            WasmValType::V128,
            LoadKind::Splat(SplatLoadKind::S8),
        )
    }

    fn visit_v128_load16_splat(&mut self, memarg: MemArg) -> Self::Output {
        self.emit_wasm_load(
            &memarg,
            WasmValType::V128,
            LoadKind::Splat(SplatLoadKind::S16),
        )
    }

    fn visit_v128_load32_splat(&mut self, memarg: MemArg) -> Self::Output {
        self.emit_wasm_load(
            &memarg,
            WasmValType::V128,
            LoadKind::Splat(SplatLoadKind::S32),
        )
    }

    fn visit_v128_load64_splat(&mut self, memarg: MemArg) -> Self::Output {
        self.emit_wasm_load(
            &memarg,
            WasmValType::V128,
            LoadKind::Splat(SplatLoadKind::S64),
        )
    }

    fn visit_i8x16_splat(&mut self) -> Self::Output {
        self.masm.splat(&mut self.context, SplatKind::I8x16)
    }

    fn visit_i16x8_splat(&mut self) -> Self::Output {
        self.masm.splat(&mut self.context, SplatKind::I16x8)
    }

    fn visit_i32x4_splat(&mut self) -> Self::Output {
        self.masm.splat(&mut self.context, SplatKind::I32x4)
    }

    fn visit_i64x2_splat(&mut self) -> Self::Output {
        self.masm.splat(&mut self.context, SplatKind::I64x2)
    }

    fn visit_f32x4_splat(&mut self) -> Self::Output {
        self.masm.splat(&mut self.context, SplatKind::F32x4)
    }

    fn visit_f64x2_splat(&mut self) -> Self::Output {
        self.masm.splat(&mut self.context, SplatKind::F64x2)
    }

    fn visit_i8x16_shuffle(&mut self, lanes: [u8; 16]) -> Self::Output {
        let rhs = self.context.pop_to_reg(self.masm, None)?;
        let lhs = self.context.pop_to_reg(self.masm, None)?;
        self.masm
            .shuffle(writable!(lhs.into()), lhs.into(), rhs.into(), lanes)?;
        self.context.stack.push(TypedReg::v128(lhs.into()).into());
        self.context.free_reg(rhs);
        Ok(())
    }

    fn visit_i8x16_swizzle(&mut self) -> Self::Output {
        let rhs = self.context.pop_to_reg(self.masm, None)?;
        let lhs = self.context.pop_to_reg(self.masm, None)?;
        self.masm
            .swizzle(writable!(lhs.into()), lhs.into(), rhs.into())?;
        self.context.stack.push(TypedReg::v128(lhs.into()).into());
        self.context.free_reg(rhs);
        Ok(())
    }

    fn visit_i8x16_extract_lane_s(&mut self, lane: u8) -> Self::Output {
        self.context.extract_lane_op(
            self.masm,
            ExtractLaneKind::I8x16S,
            |masm, src, dst, kind| masm.extract_lane(src, dst, lane, kind),
        )
    }

    fn visit_i8x16_extract_lane_u(&mut self, lane: u8) -> Self::Output {
        self.context.extract_lane_op(
            self.masm,
            ExtractLaneKind::I8x16U,
            |masm, src, dst, kind| masm.extract_lane(src, dst, lane, kind),
        )
    }

    fn visit_i16x8_extract_lane_s(&mut self, lane: u8) -> Self::Output {
        self.context.extract_lane_op(
            self.masm,
            ExtractLaneKind::I16x8S,
            |masm, src, dst, kind| masm.extract_lane(src, dst, lane, kind),
        )
    }

    fn visit_i16x8_extract_lane_u(&mut self, lane: u8) -> Self::Output {
        self.context.extract_lane_op(
            self.masm,
            ExtractLaneKind::I16x8U,
            |masm, src, dst, kind| masm.extract_lane(src, dst, lane, kind),
        )
    }

    fn visit_i32x4_extract_lane(&mut self, lane: u8) -> Self::Output {
        self.context
            .extract_lane_op(self.masm, ExtractLaneKind::I32x4, |masm, src, dst, kind| {
                masm.extract_lane(src, dst, lane, kind)
            })
    }

    fn visit_i64x2_extract_lane(&mut self, lane: u8) -> Self::Output {
        self.context
            .extract_lane_op(self.masm, ExtractLaneKind::I64x2, |masm, src, dst, kind| {
                masm.extract_lane(src, dst, lane, kind)
            })
    }

    fn visit_f32x4_extract_lane(&mut self, lane: u8) -> Self::Output {
        self.context
            .extract_lane_op(self.masm, ExtractLaneKind::F32x4, |masm, src, dst, kind| {
                masm.extract_lane(src, dst, lane, kind)
            })
    }

    fn visit_f64x2_extract_lane(&mut self, lane: u8) -> Self::Output {
        self.context
            .extract_lane_op(self.masm, ExtractLaneKind::F64x2, |masm, src, dst, kind| {
                masm.extract_lane(src, dst, lane, kind)
            })
    }

    fn visit_i8x16_eq(&mut self) -> Self::Output {
        self.context
            .binop(self.masm, OperandSize::S8, |masm, dst, src, _size| {
                masm.v128_eq(writable!(dst), dst, src, VectorEqualityKind::I8x16)?;
                Ok(TypedReg::v128(dst))
            })
    }

    fn visit_i16x8_eq(&mut self) -> Self::Output {
        self.context
            .binop(self.masm, OperandSize::S16, |masm, dst, src, _size| {
                masm.v128_eq(writable!(dst), dst, src, VectorEqualityKind::I16x8)?;
                Ok(TypedReg::v128(dst))
            })
    }

    fn visit_i32x4_eq(&mut self) -> Self::Output {
        self.context
            .binop(self.masm, OperandSize::S32, |masm, dst, src, _size| {
                masm.v128_eq(writable!(dst), dst, src, VectorEqualityKind::I32x4)?;
                Ok(TypedReg::v128(dst))
            })
    }

    fn visit_i64x2_eq(&mut self) -> Self::Output {
        self.context
            .binop(self.masm, OperandSize::S64, |masm, dst, src, _size| {
                masm.v128_eq(writable!(dst), dst, src, VectorEqualityKind::I64x2)?;
                Ok(TypedReg::v128(dst))
            })
    }

    fn visit_f32x4_eq(&mut self) -> Self::Output {
        self.context
            .binop(self.masm, OperandSize::S32, |masm, dst, src, _size| {
                masm.v128_eq(writable!(dst), dst, src, VectorEqualityKind::F32x4)?;
                Ok(TypedReg::v128(dst))
            })
    }

    fn visit_f64x2_eq(&mut self) -> Self::Output {
        self.context
            .binop(self.masm, OperandSize::S64, |masm, dst, src, _size| {
                masm.v128_eq(writable!(dst), dst, src, VectorEqualityKind::F64x2)?;
                Ok(TypedReg::v128(dst))
            })
    }

    fn visit_i8x16_ne(&mut self) -> Self::Output {
        self.context
            .binop(self.masm, OperandSize::S8, |masm, dst, src, _size| {
                masm.v128_ne(writable!(dst), dst, src, VectorEqualityKind::I8x16)?;
                Ok(TypedReg::v128(dst))
            })
    }

    fn visit_i16x8_ne(&mut self) -> Self::Output {
        self.context
            .binop(self.masm, OperandSize::S16, |masm, dst, src, _size| {
                masm.v128_ne(writable!(dst), dst, src, VectorEqualityKind::I16x8)?;
                Ok(TypedReg::v128(dst))
            })
    }

    fn visit_i32x4_ne(&mut self) -> Self::Output {
        self.context
            .binop(self.masm, OperandSize::S32, |masm, dst, src, _size| {
                masm.v128_ne(writable!(dst), dst, src, VectorEqualityKind::I32x4)?;
                Ok(TypedReg::v128(dst))
            })
    }

    fn visit_i64x2_ne(&mut self) -> Self::Output {
        self.context
            .binop(self.masm, OperandSize::S64, |masm, dst, src, _size| {
                masm.v128_ne(writable!(dst), dst, src, VectorEqualityKind::I64x2)?;
                Ok(TypedReg::v128(dst))
            })
    }

    fn visit_f32x4_ne(&mut self) -> Self::Output {
        self.context
            .binop(self.masm, OperandSize::S32, |masm, dst, src, _size| {
                masm.v128_ne(writable!(dst), dst, src, VectorEqualityKind::F32x4)?;
                Ok(TypedReg::v128(dst))
            })
    }

    fn visit_f64x2_ne(&mut self) -> Self::Output {
        self.context
            .binop(self.masm, OperandSize::S64, |masm, dst, src, _size| {
                masm.v128_ne(writable!(dst), dst, src, VectorEqualityKind::F64x2)?;
                Ok(TypedReg::v128(dst))
            })
    }

    fn visit_i8x16_lt_s(&mut self) -> Self::Output {
        self.context
            .binop(self.masm, OperandSize::S8, |masm, dst, src, _size| {
                masm.v128_lt(writable!(dst), dst, src, VectorCompareKind::I8x16S)?;
                Ok(TypedReg::v128(dst))
            })
    }

    fn visit_i8x16_lt_u(&mut self) -> Self::Output {
        self.context
            .binop(self.masm, OperandSize::S8, |masm, dst, src, _size| {
                masm.v128_lt(writable!(dst), dst, src, VectorCompareKind::I8x16U)?;
                Ok(TypedReg::v128(dst))
            })
    }

    fn visit_i16x8_lt_s(&mut self) -> Self::Output {
        self.context
            .binop(self.masm, OperandSize::S16, |masm, dst, src, _size| {
                masm.v128_lt(writable!(dst), dst, src, VectorCompareKind::I16x8S)?;
                Ok(TypedReg::v128(dst))
            })
    }

    fn visit_i16x8_lt_u(&mut self) -> Self::Output {
        self.context
            .binop(self.masm, OperandSize::S16, |masm, dst, src, _size| {
                masm.v128_lt(writable!(dst), dst, src, VectorCompareKind::I16x8U)?;
                Ok(TypedReg::v128(dst))
            })
    }

    fn visit_i32x4_lt_s(&mut self) -> Self::Output {
        self.context
            .binop(self.masm, OperandSize::S32, |masm, dst, src, _size| {
                masm.v128_lt(writable!(dst), dst, src, VectorCompareKind::I32x4S)?;
                Ok(TypedReg::v128(dst))
            })
    }

    fn visit_i32x4_lt_u(&mut self) -> Self::Output {
        self.context
            .binop(self.masm, OperandSize::S32, |masm, dst, src, _size| {
                masm.v128_lt(writable!(dst), dst, src, VectorCompareKind::I32x4U)?;
                Ok(TypedReg::v128(dst))
            })
    }

    fn visit_i64x2_lt_s(&mut self) -> Self::Output {
        self.context
            .binop(self.masm, OperandSize::S64, |masm, dst, src, _size| {
                masm.v128_lt(writable!(dst), dst, src, VectorCompareKind::I64x2S)?;
                Ok(TypedReg::v128(dst))
            })
    }

    fn visit_f32x4_lt(&mut self) -> Self::Output {
        self.context
            .binop(self.masm, OperandSize::S32, |masm, dst, src, _size| {
                masm.v128_lt(writable!(dst), dst, src, VectorCompareKind::F32x4)?;
                Ok(TypedReg::v128(dst))
            })
    }

    fn visit_f64x2_lt(&mut self) -> Self::Output {
        self.context
            .binop(self.masm, OperandSize::S64, |masm, dst, src, _size| {
                masm.v128_lt(writable!(dst), dst, src, VectorCompareKind::F64x2)?;
                Ok(TypedReg::v128(dst))
            })
    }

    fn visit_i8x16_le_s(&mut self) -> Self::Output {
        self.context
            .binop(self.masm, OperandSize::S8, |masm, dst, src, _size| {
                masm.v128_le(writable!(dst), dst, src, VectorCompareKind::I8x16S)?;
                Ok(TypedReg::v128(dst))
            })
    }

    fn visit_i8x16_le_u(&mut self) -> Self::Output {
        self.context
            .binop(self.masm, OperandSize::S8, |masm, dst, src, _size| {
                masm.v128_le(writable!(dst), dst, src, VectorCompareKind::I8x16U)?;
                Ok(TypedReg::v128(dst))
            })
    }

    fn visit_i16x8_le_s(&mut self) -> Self::Output {
        self.context
            .binop(self.masm, OperandSize::S16, |masm, dst, src, _size| {
                masm.v128_le(writable!(dst), dst, src, VectorCompareKind::I16x8S)?;
                Ok(TypedReg::v128(dst))
            })
    }

    fn visit_i16x8_le_u(&mut self) -> Self::Output {
        self.context
            .binop(self.masm, OperandSize::S16, |masm, dst, src, _size| {
                masm.v128_le(writable!(dst), dst, src, VectorCompareKind::I16x8U)?;
                Ok(TypedReg::v128(dst))
            })
    }

    fn visit_i32x4_le_s(&mut self) -> Self::Output {
        self.context
            .binop(self.masm, OperandSize::S32, |masm, dst, src, _size| {
                masm.v128_le(writable!(dst), dst, src, VectorCompareKind::I32x4S)?;
                Ok(TypedReg::v128(dst))
            })
    }

    fn visit_i32x4_le_u(&mut self) -> Self::Output {
        self.context
            .binop(self.masm, OperandSize::S32, |masm, dst, src, _size| {
                masm.v128_le(writable!(dst), dst, src, VectorCompareKind::I32x4U)?;
                Ok(TypedReg::v128(dst))
            })
    }

    fn visit_i64x2_le_s(&mut self) -> Self::Output {
        self.context
            .binop(self.masm, OperandSize::S64, |masm, dst, src, _size| {
                masm.v128_le(writable!(dst), dst, src, VectorCompareKind::I64x2S)?;
                Ok(TypedReg::v128(dst))
            })
    }

    fn visit_f32x4_le(&mut self) -> Self::Output {
        self.context
            .binop(self.masm, OperandSize::S32, |masm, dst, src, _size| {
                masm.v128_le(writable!(dst), dst, src, VectorCompareKind::F32x4)?;
                Ok(TypedReg::v128(dst))
            })
    }

    fn visit_f64x2_le(&mut self) -> Self::Output {
        self.context
            .binop(self.masm, OperandSize::S64, |masm, dst, src, _size| {
                masm.v128_le(writable!(dst), dst, src, VectorCompareKind::F64x2)?;
                Ok(TypedReg::v128(dst))
            })
    }

    fn visit_i8x16_gt_s(&mut self) -> Self::Output {
        self.context
            .binop(self.masm, OperandSize::S8, |masm, dst, src, _size| {
                masm.v128_gt(writable!(dst), dst, src, VectorCompareKind::I8x16S)?;
                Ok(TypedReg::v128(dst))
            })
    }

    fn visit_i8x16_gt_u(&mut self) -> Self::Output {
        self.context
            .binop(self.masm, OperandSize::S8, |masm, dst, src, _size| {
                masm.v128_gt(writable!(dst), dst, src, VectorCompareKind::I8x16U)?;
                Ok(TypedReg::v128(dst))
            })
    }

    fn visit_i16x8_gt_s(&mut self) -> Self::Output {
        self.context
            .binop(self.masm, OperandSize::S16, |masm, dst, src, _size| {
                masm.v128_gt(writable!(dst), dst, src, VectorCompareKind::I16x8S)?;
                Ok(TypedReg::v128(dst))
            })
    }

    fn visit_i16x8_gt_u(&mut self) -> Self::Output {
        self.context
            .binop(self.masm, OperandSize::S16, |masm, dst, src, _size| {
                masm.v128_gt(writable!(dst), dst, src, VectorCompareKind::I16x8U)?;
                Ok(TypedReg::v128(dst))
            })
    }

    fn visit_i32x4_gt_s(&mut self) -> Self::Output {
        self.context
            .binop(self.masm, OperandSize::S32, |masm, dst, src, _size| {
                masm.v128_gt(writable!(dst), dst, src, VectorCompareKind::I32x4S)?;
                Ok(TypedReg::v128(dst))
            })
    }

    fn visit_i32x4_gt_u(&mut self) -> Self::Output {
        self.context
            .binop(self.masm, OperandSize::S32, |masm, dst, src, _size| {
                masm.v128_gt(writable!(dst), dst, src, VectorCompareKind::I32x4U)?;
                Ok(TypedReg::v128(dst))
            })
    }

    fn visit_i64x2_gt_s(&mut self) -> Self::Output {
        self.context
            .binop(self.masm, OperandSize::S64, |masm, dst, src, _size| {
                masm.v128_gt(writable!(dst), dst, src, VectorCompareKind::I64x2S)?;
                Ok(TypedReg::v128(dst))
            })
    }

    fn visit_f32x4_gt(&mut self) -> Self::Output {
        self.context
            .binop(self.masm, OperandSize::S32, |masm, dst, src, _size| {
                masm.v128_gt(writable!(dst), dst, src, VectorCompareKind::F32x4)?;
                Ok(TypedReg::v128(dst))
            })
    }

    fn visit_f64x2_gt(&mut self) -> Self::Output {
        self.context
            .binop(self.masm, OperandSize::S64, |masm, dst, src, _size| {
                masm.v128_gt(writable!(dst), dst, src, VectorCompareKind::F64x2)?;
                Ok(TypedReg::v128(dst))
            })
    }

    fn visit_i8x16_ge_s(&mut self) -> Self::Output {
        self.context
            .binop(self.masm, OperandSize::S8, |masm, dst, src, _size| {
                masm.v128_ge(writable!(dst), dst, src, VectorCompareKind::I8x16S)?;
                Ok(TypedReg::v128(dst))
            })
    }

    fn visit_i8x16_ge_u(&mut self) -> Self::Output {
        self.context
            .binop(self.masm, OperandSize::S8, |masm, dst, src, _size| {
                masm.v128_ge(writable!(dst), dst, src, VectorCompareKind::I8x16U)?;
                Ok(TypedReg::v128(dst))
            })
    }

    fn visit_i16x8_ge_s(&mut self) -> Self::Output {
        self.context
            .binop(self.masm, OperandSize::S16, |masm, dst, src, _size| {
                masm.v128_ge(writable!(dst), dst, src, VectorCompareKind::I16x8S)?;
                Ok(TypedReg::v128(dst))
            })
    }

    fn visit_i16x8_ge_u(&mut self) -> Self::Output {
        self.context
            .binop(self.masm, OperandSize::S16, |masm, dst, src, _size| {
                masm.v128_ge(writable!(dst), dst, src, VectorCompareKind::I16x8U)?;
                Ok(TypedReg::v128(dst))
            })
    }

    fn visit_i32x4_ge_s(&mut self) -> Self::Output {
        self.context
            .binop(self.masm, OperandSize::S32, |masm, dst, src, _size| {
                masm.v128_ge(writable!(dst), dst, src, VectorCompareKind::I32x4S)?;
                Ok(TypedReg::v128(dst))
            })
    }

    fn visit_i32x4_ge_u(&mut self) -> Self::Output {
        self.context
            .binop(self.masm, OperandSize::S32, |masm, dst, src, _size| {
                masm.v128_ge(writable!(dst), dst, src, VectorCompareKind::I32x4U)?;
                Ok(TypedReg::v128(dst))
            })
    }

    fn visit_i64x2_ge_s(&mut self) -> Self::Output {
        self.context
            .binop(self.masm, OperandSize::S64, |masm, dst, src, _size| {
                masm.v128_ge(writable!(dst), dst, src, VectorCompareKind::I64x2S)?;
                Ok(TypedReg::v128(dst))
            })
    }

    fn visit_f32x4_ge(&mut self) -> Self::Output {
        self.context
            .binop(self.masm, OperandSize::S32, |masm, dst, src, _size| {
                masm.v128_ge(writable!(dst), dst, src, VectorCompareKind::F32x4)?;
                Ok(TypedReg::v128(dst))
            })
    }

    fn visit_f64x2_ge(&mut self) -> Self::Output {
        self.context
            .binop(self.masm, OperandSize::S32, |masm, dst, src, _size| {
                masm.v128_ge(writable!(dst), dst, src, VectorCompareKind::F64x2)?;
                Ok(TypedReg::v128(dst))
            })
    }

    fn visit_i8x16_replace_lane(&mut self, lane: u8) -> Self::Output {
        self.context
            .replace_lane_op(self.masm, ReplaceLaneKind::I8x16, |masm, src, dst, kind| {
                masm.replace_lane(src, dst, lane, kind)
            })
    }

    fn visit_i16x8_replace_lane(&mut self, lane: u8) -> Self::Output {
        self.context
            .replace_lane_op(self.masm, ReplaceLaneKind::I16x8, |masm, src, dst, kind| {
                masm.replace_lane(src, dst, lane, kind)
            })
    }

    fn visit_i32x4_replace_lane(&mut self, lane: u8) -> Self::Output {
        self.context
            .replace_lane_op(self.masm, ReplaceLaneKind::I32x4, |masm, src, dst, kind| {
                masm.replace_lane(src, dst, lane, kind)
            })
    }

    fn visit_i64x2_replace_lane(&mut self, lane: u8) -> Self::Output {
        self.context
            .replace_lane_op(self.masm, ReplaceLaneKind::I64x2, |masm, src, dst, kind| {
                masm.replace_lane(src, dst, lane, kind)
            })
    }

    fn visit_f32x4_replace_lane(&mut self, lane: u8) -> Self::Output {
        self.context
            .replace_lane_op(self.masm, ReplaceLaneKind::F32x4, |masm, src, dst, kind| {
                masm.replace_lane(src, dst, lane, kind)
            })
    }

    fn visit_f64x2_replace_lane(&mut self, lane: u8) -> Self::Output {
        self.context
            .replace_lane_op(self.masm, ReplaceLaneKind::F64x2, |masm, src, dst, kind| {
                masm.replace_lane(src, dst, lane, kind)
            })
    }

    fn visit_v128_not(&mut self) -> Self::Output {
        self.context.unop(self.masm, |masm, reg| {
            masm.v128_not(writable!(reg))?;
            Ok(TypedReg::new(WasmValType::V128, reg))
        })
    }

    fn visit_v128_and(&mut self) -> Self::Output {
        self.context
            .binop(self.masm, OperandSize::S128, |masm, dst, src, _size| {
                masm.v128_and(dst, src, writable!(dst))?;
                Ok(TypedReg::new(WasmValType::V128, dst))
            })
    }

    fn visit_v128_andnot(&mut self) -> Self::Output {
        self.context
            .binop(self.masm, OperandSize::S128, |masm, dst, src, _size| {
                // careful here: and_not is *not* commutative: dst = !src1 & src2
                masm.v128_and_not(src, dst, writable!(dst))?;
                Ok(TypedReg::new(WasmValType::V128, dst))
            })
    }

    fn visit_v128_or(&mut self) -> Self::Output {
        self.context
            .binop(self.masm, OperandSize::S128, |masm, dst, src, _size| {
                // careful here: and_not is *not* commutative: dst = !src1 & src2
                masm.v128_or(src, dst, writable!(dst))?;
                Ok(TypedReg::new(WasmValType::V128, dst))
            })
    }

    fn visit_v128_xor(&mut self) -> Self::Output {
        self.context
            .binop(self.masm, OperandSize::S128, |masm, dst, src, _size| {
                // careful here: and_not is *not* commutative: dst = !src1 & src2
                masm.v128_xor(src, dst, writable!(dst))?;
                Ok(TypedReg::new(WasmValType::V128, dst))
            })
    }

    fn visit_v128_bitselect(&mut self) -> Self::Output {
        let mask = self.context.pop_to_reg(self.masm, None)?;
        let op2 = self.context.pop_to_reg(self.masm, None)?;
        let op1 = self.context.pop_to_reg(self.masm, None)?;
        let dst = self.context.any_fpr(self.masm)?;

        // careful here: bitselect is *not* commutative.
        self.masm
            .v128_bitselect(op1.reg, op2.reg, mask.reg, writable!(dst))?;

        self.context
            .stack
            .push(TypedReg::new(WasmValType::V128, dst).into());
        self.context.free_reg(op1);
        self.context.free_reg(op2);
        self.context.free_reg(mask);

        Ok(())
    }

    fn visit_v128_any_true(&mut self) -> Self::Output {
        let src = self.context.pop_to_reg(self.masm, None)?;
        let dst = self.context.any_gpr(self.masm)?;

        self.masm.v128_any_true(src.reg, writable!(dst))?;

        self.context
            .stack
            .push(TypedReg::new(WasmValType::I32, dst).into());
        self.context.free_reg(src);

        Ok(())
    }

    fn visit_v128_load8_lane(&mut self, arg: MemArg, lane: u8) -> Self::Output {
        self.emit_wasm_load(
            &arg,
            WasmValType::V128,
            LoadKind::vector_lane(lane, OperandSize::S8),
        )
    }

    fn visit_v128_load16_lane(&mut self, arg: MemArg, lane: u8) -> Self::Output {
        self.emit_wasm_load(
            &arg,
            WasmValType::V128,
            LoadKind::vector_lane(lane, OperandSize::S16),
        )
    }

    fn visit_v128_load32_lane(&mut self, arg: MemArg, lane: u8) -> Self::Output {
        self.emit_wasm_load(
            &arg,
            WasmValType::V128,
            LoadKind::vector_lane(lane, OperandSize::S32),
        )
    }

    fn visit_v128_load64_lane(&mut self, arg: MemArg, lane: u8) -> Self::Output {
        self.emit_wasm_load(
            &arg,
            WasmValType::V128,
            LoadKind::vector_lane(lane, OperandSize::S64),
        )
    }

    fn visit_v128_store8_lane(&mut self, arg: MemArg, lane: u8) -> Self::Output {
        self.emit_wasm_store(&arg, StoreKind::vector_lane(lane, OperandSize::S8))
    }

    fn visit_v128_store16_lane(&mut self, arg: MemArg, lane: u8) -> Self::Output {
        self.emit_wasm_store(&arg, StoreKind::vector_lane(lane, OperandSize::S16))
    }

    fn visit_v128_store32_lane(&mut self, arg: MemArg, lane: u8) -> Self::Output {
        self.emit_wasm_store(&arg, StoreKind::vector_lane(lane, OperandSize::S32))
    }

    fn visit_v128_store64_lane(&mut self, arg: MemArg, lane: u8) -> Self::Output {
        self.emit_wasm_store(&arg, StoreKind::vector_lane(lane, OperandSize::S64))
    }

    fn visit_f32x4_convert_i32x4_s(&mut self) -> Self::Output {
        self.context.unop(self.masm, |masm, reg| {
            masm.v128_convert(reg, writable!(reg), V128ConvertKind::I32x4S)?;
            Ok(TypedReg::v128(reg))
        })
    }

    fn visit_f32x4_convert_i32x4_u(&mut self) -> Self::Output {
        self.context.unop(self.masm, |masm, reg| {
            masm.v128_convert(reg, writable!(reg), V128ConvertKind::I32x4U)?;
            Ok(TypedReg::v128(reg))
        })
    }

    fn visit_f64x2_convert_low_i32x4_s(&mut self) -> Self::Output {
        self.context.unop(self.masm, |masm, reg| {
            masm.v128_convert(reg, writable!(reg), V128ConvertKind::I32x4LowS)?;
            Ok(TypedReg::v128(reg))
        })
    }

    fn visit_f64x2_convert_low_i32x4_u(&mut self) -> Self::Output {
        self.context.unop(self.masm, |masm, reg| {
            masm.v128_convert(reg, writable!(reg), V128ConvertKind::I32x4LowU)?;
            Ok(TypedReg::v128(reg))
        })
    }

    fn visit_i8x16_narrow_i16x8_s(&mut self) -> Self::Output {
        self.context
            .binop(self.masm, OperandSize::S16, |masm, dst, src, _size| {
                masm.v128_narrow(dst, src, writable!(dst), V128NarrowKind::I16x8S)?;
                Ok(TypedReg::v128(dst))
            })
    }

    fn visit_i8x16_narrow_i16x8_u(&mut self) -> Self::Output {
        self.context
            .binop(self.masm, OperandSize::S16, |masm, dst, src, _size| {
                masm.v128_narrow(dst, src, writable!(dst), V128NarrowKind::I16x8U)?;
                Ok(TypedReg::v128(dst))
            })
    }

    fn visit_i16x8_narrow_i32x4_s(&mut self) -> Self::Output {
        self.context
            .binop(self.masm, OperandSize::S32, |masm, dst, src, _size| {
                masm.v128_narrow(dst, src, writable!(dst), V128NarrowKind::I32x4S)?;
                Ok(TypedReg::v128(dst))
            })
    }

    fn visit_i16x8_narrow_i32x4_u(&mut self) -> Self::Output {
        self.context
            .binop(self.masm, OperandSize::S32, |masm, dst, src, _size| {
                masm.v128_narrow(dst, src, writable!(dst), V128NarrowKind::I32x4U)?;
                Ok(TypedReg::v128(dst))
            })
    }

    fn visit_f32x4_demote_f64x2_zero(&mut self) -> Self::Output {
        self.context.unop(self.masm, |masm, reg| {
            masm.v128_demote(reg, writable!(reg))?;
            Ok(TypedReg::v128(reg))
        })
    }

    fn visit_f64x2_promote_low_f32x4(&mut self) -> Self::Output {
        self.context.unop(self.masm, |masm, reg| {
            masm.v128_promote(reg, writable!(reg))?;
            Ok(TypedReg::v128(reg))
        })
    }

    fn visit_i16x8_extend_low_i8x16_s(&mut self) -> Self::Output {
        self.context.unop(self.masm, |masm, reg| {
            masm.v128_extend(reg, writable!(reg), V128ExtendKind::LowI8x16S)?;
            Ok(TypedReg::v128(reg))
        })
    }

    fn visit_i16x8_extend_high_i8x16_s(&mut self) -> Self::Output {
        self.context.unop(self.masm, |masm, reg| {
            masm.v128_extend(reg, writable!(reg), V128ExtendKind::HighI8x16S)?;
            Ok(TypedReg::v128(reg))
        })
    }

    fn visit_i16x8_extend_low_i8x16_u(&mut self) -> Self::Output {
        self.context.unop(self.masm, |masm, reg| {
            masm.v128_extend(reg, writable!(reg), V128ExtendKind::LowI8x16U)?;
            Ok(TypedReg::v128(reg))
        })
    }

    fn visit_i16x8_extend_high_i8x16_u(&mut self) -> Self::Output {
        self.context.unop(self.masm, |masm, reg| {
            masm.v128_extend(reg, writable!(reg), V128ExtendKind::HighI8x16U)?;
            Ok(TypedReg::v128(reg))
        })
    }

    fn visit_i32x4_extend_low_i16x8_s(&mut self) -> Self::Output {
        self.context.unop(self.masm, |masm, reg| {
            masm.v128_extend(reg, writable!(reg), V128ExtendKind::LowI16x8S)?;
            Ok(TypedReg::v128(reg))
        })
    }

    fn visit_i32x4_extend_high_i16x8_s(&mut self) -> Self::Output {
        self.context.unop(self.masm, |masm, reg| {
            masm.v128_extend(reg, writable!(reg), V128ExtendKind::HighI16x8S)?;
            Ok(TypedReg::v128(reg))
        })
    }

    fn visit_i32x4_extend_low_i16x8_u(&mut self) -> Self::Output {
        self.context.unop(self.masm, |masm, reg| {
            masm.v128_extend(reg, writable!(reg), V128ExtendKind::LowI16x8U)?;
            Ok(TypedReg::v128(reg))
        })
    }

    fn visit_i32x4_extend_high_i16x8_u(&mut self) -> Self::Output {
        self.context.unop(self.masm, |masm, reg| {
            masm.v128_extend(reg, writable!(reg), V128ExtendKind::HighI16x8U)?;
            Ok(TypedReg::v128(reg))
        })
    }

    fn visit_i64x2_extend_low_i32x4_s(&mut self) -> Self::Output {
        self.context.unop(self.masm, |masm, reg| {
            masm.v128_extend(reg, writable!(reg), V128ExtendKind::LowI32x4S)?;
            Ok(TypedReg::v128(reg))
        })
    }

    fn visit_i64x2_extend_high_i32x4_s(&mut self) -> Self::Output {
        self.context.unop(self.masm, |masm, reg| {
            masm.v128_extend(reg, writable!(reg), V128ExtendKind::HighI32x4S)?;
            Ok(TypedReg::v128(reg))
        })
    }

    fn visit_i64x2_extend_low_i32x4_u(&mut self) -> Self::Output {
        self.context.unop(self.masm, |masm, reg| {
            masm.v128_extend(reg, writable!(reg), V128ExtendKind::LowI32x4U)?;
            Ok(TypedReg::v128(reg))
        })
    }

    fn visit_i64x2_extend_high_i32x4_u(&mut self) -> Self::Output {
        self.context.unop(self.masm, |masm, reg| {
            masm.v128_extend(reg, writable!(reg), V128ExtendKind::HighI32x4U)?;
            Ok(TypedReg::v128(reg))
        })
    }

    fn visit_i8x16_add(&mut self) -> Self::Output {
        self.context
            .binop(self.masm, OperandSize::S8, |masm, dst, src, _size| {
                masm.v128_add(dst, src, writable!(dst), V128AddKind::I8x16)?;
                Ok(TypedReg::new(WasmValType::V128, dst))
            })
    }

    fn visit_i16x8_add(&mut self) -> Self::Output {
        self.context
            .binop(self.masm, OperandSize::S16, |masm, dst, src, _size| {
                masm.v128_add(dst, src, writable!(dst), V128AddKind::I16x8)?;
                Ok(TypedReg::new(WasmValType::V128, dst))
            })
    }

    fn visit_i32x4_add(&mut self) -> Self::Output {
        self.context
            .binop(self.masm, OperandSize::S32, |masm, dst, src, _size| {
                masm.v128_add(dst, src, writable!(dst), V128AddKind::I32x4)?;
                Ok(TypedReg::new(WasmValType::V128, dst))
            })
    }

    fn visit_i64x2_add(&mut self) -> Self::Output {
        self.context
            .binop(self.masm, OperandSize::S64, |masm, dst, src, _size| {
                masm.v128_add(dst, src, writable!(dst), V128AddKind::I64x2)?;
                Ok(TypedReg::new(WasmValType::V128, dst))
            })
    }

    fn visit_i8x16_sub(&mut self) -> Self::Output {
        self.context
            .binop(self.masm, OperandSize::S8, |masm, dst, src, _size| {
                masm.v128_sub(dst, src, writable!(dst), V128SubKind::I8x16)?;
                Ok(TypedReg::new(WasmValType::V128, dst))
            })
    }

    fn visit_i16x8_sub(&mut self) -> Self::Output {
        self.context
            .binop(self.masm, OperandSize::S16, |masm, dst, src, _size| {
                masm.v128_sub(dst, src, writable!(dst), V128SubKind::I16x8)?;
                Ok(TypedReg::new(WasmValType::V128, dst))
            })
    }

    fn visit_i32x4_sub(&mut self) -> Self::Output {
        self.context
            .binop(self.masm, OperandSize::S32, |masm, dst, src, _size| {
                masm.v128_sub(dst, src, writable!(dst), V128SubKind::I32x4)?;
                Ok(TypedReg::new(WasmValType::V128, dst))
            })
    }

    fn visit_i64x2_sub(&mut self) -> Self::Output {
        self.context
            .binop(self.masm, OperandSize::S64, |masm, dst, src, _size| {
                masm.v128_sub(dst, src, writable!(dst), V128SubKind::I64x2)?;
                Ok(TypedReg::new(WasmValType::V128, dst))
            })
    }

    fn visit_i16x8_mul(&mut self) -> Self::Output {
        self.masm.v128_mul(&mut self.context, V128MulKind::I16x8)
    }

    fn visit_i32x4_mul(&mut self) -> Self::Output {
        self.masm.v128_mul(&mut self.context, V128MulKind::I32x4)
    }

    fn visit_i64x2_mul(&mut self) -> Self::Output {
        self.masm.v128_mul(&mut self.context, V128MulKind::I64x2)
    }

    fn visit_i8x16_add_sat_s(&mut self) -> Self::Output {
        self.context
            .binop(self.masm, OperandSize::S8, |masm, dst, src, _size| {
                masm.v128_add(dst, src, writable!(dst), V128AddKind::I8x16SatS)?;
                Ok(TypedReg::new(WasmValType::V128, dst))
            })
    }

    fn visit_i16x8_add_sat_s(&mut self) -> Self::Output {
        self.context
            .binop(self.masm, OperandSize::S16, |masm, dst, src, _size| {
                masm.v128_add(dst, src, writable!(dst), V128AddKind::I16x8SatS)?;
                Ok(TypedReg::new(WasmValType::V128, dst))
            })
    }

    fn visit_i8x16_add_sat_u(&mut self) -> Self::Output {
        self.context
            .binop(self.masm, OperandSize::S8, |masm, dst, src, _size| {
                masm.v128_add(dst, src, writable!(dst), V128AddKind::I8x16SatU)?;
                Ok(TypedReg::new(WasmValType::V128, dst))
            })
    }

    fn visit_i16x8_add_sat_u(&mut self) -> Self::Output {
        self.context
            .binop(self.masm, OperandSize::S16, |masm, dst, src, _size| {
                masm.v128_add(dst, src, writable!(dst), V128AddKind::I16x8SatU)?;
                Ok(TypedReg::new(WasmValType::V128, dst))
            })
    }

    fn visit_i8x16_sub_sat_s(&mut self) -> Self::Output {
        self.context
            .binop(self.masm, OperandSize::S8, |masm, dst, src, _size| {
                masm.v128_sub(dst, src, writable!(dst), V128SubKind::I8x16SatS)?;
                Ok(TypedReg::new(WasmValType::V128, dst))
            })
    }

    fn visit_i16x8_sub_sat_s(&mut self) -> Self::Output {
        self.context
            .binop(self.masm, OperandSize::S16, |masm, dst, src, _size| {
                masm.v128_sub(dst, src, writable!(dst), V128SubKind::I16x8SatS)?;
                Ok(TypedReg::new(WasmValType::V128, dst))
            })
    }

    fn visit_i8x16_sub_sat_u(&mut self) -> Self::Output {
        self.context
            .binop(self.masm, OperandSize::S8, |masm, dst, src, _size| {
                masm.v128_sub(dst, src, writable!(dst), V128SubKind::I8x16SatU)?;
                Ok(TypedReg::new(WasmValType::V128, dst))
            })
    }

    fn visit_i16x8_sub_sat_u(&mut self) -> Self::Output {
        self.context
            .binop(self.masm, OperandSize::S16, |masm, dst, src, _size| {
                masm.v128_sub(dst, src, writable!(dst), V128SubKind::I16x8SatU)?;
                Ok(TypedReg::new(WasmValType::V128, dst))
            })
    }

    fn visit_i8x16_abs(&mut self) -> Self::Output {
        self.context.unop(self.masm, |masm, reg| {
            masm.v128_abs(reg, writable!(reg), V128AbsKind::I8x16)?;
            Ok(TypedReg::new(WasmValType::V128, reg))
        })
    }

    fn visit_i16x8_abs(&mut self) -> Self::Output {
        self.context.unop(self.masm, |masm, reg| {
            masm.v128_abs(reg, writable!(reg), V128AbsKind::I16x8)?;
            Ok(TypedReg::new(WasmValType::V128, reg))
        })
    }

    fn visit_i32x4_abs(&mut self) -> Self::Output {
        self.context.unop(self.masm, |masm, reg| {
            masm.v128_abs(reg, writable!(reg), V128AbsKind::I32x4)?;
            Ok(TypedReg::new(WasmValType::V128, reg))
        })
    }

    fn visit_i64x2_abs(&mut self) -> Self::Output {
        self.context.unop(self.masm, |masm, reg| {
            masm.v128_abs(reg, writable!(reg), V128AbsKind::I64x2)?;
            Ok(TypedReg::new(WasmValType::V128, reg))
        })
    }

    fn visit_f32x4_abs(&mut self) -> Self::Output {
        self.context.unop(self.masm, |masm, reg| {
            masm.v128_abs(reg, writable!(reg), V128AbsKind::F32x4)?;
            Ok(TypedReg::new(WasmValType::V128, reg))
        })
    }

    fn visit_f64x2_abs(&mut self) -> Self::Output {
        self.context.unop(self.masm, |masm, reg| {
            masm.v128_abs(reg, writable!(reg), V128AbsKind::F64x2)?;
            Ok(TypedReg::new(WasmValType::V128, reg))
        })
    }

    fn visit_i8x16_neg(&mut self) -> Self::Output {
        self.context.unop(self.masm, |masm, op| {
            masm.v128_neg(writable!(op), V128NegKind::I8x16)?;
            Ok(TypedReg::new(WasmValType::V128, op))
        })
    }

    fn visit_i16x8_neg(&mut self) -> Self::Output {
        self.context.unop(self.masm, |masm, op| {
            masm.v128_neg(writable!(op), V128NegKind::I16x8)?;
            Ok(TypedReg::new(WasmValType::V128, op))
        })
    }

    fn visit_i32x4_neg(&mut self) -> Self::Output {
        self.context.unop(self.masm, |masm, op| {
            masm.v128_neg(writable!(op), V128NegKind::I32x4)?;
            Ok(TypedReg::new(WasmValType::V128, op))
        })
    }

    fn visit_i64x2_neg(&mut self) -> Self::Output {
        self.context.unop(self.masm, |masm, op| {
            masm.v128_neg(writable!(op), V128NegKind::I64x2)?;
            Ok(TypedReg::new(WasmValType::V128, op))
        })
    }

    fn visit_i8x16_shl(&mut self) -> Self::Output {
        self.masm
            .v128_shift(&mut self.context, OperandSize::S8, ShiftKind::Shl)
    }

    fn visit_i16x8_shl(&mut self) -> Self::Output {
        self.masm
            .v128_shift(&mut self.context, OperandSize::S16, ShiftKind::Shl)
    }

    fn visit_i32x4_shl(&mut self) -> Self::Output {
        self.masm
            .v128_shift(&mut self.context, OperandSize::S32, ShiftKind::Shl)
    }

    fn visit_i64x2_shl(&mut self) -> Self::Output {
        self.masm
            .v128_shift(&mut self.context, OperandSize::S64, ShiftKind::Shl)
    }

    fn visit_i8x16_shr_u(&mut self) -> Self::Output {
        self.masm
            .v128_shift(&mut self.context, OperandSize::S8, ShiftKind::ShrU)
    }

    fn visit_i16x8_shr_u(&mut self) -> Self::Output {
        self.masm
            .v128_shift(&mut self.context, OperandSize::S16, ShiftKind::ShrU)
    }

    fn visit_i32x4_shr_u(&mut self) -> Self::Output {
        self.masm
            .v128_shift(&mut self.context, OperandSize::S32, ShiftKind::ShrU)
    }

    fn visit_i64x2_shr_u(&mut self) -> Self::Output {
        self.masm
            .v128_shift(&mut self.context, OperandSize::S64, ShiftKind::ShrU)
    }

    fn visit_i8x16_shr_s(&mut self) -> Self::Output {
        self.masm
            .v128_shift(&mut self.context, OperandSize::S8, ShiftKind::ShrS)
    }

    fn visit_i16x8_shr_s(&mut self) -> Self::Output {
        self.masm
            .v128_shift(&mut self.context, OperandSize::S16, ShiftKind::ShrS)
    }

    fn visit_i32x4_shr_s(&mut self) -> Self::Output {
        self.masm
            .v128_shift(&mut self.context, OperandSize::S32, ShiftKind::ShrS)
    }

    fn visit_i64x2_shr_s(&mut self) -> Self::Output {
        self.masm
            .v128_shift(&mut self.context, OperandSize::S64, ShiftKind::ShrS)
    }

    fn visit_i16x8_q15mulr_sat_s(&mut self) -> Self::Output {
        self.context
            .binop(self.masm, OperandSize::S16, |masm, dst, src, size| {
                masm.v128_q15mulr_sat_s(dst, src, writable!(dst), size)?;
                Ok(TypedReg::v128(dst))
            })
    }

    fn visit_i8x16_min_s(&mut self) -> Self::Output {
        self.context
            .binop(self.masm, OperandSize::S8, |masm, dst, src, _size| {
                masm.v128_min(src, dst, writable!(dst), V128MinKind::I8x16S)?;
                Ok(TypedReg::v128(dst))
            })
    }

    fn visit_i8x16_all_true(&mut self) -> Self::Output {
        self.context.v128_all_true_op(self.masm, |masm, src, dst| {
            masm.v128_all_true(src, writable!(dst), OperandSize::S8)
        })
    }

    fn visit_i16x8_all_true(&mut self) -> Self::Output {
        self.context.v128_all_true_op(self.masm, |masm, src, dst| {
            masm.v128_all_true(src, writable!(dst), OperandSize::S16)
        })
    }

    fn visit_i32x4_all_true(&mut self) -> Self::Output {
        self.context.v128_all_true_op(self.masm, |masm, src, dst| {
            masm.v128_all_true(src, writable!(dst), OperandSize::S32)
        })
    }

    fn visit_i64x2_all_true(&mut self) -> Self::Output {
        self.context.v128_all_true_op(self.masm, |masm, src, dst| {
            masm.v128_all_true(src, writable!(dst), OperandSize::S64)
        })
    }

    fn visit_i8x16_bitmask(&mut self) -> Self::Output {
        self.context.v128_bitmask_op(self.masm, |masm, src, dst| {
            masm.v128_bitmask(src, writable!(dst), OperandSize::S8)
        })
    }

    fn visit_i16x8_bitmask(&mut self) -> Self::Output {
        self.context.v128_bitmask_op(self.masm, |masm, src, dst| {
            masm.v128_bitmask(src, writable!(dst), OperandSize::S16)
        })
    }

    fn visit_i32x4_bitmask(&mut self) -> Self::Output {
        self.context.v128_bitmask_op(self.masm, |masm, src, dst| {
            masm.v128_bitmask(src, writable!(dst), OperandSize::S32)
        })
    }

    fn visit_i64x2_bitmask(&mut self) -> Self::Output {
        self.context.v128_bitmask_op(self.masm, |masm, src, dst| {
            masm.v128_bitmask(src, writable!(dst), OperandSize::S64)
        })
    }

    fn visit_i32x4_trunc_sat_f32x4_s(&mut self) -> Self::Output {
        self.masm
            .v128_trunc(&mut self.context, V128TruncKind::I32x4FromF32x4S)
    }

    fn visit_i32x4_trunc_sat_f32x4_u(&mut self) -> Self::Output {
        self.masm
            .v128_trunc(&mut self.context, V128TruncKind::I32x4FromF32x4U)
    }

    fn visit_i32x4_trunc_sat_f64x2_s_zero(&mut self) -> Self::Output {
        self.masm
            .v128_trunc(&mut self.context, V128TruncKind::I32x4FromF64x2SZero)
    }

    fn visit_i32x4_trunc_sat_f64x2_u_zero(&mut self) -> Self::Output {
        self.masm
            .v128_trunc(&mut self.context, V128TruncKind::I32x4FromF64x2UZero)
    }

    fn visit_i16x8_min_s(&mut self) -> Self::Output {
        self.context
            .binop(self.masm, OperandSize::S16, |masm, dst, src, _size| {
                masm.v128_min(src, dst, writable!(dst), V128MinKind::I16x8S)?;
                Ok(TypedReg::v128(dst))
            })
    }

    fn visit_i32x4_dot_i16x8_s(&mut self) -> Self::Output {
        self.context
            .binop(self.masm, OperandSize::S32, |masm, dst, src, _size| {
                masm.v128_dot(dst, src, writable!(dst))?;
                Ok(TypedReg::v128(dst))
            })
    }

    fn visit_i8x16_popcnt(&mut self) -> Self::Output {
        self.masm.v128_popcnt(&mut self.context)
    }

    fn visit_i8x16_avgr_u(&mut self) -> Self::Output {
        self.context
            .binop(self.masm, OperandSize::S8, |masm, dst, src, size| {
                masm.v128_avgr(dst, src, writable!(dst), size)?;
                Ok(TypedReg::v128(dst))
            })
    }

    fn visit_i32x4_min_s(&mut self) -> Self::Output {
        self.context
            .binop(self.masm, OperandSize::S32, |masm, dst, src, _size| {
                masm.v128_min(src, dst, writable!(dst), V128MinKind::I32x4S)?;
                Ok(TypedReg::v128(dst))
            })
    }

    fn visit_i8x16_min_u(&mut self) -> Self::Output {
        self.context
            .binop(self.masm, OperandSize::S8, |masm, dst, src, _size| {
                masm.v128_min(src, dst, writable!(dst), V128MinKind::I8x16U)?;
                Ok(TypedReg::v128(dst))
            })
    }

    fn visit_i16x8_avgr_u(&mut self) -> Self::Output {
        self.context
            .binop(self.masm, OperandSize::S16, |masm, dst, src, size| {
                masm.v128_avgr(dst, src, writable!(dst), size)?;
                Ok(TypedReg::v128(dst))
            })
    }

    fn visit_i16x8_min_u(&mut self) -> Self::Output {
        self.context
            .binop(self.masm, OperandSize::S16, |masm, dst, src, _size| {
                masm.v128_min(src, dst, writable!(dst), V128MinKind::I16x8U)?;
                Ok(TypedReg::v128(dst))
            })
    }

    fn visit_i32x4_min_u(&mut self) -> Self::Output {
        self.context
            .binop(self.masm, OperandSize::S32, |masm, dst, src, _size| {
                masm.v128_min(src, dst, writable!(dst), V128MinKind::I32x4U)?;
                Ok(TypedReg::v128(dst))
            })
    }

    fn visit_i8x16_max_s(&mut self) -> Self::Output {
        self.context
            .binop(self.masm, OperandSize::S8, |masm, dst, src, _size| {
                masm.v128_max(src, dst, writable!(dst), V128MaxKind::I8x16S)?;
                Ok(TypedReg::v128(dst))
            })
    }

    fn visit_i16x8_max_s(&mut self) -> Self::Output {
        self.context
            .binop(self.masm, OperandSize::S16, |masm, dst, src, _size| {
                masm.v128_max(src, dst, writable!(dst), V128MaxKind::I16x8S)?;
                Ok(TypedReg::v128(dst))
            })
    }

    fn visit_i32x4_max_s(&mut self) -> Self::Output {
        self.context
            .binop(self.masm, OperandSize::S32, |masm, dst, src, _size| {
                masm.v128_max(src, dst, writable!(dst), V128MaxKind::I32x4S)?;
                Ok(TypedReg::v128(dst))
            })
    }

    fn visit_i8x16_max_u(&mut self) -> Self::Output {
        self.context
            .binop(self.masm, OperandSize::S8, |masm, dst, src, _size| {
                masm.v128_max(src, dst, writable!(dst), V128MaxKind::I8x16U)?;
                Ok(TypedReg::v128(dst))
            })
    }

    fn visit_i16x8_max_u(&mut self) -> Self::Output {
        self.context
            .binop(self.masm, OperandSize::S16, |masm, dst, src, _size| {
                masm.v128_max(src, dst, writable!(dst), V128MaxKind::I16x8U)?;
                Ok(TypedReg::v128(dst))
            })
    }

    fn visit_i32x4_max_u(&mut self) -> Self::Output {
        self.context
            .binop(self.masm, OperandSize::S32, |masm, dst, src, _size| {
                masm.v128_max(src, dst, writable!(dst), V128MaxKind::I32x4U)?;
                Ok(TypedReg::v128(dst))
            })
    }

    fn visit_i16x8_extmul_low_i8x16_s(&mut self) -> Self::Output {
        self.masm
            .v128_extmul(&mut self.context, V128ExtMulKind::LowI8x16S)
    }

    fn visit_i32x4_extmul_low_i16x8_s(&mut self) -> Self::Output {
        self.masm
            .v128_extmul(&mut self.context, V128ExtMulKind::LowI16x8S)
    }

    fn visit_i64x2_extmul_low_i32x4_s(&mut self) -> Self::Output {
        self.masm
            .v128_extmul(&mut self.context, V128ExtMulKind::LowI32x4S)
    }

    fn visit_i16x8_extmul_low_i8x16_u(&mut self) -> Self::Output {
        self.masm
            .v128_extmul(&mut self.context, V128ExtMulKind::LowI8x16U)
    }

    fn visit_i32x4_extmul_low_i16x8_u(&mut self) -> Self::Output {
        self.masm
            .v128_extmul(&mut self.context, V128ExtMulKind::LowI16x8U)
    }

    fn visit_i64x2_extmul_low_i32x4_u(&mut self) -> Self::Output {
        self.masm
            .v128_extmul(&mut self.context, V128ExtMulKind::LowI32x4U)
    }

    fn visit_i16x8_extmul_high_i8x16_u(&mut self) -> Self::Output {
        self.masm
            .v128_extmul(&mut self.context, V128ExtMulKind::HighI8x16U)
    }

    fn visit_i32x4_extmul_high_i16x8_u(&mut self) -> Self::Output {
        self.masm
            .v128_extmul(&mut self.context, V128ExtMulKind::HighI16x8U)
    }

    fn visit_i64x2_extmul_high_i32x4_u(&mut self) -> Self::Output {
        self.masm
            .v128_extmul(&mut self.context, V128ExtMulKind::HighI32x4U)
    }

    fn visit_i16x8_extmul_high_i8x16_s(&mut self) -> Self::Output {
        self.masm
            .v128_extmul(&mut self.context, V128ExtMulKind::HighI8x16S)
    }

    fn visit_i32x4_extmul_high_i16x8_s(&mut self) -> Self::Output {
        self.masm
            .v128_extmul(&mut self.context, V128ExtMulKind::HighI16x8S)
    }

    fn visit_i64x2_extmul_high_i32x4_s(&mut self) -> Self::Output {
        self.masm
            .v128_extmul(&mut self.context, V128ExtMulKind::HighI32x4S)
    }

    fn visit_i16x8_extadd_pairwise_i8x16_s(&mut self) -> Self::Output {
        self.context.unop(self.masm, |masm, op| {
            masm.v128_extadd_pairwise(op, writable!(op), V128ExtAddKind::I8x16S)?;
            Ok(TypedReg::v128(op))
        })
    }

    fn visit_i16x8_extadd_pairwise_i8x16_u(&mut self) -> Self::Output {
        self.context.unop(self.masm, |masm, op| {
            masm.v128_extadd_pairwise(op, writable!(op), V128ExtAddKind::I8x16U)?;
            Ok(TypedReg::v128(op))
        })
    }

    fn visit_i32x4_extadd_pairwise_i16x8_s(&mut self) -> Self::Output {
        self.context.unop(self.masm, |masm, op| {
            masm.v128_extadd_pairwise(op, writable!(op), V128ExtAddKind::I16x8S)?;
            Ok(TypedReg::v128(op))
        })
    }

    fn visit_i32x4_extadd_pairwise_i16x8_u(&mut self) -> Self::Output {
        self.context.unop(self.masm, |masm, op| {
            masm.v128_extadd_pairwise(op, writable!(op), V128ExtAddKind::I16x8U)?;
            Ok(TypedReg::v128(op))
        })
    }

<<<<<<< HEAD
    fn visit_f32x4_add(&mut self) -> Self::Output {
        self.context
            .binop(self.masm, OperandSize::S32, |masm, dst, src, _size| {
                masm.v128_add(dst, src, writable!(dst), V128AddKind::F32x4)?;
                Ok(TypedReg::v128(dst))
            })
    }

    fn visit_f64x2_add(&mut self) -> Self::Output {
        self.context
            .binop(self.masm, OperandSize::S64, |masm, dst, src, _size| {
                masm.v128_add(dst, src, writable!(dst), V128AddKind::F64x2)?;
                Ok(TypedReg::v128(dst))
            })
    }

    fn visit_f32x4_sub(&mut self) -> Self::Output {
        self.context
            .binop(self.masm, OperandSize::S32, |masm, dst, src, _size| {
                masm.v128_sub(dst, src, writable!(dst), V128SubKind::F32x4)?;
                Ok(TypedReg::v128(dst))
            })
    }

    fn visit_f64x2_sub(&mut self) -> Self::Output {
        self.context
            .binop(self.masm, OperandSize::S64, |masm, dst, src, _size| {
                masm.v128_sub(dst, src, writable!(dst), V128SubKind::F64x2)?;
                Ok(TypedReg::v128(dst))
            })
    }

    fn visit_f32x4_mul(&mut self) -> Self::Output {
        self.masm.v128_mul(&mut self.context, V128MulKind::F32x4)
    }

    fn visit_f64x2_mul(&mut self) -> Self::Output {
        self.masm.v128_mul(&mut self.context, V128MulKind::F64x2)
    }

    fn visit_f32x4_div(&mut self) -> Self::Output {
        self.context
            .binop(self.masm, OperandSize::S32, |masm, dst, src, size| {
                masm.v128_div(dst, src, writable!(dst), size)?;
                Ok(TypedReg::v128(dst))
            })
    }

    fn visit_f64x2_div(&mut self) -> Self::Output {
        self.context
            .binop(self.masm, OperandSize::S64, |masm, dst, src, size| {
                masm.v128_div(dst, src, writable!(dst), size)?;
                Ok(TypedReg::v128(dst))
            })
    }

    fn visit_f32x4_neg(&mut self) -> Self::Output {
        self.context.unop(self.masm, |masm, reg| {
            masm.v128_neg(writable!(reg), V128NegKind::F32x4)?;
=======
    fn visit_f32x4_ceil(&mut self) -> Self::Output {
        self.context.unop(self.masm, |masm, reg| {
            masm.v128_ceil(reg, writable!(reg), OperandSize::S32)?;
            Ok(TypedReg::v128(reg))
        })
    }

    fn visit_f64x2_ceil(&mut self) -> Self::Output {
        self.context.unop(self.masm, |masm, reg| {
            masm.v128_ceil(reg, writable!(reg), OperandSize::S64)?;
            Ok(TypedReg::v128(reg))
        })
    }

    fn visit_f32x4_floor(&mut self) -> Self::Output {
        self.context.unop(self.masm, |masm, reg| {
            masm.v128_floor(reg, writable!(reg), OperandSize::S32)?;
>>>>>>> 0b4c754a
            Ok(TypedReg::v128(reg))
        })
    }

<<<<<<< HEAD
    fn visit_f64x2_neg(&mut self) -> Self::Output {
        self.context.unop(self.masm, |masm, reg| {
            masm.v128_neg(writable!(reg), V128NegKind::F64x2)?;
=======
    fn visit_f64x2_floor(&mut self) -> Self::Output {
        self.context.unop(self.masm, |masm, reg| {
            masm.v128_floor(reg, writable!(reg), OperandSize::S64)?;
>>>>>>> 0b4c754a
            Ok(TypedReg::v128(reg))
        })
    }

<<<<<<< HEAD
    fn visit_f32x4_sqrt(&mut self) -> Self::Output {
        self.context.unop(self.masm, |masm, reg| {
            masm.v128_sqrt(reg, writable!(reg), OperandSize::S32)?;
=======
    fn visit_f32x4_nearest(&mut self) -> Self::Output {
        self.context.unop(self.masm, |masm, reg| {
            masm.v128_nearest(reg, writable!(reg), OperandSize::S32)?;
>>>>>>> 0b4c754a
            Ok(TypedReg::v128(reg))
        })
    }

<<<<<<< HEAD
    fn visit_f64x2_sqrt(&mut self) -> Self::Output {
        self.context.unop(self.masm, |masm, reg| {
            masm.v128_sqrt(reg, writable!(reg), OperandSize::S64)?;
=======
    fn visit_f64x2_nearest(&mut self) -> Self::Output {
        self.context.unop(self.masm, |masm, reg| {
            masm.v128_nearest(reg, writable!(reg), OperandSize::S64)?;
>>>>>>> 0b4c754a
            Ok(TypedReg::v128(reg))
        })
    }

<<<<<<< HEAD
=======
    fn visit_f32x4_trunc(&mut self) -> Self::Output {
        self.masm
            .v128_trunc(&mut self.context, V128TruncKind::F32x4)
    }

    fn visit_f64x2_trunc(&mut self) -> Self::Output {
        self.masm
            .v128_trunc(&mut self.context, V128TruncKind::F64x2)
    }

>>>>>>> 0b4c754a
    wasmparser::for_each_visit_simd_operator!(def_unsupported);
}

impl<'a, 'translation, 'data, M> CodeGen<'a, 'translation, 'data, M, Emission>
where
    M: MacroAssembler,
{
    fn cmp_i32s(&mut self, kind: IntCmpKind) -> Result<()> {
        self.context.i32_binop(self.masm, |masm, dst, src, size| {
            masm.cmp_with_set(writable!(dst), src, kind, size)?;
            Ok(TypedReg::i32(dst))
        })
    }

    fn cmp_i64s(&mut self, kind: IntCmpKind) -> Result<()> {
        self.context
            .i64_binop(self.masm, move |masm, dst, src, size| {
                masm.cmp_with_set(writable!(dst), src, kind, size)?;
                Ok(TypedReg::i32(dst)) // Return value for comparisons is an `i32`.
            })
    }
}

impl TryFrom<WasmValType> for OperandSize {
    type Error = anyhow::Error;
    fn try_from(ty: WasmValType) -> Result<OperandSize> {
        let ty = match ty {
            WasmValType::I32 | WasmValType::F32 => OperandSize::S32,
            WasmValType::I64 | WasmValType::F64 => OperandSize::S64,
            WasmValType::V128 => OperandSize::S128,
            WasmValType::Ref(rt) => {
                match rt.heap_type {
                    // TODO: Hardcoded size, assuming 64-bit support only. Once
                    // Wasmtime supports 32-bit architectures, this will need
                    // to be updated in such a way that the calculation of the
                    // OperandSize will depend on the target's  pointer size.
                    WasmHeapType::Func => OperandSize::S64,
                    WasmHeapType::Extern => OperandSize::S64,
                    _ => bail!(CodeGenError::unsupported_wasm_type()),
                }
            }
        };
        Ok(ty)
    }
}<|MERGE_RESOLUTION|>--- conflicted
+++ resolved
@@ -528,7 +528,6 @@
     (emit I8x16Popcnt $($rest:tt)*) => {};
     (emit I8x16AvgrU $($rest:tt)*) => {};
     (emit I16x8AvgrU $($rest:tt)*) => {};
-<<<<<<< HEAD
     (emit F32x4Add $($rest:tt)*) => {};
     (emit F64x2Add $($rest:tt)*) => {};
     (emit F32x4Sub $($rest:tt)*) => {};
@@ -541,7 +540,6 @@
     (emit F64x2Neg $($rest:tt)*) => {};
     (emit F32x4Sqrt $($rest:tt)*) => {};
     (emit F64x2Sqrt $($rest:tt)*) => {};
-=======
     (emit F32x4Ceil $($rest:tt)*) => {};
     (emit F64x2Ceil $($rest:tt)*) => {};
     (emit F32x4Floor $($rest:tt)*) => {};
@@ -550,7 +548,6 @@
     (emit F64x2Nearest $($rest:tt)*) => {};
     (emit F32x4Trunc $($rest:tt)*) => {};
     (emit F64x2Trunc $($rest:tt)*) => {};
->>>>>>> 0b4c754a
 
     (emit $unsupported:tt $($rest:tt)*) => {$($rest)*};
 }
@@ -4369,7 +4366,6 @@
         })
     }
 
-<<<<<<< HEAD
     fn visit_f32x4_add(&mut self) -> Self::Output {
         self.context
             .binop(self.masm, OperandSize::S32, |masm, dst, src, _size| {
@@ -4429,7 +4425,10 @@
     fn visit_f32x4_neg(&mut self) -> Self::Output {
         self.context.unop(self.masm, |masm, reg| {
             masm.v128_neg(writable!(reg), V128NegKind::F32x4)?;
-=======
+            Ok(TypedReg::v128(reg))
+        })
+    }
+
     fn visit_f32x4_ceil(&mut self) -> Self::Output {
         self.context.unop(self.masm, |masm, reg| {
             masm.v128_ceil(reg, writable!(reg), OperandSize::S32)?;
@@ -4437,6 +4436,13 @@
         })
     }
 
+    fn visit_f64x2_neg(&mut self) -> Self::Output {
+        self.context.unop(self.masm, |masm, reg| {
+            masm.v128_neg(writable!(reg), V128NegKind::F64x2)?;
+            Ok(TypedReg::v128(reg))
+        })
+    }
+
     fn visit_f64x2_ceil(&mut self) -> Self::Output {
         self.context.unop(self.masm, |masm, reg| {
             masm.v128_ceil(reg, writable!(reg), OperandSize::S64)?;
@@ -4444,55 +4450,48 @@
         })
     }
 
+    fn visit_f32x4_sqrt(&mut self) -> Self::Output {
+        self.context.unop(self.masm, |masm, reg| {
+            masm.v128_sqrt(reg, writable!(reg), OperandSize::S32)?;
+            Ok(TypedReg::v128(reg))
+        })
+    }
+
     fn visit_f32x4_floor(&mut self) -> Self::Output {
         self.context.unop(self.masm, |masm, reg| {
             masm.v128_floor(reg, writable!(reg), OperandSize::S32)?;
->>>>>>> 0b4c754a
             Ok(TypedReg::v128(reg))
         })
     }
 
-<<<<<<< HEAD
-    fn visit_f64x2_neg(&mut self) -> Self::Output {
-        self.context.unop(self.masm, |masm, reg| {
-            masm.v128_neg(writable!(reg), V128NegKind::F64x2)?;
-=======
+    fn visit_f64x2_sqrt(&mut self) -> Self::Output {
+        self.context.unop(self.masm, |masm, reg| {
+            masm.v128_sqrt(reg, writable!(reg), OperandSize::S64)?;
+            Ok(TypedReg::v128(reg))
+        })
+    }
+
     fn visit_f64x2_floor(&mut self) -> Self::Output {
         self.context.unop(self.masm, |masm, reg| {
             masm.v128_floor(reg, writable!(reg), OperandSize::S64)?;
->>>>>>> 0b4c754a
             Ok(TypedReg::v128(reg))
         })
     }
 
-<<<<<<< HEAD
-    fn visit_f32x4_sqrt(&mut self) -> Self::Output {
-        self.context.unop(self.masm, |masm, reg| {
-            masm.v128_sqrt(reg, writable!(reg), OperandSize::S32)?;
-=======
     fn visit_f32x4_nearest(&mut self) -> Self::Output {
         self.context.unop(self.masm, |masm, reg| {
             masm.v128_nearest(reg, writable!(reg), OperandSize::S32)?;
->>>>>>> 0b4c754a
             Ok(TypedReg::v128(reg))
         })
     }
 
-<<<<<<< HEAD
-    fn visit_f64x2_sqrt(&mut self) -> Self::Output {
-        self.context.unop(self.masm, |masm, reg| {
-            masm.v128_sqrt(reg, writable!(reg), OperandSize::S64)?;
-=======
     fn visit_f64x2_nearest(&mut self) -> Self::Output {
         self.context.unop(self.masm, |masm, reg| {
             masm.v128_nearest(reg, writable!(reg), OperandSize::S64)?;
->>>>>>> 0b4c754a
             Ok(TypedReg::v128(reg))
         })
     }
 
-<<<<<<< HEAD
-=======
     fn visit_f32x4_trunc(&mut self) -> Self::Output {
         self.masm
             .v128_trunc(&mut self.context, V128TruncKind::F32x4)
@@ -4503,7 +4502,6 @@
             .v128_trunc(&mut self.context, V128TruncKind::F64x2)
     }
 
->>>>>>> 0b4c754a
     wasmparser::for_each_visit_simd_operator!(def_unsupported);
 }
 
