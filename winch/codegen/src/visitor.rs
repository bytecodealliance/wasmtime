--- conflicted
+++ resolved
@@ -548,15 +548,12 @@
     (emit F64x2Nearest $($rest:tt)*) => {};
     (emit F32x4Trunc $($rest:tt)*) => {};
     (emit F64x2Trunc $($rest:tt)*) => {};
-<<<<<<< HEAD
     (emit V128Load32Zero $($rest:tt)*) => {};
     (emit V128Load64Zero $($rest:tt)*) => {};
-=======
     (emit F32x4PMin $($rest:tt)*) => {};
     (emit F64x2PMin $($rest:tt)*) => {};
     (emit F32x4PMax $($rest:tt)*) => {};
     (emit F64x2PMax $($rest:tt)*) => {};
->>>>>>> b0319ebc
     (emit F32x4Min $($rest:tt)*) => {};
     (emit F64x2Min $($rest:tt)*) => {};
     (emit F32x4Max $($rest:tt)*) => {};
@@ -4515,7 +4512,6 @@
             .v128_trunc(&mut self.context, V128TruncKind::F64x2)
     }
 
-<<<<<<< HEAD
     fn visit_v128_load32_zero(&mut self, memarg: MemArg) -> Self::Output {
         self.emit_wasm_load(
             &memarg,
@@ -4530,7 +4526,8 @@
             WasmValType::V128,
             LoadKind::VectorZero(OperandSize::S64),
         )
-=======
+    }
+
     fn visit_f32x4_pmin(&mut self) -> Self::Output {
         self.context
             .binop(self.masm, OperandSize::S32, |masm, dst, src, size| {
@@ -4561,7 +4558,6 @@
                 masm.v128_pmax(dst, src, writable!(dst), size)?;
                 Ok(TypedReg::v128(dst))
             })
->>>>>>> b0319ebc
     }
 
     fn visit_f32x4_min(&mut self) -> Self::Output {
