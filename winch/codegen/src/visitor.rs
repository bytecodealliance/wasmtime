//! This module is the central place for machine code emission.
//! It defines an implementation of wasmparser's Visitor trait
//! for `CodeGen`; which defines a visitor per op-code,
//! which validates and dispatches to the corresponding
//! machine code emitter.

use crate::abi::RetArea;
use crate::codegen::{
    control_index, Callee, CodeGen, CodeGenError, ControlStackFrame, Emission, FnCall,
};
use crate::masm::{
    DivKind, ExtendKind, ExtractLaneKind, FloatCmpKind, IntCmpKind, LoadKind, MacroAssembler,
    MemMoveDirection, MemOpKind, MulWideKind, OperandSize, RegImm, RemKind, RmwOp, RoundingMode,
    SPOffset, ShiftKind, SplatKind, SplatLoadKind, TruncKind, VectorExtendKind,
};

use crate::reg::{writable, Reg};
use crate::stack::{TypedReg, Val};
use anyhow::{anyhow, bail, ensure, Result};
use regalloc2::RegClass;
use smallvec::{smallvec, SmallVec};
use wasmparser::{
    BlockType, BrTable, Ieee32, Ieee64, MemArg, VisitOperator, VisitSimdOperator, V128,
};
use wasmtime_cranelift::TRAP_INDIRECT_CALL_TO_NULL;
use wasmtime_environ::{
    FuncIndex, GlobalIndex, MemoryIndex, TableIndex, TypeIndex, WasmHeapType, WasmValType,
    FUNCREF_INIT_BIT,
};

/// A macro to define unsupported WebAssembly operators.
///
/// This macro calls itself recursively;
/// 1. It no-ops when matching a supported operator.
/// 2. Defines the visitor function and panics when
///    matching an unsupported operator.
macro_rules! def_unsupported {
    ($( @$proposal:ident $op:ident $({ $($arg:ident: $argty:ty),* })? => $visit:ident $ann:tt)*) => {
        $(
            def_unsupported!(
                emit
                    $op

                fn $visit(&mut self $($(,$arg: $argty)*)?) -> Self::Output {
                    $($(let _ = $arg;)*)?

                    Err(anyhow!(CodeGenError::unimplemented_wasm_instruction()))
                }
            );
        )*
    };

    (emit I32Const $($rest:tt)*) => {};
    (emit I64Const $($rest:tt)*) => {};
    (emit F32Const $($rest:tt)*) => {};
    (emit F64Const $($rest:tt)*) => {};
    (emit V128Const $($rest:tt)*) => {};
    (emit F32Add $($rest:tt)*) => {};
    (emit F64Add $($rest:tt)*) => {};
    (emit F32Sub $($rest:tt)*) => {};
    (emit F64Sub $($rest:tt)*) => {};
    (emit F32Mul $($rest:tt)*) => {};
    (emit F64Mul $($rest:tt)*) => {};
    (emit F32Div $($rest:tt)*) => {};
    (emit F64Div $($rest:tt)*) => {};
    (emit F32Min $($rest:tt)*) => {};
    (emit F64Min $($rest:tt)*) => {};
    (emit F32Max $($rest:tt)*) => {};
    (emit F64Max $($rest:tt)*) => {};
    (emit F32Copysign $($rest:tt)*) => {};
    (emit F64Copysign $($rest:tt)*) => {};
    (emit F32Abs $($rest:tt)*) => {};
    (emit F64Abs $($rest:tt)*) => {};
    (emit F32Neg $($rest:tt)*) => {};
    (emit F64Neg $($rest:tt)*) => {};
    (emit F32Floor $($rest:tt)*) => {};
    (emit F64Floor $($rest:tt)*) => {};
    (emit F32Ceil $($rest:tt)*) => {};
    (emit F64Ceil $($rest:tt)*) => {};
    (emit F32Nearest $($rest:tt)*) => {};
    (emit F64Nearest $($rest:tt)*) => {};
    (emit F32Trunc $($rest:tt)*) => {};
    (emit F64Trunc $($rest:tt)*) => {};
    (emit F32Sqrt $($rest:tt)*) => {};
    (emit F64Sqrt $($rest:tt)*) => {};
    (emit F32Eq $($rest:tt)*) => {};
    (emit F64Eq $($rest:tt)*) => {};
    (emit F32Ne $($rest:tt)*) => {};
    (emit F64Ne $($rest:tt)*) => {};
    (emit F32Lt $($rest:tt)*) => {};
    (emit F64Lt $($rest:tt)*) => {};
    (emit F32Gt $($rest:tt)*) => {};
    (emit F64Gt $($rest:tt)*) => {};
    (emit F32Le $($rest:tt)*) => {};
    (emit F64Le $($rest:tt)*) => {};
    (emit F32Ge $($rest:tt)*) => {};
    (emit F64Ge $($rest:tt)*) => {};
    (emit F32ConvertI32S $($rest:tt)*) => {};
    (emit F32ConvertI32U $($rest:tt)*) => {};
    (emit F32ConvertI64S $($rest:tt)*) => {};
    (emit F32ConvertI64U $($rest:tt)*) => {};
    (emit F64ConvertI32S $($rest:tt)*) => {};
    (emit F64ConvertI32U $($rest:tt)*) => {};
    (emit F64ConvertI64S $($rest:tt)*) => {};
    (emit F64ConvertI64U $($rest:tt)*) => {};
    (emit F32ReinterpretI32 $($rest:tt)*) => {};
    (emit F64ReinterpretI64 $($rest:tt)*) => {};
    (emit F32DemoteF64 $($rest:tt)*) => {};
    (emit F64PromoteF32 $($rest:tt)*) => {};
    (emit I32Add $($rest:tt)*) => {};
    (emit I64Add $($rest:tt)*) => {};
    (emit I32Sub $($rest:tt)*) => {};
    (emit I32Mul $($rest:tt)*) => {};
    (emit I32DivS $($rest:tt)*) => {};
    (emit I32DivU $($rest:tt)*) => {};
    (emit I64DivS $($rest:tt)*) => {};
    (emit I64DivU $($rest:tt)*) => {};
    (emit I64RemU $($rest:tt)*) => {};
    (emit I64RemS $($rest:tt)*) => {};
    (emit I32RemU $($rest:tt)*) => {};
    (emit I32RemS $($rest:tt)*) => {};
    (emit I64Mul $($rest:tt)*) => {};
    (emit I64Sub $($rest:tt)*) => {};
    (emit I32Eq $($rest:tt)*) => {};
    (emit I64Eq $($rest:tt)*) => {};
    (emit I32Ne $($rest:tt)*) => {};
    (emit I64Ne $($rest:tt)*) => {};
    (emit I32LtS $($rest:tt)*) => {};
    (emit I64LtS $($rest:tt)*) => {};
    (emit I32LtU $($rest:tt)*) => {};
    (emit I64LtU $($rest:tt)*) => {};
    (emit I32LeS $($rest:tt)*) => {};
    (emit I64LeS $($rest:tt)*) => {};
    (emit I32LeU $($rest:tt)*) => {};
    (emit I64LeU $($rest:tt)*) => {};
    (emit I32GtS $($rest:tt)*) => {};
    (emit I64GtS $($rest:tt)*) => {};
    (emit I32GtU $($rest:tt)*) => {};
    (emit I64GtU $($rest:tt)*) => {};
    (emit I32GeS $($rest:tt)*) => {};
    (emit I64GeS $($rest:tt)*) => {};
    (emit I32GeU $($rest:tt)*) => {};
    (emit I64GeU $($rest:tt)*) => {};
    (emit I32Eqz $($rest:tt)*) => {};
    (emit I64Eqz $($rest:tt)*) => {};
    (emit I32And $($rest:tt)*) => {};
    (emit I64And $($rest:tt)*) => {};
    (emit I32Or $($rest:tt)*) => {};
    (emit I64Or $($rest:tt)*) => {};
    (emit I32Xor $($rest:tt)*) => {};
    (emit I64Xor $($rest:tt)*) => {};
    (emit I32Shl $($rest:tt)*) => {};
    (emit I64Shl $($rest:tt)*) => {};
    (emit I32ShrS $($rest:tt)*) => {};
    (emit I64ShrS $($rest:tt)*) => {};
    (emit I32ShrU $($rest:tt)*) => {};
    (emit I64ShrU $($rest:tt)*) => {};
    (emit I32Rotl $($rest:tt)*) => {};
    (emit I64Rotl $($rest:tt)*) => {};
    (emit I32Rotr $($rest:tt)*) => {};
    (emit I64Rotr $($rest:tt)*) => {};
    (emit I32Clz $($rest:tt)*) => {};
    (emit I64Clz $($rest:tt)*) => {};
    (emit I32Ctz $($rest:tt)*) => {};
    (emit I64Ctz $($rest:tt)*) => {};
    (emit I32Popcnt $($rest:tt)*) => {};
    (emit I64Popcnt $($rest:tt)*) => {};
    (emit I32WrapI64 $($rest:tt)*) => {};
    (emit I64ExtendI32S $($rest:tt)*) => {};
    (emit I64ExtendI32U $($rest:tt)*) => {};
    (emit I32Extend8S $($rest:tt)*) => {};
    (emit I32Extend16S $($rest:tt)*) => {};
    (emit I64Extend8S $($rest:tt)*) => {};
    (emit I64Extend16S $($rest:tt)*) => {};
    (emit I64Extend32S $($rest:tt)*) => {};
    (emit I32TruncF32S $($rest:tt)*) => {};
    (emit I32TruncF32U $($rest:tt)*) => {};
    (emit I32TruncF64S $($rest:tt)*) => {};
    (emit I32TruncF64U $($rest:tt)*) => {};
    (emit I64TruncF32S $($rest:tt)*) => {};
    (emit I64TruncF32U $($rest:tt)*) => {};
    (emit I64TruncF64S $($rest:tt)*) => {};
    (emit I64TruncF64U $($rest:tt)*) => {};
    (emit I32ReinterpretF32 $($rest:tt)*) => {};
    (emit I64ReinterpretF64 $($rest:tt)*) => {};
    (emit LocalGet $($rest:tt)*) => {};
    (emit LocalSet $($rest:tt)*) => {};
    (emit Call $($rest:tt)*) => {};
    (emit End $($rest:tt)*) => {};
    (emit Nop $($rest:tt)*) => {};
    (emit If $($rest:tt)*) => {};
    (emit Else $($rest:tt)*) => {};
    (emit Block $($rest:tt)*) => {};
    (emit Loop $($rest:tt)*) => {};
    (emit Br $($rest:tt)*) => {};
    (emit BrIf $($rest:tt)*) => {};
    (emit Return $($rest:tt)*) => {};
    (emit Unreachable $($rest:tt)*) => {};
    (emit LocalTee $($rest:tt)*) => {};
    (emit GlobalGet $($rest:tt)*) => {};
    (emit GlobalSet $($rest:tt)*) => {};
    (emit Select $($rest:tt)*) => {};
    (emit Drop $($rest:tt)*) => {};
    (emit BrTable $($rest:tt)*) => {};
    (emit CallIndirect $($rest:tt)*) => {};
    (emit TableInit $($rest:tt)*) => {};
    (emit TableCopy $($rest:tt)*) => {};
    (emit TableGet $($rest:tt)*) => {};
    (emit TableSet $($rest:tt)*) => {};
    (emit TableGrow $($rest:tt)*) => {};
    (emit TableSize $($rest:tt)*) => {};
    (emit TableFill $($rest:tt)*) => {};
    (emit ElemDrop $($rest:tt)*) => {};
    (emit MemoryInit $($rest:tt)*) => {};
    (emit MemoryCopy $($rest:tt)*) => {};
    (emit DataDrop $($rest:tt)*) => {};
    (emit MemoryFill $($rest:tt)*) => {};
    (emit MemorySize $($rest:tt)*) => {};
    (emit MemoryGrow $($rest:tt)*) => {};
    (emit I32Load $($rest:tt)*) => {};
    (emit I32Load8S $($rest:tt)*) => {};
    (emit I32Load8U $($rest:tt)*) => {};
    (emit I32Load16S $($rest:tt)*) => {};
    (emit I32Load16U $($rest:tt)*) => {};
    (emit I64Load8S $($rest:tt)*) => {};
    (emit I64Load8U $($rest:tt)*) => {};
    (emit I64Load16S $($rest:tt)*) => {};
    (emit I64Load16U $($rest:tt)*) => {};
    (emit I64Load32S $($rest:tt)*) => {};
    (emit I64Load32U $($rest:tt)*) => {};
    (emit I64Load $($rest:tt)*) => {};
    (emit I32Store $($rest:tt)*) => {};
    (emit I32Store8 $($rest:tt)*) => {};
    (emit I32Store16 $($rest:tt)*) => {};
    (emit I64Store $($rest:tt)*) => {};
    (emit I64Store8 $($rest:tt)*) => {};
    (emit I64Store16 $($rest:tt)*) => {};
    (emit I64Store32 $($rest:tt)*) => {};
    (emit F32Load $($rest:tt)*) => {};
    (emit F32Store $($rest:tt)*) => {};
    (emit F64Load $($rest:tt)*) => {};
    (emit F64Store $($rest:tt)*) => {};
    (emit I32TruncSatF32S $($rest:tt)*) => {};
    (emit I32TruncSatF32U $($rest:tt)*) => {};
    (emit I32TruncSatF64S $($rest:tt)*) => {};
    (emit I32TruncSatF64U $($rest:tt)*) => {};
    (emit I64TruncSatF32S $($rest:tt)*) => {};
    (emit I64TruncSatF32U $($rest:tt)*) => {};
    (emit I64TruncSatF64S $($rest:tt)*) => {};
    (emit I64TruncSatF64U $($rest:tt)*) => {};
    (emit V128Load $($rest:tt)*) => {};
    (emit V128Store $($rest:tt)*) => {};
    (emit I64Add128 $($rest:tt)*) => {};
    (emit I64Sub128 $($rest:tt)*) => {};
    (emit I64MulWideS $($rest:tt)*) => {};
    (emit I64MulWideU $($rest:tt)*) => {};
    (emit I32AtomicLoad8U $($rest:tt)*) => {};
    (emit I32AtomicLoad16U $($rest:tt)*) => {};
    (emit I32AtomicLoad $($rest:tt)*) => {};
    (emit I64AtomicLoad8U $($rest:tt)*) => {};
    (emit I64AtomicLoad16U $($rest:tt)*) => {};
    (emit I64AtomicLoad32U $($rest:tt)*) => {};
    (emit I64AtomicLoad $($rest:tt)*) => {};
    (emit V128Load8x8S $($rest:tt)*) => {};
    (emit V128Load8x8U $($rest:tt)*) => {};
    (emit V128Load16x4S $($rest:tt)*) => {};
    (emit V128Load16x4U $($rest:tt)*) => {};
    (emit V128Load32x2S $($rest:tt)*) => {};
    (emit V128Load32x2U $($rest:tt)*) => {};
    (emit V128Load8Splat $($rest:tt)*) => {};
    (emit V128Load16Splat $($rest:tt)*) => {};
    (emit V128Load32Splat $($rest:tt)*) => {};
    (emit V128Load64Splat $($rest:tt)*) => {};
    (emit I8x16Splat $($rest:tt)*) => {};
    (emit I16x8Splat $($rest:tt)*) => {};
    (emit I32x4Splat $($rest:tt)*) => {};
    (emit I64x2Splat $($rest:tt)*) => {};
    (emit F32x4Splat $($rest:tt)*) => {};
    (emit F64x2Splat $($rest:tt)*) => {};
    (emit I32AtomicStore8 $($rest:tt)*) => {};
    (emit I32AtomicStore16 $($rest:tt)*) => {};
    (emit I32AtomicStore $($rest:tt)*) => {};
    (emit I64AtomicStore8 $($rest:tt)*) => {};
    (emit I64AtomicStore16 $($rest:tt)*) => {};
    (emit I64AtomicStore32 $($rest:tt)*) => {};
    (emit I64AtomicStore $($rest:tt)*) => {};
    (emit I32AtomicRmw8AddU $($rest:tt)*) => {};
    (emit I32AtomicRmw16AddU $($rest:tt)*) => {};
    (emit I32AtomicRmwAdd $($rest:tt)*) => {};
    (emit I64AtomicRmw8AddU $($rest:tt)*) => {};
    (emit I64AtomicRmw16AddU $($rest:tt)*) => {};
    (emit I64AtomicRmw32AddU $($rest:tt)*) => {};
    (emit I64AtomicRmwAdd $($rest:tt)*) => {};
    (emit I8x16Shuffle $($rest:tt)*) => {};
    (emit I32AtomicRmw8SubU $($rest:tt)*) => {};
    (emit I32AtomicRmw16SubU $($rest:tt)*) => {};
    (emit I32AtomicRmwSub $($rest:tt)*) => {};
    (emit I64AtomicRmw8SubU $($rest:tt)*) => {};
    (emit I64AtomicRmw16SubU $($rest:tt)*) => {};
    (emit I64AtomicRmw32SubU $($rest:tt)*) => {};
    (emit I64AtomicRmwSub $($rest:tt)*) => {};
    (emit I32AtomicRmw8XchgU $($rest:tt)*) => {};
    (emit I32AtomicRmw16XchgU $($rest:tt)*) => {};
    (emit I32AtomicRmwXchg $($rest:tt)*) => {};
    (emit I64AtomicRmw8XchgU $($rest:tt)*) => {};
    (emit I64AtomicRmw16XchgU $($rest:tt)*) => {};
    (emit I64AtomicRmw32XchgU $($rest:tt)*) => {};
    (emit I64AtomicRmwXchg $($rest:tt)*) => {};
<<<<<<< HEAD
    (emit I8x16ExtractLaneS $($rest:tt)*) => {};
    (emit I8x16ExtractLaneU $($rest:tt)*) => {};
    (emit I16x8ExtractLaneS $($rest:tt)*) => {};
    (emit I16x8ExtractLaneU $($rest:tt)*) => {};
    (emit I32x4ExtractLane $($rest:tt)*) => {};
    (emit I64x2ExtractLane $($rest:tt)*) => {};
    (emit F32x4ExtractLane $($rest:tt)*) => {};
    (emit F64x2ExtractLane $($rest:tt)*) => {};
=======
    (emit I32AtomicRmw8AndU $($rest:tt)*) => {};
    (emit I32AtomicRmw16AndU $($rest:tt)*) => {};
    (emit I32AtomicRmwAnd $($rest:tt)*) => {};
    (emit I64AtomicRmw8AndU $($rest:tt)*) => {};
    (emit I64AtomicRmw16AndU $($rest:tt)*) => {};
    (emit I64AtomicRmw32AndU $($rest:tt)*) => {};
    (emit I64AtomicRmwAnd $($rest:tt)*) => {};
    (emit I32AtomicRmw8OrU $($rest:tt)*) => {};
    (emit I32AtomicRmw16OrU $($rest:tt)*) => {};
    (emit I32AtomicRmwOr $($rest:tt)*) => {};
    (emit I64AtomicRmw8OrU $($rest:tt)*) => {};
    (emit I64AtomicRmw16OrU $($rest:tt)*) => {};
    (emit I64AtomicRmw32OrU $($rest:tt)*) => {};
    (emit I64AtomicRmwOr $($rest:tt)*) => {};
    (emit I32AtomicRmw8XorU $($rest:tt)*) => {};
    (emit I32AtomicRmw16XorU $($rest:tt)*) => {};
    (emit I32AtomicRmwXor $($rest:tt)*) => {};
    (emit I64AtomicRmw8XorU $($rest:tt)*) => {};
    (emit I64AtomicRmw16XorU $($rest:tt)*) => {};
    (emit I64AtomicRmw32XorU $($rest:tt)*) => {};
    (emit I64AtomicRmwXor $($rest:tt)*) => {};
>>>>>>> 2eb65138

    (emit $unsupported:tt $($rest:tt)*) => {$($rest)*};
}

impl<'a, 'translation, 'data, M> VisitOperator<'a> for CodeGen<'a, 'translation, 'data, M, Emission>
where
    M: MacroAssembler,
{
    type Output = Result<()>;

    fn visit_i32_const(&mut self, val: i32) -> Self::Output {
        self.context.stack.push(Val::i32(val));

        Ok(())
    }

    fn visit_i64_const(&mut self, val: i64) -> Self::Output {
        self.context.stack.push(Val::i64(val));
        Ok(())
    }

    fn visit_f32_const(&mut self, val: Ieee32) -> Self::Output {
        self.context.stack.push(Val::f32(val));
        Ok(())
    }

    fn visit_f64_const(&mut self, val: Ieee64) -> Self::Output {
        self.context.stack.push(Val::f64(val));
        Ok(())
    }

    fn visit_f32_add(&mut self) -> Self::Output {
        self.context.binop(
            self.masm,
            OperandSize::S32,
            &mut |masm: &mut M, dst, src, size| {
                masm.float_add(writable!(dst), dst, src, size)?;
                Ok(TypedReg::f32(dst))
            },
        )
    }

    fn visit_f64_add(&mut self) -> Self::Output {
        self.context.binop(
            self.masm,
            OperandSize::S64,
            &mut |masm: &mut M, dst, src, size| {
                masm.float_add(writable!(dst), dst, src, size)?;
                Ok(TypedReg::f64(dst))
            },
        )
    }

    fn visit_f32_sub(&mut self) -> Self::Output {
        self.context.binop(
            self.masm,
            OperandSize::S32,
            &mut |masm: &mut M, dst, src, size| {
                masm.float_sub(writable!(dst), dst, src, size)?;
                Ok(TypedReg::f32(dst))
            },
        )
    }

    fn visit_f64_sub(&mut self) -> Self::Output {
        self.context.binop(
            self.masm,
            OperandSize::S64,
            &mut |masm: &mut M, dst, src, size| {
                masm.float_sub(writable!(dst), dst, src, size)?;
                Ok(TypedReg::f64(dst))
            },
        )
    }

    fn visit_f32_mul(&mut self) -> Self::Output {
        self.context.binop(
            self.masm,
            OperandSize::S32,
            &mut |masm: &mut M, dst, src, size| {
                masm.float_mul(writable!(dst), dst, src, size)?;
                Ok(TypedReg::f32(dst))
            },
        )
    }

    fn visit_f64_mul(&mut self) -> Self::Output {
        self.context.binop(
            self.masm,
            OperandSize::S64,
            &mut |masm: &mut M, dst, src, size| {
                masm.float_mul(writable!(dst), dst, src, size)?;
                Ok(TypedReg::f64(dst))
            },
        )
    }

    fn visit_f32_div(&mut self) -> Self::Output {
        self.context.binop(
            self.masm,
            OperandSize::S32,
            &mut |masm: &mut M, dst, src, size| {
                masm.float_div(writable!(dst), dst, src, size)?;
                Ok(TypedReg::f32(dst))
            },
        )
    }

    fn visit_f64_div(&mut self) -> Self::Output {
        self.context.binop(
            self.masm,
            OperandSize::S64,
            &mut |masm: &mut M, dst, src, size| {
                masm.float_div(writable!(dst), dst, src, size)?;
                Ok(TypedReg::f64(dst))
            },
        )
    }

    fn visit_f32_min(&mut self) -> Self::Output {
        self.context.binop(
            self.masm,
            OperandSize::S32,
            &mut |masm: &mut M, dst, src, size| {
                masm.float_min(writable!(dst), dst, src, size)?;
                Ok(TypedReg::f32(dst))
            },
        )
    }

    fn visit_f64_min(&mut self) -> Self::Output {
        self.context.binop(
            self.masm,
            OperandSize::S64,
            &mut |masm: &mut M, dst, src, size| {
                masm.float_min(writable!(dst), dst, src, size)?;
                Ok(TypedReg::f64(dst))
            },
        )
    }

    fn visit_f32_max(&mut self) -> Self::Output {
        self.context.binop(
            self.masm,
            OperandSize::S32,
            &mut |masm: &mut M, dst, src, size| {
                masm.float_max(writable!(dst), dst, src, size)?;
                Ok(TypedReg::f32(dst))
            },
        )
    }

    fn visit_f64_max(&mut self) -> Self::Output {
        self.context.binop(
            self.masm,
            OperandSize::S64,
            &mut |masm: &mut M, dst, src, size| {
                masm.float_max(writable!(dst), dst, src, size)?;
                Ok(TypedReg::f64(dst))
            },
        )
    }

    fn visit_f32_copysign(&mut self) -> Self::Output {
        self.context.binop(
            self.masm,
            OperandSize::S32,
            &mut |masm: &mut M, dst, src, size| {
                masm.float_copysign(writable!(dst), dst, src, size)?;
                Ok(TypedReg::f32(dst))
            },
        )
    }

    fn visit_f64_copysign(&mut self) -> Self::Output {
        self.context.binop(
            self.masm,
            OperandSize::S64,
            &mut |masm: &mut M, dst, src, size| {
                masm.float_copysign(writable!(dst), dst, src, size)?;
                Ok(TypedReg::f64(dst))
            },
        )
    }

    fn visit_f32_abs(&mut self) -> Self::Output {
        self.context.unop(self.masm, &mut |masm, reg| {
            masm.float_abs(writable!(reg), OperandSize::S32)?;
            Ok(TypedReg::f32(reg))
        })
    }

    fn visit_f64_abs(&mut self) -> Self::Output {
        self.context.unop(self.masm, &mut |masm, reg| {
            masm.float_abs(writable!(reg), OperandSize::S64)?;
            Ok(TypedReg::f64(reg))
        })
    }

    fn visit_f32_neg(&mut self) -> Self::Output {
        self.context.unop(self.masm, &mut |masm, reg| {
            masm.float_neg(writable!(reg), OperandSize::S32)?;
            Ok(TypedReg::f32(reg))
        })
    }

    fn visit_f64_neg(&mut self) -> Self::Output {
        self.context.unop(self.masm, &mut |masm, reg| {
            masm.float_neg(writable!(reg), OperandSize::S64)?;
            Ok(TypedReg::f64(reg))
        })
    }

    fn visit_f32_floor(&mut self) -> Self::Output {
        self.masm.float_round(
            RoundingMode::Down,
            &mut self.env,
            &mut self.context,
            OperandSize::S32,
            |env, cx, masm| {
                let builtin = env.builtins.floor_f32::<M::ABI>()?;
                FnCall::emit::<M>(env, masm, cx, Callee::Builtin(builtin))
            },
        )
    }

    fn visit_f64_floor(&mut self) -> Self::Output {
        self.masm.float_round(
            RoundingMode::Down,
            &mut self.env,
            &mut self.context,
            OperandSize::S64,
            |env, cx, masm| {
                let builtin = env.builtins.floor_f64::<M::ABI>()?;
                FnCall::emit::<M>(env, masm, cx, Callee::Builtin(builtin))
            },
        )
    }

    fn visit_f32_ceil(&mut self) -> Self::Output {
        self.masm.float_round(
            RoundingMode::Up,
            &mut self.env,
            &mut self.context,
            OperandSize::S32,
            |env, cx, masm| {
                let builtin = env.builtins.ceil_f32::<M::ABI>()?;
                FnCall::emit::<M>(env, masm, cx, Callee::Builtin(builtin))
            },
        )
    }

    fn visit_f64_ceil(&mut self) -> Self::Output {
        self.masm.float_round(
            RoundingMode::Up,
            &mut self.env,
            &mut self.context,
            OperandSize::S64,
            |env, cx, masm| {
                let builtin = env.builtins.ceil_f64::<M::ABI>()?;
                FnCall::emit::<M>(env, masm, cx, Callee::Builtin(builtin))
            },
        )
    }

    fn visit_f32_nearest(&mut self) -> Self::Output {
        self.masm.float_round(
            RoundingMode::Nearest,
            &mut self.env,
            &mut self.context,
            OperandSize::S32,
            |env, cx, masm| {
                let builtin = env.builtins.nearest_f32::<M::ABI>()?;
                FnCall::emit::<M>(env, masm, cx, Callee::Builtin(builtin))
            },
        )
    }

    fn visit_f64_nearest(&mut self) -> Self::Output {
        self.masm.float_round(
            RoundingMode::Nearest,
            &mut self.env,
            &mut self.context,
            OperandSize::S64,
            |env, cx, masm| {
                let builtin = env.builtins.nearest_f64::<M::ABI>()?;
                FnCall::emit::<M>(env, masm, cx, Callee::Builtin(builtin))
            },
        )
    }

    fn visit_f32_trunc(&mut self) -> Self::Output {
        self.masm.float_round(
            RoundingMode::Zero,
            &mut self.env,
            &mut self.context,
            OperandSize::S32,
            |env, cx, masm| {
                let builtin = env.builtins.trunc_f32::<M::ABI>()?;
                FnCall::emit::<M>(env, masm, cx, Callee::Builtin(builtin))
            },
        )
    }

    fn visit_f64_trunc(&mut self) -> Self::Output {
        self.masm.float_round(
            RoundingMode::Zero,
            &mut self.env,
            &mut self.context,
            OperandSize::S64,
            |env, cx, masm| {
                let builtin = env.builtins.trunc_f64::<M::ABI>()?;
                FnCall::emit::<M>(env, masm, cx, Callee::Builtin(builtin))
            },
        )
    }

    fn visit_f32_sqrt(&mut self) -> Self::Output {
        self.context.unop(self.masm, &mut |masm, reg| {
            masm.float_sqrt(writable!(reg), reg, OperandSize::S32)?;
            Ok(TypedReg::f32(reg))
        })
    }

    fn visit_f64_sqrt(&mut self) -> Self::Output {
        self.context.unop(self.masm, &mut |masm, reg| {
            masm.float_sqrt(writable!(reg), reg, OperandSize::S64)?;
            Ok(TypedReg::f64(reg))
        })
    }

    fn visit_f32_eq(&mut self) -> Self::Output {
        self.context.float_cmp_op(
            self.masm,
            OperandSize::S32,
            &mut |masm: &mut M, dst, src1, src2, size| {
                masm.float_cmp_with_set(writable!(dst), src1, src2, FloatCmpKind::Eq, size)
            },
        )
    }

    fn visit_f64_eq(&mut self) -> Self::Output {
        self.context.float_cmp_op(
            self.masm,
            OperandSize::S64,
            &mut |masm: &mut M, dst, src1, src2, size| {
                masm.float_cmp_with_set(writable!(dst), src1, src2, FloatCmpKind::Eq, size)
            },
        )
    }

    fn visit_f32_ne(&mut self) -> Self::Output {
        self.context.float_cmp_op(
            self.masm,
            OperandSize::S32,
            &mut |masm: &mut M, dst, src1, src2, size| {
                masm.float_cmp_with_set(writable!(dst), src1, src2, FloatCmpKind::Ne, size)
            },
        )
    }

    fn visit_f64_ne(&mut self) -> Self::Output {
        self.context.float_cmp_op(
            self.masm,
            OperandSize::S64,
            &mut |masm: &mut M, dst, src1, src2, size| {
                masm.float_cmp_with_set(writable!(dst), src1, src2, FloatCmpKind::Ne, size)
            },
        )
    }

    fn visit_f32_lt(&mut self) -> Self::Output {
        self.context.float_cmp_op(
            self.masm,
            OperandSize::S32,
            &mut |masm: &mut M, dst, src1, src2, size| {
                masm.float_cmp_with_set(writable!(dst), src1, src2, FloatCmpKind::Lt, size)
            },
        )
    }

    fn visit_f64_lt(&mut self) -> Self::Output {
        self.context.float_cmp_op(
            self.masm,
            OperandSize::S64,
            &mut |masm: &mut M, dst, src1, src2, size| {
                masm.float_cmp_with_set(writable!(dst), src1, src2, FloatCmpKind::Lt, size)
            },
        )
    }

    fn visit_f32_gt(&mut self) -> Self::Output {
        self.context.float_cmp_op(
            self.masm,
            OperandSize::S32,
            &mut |masm: &mut M, dst, src1, src2, size| {
                masm.float_cmp_with_set(writable!(dst), src1, src2, FloatCmpKind::Gt, size)
            },
        )
    }

    fn visit_f64_gt(&mut self) -> Self::Output {
        self.context.float_cmp_op(
            self.masm,
            OperandSize::S64,
            &mut |masm: &mut M, dst, src1, src2, size| {
                masm.float_cmp_with_set(writable!(dst), src1, src2, FloatCmpKind::Gt, size)
            },
        )
    }

    fn visit_f32_le(&mut self) -> Self::Output {
        self.context.float_cmp_op(
            self.masm,
            OperandSize::S32,
            &mut |masm: &mut M, dst, src1, src2, size| {
                masm.float_cmp_with_set(writable!(dst), src1, src2, FloatCmpKind::Le, size)
            },
        )
    }

    fn visit_f64_le(&mut self) -> Self::Output {
        self.context.float_cmp_op(
            self.masm,
            OperandSize::S64,
            &mut |masm: &mut M, dst, src1, src2, size| {
                masm.float_cmp_with_set(writable!(dst), src1, src2, FloatCmpKind::Le, size)
            },
        )
    }

    fn visit_f32_ge(&mut self) -> Self::Output {
        self.context.float_cmp_op(
            self.masm,
            OperandSize::S32,
            &mut |masm: &mut M, dst, src1, src2, size| {
                masm.float_cmp_with_set(writable!(dst), src1, src2, FloatCmpKind::Ge, size)
            },
        )
    }

    fn visit_f64_ge(&mut self) -> Self::Output {
        self.context.float_cmp_op(
            self.masm,
            OperandSize::S64,
            &mut |masm: &mut M, dst, src1, src2, size| {
                masm.float_cmp_with_set(writable!(dst), src1, src2, FloatCmpKind::Ge, size)
            },
        )
    }

    fn visit_f32_convert_i32_s(&mut self) -> Self::Output {
        self.context
            .convert_op(self.masm, WasmValType::F32, |masm, dst, src, dst_size| {
                masm.signed_convert(writable!(dst), src, OperandSize::S32, dst_size)
            })
    }

    fn visit_f32_convert_i32_u(&mut self) -> Self::Output {
        self.context.convert_op_with_tmp_reg(
            self.masm,
            WasmValType::F32,
            RegClass::Int,
            |masm, dst, src, tmp_gpr, dst_size| {
                masm.unsigned_convert(writable!(dst), src, tmp_gpr, OperandSize::S32, dst_size)
            },
        )
    }

    fn visit_f32_convert_i64_s(&mut self) -> Self::Output {
        self.context
            .convert_op(self.masm, WasmValType::F32, |masm, dst, src, dst_size| {
                masm.signed_convert(writable!(dst), src, OperandSize::S64, dst_size)
            })
    }

    fn visit_f32_convert_i64_u(&mut self) -> Self::Output {
        self.context.convert_op_with_tmp_reg(
            self.masm,
            WasmValType::F32,
            RegClass::Int,
            |masm, dst, src, tmp_gpr, dst_size| {
                masm.unsigned_convert(writable!(dst), src, tmp_gpr, OperandSize::S64, dst_size)
            },
        )
    }

    fn visit_f64_convert_i32_s(&mut self) -> Self::Output {
        self.context
            .convert_op(self.masm, WasmValType::F64, |masm, dst, src, dst_size| {
                masm.signed_convert(writable!(dst), src, OperandSize::S32, dst_size)
            })
    }

    fn visit_f64_convert_i32_u(&mut self) -> Self::Output {
        self.context.convert_op_with_tmp_reg(
            self.masm,
            WasmValType::F64,
            RegClass::Int,
            |masm, dst, src, tmp_gpr, dst_size| {
                masm.unsigned_convert(writable!(dst), src, tmp_gpr, OperandSize::S32, dst_size)
            },
        )
    }

    fn visit_f64_convert_i64_s(&mut self) -> Self::Output {
        self.context
            .convert_op(self.masm, WasmValType::F64, |masm, dst, src, dst_size| {
                masm.signed_convert(writable!(dst), src, OperandSize::S64, dst_size)
            })
    }

    fn visit_f64_convert_i64_u(&mut self) -> Self::Output {
        self.context.convert_op_with_tmp_reg(
            self.masm,
            WasmValType::F64,
            RegClass::Int,
            |masm, dst, src, tmp_gpr, dst_size| {
                masm.unsigned_convert(writable!(dst), src, tmp_gpr, OperandSize::S64, dst_size)
            },
        )
    }

    fn visit_f32_reinterpret_i32(&mut self) -> Self::Output {
        self.context
            .convert_op(self.masm, WasmValType::F32, |masm, dst, src, size| {
                masm.reinterpret_int_as_float(writable!(dst), src.into(), size)
            })
    }

    fn visit_f64_reinterpret_i64(&mut self) -> Self::Output {
        self.context
            .convert_op(self.masm, WasmValType::F64, |masm, dst, src, size| {
                masm.reinterpret_int_as_float(writable!(dst), src.into(), size)
            })
    }

    fn visit_f32_demote_f64(&mut self) -> Self::Output {
        self.context.unop(self.masm, &mut |masm, reg| {
            masm.demote(writable!(reg), reg)?;
            Ok(TypedReg::f32(reg))
        })
    }

    fn visit_f64_promote_f32(&mut self) -> Self::Output {
        self.context.unop(self.masm, &mut |masm, reg| {
            masm.promote(writable!(reg), reg)?;
            Ok(TypedReg::f64(reg))
        })
    }

    fn visit_i32_add(&mut self) -> Self::Output {
        self.context.i32_binop(self.masm, |masm, dst, src, size| {
            masm.add(writable!(dst), dst, src, size)?;
            Ok(TypedReg::i32(dst))
        })
    }

    fn visit_i64_add(&mut self) -> Self::Output {
        self.context.i64_binop(self.masm, |masm, dst, src, size| {
            masm.add(writable!(dst), dst, src, size)?;
            Ok(TypedReg::i64(dst))
        })
    }

    fn visit_i32_sub(&mut self) -> Self::Output {
        self.context.i32_binop(self.masm, |masm, dst, src, size| {
            masm.sub(writable!(dst), dst, src, size)?;
            Ok(TypedReg::i32(dst))
        })
    }

    fn visit_i64_sub(&mut self) -> Self::Output {
        self.context.i64_binop(self.masm, |masm, dst, src, size| {
            masm.sub(writable!(dst), dst, src, size)?;
            Ok(TypedReg::i64(dst))
        })
    }

    fn visit_i32_mul(&mut self) -> Self::Output {
        self.context.i32_binop(self.masm, |masm, dst, src, size| {
            masm.mul(writable!(dst), dst, src, size)?;
            Ok(TypedReg::i32(dst))
        })
    }

    fn visit_i64_mul(&mut self) -> Self::Output {
        self.context.i64_binop(self.masm, |masm, dst, src, size| {
            masm.mul(writable!(dst), dst, src, size)?;
            Ok(TypedReg::i64(dst))
        })
    }

    fn visit_i32_div_s(&mut self) -> Self::Output {
        use DivKind::*;
        use OperandSize::*;

        self.masm.div(&mut self.context, Signed, S32)
    }

    fn visit_i32_div_u(&mut self) -> Self::Output {
        use DivKind::*;
        use OperandSize::*;

        self.masm.div(&mut self.context, Unsigned, S32)
    }

    fn visit_i64_div_s(&mut self) -> Self::Output {
        use DivKind::*;
        use OperandSize::*;

        self.masm.div(&mut self.context, Signed, S64)
    }

    fn visit_i64_div_u(&mut self) -> Self::Output {
        use DivKind::*;
        use OperandSize::*;

        self.masm.div(&mut self.context, Unsigned, S64)
    }

    fn visit_i32_rem_s(&mut self) -> Self::Output {
        use OperandSize::*;
        use RemKind::*;

        self.masm.rem(&mut self.context, Signed, S32)
    }

    fn visit_i32_rem_u(&mut self) -> Self::Output {
        use OperandSize::*;
        use RemKind::*;

        self.masm.rem(&mut self.context, Unsigned, S32)
    }

    fn visit_i64_rem_s(&mut self) -> Self::Output {
        use OperandSize::*;
        use RemKind::*;

        self.masm.rem(&mut self.context, Signed, S64)
    }

    fn visit_i64_rem_u(&mut self) -> Self::Output {
        use OperandSize::*;
        use RemKind::*;

        self.masm.rem(&mut self.context, Unsigned, S64)
    }

    fn visit_i32_eq(&mut self) -> Self::Output {
        self.cmp_i32s(IntCmpKind::Eq)
    }

    fn visit_i64_eq(&mut self) -> Self::Output {
        self.cmp_i64s(IntCmpKind::Eq)
    }

    fn visit_i32_ne(&mut self) -> Self::Output {
        self.cmp_i32s(IntCmpKind::Ne)
    }

    fn visit_i64_ne(&mut self) -> Self::Output {
        self.cmp_i64s(IntCmpKind::Ne)
    }

    fn visit_i32_lt_s(&mut self) -> Self::Output {
        self.cmp_i32s(IntCmpKind::LtS)
    }

    fn visit_i64_lt_s(&mut self) -> Self::Output {
        self.cmp_i64s(IntCmpKind::LtS)
    }

    fn visit_i32_lt_u(&mut self) -> Self::Output {
        self.cmp_i32s(IntCmpKind::LtU)
    }

    fn visit_i64_lt_u(&mut self) -> Self::Output {
        self.cmp_i64s(IntCmpKind::LtU)
    }

    fn visit_i32_le_s(&mut self) -> Self::Output {
        self.cmp_i32s(IntCmpKind::LeS)
    }

    fn visit_i64_le_s(&mut self) -> Self::Output {
        self.cmp_i64s(IntCmpKind::LeS)
    }

    fn visit_i32_le_u(&mut self) -> Self::Output {
        self.cmp_i32s(IntCmpKind::LeU)
    }

    fn visit_i64_le_u(&mut self) -> Self::Output {
        self.cmp_i64s(IntCmpKind::LeU)
    }

    fn visit_i32_gt_s(&mut self) -> Self::Output {
        self.cmp_i32s(IntCmpKind::GtS)
    }

    fn visit_i64_gt_s(&mut self) -> Self::Output {
        self.cmp_i64s(IntCmpKind::GtS)
    }

    fn visit_i32_gt_u(&mut self) -> Self::Output {
        self.cmp_i32s(IntCmpKind::GtU)
    }

    fn visit_i64_gt_u(&mut self) -> Self::Output {
        self.cmp_i64s(IntCmpKind::GtU)
    }

    fn visit_i32_ge_s(&mut self) -> Self::Output {
        self.cmp_i32s(IntCmpKind::GeS)
    }

    fn visit_i64_ge_s(&mut self) -> Self::Output {
        self.cmp_i64s(IntCmpKind::GeS)
    }

    fn visit_i32_ge_u(&mut self) -> Self::Output {
        self.cmp_i32s(IntCmpKind::GeU)
    }

    fn visit_i64_ge_u(&mut self) -> Self::Output {
        self.cmp_i64s(IntCmpKind::GeU)
    }

    fn visit_i32_eqz(&mut self) -> Self::Output {
        use OperandSize::*;

        self.context.unop(self.masm, &mut |masm, reg| {
            masm.cmp_with_set(writable!(reg.into()), RegImm::i32(0), IntCmpKind::Eq, S32)?;
            Ok(TypedReg::i32(reg))
        })
    }

    fn visit_i64_eqz(&mut self) -> Self::Output {
        use OperandSize::*;

        self.context.unop(self.masm, &mut |masm, reg| {
            masm.cmp_with_set(writable!(reg.into()), RegImm::i64(0), IntCmpKind::Eq, S64)?;
            Ok(TypedReg::i32(reg)) // Return value for `i64.eqz` is an `i32`.
        })
    }

    fn visit_i32_clz(&mut self) -> Self::Output {
        use OperandSize::*;

        self.context.unop(self.masm, &mut |masm, reg| {
            masm.clz(writable!(reg), reg, S32)?;
            Ok(TypedReg::i32(reg))
        })
    }

    fn visit_i64_clz(&mut self) -> Self::Output {
        use OperandSize::*;

        self.context.unop(self.masm, &mut |masm, reg| {
            masm.clz(writable!(reg), reg, S64)?;
            Ok(TypedReg::i64(reg))
        })
    }

    fn visit_i32_ctz(&mut self) -> Self::Output {
        use OperandSize::*;

        self.context.unop(self.masm, &mut |masm, reg| {
            masm.ctz(writable!(reg), reg, S32)?;
            Ok(TypedReg::i32(reg))
        })
    }

    fn visit_i64_ctz(&mut self) -> Self::Output {
        use OperandSize::*;

        self.context.unop(self.masm, &mut |masm, reg| {
            masm.ctz(writable!(reg), reg, S64)?;
            Ok(TypedReg::i64(reg))
        })
    }

    fn visit_i32_and(&mut self) -> Self::Output {
        self.context.i32_binop(self.masm, |masm, dst, src, size| {
            masm.and(writable!(dst), dst, src, size)?;
            Ok(TypedReg::i32(dst))
        })
    }

    fn visit_i64_and(&mut self) -> Self::Output {
        self.context.i64_binop(self.masm, |masm, dst, src, size| {
            masm.and(writable!(dst), dst, src, size)?;
            Ok(TypedReg::i64(dst))
        })
    }

    fn visit_i32_or(&mut self) -> Self::Output {
        self.context.i32_binop(self.masm, |masm, dst, src, size| {
            masm.or(writable!(dst), dst, src, size)?;
            Ok(TypedReg::i32(dst))
        })
    }

    fn visit_i64_or(&mut self) -> Self::Output {
        self.context.i64_binop(self.masm, |masm, dst, src, size| {
            masm.or(writable!(dst), dst, src, size)?;
            Ok(TypedReg::i64(dst))
        })
    }

    fn visit_i32_xor(&mut self) -> Self::Output {
        self.context.i32_binop(self.masm, |masm, dst, src, size| {
            masm.xor(writable!(dst), dst, src, size)?;
            Ok(TypedReg::i32(dst))
        })
    }

    fn visit_i64_xor(&mut self) -> Self::Output {
        self.context.i64_binop(self.masm, |masm, dst, src, size| {
            masm.xor(writable!(dst), dst, src, size)?;
            Ok(TypedReg::i64(dst))
        })
    }

    fn visit_i32_shl(&mut self) -> Self::Output {
        use ShiftKind::*;

        self.context.i32_shift(self.masm, Shl)
    }

    fn visit_i64_shl(&mut self) -> Self::Output {
        use ShiftKind::*;

        self.context.i64_shift(self.masm, Shl)
    }

    fn visit_i32_shr_s(&mut self) -> Self::Output {
        use ShiftKind::*;

        self.context.i32_shift(self.masm, ShrS)
    }

    fn visit_i64_shr_s(&mut self) -> Self::Output {
        use ShiftKind::*;

        self.context.i64_shift(self.masm, ShrS)
    }

    fn visit_i32_shr_u(&mut self) -> Self::Output {
        use ShiftKind::*;

        self.context.i32_shift(self.masm, ShrU)
    }

    fn visit_i64_shr_u(&mut self) -> Self::Output {
        use ShiftKind::*;

        self.context.i64_shift(self.masm, ShrU)
    }

    fn visit_i32_rotl(&mut self) -> Self::Output {
        use ShiftKind::*;

        self.context.i32_shift(self.masm, Rotl)
    }

    fn visit_i64_rotl(&mut self) -> Self::Output {
        use ShiftKind::*;

        self.context.i64_shift(self.masm, Rotl)
    }

    fn visit_i32_rotr(&mut self) -> Self::Output {
        use ShiftKind::*;

        self.context.i32_shift(self.masm, Rotr)
    }

    fn visit_i64_rotr(&mut self) -> Self::Output {
        use ShiftKind::*;

        self.context.i64_shift(self.masm, Rotr)
    }

    fn visit_end(&mut self) -> Self::Output {
        if !self.context.reachable {
            self.handle_unreachable_end()
        } else {
            let mut control = self.pop_control_frame()?;
            control.emit_end(self.masm, &mut self.context)
        }
    }

    fn visit_i32_popcnt(&mut self) -> Self::Output {
        use OperandSize::*;
        self.masm.popcnt(&mut self.context, S32)
    }

    fn visit_i64_popcnt(&mut self) -> Self::Output {
        use OperandSize::*;

        self.masm.popcnt(&mut self.context, S64)
    }

    fn visit_i32_wrap_i64(&mut self) -> Self::Output {
        self.context.unop(self.masm, &mut |masm, reg| {
            masm.wrap(writable!(reg), reg)?;
            Ok(TypedReg::i32(reg))
        })
    }

    fn visit_i64_extend_i32_s(&mut self) -> Self::Output {
        self.context.unop(self.masm, &mut |masm, reg| {
            masm.extend(writable!(reg), reg, ExtendKind::I64Extend32S)?;
            Ok(TypedReg::i64(reg))
        })
    }

    fn visit_i64_extend_i32_u(&mut self) -> Self::Output {
        self.context.unop(self.masm, &mut |masm, reg| {
            masm.extend(writable!(reg), reg, ExtendKind::I64Extend32U)?;
            Ok(TypedReg::i64(reg))
        })
    }

    fn visit_i32_extend8_s(&mut self) -> Self::Output {
        self.context.unop(self.masm, &mut |masm, reg| {
            masm.extend(writable!(reg), reg, ExtendKind::I32Extend8S)?;
            Ok(TypedReg::i32(reg))
        })
    }

    fn visit_i32_extend16_s(&mut self) -> Self::Output {
        self.context.unop(self.masm, &mut |masm, reg| {
            masm.extend(writable!(reg), reg, ExtendKind::I32Extend16S)?;
            Ok(TypedReg::i32(reg))
        })
    }

    fn visit_i64_extend8_s(&mut self) -> Self::Output {
        self.context.unop(self.masm, &mut |masm, reg| {
            masm.extend(writable!(reg), reg, ExtendKind::I64Extend8S)?;
            Ok(TypedReg::i64(reg))
        })
    }

    fn visit_i64_extend16_s(&mut self) -> Self::Output {
        self.context.unop(self.masm, &mut |masm, reg| {
            masm.extend(writable!(reg), reg, ExtendKind::I64Extend16S)?;
            Ok(TypedReg::i64(reg))
        })
    }

    fn visit_i64_extend32_s(&mut self) -> Self::Output {
        self.context.unop(self.masm, &mut |masm, reg| {
            masm.extend(writable!(reg), reg, ExtendKind::I64Extend32S)?;
            Ok(TypedReg::i64(reg))
        })
    }

    fn visit_i32_trunc_f32_s(&mut self) -> Self::Output {
        use OperandSize::*;

        self.context
            .convert_op(self.masm, WasmValType::I32, |masm, dst, src, dst_size| {
                masm.signed_truncate(writable!(dst), src, S32, dst_size, TruncKind::Unchecked)
            })
    }

    fn visit_i32_trunc_f32_u(&mut self) -> Self::Output {
        use OperandSize::*;

        self.masm
            .unsigned_truncate(&mut self.context, S32, S32, TruncKind::Unchecked)
    }

    fn visit_i32_trunc_f64_s(&mut self) -> Self::Output {
        use OperandSize::*;

        self.context
            .convert_op(self.masm, WasmValType::I32, |masm, dst, src, dst_size| {
                masm.signed_truncate(writable!(dst), src, S64, dst_size, TruncKind::Unchecked)
            })
    }

    fn visit_i32_trunc_f64_u(&mut self) -> Self::Output {
        use OperandSize::*;
        self.masm
            .unsigned_truncate(&mut self.context, S64, S32, TruncKind::Unchecked)
    }

    fn visit_i64_trunc_f32_s(&mut self) -> Self::Output {
        use OperandSize::*;

        self.context
            .convert_op(self.masm, WasmValType::I64, |masm, dst, src, dst_size| {
                masm.signed_truncate(writable!(dst), src, S32, dst_size, TruncKind::Unchecked)
            })
    }

    fn visit_i64_trunc_f32_u(&mut self) -> Self::Output {
        use OperandSize::*;

        self.masm
            .unsigned_truncate(&mut self.context, S32, S64, TruncKind::Unchecked)
    }

    fn visit_i64_trunc_f64_s(&mut self) -> Self::Output {
        use OperandSize::*;

        self.context
            .convert_op(self.masm, WasmValType::I64, |masm, dst, src, dst_size| {
                masm.signed_truncate(writable!(dst), src, S64, dst_size, TruncKind::Unchecked)
            })
    }

    fn visit_i64_trunc_f64_u(&mut self) -> Self::Output {
        use OperandSize::*;

        self.masm
            .unsigned_truncate(&mut self.context, S64, S64, TruncKind::Unchecked)
    }

    fn visit_i32_reinterpret_f32(&mut self) -> Self::Output {
        self.context
            .convert_op(self.masm, WasmValType::I32, |masm, dst, src, size| {
                masm.reinterpret_float_as_int(writable!(dst), src.into(), size)
            })
    }

    fn visit_i64_reinterpret_f64(&mut self) -> Self::Output {
        self.context
            .convert_op(self.masm, WasmValType::I64, |masm, dst, src, size| {
                masm.reinterpret_float_as_int(writable!(dst), src.into(), size)
            })
    }

    fn visit_local_get(&mut self, index: u32) -> Self::Output {
        use WasmValType::*;
        let context = &mut self.context;
        let slot = context.frame.get_wasm_local(index);
        match slot.ty {
            I32 | I64 | F32 | F64 | V128 => context.stack.push(Val::local(index, slot.ty)),
            Ref(rt) => match rt.heap_type {
                WasmHeapType::Func => context.stack.push(Val::local(index, slot.ty)),
                _ => bail!(CodeGenError::unsupported_wasm_type()),
            },
        }

        Ok(())
    }

    fn visit_local_set(&mut self, index: u32) -> Self::Output {
        let src = self.emit_set_local(index)?;
        self.context.free_reg(src);
        Ok(())
    }

    fn visit_call(&mut self, index: u32) -> Self::Output {
        let callee = self.env.callee_from_index(FuncIndex::from_u32(index));
        FnCall::emit::<M>(&mut self.env, self.masm, &mut self.context, callee)?;
        Ok(())
    }

    fn visit_call_indirect(&mut self, type_index: u32, table_index: u32) -> Self::Output {
        // Spill now because `emit_lazy_init_funcref` and the `FnCall::emit`
        // invocations will both trigger spills since they both call functions.
        // However, the machine instructions for the spill emitted by
        // `emit_lazy_funcref` will be jumped over if the funcref was previously
        // initialized which may result in the machine stack becoming
        // unbalanced.
        self.context.spill(self.masm)?;

        let type_index = TypeIndex::from_u32(type_index);
        let table_index = TableIndex::from_u32(table_index);

        self.emit_lazy_init_funcref(table_index)?;

        // Perform the indirect call.
        // This code assumes that [`Self::emit_lazy_init_funcref`] will
        // push the funcref to the value stack.
        let funcref_ptr = self
            .context
            .stack
            .peek()
            .map(|v| v.unwrap_reg())
            .ok_or_else(|| CodeGenError::missing_values_in_stack())?;
        self.masm
            .trapz(funcref_ptr.into(), TRAP_INDIRECT_CALL_TO_NULL)?;
        self.emit_typecheck_funcref(funcref_ptr.into(), type_index)?;

        let callee = self.env.funcref(type_index);
        FnCall::emit::<M>(&mut self.env, self.masm, &mut self.context, callee)?;
        Ok(())
    }

    fn visit_table_init(&mut self, elem: u32, table: u32) -> Self::Output {
        let at = self.context.stack.ensure_index_at(3)?;

        self.context
            .stack
            .insert_many(at, &[table.try_into()?, elem.try_into()?]);

        let builtin = self.env.builtins.table_init::<M::ABI, M::Ptr>()?;
        FnCall::emit::<M>(
            &mut self.env,
            self.masm,
            &mut self.context,
            Callee::Builtin(builtin.clone()),
        )?;
        self.context.pop_and_free(self.masm)
    }

    fn visit_table_copy(&mut self, dst: u32, src: u32) -> Self::Output {
        let at = self.context.stack.ensure_index_at(3)?;
        self.context
            .stack
            .insert_many(at, &[dst.try_into()?, src.try_into()?]);

        let builtin = self.env.builtins.table_copy::<M::ABI, M::Ptr>()?;
        FnCall::emit::<M>(
            &mut self.env,
            self.masm,
            &mut self.context,
            Callee::Builtin(builtin),
        )?;
        self.context.pop_and_free(self.masm)
    }

    fn visit_table_get(&mut self, table: u32) -> Self::Output {
        let table_index = TableIndex::from_u32(table);
        let table = self.env.table(table_index);
        let heap_type = table.ref_type.heap_type;

        match heap_type {
            WasmHeapType::Func => self.emit_lazy_init_funcref(table_index),
            _ => Err(anyhow!(CodeGenError::unsupported_wasm_type())),
        }
    }

    fn visit_table_grow(&mut self, table: u32) -> Self::Output {
        let table_index = TableIndex::from_u32(table);
        let table_ty = self.env.table(table_index);
        let builtin = match table_ty.ref_type.heap_type {
            WasmHeapType::Func => self.env.builtins.table_grow_func_ref::<M::ABI, M::Ptr>()?,
            _ => bail!(CodeGenError::unsupported_wasm_type()),
        };

        let len = self.context.stack.len();
        // table.grow` requires at least 2 elements on the value stack.
        let at = self.context.stack.ensure_index_at(2)?;

        // The table_grow builtin expects the parameters in a different
        // order.
        // The value stack at this point should contain:
        // [ init_value | delta ] (stack top)
        // but the builtin function expects the init value as the last
        // argument.
        self.context.stack.inner_mut().swap(len - 1, len - 2);
        self.context.stack.insert_many(at, &[table.try_into()?]);

        FnCall::emit::<M>(
            &mut self.env,
            self.masm,
            &mut self.context,
            Callee::Builtin(builtin.clone()),
        )?;

        Ok(())
    }

    fn visit_table_size(&mut self, table: u32) -> Self::Output {
        let table_index = TableIndex::from_u32(table);
        let table_data = self.env.resolve_table_data(table_index);
        self.emit_compute_table_size(&table_data)
    }

    fn visit_table_fill(&mut self, table: u32) -> Self::Output {
        let table_index = TableIndex::from_u32(table);
        let table_ty = self.env.table(table_index);

        ensure!(
            table_ty.ref_type.heap_type == WasmHeapType::Func,
            CodeGenError::unsupported_wasm_type()
        );

        let builtin = self.env.builtins.table_fill_func_ref::<M::ABI, M::Ptr>()?;

        let at = self.context.stack.ensure_index_at(3)?;

        self.context.stack.insert_many(at, &[table.try_into()?]);
        FnCall::emit::<M>(
            &mut self.env,
            self.masm,
            &mut self.context,
            Callee::Builtin(builtin.clone()),
        )?;
        self.context.pop_and_free(self.masm)
    }

    fn visit_table_set(&mut self, table: u32) -> Self::Output {
        let ptr_type = self.env.ptr_type();
        let table_index = TableIndex::from_u32(table);
        let table_data = self.env.resolve_table_data(table_index);
        let table = self.env.table(table_index);
        match table.ref_type.heap_type {
            WasmHeapType::Func => {
                ensure!(
                    self.tunables.table_lazy_init,
                    CodeGenError::unsupported_table_eager_init()
                );
                let value = self.context.pop_to_reg(self.masm, None)?;
                let index = self.context.pop_to_reg(self.masm, None)?;
                let base = self.context.any_gpr(self.masm)?;
                let elem_addr =
                    self.emit_compute_table_elem_addr(index.into(), base, &table_data)?;
                // Set the initialized bit.
                self.masm.or(
                    writable!(value.into()),
                    value.into(),
                    RegImm::i64(FUNCREF_INIT_BIT as i64),
                    ptr_type.try_into()?,
                )?;

                self.masm.store_ptr(value.into(), elem_addr)?;

                self.context.free_reg(value);
                self.context.free_reg(index);
                self.context.free_reg(base);
                Ok(())
            }
            _ => Err(anyhow!(CodeGenError::unsupported_wasm_type())),
        }
    }

    fn visit_elem_drop(&mut self, index: u32) -> Self::Output {
        let elem_drop = self.env.builtins.elem_drop::<M::ABI, M::Ptr>()?;
        self.context.stack.extend([index.try_into()?]);
        FnCall::emit::<M>(
            &mut self.env,
            self.masm,
            &mut self.context,
            Callee::Builtin(elem_drop),
        )?;
        Ok(())
    }

    fn visit_memory_init(&mut self, data_index: u32, mem: u32) -> Self::Output {
        let at = self.context.stack.ensure_index_at(3)?;
        self.context
            .stack
            .insert_many(at, &[mem.try_into()?, data_index.try_into()?]);
        let builtin = self.env.builtins.memory_init::<M::ABI, M::Ptr>()?;
        FnCall::emit::<M>(
            &mut self.env,
            self.masm,
            &mut self.context,
            Callee::Builtin(builtin),
        )?;
        self.context.pop_and_free(self.masm)
    }

    fn visit_memory_copy(&mut self, dst_mem: u32, src_mem: u32) -> Self::Output {
        // At this point, the stack is expected to contain:
        //     [ dst_offset, src_offset, len ]
        // The following code inserts the missing params, so that stack contains:
        //     [ vmctx, dst_mem, dst_offset, src_mem, src_offset, len ]
        // Which is the order expected by the builtin function.
        let _ = self.context.stack.ensure_index_at(3)?;
        let at = self.context.stack.ensure_index_at(2)?;
        self.context.stack.insert_many(at, &[src_mem.try_into()?]);

        // One element was inserted above, so instead of 3, we use 4.
        let at = self.context.stack.ensure_index_at(4)?;
        self.context.stack.insert_many(at, &[dst_mem.try_into()?]);

        let builtin = self.env.builtins.memory_copy::<M::ABI, M::Ptr>()?;

        FnCall::emit::<M>(
            &mut self.env,
            self.masm,
            &mut self.context,
            Callee::Builtin(builtin),
        )?;
        self.context.pop_and_free(self.masm)
    }

    fn visit_memory_fill(&mut self, mem: u32) -> Self::Output {
        let at = self.context.stack.ensure_index_at(3)?;

        self.context.stack.insert_many(at, &[mem.try_into()?]);

        let builtin = self.env.builtins.memory_fill::<M::ABI, M::Ptr>()?;
        FnCall::emit::<M>(
            &mut self.env,
            self.masm,
            &mut self.context,
            Callee::Builtin(builtin),
        )?;
        self.context.pop_and_free(self.masm)
    }

    fn visit_memory_size(&mut self, mem: u32) -> Self::Output {
        let heap = self.env.resolve_heap(MemoryIndex::from_u32(mem));
        self.emit_compute_memory_size(&heap)
    }

    fn visit_memory_grow(&mut self, mem: u32) -> Self::Output {
        let _ = self.context.stack.ensure_index_at(1)?;
        // The stack at this point contains: [ delta ]
        // The desired state is
        //   [ vmctx, delta, index ]
        self.context.stack.extend([mem.try_into()?]);

        let heap = self.env.resolve_heap(MemoryIndex::from_u32(mem));
        let builtin = self.env.builtins.memory32_grow::<M::ABI, M::Ptr>()?;
        FnCall::emit::<M>(
            &mut self.env,
            self.masm,
            &mut self.context,
            Callee::Builtin(builtin),
        )?;

        // The memory32_grow builtin returns a pointer type, therefore we must
        // ensure that the return type is representative of the address space of
        // the heap type.
        match (self.env.ptr_type(), heap.index_type()) {
            (WasmValType::I64, WasmValType::I64) => Ok(()),
            // When the heap type is smaller than the pointer type, we adjust
            // the result of the memory32_grow builtin.
            (WasmValType::I64, WasmValType::I32) => {
                let top: Reg = self.context.pop_to_reg(self.masm, None)?.into();
                self.masm.wrap(writable!(top.into()), top.into())?;
                self.context.stack.push(TypedReg::i32(top).into());
                Ok(())
            }
            _ => Err(anyhow!(CodeGenError::unsupported_32_bit_platform())),
        }
    }

    fn visit_data_drop(&mut self, data_index: u32) -> Self::Output {
        self.context.stack.extend([data_index.try_into()?]);

        let builtin = self.env.builtins.data_drop::<M::ABI, M::Ptr>()?;
        FnCall::emit::<M>(
            &mut self.env,
            self.masm,
            &mut self.context,
            Callee::Builtin(builtin),
        )
    }

    fn visit_nop(&mut self) -> Self::Output {
        Ok(())
    }

    fn visit_if(&mut self, blockty: BlockType) -> Self::Output {
        self.control_frames.push(ControlStackFrame::r#if(
            self.env.resolve_block_sig(blockty),
            self.masm,
            &mut self.context,
        )?);

        Ok(())
    }

    fn visit_else(&mut self) -> Self::Output {
        if !self.context.reachable {
            self.handle_unreachable_else()
        } else {
            let control = self
                .control_frames
                .last_mut()
                .ok_or_else(|| CodeGenError::control_frame_expected())?;
            control.emit_else(self.masm, &mut self.context)
        }
    }

    fn visit_block(&mut self, blockty: BlockType) -> Self::Output {
        self.control_frames.push(ControlStackFrame::block(
            self.env.resolve_block_sig(blockty),
            self.masm,
            &mut self.context,
        )?);

        Ok(())
    }

    fn visit_loop(&mut self, blockty: BlockType) -> Self::Output {
        self.control_frames.push(ControlStackFrame::r#loop(
            self.env.resolve_block_sig(blockty),
            self.masm,
            &mut self.context,
        )?);

        self.maybe_emit_epoch_check()?;
        self.maybe_emit_fuel_check()
    }

    fn visit_br(&mut self, depth: u32) -> Self::Output {
        let index = control_index(depth, self.control_frames.len())?;
        let frame = &mut self.control_frames[index];
        self.context
            .unconditional_jump(frame, self.masm, |masm, cx, frame| {
                frame.pop_abi_results::<M, _>(cx, masm, |results, _, _| {
                    Ok(results.ret_area().copied())
                })
            })
    }

    fn visit_br_if(&mut self, depth: u32) -> Self::Output {
        let index = control_index(depth, self.control_frames.len())?;
        let frame = &mut self.control_frames[index];
        frame.set_as_target();

        let top = {
            let top = self.context.without::<Result<TypedReg>, M, _>(
                frame.results::<M>()?.regs(),
                self.masm,
                |ctx, masm| ctx.pop_to_reg(masm, None),
            )??;
            // Explicitly save any live registers and locals before setting up
            // the branch state.
            // In some cases, calculating the `top` value above, will result in
            // a spill, thus the following one will result in a no-op.
            self.context.spill(self.masm)?;
            frame.top_abi_results::<M, _>(
                &mut self.context,
                self.masm,
                |results, context, masm| {
                    // In the case of `br_if` there's a possibility that we'll
                    // exit early from the block or fallthrough, for
                    // a fallthrough, we cannot rely on the pre-computed return area;
                    // it must be recalculated so that any values that are
                    // generated are correctly placed near the current stack
                    // pointer.
                    if results.on_stack() {
                        let stack_consumed = context.stack.sizeof(results.stack_operands_len());
                        let base = masm.sp_offset()?.as_u32() - stack_consumed;
                        let offs = base + results.size();
                        Ok(Some(RetArea::sp(SPOffset::from_u32(offs))))
                    } else {
                        Ok(None)
                    }
                },
            )?;
            top
        };

        // Emit instructions to balance the machine stack if the frame has
        // a different offset.
        let current_sp_offset = self.masm.sp_offset()?;
        let results_size = frame.results::<M>()?.size();
        let state = frame.stack_state();
        let (label, cmp, needs_cleanup) = if current_sp_offset > state.target_offset {
            (self.masm.get_label()?, IntCmpKind::Eq, true)
        } else {
            (*frame.label(), IntCmpKind::Ne, false)
        };

        self.masm
            .branch(cmp, top.reg.into(), top.reg.into(), label, OperandSize::S32)?;
        self.context.free_reg(top);

        if needs_cleanup {
            // Emit instructions to balance the stack and jump if not falling
            // through.
            self.masm.memmove(
                current_sp_offset,
                state.target_offset,
                results_size,
                MemMoveDirection::LowToHigh,
            )?;
            self.masm.ensure_sp_for_jump(state.target_offset)?;
            self.masm.jmp(*frame.label())?;

            // Restore sp_offset to what it was for falling through and emit
            // fallthrough label.
            self.masm.reset_stack_pointer(current_sp_offset)?;
            self.masm.bind(label)?;
        }

        Ok(())
    }

    fn visit_br_table(&mut self, targets: BrTable<'a>) -> Self::Output {
        // +1 to account for the default target.
        let len = targets.len() + 1;
        // SmallVec<[_; 5]> to match the binary emission layer (e.g
        // see `JmpTableSeq'), but here we use 5 instead since we
        // bundle the default target as the last element in the array.
        let mut labels: SmallVec<[_; 5]> = smallvec![];
        for _ in 0..len {
            labels.push(self.masm.get_label()?);
        }

        let default_index = control_index(targets.default(), self.control_frames.len())?;
        let default_frame = &mut self.control_frames[default_index];
        let default_result = default_frame.results::<M>()?;

        let (index, tmp) = {
            let index_and_tmp = self.context.without::<Result<(TypedReg, _)>, M, _>(
                default_result.regs(),
                self.masm,
                |cx, masm| Ok((cx.pop_to_reg(masm, None)?, cx.any_gpr(masm)?)),
            )??;

            // Materialize any constants or locals into their result representation,
            // so that when reachability is restored, they are correctly located.
            default_frame.top_abi_results::<M, _>(
                &mut self.context,
                self.masm,
                |results, _, _| Ok(results.ret_area().copied()),
            )?;
            index_and_tmp
        };

        self.masm.jmp_table(&labels, index.into(), tmp)?;
        // Save the original stack pointer offset; we will reset the stack
        // pointer to this offset after jumping to each of the targets. Each
        // jump might adjust the stack according to the base offset of the
        // target.
        let current_sp = self.masm.sp_offset()?;

        for (t, l) in targets
            .targets()
            .into_iter()
            .chain(std::iter::once(Ok(targets.default())))
            .zip(labels.iter())
        {
            let control_index = control_index(t?, self.control_frames.len())?;
            let frame = &mut self.control_frames[control_index];
            // Reset the stack pointer to its original offset. This is needed
            // because each jump will potentially adjust the stack pointer
            // according to the base offset of the target.
            self.masm.reset_stack_pointer(current_sp)?;

            // NB: We don't perform any result handling as it was
            // already taken care of above before jumping to the
            // jump table.
            self.masm.bind(*l)?;
            // Ensure that the stack pointer is correctly positioned before
            // jumping to the jump table code.
            let state = frame.stack_state();
            self.masm.ensure_sp_for_jump(state.target_offset)?;
            self.masm.jmp(*frame.label())?;
            frame.set_as_target();
        }
        // Finally reset the stack pointer to the original location.
        // The reachability analysis, will ensure it's correctly located
        // once reachability is restored.
        self.masm.reset_stack_pointer(current_sp)?;
        self.context.reachable = false;
        self.context.free_reg(index.reg);
        self.context.free_reg(tmp);

        Ok(())
    }

    fn visit_return(&mut self) -> Self::Output {
        // Grab the outermost frame, which is the function's body
        // frame. We don't rely on [`codegen::control_index`] since
        // this frame is implicit and we know that it should exist at
        // index 0.
        let outermost = &mut self.control_frames[0];
        self.context
            .unconditional_jump(outermost, self.masm, |masm, cx, frame| {
                frame.pop_abi_results::<M, _>(cx, masm, |results, _, _| {
                    Ok(results.ret_area().copied())
                })
            })
    }

    fn visit_unreachable(&mut self) -> Self::Output {
        self.masm.unreachable()?;
        self.context.reachable = false;
        // Set the implicit outermost frame as target to perform the necessary
        // stack clean up.
        let outermost = &mut self.control_frames[0];
        outermost.set_as_target();

        Ok(())
    }

    fn visit_local_tee(&mut self, index: u32) -> Self::Output {
        let typed_reg = self.emit_set_local(index)?;
        self.context.stack.push(typed_reg.into());

        Ok(())
    }

    fn visit_global_get(&mut self, global_index: u32) -> Self::Output {
        let index = GlobalIndex::from_u32(global_index);
        let (ty, addr) = self.emit_get_global_addr(index)?;
        let dst = self.context.reg_for_type(ty, self.masm)?;
        self.masm.load(addr, writable!(dst), ty.try_into()?)?;
        self.context.stack.push(Val::reg(dst, ty));

        Ok(())
    }

    fn visit_global_set(&mut self, global_index: u32) -> Self::Output {
        let index = GlobalIndex::from_u32(global_index);
        let (ty, addr) = self.emit_get_global_addr(index)?;

        let typed_reg = self.context.pop_to_reg(self.masm, None)?;
        self.context.free_reg(typed_reg.reg);
        self.masm
            .store(typed_reg.reg.into(), addr, ty.try_into()?)?;

        Ok(())
    }

    fn visit_drop(&mut self) -> Self::Output {
        self.context.drop_last(1, |regalloc, val| match val {
            Val::Reg(tr) => Ok(regalloc.free(tr.reg.into())),
            Val::Memory(m) => self.masm.free_stack(m.slot.size),
            _ => Ok(()),
        })
    }

    fn visit_select(&mut self) -> Self::Output {
        let cond = self.context.pop_to_reg(self.masm, None)?;
        let val2 = self.context.pop_to_reg(self.masm, None)?;
        let val1 = self.context.pop_to_reg(self.masm, None)?;
        self.masm
            .cmp(cond.reg.into(), RegImm::i32(0), OperandSize::S32)?;
        // Conditionally move val1 to val2 if the comparison is
        // not zero.
        self.masm.cmov(
            writable!(val2.into()),
            val1.into(),
            IntCmpKind::Ne,
            val1.ty.try_into()?,
        )?;
        self.context.stack.push(val2.into());
        self.context.free_reg(val1.reg);
        self.context.free_reg(cond);

        Ok(())
    }

    fn visit_i32_load(&mut self, memarg: MemArg) -> Self::Output {
        self.emit_wasm_load(
            &memarg,
            WasmValType::I32,
            LoadKind::Operand(OperandSize::S32),
            MemOpKind::Normal,
        )
    }

    fn visit_i32_load8_s(&mut self, memarg: MemArg) -> Self::Output {
        self.emit_wasm_load(
            &memarg,
            WasmValType::I32,
            LoadKind::ScalarExtend(ExtendKind::I32Extend8S),
            MemOpKind::Normal,
        )
    }

    fn visit_i32_load8_u(&mut self, memarg: MemArg) -> Self::Output {
        self.emit_wasm_load(
            &memarg,
            WasmValType::I32,
            LoadKind::ScalarExtend(ExtendKind::I32Extend8U),
            MemOpKind::Normal,
        )
    }

    fn visit_i32_load16_s(&mut self, memarg: MemArg) -> Self::Output {
        self.emit_wasm_load(
            &memarg,
            WasmValType::I32,
            LoadKind::ScalarExtend(ExtendKind::I32Extend16S),
            MemOpKind::Normal,
        )
    }

    fn visit_i32_load16_u(&mut self, memarg: MemArg) -> Self::Output {
        self.emit_wasm_load(
            &memarg,
            WasmValType::I32,
            LoadKind::ScalarExtend(ExtendKind::I32Extend16U),
            MemOpKind::Normal,
        )
    }

    fn visit_i32_store(&mut self, memarg: MemArg) -> Self::Output {
        self.emit_wasm_store(&memarg, OperandSize::S32, MemOpKind::Normal)
    }

    fn visit_i32_store8(&mut self, memarg: MemArg) -> Self::Output {
        self.emit_wasm_store(&memarg, OperandSize::S8, MemOpKind::Normal)
    }

    fn visit_i32_store16(&mut self, memarg: MemArg) -> Self::Output {
        self.emit_wasm_store(&memarg, OperandSize::S16, MemOpKind::Normal)
    }

    fn visit_i64_load8_s(&mut self, memarg: MemArg) -> Self::Output {
        self.emit_wasm_load(
            &memarg,
            WasmValType::I64,
            LoadKind::ScalarExtend(ExtendKind::I64Extend8S),
            MemOpKind::Normal,
        )
    }

    fn visit_i64_load8_u(&mut self, memarg: MemArg) -> Self::Output {
        self.emit_wasm_load(
            &memarg,
            WasmValType::I64,
            LoadKind::ScalarExtend(ExtendKind::I64Extend8U),
            MemOpKind::Normal,
        )
    }

    fn visit_i64_load16_u(&mut self, memarg: MemArg) -> Self::Output {
        self.emit_wasm_load(
            &memarg,
            WasmValType::I64,
            LoadKind::ScalarExtend(ExtendKind::I64Extend16U),
            MemOpKind::Normal,
        )
    }

    fn visit_i64_load16_s(&mut self, memarg: MemArg) -> Self::Output {
        self.emit_wasm_load(
            &memarg,
            WasmValType::I64,
            LoadKind::ScalarExtend(ExtendKind::I64Extend16S),
            MemOpKind::Normal,
        )
    }

    fn visit_i64_load32_u(&mut self, memarg: MemArg) -> Self::Output {
        self.emit_wasm_load(
            &memarg,
            WasmValType::I64,
            LoadKind::ScalarExtend(ExtendKind::I64Extend32U),
            MemOpKind::Normal,
        )
    }

    fn visit_i64_load32_s(&mut self, memarg: MemArg) -> Self::Output {
        self.emit_wasm_load(
            &memarg,
            WasmValType::I64,
            LoadKind::ScalarExtend(ExtendKind::I64Extend32S),
            MemOpKind::Normal,
        )
    }

    fn visit_i64_load(&mut self, memarg: MemArg) -> Self::Output {
        self.emit_wasm_load(
            &memarg,
            WasmValType::I64,
            LoadKind::Operand(OperandSize::S64),
            MemOpKind::Normal,
        )
    }

    fn visit_i64_store(&mut self, memarg: MemArg) -> Self::Output {
        self.emit_wasm_store(&memarg, OperandSize::S64, MemOpKind::Normal)
    }

    fn visit_i64_store8(&mut self, memarg: MemArg) -> Self::Output {
        self.emit_wasm_store(&memarg, OperandSize::S8, MemOpKind::Normal)
    }

    fn visit_i64_store16(&mut self, memarg: MemArg) -> Self::Output {
        self.emit_wasm_store(&memarg, OperandSize::S16, MemOpKind::Normal)
    }

    fn visit_i64_store32(&mut self, memarg: MemArg) -> Self::Output {
        self.emit_wasm_store(&memarg, OperandSize::S32, MemOpKind::Normal)
    }

    fn visit_f32_load(&mut self, memarg: MemArg) -> Self::Output {
        self.emit_wasm_load(
            &memarg,
            WasmValType::F32,
            LoadKind::Operand(OperandSize::S32),
            MemOpKind::Normal,
        )
    }

    fn visit_f32_store(&mut self, memarg: MemArg) -> Self::Output {
        self.emit_wasm_store(&memarg, OperandSize::S32, MemOpKind::Normal)
    }

    fn visit_f64_load(&mut self, memarg: MemArg) -> Self::Output {
        self.emit_wasm_load(
            &memarg,
            WasmValType::F64,
            LoadKind::Operand(OperandSize::S64),
            MemOpKind::Normal,
        )
    }

    fn visit_f64_store(&mut self, memarg: MemArg) -> Self::Output {
        self.emit_wasm_store(&memarg, OperandSize::S64, MemOpKind::Normal)
    }

    fn visit_i32_trunc_sat_f32_s(&mut self) -> Self::Output {
        use OperandSize::*;

        self.context
            .convert_op(self.masm, WasmValType::I32, |masm, dst, src, dst_size| {
                masm.signed_truncate(writable!(dst), src, S32, dst_size, TruncKind::Checked)
            })
    }

    fn visit_i32_trunc_sat_f32_u(&mut self) -> Self::Output {
        use OperandSize::*;

        self.masm
            .unsigned_truncate(&mut self.context, S32, S32, TruncKind::Checked)
    }

    fn visit_i32_trunc_sat_f64_s(&mut self) -> Self::Output {
        use OperandSize::*;

        self.context
            .convert_op(self.masm, WasmValType::I32, |masm, dst, src, dst_size| {
                masm.signed_truncate(writable!(dst), src, S64, dst_size, TruncKind::Checked)
            })
    }

    fn visit_i32_trunc_sat_f64_u(&mut self) -> Self::Output {
        use OperandSize::*;

        self.masm
            .unsigned_truncate(&mut self.context, S64, S32, TruncKind::Checked)
    }

    fn visit_i64_trunc_sat_f32_s(&mut self) -> Self::Output {
        use OperandSize::*;

        self.context
            .convert_op(self.masm, WasmValType::I64, |masm, dst, src, dst_size| {
                masm.signed_truncate(writable!(dst), src, S32, dst_size, TruncKind::Checked)
            })
    }

    fn visit_i64_trunc_sat_f32_u(&mut self) -> Self::Output {
        use OperandSize::*;

        self.masm
            .unsigned_truncate(&mut self.context, S32, S64, TruncKind::Checked)
    }

    fn visit_i64_trunc_sat_f64_s(&mut self) -> Self::Output {
        use OperandSize::*;

        self.context
            .convert_op(self.masm, WasmValType::I64, |masm, dst, src, dst_size| {
                masm.signed_truncate(writable!(dst), src, S64, dst_size, TruncKind::Checked)
            })
    }

    fn visit_i64_trunc_sat_f64_u(&mut self) -> Self::Output {
        use OperandSize::*;

        self.masm
            .unsigned_truncate(&mut self.context, S64, S64, TruncKind::Checked)
    }

    fn visit_i64_add128(&mut self) -> Self::Output {
        self.context
            .binop128(self.masm, |masm, lhs_lo, lhs_hi, rhs_lo, rhs_hi| {
                masm.add128(
                    writable!(lhs_lo),
                    writable!(lhs_hi),
                    lhs_lo,
                    lhs_hi,
                    rhs_lo,
                    rhs_hi,
                )?;
                Ok((TypedReg::i64(lhs_lo), TypedReg::i64(lhs_hi)))
            })
    }

    fn visit_i64_sub128(&mut self) -> Self::Output {
        self.context
            .binop128(self.masm, |masm, lhs_lo, lhs_hi, rhs_lo, rhs_hi| {
                masm.sub128(
                    writable!(lhs_lo),
                    writable!(lhs_hi),
                    lhs_lo,
                    lhs_hi,
                    rhs_lo,
                    rhs_hi,
                )?;
                Ok((TypedReg::i64(lhs_lo), TypedReg::i64(lhs_hi)))
            })
    }

    fn visit_i64_mul_wide_s(&mut self) -> Self::Output {
        self.masm.mul_wide(&mut self.context, MulWideKind::Signed)
    }

    fn visit_i64_mul_wide_u(&mut self) -> Self::Output {
        self.masm.mul_wide(&mut self.context, MulWideKind::Unsigned)
    }

    fn visit_i32_atomic_load8_u(&mut self, memarg: MemArg) -> Self::Output {
        self.emit_wasm_load(
            &memarg,
            WasmValType::I32,
            LoadKind::ScalarExtend(ExtendKind::I32Extend8U),
            MemOpKind::Atomic,
        )
    }

    fn visit_i32_atomic_load16_u(&mut self, memarg: MemArg) -> Self::Output {
        self.emit_wasm_load(
            &memarg,
            WasmValType::I32,
            LoadKind::ScalarExtend(ExtendKind::I32Extend16U),
            MemOpKind::Atomic,
        )
    }

    fn visit_i32_atomic_load(&mut self, memarg: MemArg) -> Self::Output {
        self.emit_wasm_load(
            &memarg,
            WasmValType::I32,
            LoadKind::Operand(OperandSize::S32),
            MemOpKind::Atomic,
        )
    }

    fn visit_i64_atomic_load8_u(&mut self, memarg: MemArg) -> Self::Output {
        self.emit_wasm_load(
            &memarg,
            WasmValType::I64,
            LoadKind::ScalarExtend(ExtendKind::I64Extend8U),
            MemOpKind::Atomic,
        )
    }

    fn visit_i64_atomic_load16_u(&mut self, memarg: MemArg) -> Self::Output {
        self.emit_wasm_load(
            &memarg,
            WasmValType::I64,
            LoadKind::ScalarExtend(ExtendKind::I64Extend16U),
            MemOpKind::Atomic,
        )
    }

    fn visit_i64_atomic_load32_u(&mut self, memarg: MemArg) -> Self::Output {
        self.emit_wasm_load(
            &memarg,
            WasmValType::I64,
            LoadKind::ScalarExtend(ExtendKind::I64Extend32U),
            MemOpKind::Atomic,
        )
    }

    fn visit_i64_atomic_load(&mut self, memarg: MemArg) -> Self::Output {
        self.emit_wasm_load(
            &memarg,
            WasmValType::I64,
            LoadKind::Operand(OperandSize::S64),
            MemOpKind::Atomic,
        )
    }

    fn visit_i32_atomic_store(&mut self, memarg: MemArg) -> Self::Output {
        self.emit_wasm_store(&memarg, OperandSize::S32, MemOpKind::Atomic)
    }

    fn visit_i64_atomic_store(&mut self, memarg: MemArg) -> Self::Output {
        self.emit_wasm_store(&memarg, OperandSize::S64, MemOpKind::Atomic)
    }

    fn visit_i32_atomic_store8(&mut self, memarg: MemArg) -> Self::Output {
        self.emit_wasm_store(&memarg, OperandSize::S8, MemOpKind::Atomic)
    }

    fn visit_i32_atomic_store16(&mut self, memarg: MemArg) -> Self::Output {
        self.emit_wasm_store(&memarg, OperandSize::S16, MemOpKind::Atomic)
    }

    fn visit_i64_atomic_store8(&mut self, memarg: MemArg) -> Self::Output {
        self.emit_wasm_store(&memarg, OperandSize::S8, MemOpKind::Atomic)
    }

    fn visit_i64_atomic_store16(&mut self, memarg: MemArg) -> Self::Output {
        self.emit_wasm_store(&memarg, OperandSize::S16, MemOpKind::Atomic)
    }

    fn visit_i64_atomic_store32(&mut self, memarg: MemArg) -> Self::Output {
        self.emit_wasm_store(&memarg, OperandSize::S32, MemOpKind::Atomic)
    }

    fn visit_i32_atomic_rmw8_add_u(&mut self, arg: MemArg) -> Self::Output {
        self.emit_atomic_rmw(
            &arg,
            RmwOp::Add,
            OperandSize::S8,
            Some(ExtendKind::I32Extend8U),
        )
    }

    fn visit_i32_atomic_rmw16_add_u(&mut self, arg: MemArg) -> Self::Output {
        self.emit_atomic_rmw(
            &arg,
            RmwOp::Add,
            OperandSize::S16,
            Some(ExtendKind::I32Extend16U),
        )
    }

    fn visit_i32_atomic_rmw_add(&mut self, arg: MemArg) -> Self::Output {
        self.emit_atomic_rmw(&arg, RmwOp::Add, OperandSize::S32, None)
    }

    fn visit_i64_atomic_rmw8_add_u(&mut self, arg: MemArg) -> Self::Output {
        self.emit_atomic_rmw(
            &arg,
            RmwOp::Add,
            OperandSize::S8,
            Some(ExtendKind::I64Extend8U),
        )
    }

    fn visit_i64_atomic_rmw16_add_u(&mut self, arg: MemArg) -> Self::Output {
        self.emit_atomic_rmw(
            &arg,
            RmwOp::Add,
            OperandSize::S16,
            Some(ExtendKind::I64Extend16U),
        )
    }

    fn visit_i64_atomic_rmw32_add_u(&mut self, arg: MemArg) -> Self::Output {
        self.emit_atomic_rmw(
            &arg,
            RmwOp::Add,
            OperandSize::S32,
            Some(ExtendKind::I64Extend32U),
        )
    }

    fn visit_i64_atomic_rmw_add(&mut self, arg: MemArg) -> Self::Output {
        self.emit_atomic_rmw(&arg, RmwOp::Add, OperandSize::S64, None)
    }

    fn visit_i32_atomic_rmw8_sub_u(&mut self, arg: MemArg) -> Self::Output {
        self.emit_atomic_rmw(
            &arg,
            RmwOp::Sub,
            OperandSize::S8,
            Some(ExtendKind::I32Extend8U),
        )
    }
    fn visit_i32_atomic_rmw16_sub_u(&mut self, arg: MemArg) -> Self::Output {
        self.emit_atomic_rmw(
            &arg,
            RmwOp::Sub,
            OperandSize::S16,
            Some(ExtendKind::I32Extend16U),
        )
    }

    fn visit_i32_atomic_rmw_sub(&mut self, arg: MemArg) -> Self::Output {
        self.emit_atomic_rmw(&arg, RmwOp::Sub, OperandSize::S32, None)
    }

    fn visit_i64_atomic_rmw8_sub_u(&mut self, arg: MemArg) -> Self::Output {
        self.emit_atomic_rmw(
            &arg,
            RmwOp::Sub,
            OperandSize::S8,
            Some(ExtendKind::I64Extend8U),
        )
    }

    fn visit_i64_atomic_rmw16_sub_u(&mut self, arg: MemArg) -> Self::Output {
        self.emit_atomic_rmw(
            &arg,
            RmwOp::Sub,
            OperandSize::S16,
            Some(ExtendKind::I64Extend16U),
        )
    }

    fn visit_i64_atomic_rmw32_sub_u(&mut self, arg: MemArg) -> Self::Output {
        self.emit_atomic_rmw(
            &arg,
            RmwOp::Sub,
            OperandSize::S32,
            Some(ExtendKind::I64Extend32U),
        )
    }

    fn visit_i64_atomic_rmw_sub(&mut self, arg: MemArg) -> Self::Output {
        self.emit_atomic_rmw(&arg, RmwOp::Sub, OperandSize::S64, None)
    }

    fn visit_i32_atomic_rmw8_xchg_u(&mut self, arg: MemArg) -> Self::Output {
        self.emit_atomic_rmw(
            &arg,
            RmwOp::Xchg,
            OperandSize::S8,
            Some(ExtendKind::I32Extend8U),
        )
    }

    fn visit_i32_atomic_rmw16_xchg_u(&mut self, arg: MemArg) -> Self::Output {
        self.emit_atomic_rmw(
            &arg,
            RmwOp::Xchg,
            OperandSize::S16,
            Some(ExtendKind::I32Extend16U),
        )
    }

    fn visit_i32_atomic_rmw_xchg(&mut self, arg: MemArg) -> Self::Output {
        self.emit_atomic_rmw(&arg, RmwOp::Xchg, OperandSize::S32, None)
    }

    fn visit_i64_atomic_rmw8_xchg_u(&mut self, arg: MemArg) -> Self::Output {
        self.emit_atomic_rmw(
            &arg,
            RmwOp::Xchg,
            OperandSize::S8,
            Some(ExtendKind::I64Extend8U),
        )
    }

    fn visit_i64_atomic_rmw16_xchg_u(&mut self, arg: MemArg) -> Self::Output {
        self.emit_atomic_rmw(
            &arg,
            RmwOp::Xchg,
            OperandSize::S16,
            Some(ExtendKind::I64Extend16U),
        )
    }

    fn visit_i64_atomic_rmw32_xchg_u(&mut self, arg: MemArg) -> Self::Output {
        self.emit_atomic_rmw(
            &arg,
            RmwOp::Xchg,
            OperandSize::S32,
            Some(ExtendKind::I64Extend32U),
        )
    }

    fn visit_i64_atomic_rmw_xchg(&mut self, arg: MemArg) -> Self::Output {
        self.emit_atomic_rmw(&arg, RmwOp::Xchg, OperandSize::S64, None)
    }

    fn visit_i32_atomic_rmw8_and_u(&mut self, arg: MemArg) -> Self::Output {
        self.emit_atomic_rmw(
            &arg,
            RmwOp::And,
            OperandSize::S8,
            Some(ExtendKind::I32Extend8U),
        )
    }

    fn visit_i32_atomic_rmw16_and_u(&mut self, arg: MemArg) -> Self::Output {
        self.emit_atomic_rmw(
            &arg,
            RmwOp::And,
            OperandSize::S16,
            Some(ExtendKind::I32Extend16U),
        )
    }

    fn visit_i32_atomic_rmw_and(&mut self, arg: MemArg) -> Self::Output {
        self.emit_atomic_rmw(&arg, RmwOp::And, OperandSize::S32, None)
    }

    fn visit_i64_atomic_rmw8_and_u(&mut self, arg: MemArg) -> Self::Output {
        self.emit_atomic_rmw(
            &arg,
            RmwOp::And,
            OperandSize::S8,
            Some(ExtendKind::I64Extend8U),
        )
    }

    fn visit_i64_atomic_rmw16_and_u(&mut self, arg: MemArg) -> Self::Output {
        self.emit_atomic_rmw(
            &arg,
            RmwOp::And,
            OperandSize::S16,
            Some(ExtendKind::I64Extend16U),
        )
    }

    fn visit_i64_atomic_rmw32_and_u(&mut self, arg: MemArg) -> Self::Output {
        self.emit_atomic_rmw(
            &arg,
            RmwOp::And,
            OperandSize::S32,
            Some(ExtendKind::I64Extend32U),
        )
    }

    fn visit_i64_atomic_rmw_and(&mut self, arg: MemArg) -> Self::Output {
        self.emit_atomic_rmw(&arg, RmwOp::And, OperandSize::S64, None)
    }

    fn visit_i32_atomic_rmw8_or_u(&mut self, arg: MemArg) -> Self::Output {
        self.emit_atomic_rmw(
            &arg,
            RmwOp::Or,
            OperandSize::S8,
            Some(ExtendKind::I32Extend8U),
        )
    }

    fn visit_i32_atomic_rmw16_or_u(&mut self, arg: MemArg) -> Self::Output {
        self.emit_atomic_rmw(
            &arg,
            RmwOp::Or,
            OperandSize::S16,
            Some(ExtendKind::I32Extend16U),
        )
    }

    fn visit_i32_atomic_rmw_or(&mut self, arg: MemArg) -> Self::Output {
        self.emit_atomic_rmw(&arg, RmwOp::Or, OperandSize::S32, None)
    }

    fn visit_i64_atomic_rmw8_or_u(&mut self, arg: MemArg) -> Self::Output {
        self.emit_atomic_rmw(
            &arg,
            RmwOp::Or,
            OperandSize::S8,
            Some(ExtendKind::I64Extend8U),
        )
    }

    fn visit_i64_atomic_rmw16_or_u(&mut self, arg: MemArg) -> Self::Output {
        self.emit_atomic_rmw(
            &arg,
            RmwOp::Or,
            OperandSize::S16,
            Some(ExtendKind::I64Extend16U),
        )
    }

    fn visit_i64_atomic_rmw32_or_u(&mut self, arg: MemArg) -> Self::Output {
        self.emit_atomic_rmw(
            &arg,
            RmwOp::Or,
            OperandSize::S32,
            Some(ExtendKind::I64Extend32U),
        )
    }

    fn visit_i64_atomic_rmw_or(&mut self, arg: MemArg) -> Self::Output {
        self.emit_atomic_rmw(&arg, RmwOp::Or, OperandSize::S64, None)
    }

    fn visit_i32_atomic_rmw8_xor_u(&mut self, arg: MemArg) -> Self::Output {
        self.emit_atomic_rmw(
            &arg,
            RmwOp::Xor,
            OperandSize::S8,
            Some(ExtendKind::I32Extend8U),
        )
    }

    fn visit_i32_atomic_rmw16_xor_u(&mut self, arg: MemArg) -> Self::Output {
        self.emit_atomic_rmw(
            &arg,
            RmwOp::Xor,
            OperandSize::S16,
            Some(ExtendKind::I32Extend16U),
        )
    }

    fn visit_i32_atomic_rmw_xor(&mut self, arg: MemArg) -> Self::Output {
        self.emit_atomic_rmw(&arg, RmwOp::Xor, OperandSize::S32, None)
    }

    fn visit_i64_atomic_rmw8_xor_u(&mut self, arg: MemArg) -> Self::Output {
        self.emit_atomic_rmw(
            &arg,
            RmwOp::Xor,
            OperandSize::S8,
            Some(ExtendKind::I64Extend8U),
        )
    }

    fn visit_i64_atomic_rmw16_xor_u(&mut self, arg: MemArg) -> Self::Output {
        self.emit_atomic_rmw(
            &arg,
            RmwOp::Xor,
            OperandSize::S16,
            Some(ExtendKind::I64Extend16U),
        )
    }

    fn visit_i64_atomic_rmw32_xor_u(&mut self, arg: MemArg) -> Self::Output {
        self.emit_atomic_rmw(
            &arg,
            RmwOp::Xor,
            OperandSize::S32,
            Some(ExtendKind::I64Extend32U),
        )
    }

    fn visit_i64_atomic_rmw_xor(&mut self, arg: MemArg) -> Self::Output {
        self.emit_atomic_rmw(&arg, RmwOp::Xor, OperandSize::S64, None)
    }

    wasmparser::for_each_visit_operator!(def_unsupported);
}

impl<'a, 'translation, 'data, M> VisitSimdOperator<'a>
    for CodeGen<'a, 'translation, 'data, M, Emission>
where
    M: MacroAssembler,
{
    fn visit_v128_const(&mut self, val: V128) -> Self::Output {
        self.context.stack.push(Val::v128(val.i128()));
        Ok(())
    }

    fn visit_v128_load(&mut self, memarg: MemArg) -> Self::Output {
        self.emit_wasm_load(
            &memarg,
            WasmValType::V128,
            LoadKind::Operand(OperandSize::S128),
            MemOpKind::Normal,
        )
    }

    fn visit_v128_store(&mut self, memarg: MemArg) -> Self::Output {
        self.emit_wasm_store(&memarg, OperandSize::S128, MemOpKind::Normal)
    }

    fn visit_v128_load8x8_s(&mut self, memarg: MemArg) -> Self::Output {
        self.emit_wasm_load(
            &memarg,
            WasmValType::V128,
            LoadKind::VectorExtend(VectorExtendKind::V128Extend8x8S),
            MemOpKind::Normal,
        )
    }

    fn visit_v128_load8x8_u(&mut self, memarg: MemArg) -> Self::Output {
        self.emit_wasm_load(
            &memarg,
            WasmValType::V128,
            LoadKind::VectorExtend(VectorExtendKind::V128Extend8x8U),
            MemOpKind::Normal,
        )
    }

    fn visit_v128_load16x4_s(&mut self, memarg: MemArg) -> Self::Output {
        self.emit_wasm_load(
            &memarg,
            WasmValType::V128,
            LoadKind::VectorExtend(VectorExtendKind::V128Extend16x4S),
            MemOpKind::Normal,
        )
    }

    fn visit_v128_load16x4_u(&mut self, memarg: MemArg) -> Self::Output {
        self.emit_wasm_load(
            &memarg,
            WasmValType::V128,
            LoadKind::VectorExtend(VectorExtendKind::V128Extend16x4U),
            MemOpKind::Normal,
        )
    }

    fn visit_v128_load32x2_s(&mut self, memarg: MemArg) -> Self::Output {
        self.emit_wasm_load(
            &memarg,
            WasmValType::V128,
            LoadKind::VectorExtend(VectorExtendKind::V128Extend32x2S),
            MemOpKind::Normal,
        )
    }

    fn visit_v128_load32x2_u(&mut self, memarg: MemArg) -> Self::Output {
        self.emit_wasm_load(
            &memarg,
            WasmValType::V128,
            LoadKind::VectorExtend(VectorExtendKind::V128Extend32x2U),
            MemOpKind::Normal,
        )
    }

    fn visit_v128_load8_splat(&mut self, memarg: MemArg) -> Self::Output {
        self.emit_wasm_load(
            &memarg,
            WasmValType::V128,
            LoadKind::Splat(SplatLoadKind::S8),
            MemOpKind::Normal,
        )
    }

    fn visit_v128_load16_splat(&mut self, memarg: MemArg) -> Self::Output {
        self.emit_wasm_load(
            &memarg,
            WasmValType::V128,
            LoadKind::Splat(SplatLoadKind::S16),
            MemOpKind::Normal,
        )
    }

    fn visit_v128_load32_splat(&mut self, memarg: MemArg) -> Self::Output {
        self.emit_wasm_load(
            &memarg,
            WasmValType::V128,
            LoadKind::Splat(SplatLoadKind::S32),
            MemOpKind::Normal,
        )
    }

    fn visit_v128_load64_splat(&mut self, memarg: MemArg) -> Self::Output {
        self.emit_wasm_load(
            &memarg,
            WasmValType::V128,
            LoadKind::Splat(SplatLoadKind::S64),
            MemOpKind::Normal,
        )
    }

    fn visit_i8x16_splat(&mut self) -> Self::Output {
        self.masm.splat(&mut self.context, SplatKind::I8x16)
    }

    fn visit_i16x8_splat(&mut self) -> Self::Output {
        self.masm.splat(&mut self.context, SplatKind::I16x8)
    }

    fn visit_i32x4_splat(&mut self) -> Self::Output {
        self.masm.splat(&mut self.context, SplatKind::I32x4)
    }

    fn visit_i64x2_splat(&mut self) -> Self::Output {
        self.masm.splat(&mut self.context, SplatKind::I64x2)
    }

    fn visit_f32x4_splat(&mut self) -> Self::Output {
        self.masm.splat(&mut self.context, SplatKind::F32x4)
    }

    fn visit_f64x2_splat(&mut self) -> Self::Output {
        self.masm.splat(&mut self.context, SplatKind::F64x2)
    }

    fn visit_i8x16_shuffle(&mut self, lanes: [u8; 16]) -> Self::Output {
        let rhs = self.context.pop_to_reg(self.masm, None)?;
        let lhs = self.context.pop_to_reg(self.masm, None)?;
        self.masm
            .shuffle(writable!(lhs.into()), lhs.into(), rhs.into(), lanes)?;
        self.context.stack.push(TypedReg::v128(lhs.into()).into());
        self.context.free_reg(rhs);
        Ok(())
    }

    fn visit_i8x16_extract_lane_s(&mut self, lane: u8) -> Self::Output {
        self.context.extract_lane_op(
            self.masm,
            ExtractLaneKind::I8x16S,
            |masm, src, dst, kind| masm.extract_lane(src, dst, lane, kind),
        )
    }

    fn visit_i8x16_extract_lane_u(&mut self, lane: u8) -> Self::Output {
        self.context.extract_lane_op(
            self.masm,
            ExtractLaneKind::I8x16U,
            |masm, src, dst, kind| masm.extract_lane(src, dst, lane, kind),
        )
    }

    fn visit_i16x8_extract_lane_s(&mut self, lane: u8) -> Self::Output {
        self.context.extract_lane_op(
            self.masm,
            ExtractLaneKind::I16x8S,
            |masm, src, dst, kind| masm.extract_lane(src, dst, lane, kind),
        )
    }

    fn visit_i16x8_extract_lane_u(&mut self, lane: u8) -> Self::Output {
        self.context.extract_lane_op(
            self.masm,
            ExtractLaneKind::I16x8U,
            |masm, src, dst, kind| masm.extract_lane(src, dst, lane, kind),
        )
    }

    fn visit_i32x4_extract_lane(&mut self, lane: u8) -> Self::Output {
        self.context
            .extract_lane_op(self.masm, ExtractLaneKind::I32x4, |masm, src, dst, kind| {
                masm.extract_lane(src, dst, lane, kind)
            })
    }

    fn visit_i64x2_extract_lane(&mut self, lane: u8) -> Self::Output {
        self.context
            .extract_lane_op(self.masm, ExtractLaneKind::I64x2, |masm, src, dst, kind| {
                masm.extract_lane(src, dst, lane, kind)
            })
    }

    fn visit_f32x4_extract_lane(&mut self, lane: u8) -> Self::Output {
        self.context
            .extract_lane_op(self.masm, ExtractLaneKind::F32x4, |masm, src, dst, kind| {
                masm.extract_lane(src, dst, lane, kind)
            })
    }

    fn visit_f64x2_extract_lane(&mut self, lane: u8) -> Self::Output {
        self.context
            .extract_lane_op(self.masm, ExtractLaneKind::F64x2, |masm, src, dst, kind| {
                masm.extract_lane(src, dst, lane, kind)
            })
    }

    wasmparser::for_each_visit_simd_operator!(def_unsupported);
}

impl<'a, 'translation, 'data, M> CodeGen<'a, 'translation, 'data, M, Emission>
where
    M: MacroAssembler,
{
    fn cmp_i32s(&mut self, kind: IntCmpKind) -> Result<()> {
        self.context.i32_binop(self.masm, |masm, dst, src, size| {
            masm.cmp_with_set(writable!(dst), src, kind, size)?;
            Ok(TypedReg::i32(dst))
        })
    }

    fn cmp_i64s(&mut self, kind: IntCmpKind) -> Result<()> {
        self.context
            .i64_binop(self.masm, move |masm, dst, src, size| {
                masm.cmp_with_set(writable!(dst), src, kind, size)?;
                Ok(TypedReg::i32(dst)) // Return value for comparisons is an `i32`.
            })
    }
}

impl TryFrom<WasmValType> for OperandSize {
    type Error = anyhow::Error;
    fn try_from(ty: WasmValType) -> Result<OperandSize> {
        let ty = match ty {
            WasmValType::I32 | WasmValType::F32 => OperandSize::S32,
            WasmValType::I64 | WasmValType::F64 => OperandSize::S64,
            WasmValType::V128 => OperandSize::S128,
            WasmValType::Ref(rt) => {
                match rt.heap_type {
                    // TODO: Hardcoded size, assuming 64-bit support only. Once
                    // Wasmtime supports 32-bit architectures, this will need
                    // to be updated in such a way that the calculation of the
                    // OperandSize will depend on the target's  pointer size.
                    WasmHeapType::Func => OperandSize::S64,
                    WasmHeapType::Extern => OperandSize::S64,
                    _ => bail!(CodeGenError::unsupported_wasm_type()),
                }
            }
        };
        Ok(ty)
    }
}<|MERGE_RESOLUTION|>--- conflicted
+++ resolved
@@ -306,7 +306,6 @@
     (emit I64AtomicRmw16XchgU $($rest:tt)*) => {};
     (emit I64AtomicRmw32XchgU $($rest:tt)*) => {};
     (emit I64AtomicRmwXchg $($rest:tt)*) => {};
-<<<<<<< HEAD
     (emit I8x16ExtractLaneS $($rest:tt)*) => {};
     (emit I8x16ExtractLaneU $($rest:tt)*) => {};
     (emit I16x8ExtractLaneS $($rest:tt)*) => {};
@@ -315,7 +314,6 @@
     (emit I64x2ExtractLane $($rest:tt)*) => {};
     (emit F32x4ExtractLane $($rest:tt)*) => {};
     (emit F64x2ExtractLane $($rest:tt)*) => {};
-=======
     (emit I32AtomicRmw8AndU $($rest:tt)*) => {};
     (emit I32AtomicRmw16AndU $($rest:tt)*) => {};
     (emit I32AtomicRmwAnd $($rest:tt)*) => {};
@@ -337,7 +335,6 @@
     (emit I64AtomicRmw16XorU $($rest:tt)*) => {};
     (emit I64AtomicRmw32XorU $($rest:tt)*) => {};
     (emit I64AtomicRmwXor $($rest:tt)*) => {};
->>>>>>> 2eb65138
 
     (emit $unsupported:tt $($rest:tt)*) => {$($rest)*};
 }
