--- conflicted
+++ resolved
@@ -492,7 +492,6 @@
     (emit I16x8Bitmask $($rest:tt)*) => {};
     (emit I32x4Bitmask $($rest:tt)*) => {};
     (emit I64x2Bitmask $($rest:tt)*) => {};
-<<<<<<< HEAD
     (emit I8x16MinU $($rest:tt)*) => {};
     (emit I16x8MinU $($rest:tt)*) => {};
     (emit I32x4MinU $($rest:tt)*) => {};
@@ -521,9 +520,7 @@
     (emit I16x8ExtAddPairwiseI8x16S $($rest:tt)*) => {};
     (emit I32x4ExtAddPairwiseI16x8U $($rest:tt)*) => {};
     (emit I32x4ExtAddPairwiseI16x8S $($rest:tt)*) => {};
-=======
     (emit I32x4DotI16x8S $($rest:tt)*) => {};
->>>>>>> ec9f885a
 
     (emit $unsupported:tt $($rest:tt)*) => {$($rest)*};
 }
@@ -4166,22 +4163,22 @@
         })
     }
 
-<<<<<<< HEAD
     fn visit_i16x8_min_s(&mut self) -> Self::Output {
         self.context
             .binop(self.masm, OperandSize::S16, |masm, dst, src, size| {
                 masm.v128_min(src, dst, writable!(dst), size, MinKind::Signed)?;
-=======
+                Ok(TypedReg::v128(dst))
+            })
+    }
+
     fn visit_i32x4_dot_i16x8_s(&mut self) -> Self::Output {
         self.context
             .binop(self.masm, OperandSize::S32, |masm, dst, src, _size| {
                 masm.v128_dot(dst, src, writable!(dst))?;
->>>>>>> ec9f885a
-                Ok(TypedReg::v128(dst))
-            })
-    }
-
-<<<<<<< HEAD
+                Ok(TypedReg::v128(dst))
+            })
+    }
+
     fn visit_i32x4_min_s(&mut self) -> Self::Output {
         self.context
             .binop(self.masm, OperandSize::S32, |masm, dst, src, size| {
@@ -4359,8 +4356,6 @@
         })
     }
 
-=======
->>>>>>> ec9f885a
     wasmparser::for_each_visit_simd_operator!(def_unsupported);
 }
 
