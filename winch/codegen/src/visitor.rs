--- conflicted
+++ resolved
@@ -10,20 +10,12 @@
     FnCall,
 };
 use crate::masm::{
-<<<<<<< HEAD
-    DivKind, Extend, ExtractLaneKind, FloatCmpKind, HandleOverflowKind, IntCmpKind, LoadKind,
-    MacroAssembler, MemMoveDirection, MulWideKind, OperandSize, RegImm, RemKind, ReplaceLaneKind,
-    RmwOp, RoundingMode, SPOffset, ShiftKind, Signed, SplatKind, SplatLoadKind, StoreKind,
-    TruncKind, V128AbsKind, V128ConvertKind, V128ExtendKind, V128LoadExtendKind, V128NarrowKind,
-    V128TruncSatKind, VectorCompareKind, VectorEqualityKind, Zero,
-=======
     DivKind, ExtAddKind, ExtMulKind, Extend, ExtractLaneKind, FloatCmpKind, HandleOverflowKind,
     IntCmpKind, LoadKind, MacroAssembler, MaxKind, MemMoveDirection, MinKind, MulWideKind,
     OperandSize, RegImm, RemKind, ReplaceLaneKind, RmwOp, RoundingMode, SPOffset, ShiftKind,
     Signed, SplatKind, SplatLoadKind, StoreKind, TruncKind, V128AbsKind, V128ConvertKind,
-    V128ExtendKind, V128LoadExtendKind, V128NarrowKind, VectorCompareKind, VectorEqualityKind,
-    Zero,
->>>>>>> df0a5baf
+    V128ExtendKind, V128LoadExtendKind, V128NarrowKind, V128TruncSatKind, VectorCompareKind,
+    VectorEqualityKind, Zero,
 };
 
 use crate::reg::{writable, Reg};
@@ -500,12 +492,10 @@
     (emit I16x8Bitmask $($rest:tt)*) => {};
     (emit I32x4Bitmask $($rest:tt)*) => {};
     (emit I64x2Bitmask $($rest:tt)*) => {};
-<<<<<<< HEAD
     (emit I32x4TruncSatF32x4S $($rest:tt)*) => {};
     (emit I32x4TruncSatF32x4U $($rest:tt)*) => {};
     (emit I32x4TruncSatF64x2SZero $($rest:tt)*) => {};
     (emit I32x4TruncSatF64x2UZero $($rest:tt)*) => {};
-=======
     (emit I8x16MinU $($rest:tt)*) => {};
     (emit I16x8MinU $($rest:tt)*) => {};
     (emit I32x4MinU $($rest:tt)*) => {};
@@ -534,7 +524,6 @@
     (emit I16x8ExtAddPairwiseI8x16S $($rest:tt)*) => {};
     (emit I32x4ExtAddPairwiseI16x8U $($rest:tt)*) => {};
     (emit I32x4ExtAddPairwiseI16x8S $($rest:tt)*) => {};
->>>>>>> df0a5baf
     (emit I32x4DotI16x8S $($rest:tt)*) => {};
 
     (emit $unsupported:tt $($rest:tt)*) => {$($rest)*};
@@ -4178,7 +4167,6 @@
         })
     }
 
-<<<<<<< HEAD
     fn visit_i32x4_trunc_sat_f32x4_s(&mut self) -> Self::Output {
         self.masm
             .v128_trunc_sat(&mut self.context, V128TruncSatKind::F32x4S)
@@ -4197,14 +4185,14 @@
     fn visit_i32x4_trunc_sat_f64x2_u_zero(&mut self) -> Self::Output {
         self.masm
             .v128_trunc_sat(&mut self.context, V128TruncSatKind::F64x2UZero)
-=======
+    }
+
     fn visit_i16x8_min_s(&mut self) -> Self::Output {
         self.context
             .binop(self.masm, OperandSize::S16, |masm, dst, src, size| {
                 masm.v128_min(src, dst, writable!(dst), size, MinKind::Signed)?;
                 Ok(TypedReg::v128(dst))
             })
->>>>>>> df0a5baf
     }
 
     fn visit_i32x4_dot_i16x8_s(&mut self) -> Self::Output {
