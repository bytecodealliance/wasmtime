--- conflicted
+++ resolved
@@ -16,11 +16,8 @@
         CalleeKind, DivKind, Extend, ExtendKind, ExtractLaneKind, FloatCmpKind, Imm as I,
         IntCmpKind, LoadKind, MacroAssembler as Masm, MulWideKind, OperandSize, RegImm, RemKind,
         ReplaceLaneKind, RmwOp, RoundingMode, SPOffset, ShiftKind, SplatKind, StackSlot, StoreKind,
-<<<<<<< HEAD
-        TrapCode, TruncKind, VectorCompareKind, VectorEqualityKind, Zero,
-=======
-        TrapCode, TruncKind, Zero, TRUSTED_FLAGS, UNTRUSTED_FLAGS,
->>>>>>> af3c0290
+        TrapCode, TruncKind, VectorCompareKind, VectorEqualityKind, Zero, TRUSTED_FLAGS,
+        UNTRUSTED_FLAGS,
     },
     stack::TypedReg,
 };
