use super::{
    abi::Aarch64ABI,
    address::Address,
    asm::Assembler,
    regs::{self, scratch},
    ABI,
};
use crate::{
    abi::{self, align_to, calculate_frame_adjustment, local::LocalSlot, vmctx},
    codegen::{ptr_type_from_ptr_size, CodeGenContext, CodeGenError, Emission, FuncEnv},
    isa::{
        reg::{writable, Reg, WritableReg},
        CallingConvention,
    },
    masm::{
        CalleeKind, DivKind, Extend, ExtendKind, ExtractLaneKind, FloatCmpKind, HandleOverflowKind,
        Imm as I, IntCmpKind, LoadKind, MacroAssembler as Masm, MaxKind, MinKind, MulWideKind,
        OperandSize, RegImm, RemKind, ReplaceLaneKind, RmwOp, RoundingMode, SPOffset, ShiftKind,
        SplatKind, StackSlot, StoreKind, TrapCode, TruncKind, V128AbsKind, V128ConvertKind,
        V128ExtendKind, V128NarrowKind, VectorCompareKind, VectorEqualityKind, Zero, TRUSTED_FLAGS,
        UNTRUSTED_FLAGS,
    },
    stack::TypedReg,
};
use anyhow::{anyhow, bail, Result};
use cranelift_codegen::{
    binemit::CodeOffset,
    ir::{MemFlags, RelSourceLoc, SourceLoc},
    isa::aarch64::inst::{Cond, VectorSize},
    settings, Final, MachBufferFinalized, MachLabel,
};
use regalloc2::RegClass;
use wasmtime_environ::{PtrSize, WasmValType};

/// Aarch64 MacroAssembler.
pub(crate) struct MacroAssembler {
    /// Low level assembler.
    asm: Assembler,
    /// Stack pointer offset.
    sp_offset: u32,
    /// The target pointer size.
    ptr_size: OperandSize,
}

impl MacroAssembler {
    /// Create an Aarch64 MacroAssembler.
    pub fn new(ptr_size: impl PtrSize, shared_flags: settings::Flags) -> Result<Self> {
        Ok(Self {
            asm: Assembler::new(shared_flags),
            sp_offset: 0u32,
            ptr_size: ptr_type_from_ptr_size(ptr_size.size()).try_into()?,
        })
    }

    /// Ensures that the stack pointer remains 16-byte aligned for the duration
    /// of the provided function. This alignment is necessary for AArch64
    /// compliance, particularly for signal handlers that may be invoked
    /// during execution. While the compiler doesn't directly use the stack
    /// pointer for memory addressing, maintaining this alignment is crucial
    /// to prevent issues when handling signals.
    pub fn with_aligned_sp<F, T>(&mut self, mut f: F) -> Result<T>
    where
        F: FnMut(&mut Self) -> Result<T>,
    {
        let mut aligned = false;
        let alignment: u32 = <Aarch64ABI as ABI>::call_stack_align().into();
        let addend: u32 = <Aarch64ABI as ABI>::arg_base_offset().into();
        let delta = calculate_frame_adjustment(self.sp_offset()?.as_u32(), addend, alignment);
        if delta != 0 {
            self.asm.sub_ir(
                u64::from(delta),
                // Since we don't need to synchronize the shadow stack pointer
                // when freeing stack space [^1], the stack pointer may become
                // out of sync with the primary shadow stack pointer. Therefore,
                // we use the shadow stack pointer as the reference for
                // calculating any alignment delta (self.sp_offset).
                //
                // [1]: This approach avoids an unnecessary move instruction and
                // maintains the invariant of not accessing memory below the
                // current stack pointer, preventing issues with signal handlers
                // and interrupts.
                regs::shadow_sp(),
                writable!(regs::sp()),
                OperandSize::S64,
            );
            aligned = true;
        }

        let res = f(self)?;

        if aligned {
            self.move_shadow_sp_to_sp();
        }

        Ok(res)
    }
}

impl Masm for MacroAssembler {
    type Address = Address;
    type Ptr = u8;
    type ABI = Aarch64ABI;

    fn frame_setup(&mut self) -> Result<()> {
        let lr = regs::lr();
        let fp = regs::fp();
        let sp = regs::sp();
        let addr = Address::pre_indexed_from_sp(-16);

        self.asm.stp(fp, lr, addr);
        self.asm.mov_rr(sp, writable!(fp), OperandSize::S64);
        self.move_sp_to_shadow_sp();
        Ok(())
    }

    fn check_stack(&mut self, _vmctx: Reg) -> Result<()> {
        // TODO: Implement when we have more complete assembler support.
        Ok(())
    }

    fn frame_restore(&mut self) -> Result<()> {
        debug_assert_eq!(self.sp_offset, 0);

        let lr = regs::lr();
        let fp = regs::fp();

        // Sync the real stack pointer with the value of the shadow stack
        // pointer.
        self.move_shadow_sp_to_sp();
        let addr = Address::post_indexed_from_sp(16);

        self.asm.ldp(fp, lr, addr);
        self.asm.ret();
        Ok(())
    }

    fn reserve_stack(&mut self, bytes: u32) -> Result<()> {
        if bytes == 0 {
            return Ok(());
        }

        let ssp = regs::shadow_sp();
        self.asm
            .sub_ir(bytes as u64, ssp, writable!(ssp), OperandSize::S64);

        // Even though we're using the shadow stack pointer to reserve stack, we
        // must ensure that the real stack pointer reflects the stack claimed so
        // far; we can't use stack memory below the real stack pointer as it
        // could be clobbered by interrupts or signal handlers.
        self.move_shadow_sp_to_sp();

        self.increment_sp(bytes);
        Ok(())
    }

    fn free_stack(&mut self, bytes: u32) -> Result<()> {
        if bytes == 0 {
            return Ok(());
        }

        let ssp = regs::shadow_sp();
        self.asm
            .add_ir(bytes as u64, ssp, writable!(ssp), OperandSize::S64);

        self.decrement_sp(bytes);
        Ok(())
    }

    fn reset_stack_pointer(&mut self, offset: SPOffset) -> Result<()> {
        self.sp_offset = offset.as_u32();
        Ok(())
    }

    fn local_address(&mut self, local: &LocalSlot) -> Result<Address> {
        let (reg, offset) = local
            .addressed_from_sp()
            .then(|| {
                let offset = self.sp_offset.checked_sub(local.offset).expect(&format!(
                    "Invalid local offset = {}; sp offset = {}",
                    local.offset, self.sp_offset
                ));
                (regs::shadow_sp(), offset)
            })
            .unwrap_or((regs::fp(), local.offset));

        Ok(Address::offset(reg, offset as i64))
    }

    fn address_from_sp(&self, offset: SPOffset) -> Result<Self::Address> {
        Ok(Address::from_shadow_sp(
            (self.sp_offset - offset.as_u32()) as i64,
        ))
    }

    fn address_at_sp(&self, offset: SPOffset) -> Result<Self::Address> {
        Ok(Address::from_shadow_sp(offset.as_u32() as i64))
    }

    fn address_at_vmctx(&self, offset: u32) -> Result<Self::Address> {
        Ok(Address::offset(vmctx!(Self), offset as i64))
    }

    fn store_ptr(&mut self, src: Reg, dst: Self::Address) -> Result<()> {
        self.store(src.into(), dst, self.ptr_size)
    }

    fn store(&mut self, src: RegImm, dst: Address, size: OperandSize) -> Result<()> {
        let src = match src {
            RegImm::Imm(v) => {
                let imm = match v {
                    I::I32(v) | I::F32(v) => v as u64,
                    I::F64(v) | I::I64(v) => v,
                    I::V128(_) => unreachable!(),
                };
                let scratch = regs::scratch();
                self.asm.load_constant(imm, writable!(scratch));
                if v.is_float() {
                    let float_scratch = regs::float_scratch();
                    self.asm
                        .mov_to_fpu(scratch, writable!(float_scratch), v.size());
                    float_scratch
                } else {
                    scratch
                }
            }
            RegImm::Reg(reg) => reg,
        };

        self.asm.str(src, dst, size);
        Ok(())
    }

    fn wasm_store(&mut self, src: Reg, dst: Self::Address, op_kind: StoreKind) -> Result<()> {
        self.with_aligned_sp(|masm| match op_kind {
            StoreKind::Operand(size) => {
                masm.asm.str(src, dst, size);
                Ok(())
            }
            StoreKind::Atomic(_size) => {
                Err(anyhow!(CodeGenError::unimplemented_masm_instruction()))
            }
            StoreKind::VectorLane(_selector) => {
                Err(anyhow!(CodeGenError::unimplemented_masm_instruction()))
            }
        })
    }

    fn call(
        &mut self,
        stack_args_size: u32,
        mut load_callee: impl FnMut(&mut Self) -> Result<(CalleeKind, CallingConvention)>,
    ) -> Result<u32> {
        let alignment: u32 = <Self::ABI as abi::ABI>::call_stack_align().into();
        let addend: u32 = <Self::ABI as abi::ABI>::arg_base_offset().into();
        let delta = calculate_frame_adjustment(self.sp_offset()?.as_u32(), addend, alignment);
        let aligned_args_size = align_to(stack_args_size, alignment);
        let total_stack = delta + aligned_args_size;
        self.reserve_stack(total_stack)?;
        let (callee, call_conv) = load_callee(self)?;
        match callee {
            CalleeKind::Indirect(reg) => self.asm.call_with_reg(reg, call_conv),
            CalleeKind::Direct(idx) => self.asm.call_with_name(idx, call_conv),
            CalleeKind::LibCall(lib) => self.asm.call_with_lib(lib, scratch(), call_conv),
        }

        Ok(total_stack)
    }

    fn load(&mut self, src: Address, dst: WritableReg, size: OperandSize) -> Result<()> {
        self.asm.uload(src, dst, size, TRUSTED_FLAGS);
        Ok(())
    }

    fn load_ptr(&mut self, src: Self::Address, dst: WritableReg) -> Result<()> {
        self.load(src, dst, self.ptr_size)
    }

    fn wasm_load(&mut self, src: Self::Address, dst: WritableReg, kind: LoadKind) -> Result<()> {
        let size = kind.derive_operand_size();
        self.with_aligned_sp(|masm| match &kind {
            LoadKind::Operand(_) => Ok(masm.asm.uload(src, dst, size, UNTRUSTED_FLAGS)),
            LoadKind::Splat(_) => bail!(CodeGenError::UnimplementedWasmLoadKind),
            LoadKind::ScalarExtend(extend_kind) => {
                if extend_kind.signed() {
                    masm.asm.sload(src, dst, size, UNTRUSTED_FLAGS);
                } else {
                    // unlike x64, unused bits are set to zero so we don't need to extend
                    masm.asm.uload(src, dst, size, UNTRUSTED_FLAGS);
                }

                Ok(())
            }
            LoadKind::VectorExtend(_vector_extend_kind) => {
                bail!(CodeGenError::UnimplementedWasmLoadKind)
            }
            LoadKind::VectorLane(_selector) => {
                bail!(CodeGenError::unimplemented_masm_instruction())
            }
            LoadKind::Atomic(_, _) => bail!(CodeGenError::unimplemented_masm_instruction()),
        })
    }

    fn load_addr(&mut self, src: Self::Address, dst: WritableReg, size: OperandSize) -> Result<()> {
        self.asm.uload(src, dst, size, TRUSTED_FLAGS);
        Ok(())
    }

    fn pop(&mut self, dst: WritableReg, size: OperandSize) -> Result<()> {
        let addr = self.address_from_sp(SPOffset::from_u32(self.sp_offset))?;
        self.asm.uload(addr, dst, size, TRUSTED_FLAGS);
        self.free_stack(size.bytes())
    }

    fn sp_offset(&self) -> Result<SPOffset> {
        Ok(SPOffset::from_u32(self.sp_offset))
    }

    fn finalize(self, base: Option<SourceLoc>) -> Result<MachBufferFinalized<Final>> {
        Ok(self.asm.finalize(base))
    }

    fn mov(&mut self, dst: WritableReg, src: RegImm, size: OperandSize) -> Result<()> {
        match (src, dst) {
            (RegImm::Imm(v), rd) => {
                let imm = match v {
                    I::I32(v) => v as u64,
                    I::I64(v) => v,
                    I::F32(v) => v as u64,
                    I::F64(v) => v,
                    I::V128(_) => bail!(CodeGenError::unsupported_imm()),
                };

                let scratch = regs::scratch();
                self.asm.load_constant(imm, writable!(scratch));
                match rd.to_reg().class() {
                    RegClass::Int => Ok(self.asm.mov_rr(scratch, rd, size)),
                    RegClass::Float => Ok(self.asm.mov_to_fpu(scratch, rd, size)),
                    _ => bail!(CodeGenError::invalid_operand_combination()),
                }
            }
            (RegImm::Reg(rs), rd) => match (rs.class(), rd.to_reg().class()) {
                (RegClass::Int, RegClass::Int) => Ok(self.asm.mov_rr(rs, rd, size)),
                (RegClass::Float, RegClass::Float) => Ok(self.asm.fmov_rr(rs, rd, size)),
                (RegClass::Int, RegClass::Float) => Ok(self.asm.mov_to_fpu(rs, rd, size)),
                _ => bail!(CodeGenError::invalid_operand_combination()),
            },
        }
    }

    fn cmov(
        &mut self,
        dst: WritableReg,
        src: Reg,
        cc: IntCmpKind,
        _size: OperandSize,
    ) -> Result<()> {
        self.asm.csel(src, src, dst, Cond::from(cc));
        Ok(())
    }

    fn add(&mut self, dst: WritableReg, lhs: Reg, rhs: RegImm, size: OperandSize) -> Result<()> {
        match (rhs, lhs, dst) {
            (RegImm::Imm(v), rn, rd) => {
                let imm = match v {
                    I::I32(v) => v as u64,
                    I::I64(v) => v,
                    _ => bail!(CodeGenError::unsupported_imm()),
                };

                self.asm.add_ir(imm, rn, rd, size);
                Ok(())
            }

            (RegImm::Reg(rm), rn, rd) => {
                self.asm.add_rrr(rm, rn, rd, size);
                Ok(())
            }
        }
    }

    fn checked_uadd(
        &mut self,
        dst: WritableReg,
        lhs: Reg,
        rhs: RegImm,
        size: OperandSize,
        trap: TrapCode,
    ) -> Result<()> {
        self.add(dst, lhs, rhs, size)?;
        self.asm.trapif(Cond::Hs, trap);
        Ok(())
    }

    fn sub(&mut self, dst: WritableReg, lhs: Reg, rhs: RegImm, size: OperandSize) -> Result<()> {
        match (rhs, lhs, dst) {
            (RegImm::Imm(v), rn, rd) => {
                let imm = match v {
                    I::I32(v) => v as u64,
                    I::I64(v) => v,
                    _ => bail!(CodeGenError::unsupported_imm()),
                };

                self.asm.sub_ir(imm, rn, rd, size);
                Ok(())
            }

            (RegImm::Reg(rm), rn, rd) => {
                self.asm.sub_rrr(rm, rn, rd, size);
                Ok(())
            }
        }
    }

    fn mul(&mut self, dst: WritableReg, lhs: Reg, rhs: RegImm, size: OperandSize) -> Result<()> {
        match (rhs, lhs, dst) {
            (RegImm::Imm(v), rn, rd) => {
                let imm = match v {
                    I::I32(v) => v as u64,
                    I::I64(v) => v,
                    _ => bail!(CodeGenError::unsupported_imm()),
                };

                self.asm.mul_ir(imm, rn, rd, size);
                Ok(())
            }

            (RegImm::Reg(rm), rn, rd) => {
                self.asm.mul_rrr(rm, rn, rd, size);
                Ok(())
            }
        }
    }

    fn float_add(&mut self, dst: WritableReg, lhs: Reg, rhs: Reg, size: OperandSize) -> Result<()> {
        self.asm.fadd_rrr(rhs, lhs, dst, size);
        Ok(())
    }

    fn float_sub(&mut self, dst: WritableReg, lhs: Reg, rhs: Reg, size: OperandSize) -> Result<()> {
        self.asm.fsub_rrr(rhs, lhs, dst, size);
        Ok(())
    }

    fn float_mul(&mut self, dst: WritableReg, lhs: Reg, rhs: Reg, size: OperandSize) -> Result<()> {
        self.asm.fmul_rrr(rhs, lhs, dst, size);
        Ok(())
    }

    fn float_div(&mut self, dst: WritableReg, lhs: Reg, rhs: Reg, size: OperandSize) -> Result<()> {
        self.asm.fdiv_rrr(rhs, lhs, dst, size);
        Ok(())
    }

    fn float_min(&mut self, dst: WritableReg, lhs: Reg, rhs: Reg, size: OperandSize) -> Result<()> {
        self.asm.fmin_rrr(rhs, lhs, dst, size);
        Ok(())
    }

    fn float_max(&mut self, dst: WritableReg, lhs: Reg, rhs: Reg, size: OperandSize) -> Result<()> {
        self.asm.fmax_rrr(rhs, lhs, dst, size);
        Ok(())
    }

    fn float_copysign(
        &mut self,
        dst: WritableReg,
        lhs: Reg,
        rhs: Reg,
        size: OperandSize,
    ) -> Result<()> {
        let max_shift = match size {
            OperandSize::S32 => 0x1f,
            OperandSize::S64 => 0x3f,
            _ => bail!(CodeGenError::unexpected_operand_size()),
        };
        self.asm.fushr_rri(rhs, writable!(rhs), max_shift, size);
        self.asm.fsli_rri_mod(lhs, rhs, dst, max_shift, size);
        Ok(())
    }

    fn float_neg(&mut self, dst: WritableReg, size: OperandSize) -> Result<()> {
        self.asm.fneg_rr(dst.to_reg(), dst, size);
        Ok(())
    }

    fn float_abs(&mut self, dst: WritableReg, size: OperandSize) -> Result<()> {
        self.asm.fabs_rr(dst.to_reg(), dst, size);
        Ok(())
    }

    fn float_round<
        F: FnMut(&mut FuncEnv<Self::Ptr>, &mut CodeGenContext<Emission>, &mut Self) -> Result<()>,
    >(
        &mut self,
        mode: RoundingMode,
        _env: &mut FuncEnv<Self::Ptr>,
        context: &mut CodeGenContext<Emission>,
        size: OperandSize,
        _fallback: F,
    ) -> Result<()> {
        let src = context.pop_to_reg(self, None)?;
        self.asm
            .fround_rr(src.into(), writable!(src.into()), mode, size);
        context.stack.push(src.into());
        Ok(())
    }

    fn float_sqrt(&mut self, dst: WritableReg, src: Reg, size: OperandSize) -> Result<()> {
        self.asm.fsqrt_rr(src, dst, size);
        Ok(())
    }

    fn and(&mut self, dst: WritableReg, lhs: Reg, rhs: RegImm, size: OperandSize) -> Result<()> {
        match (rhs, lhs, dst) {
            (RegImm::Imm(v), rn, rd) => {
                let imm = match v {
                    I::I32(v) => v as u64,
                    I::I64(v) => v,
                    _ => bail!(CodeGenError::unsupported_imm()),
                };

                self.asm.and_ir(imm, rn, rd, size);
                Ok(())
            }

            (RegImm::Reg(rm), rn, rd) => {
                self.asm.and_rrr(rm, rn, rd, size);
                Ok(())
            }
        }
    }

    fn or(&mut self, dst: WritableReg, lhs: Reg, rhs: RegImm, size: OperandSize) -> Result<()> {
        match (rhs, lhs, dst) {
            (RegImm::Imm(v), rn, rd) => {
                let imm = match v {
                    I::I32(v) => v as u64,
                    I::I64(v) => v,
                    _ => bail!(CodeGenError::unsupported_imm()),
                };

                self.asm.or_ir(imm, rn, rd, size);
                Ok(())
            }

            (RegImm::Reg(rm), rn, rd) => {
                self.asm.or_rrr(rm, rn, rd, size);
                Ok(())
            }
        }
    }

    fn xor(&mut self, dst: WritableReg, lhs: Reg, rhs: RegImm, size: OperandSize) -> Result<()> {
        match (rhs, lhs, dst) {
            (RegImm::Imm(v), rn, rd) => {
                let imm = match v {
                    I::I32(v) => v as u64,
                    I::I64(v) => v,
                    _ => bail!(CodeGenError::unsupported_imm()),
                };

                self.asm.xor_ir(imm, rn, rd, size);
                Ok(())
            }

            (RegImm::Reg(rm), rn, rd) => {
                self.asm.xor_rrr(rm, rn, rd, size);
                Ok(())
            }
        }
    }

    fn shift_ir(
        &mut self,
        dst: WritableReg,
        imm: u64,
        lhs: Reg,
        kind: ShiftKind,
        size: OperandSize,
    ) -> Result<()> {
        self.asm.shift_ir(imm, lhs, dst, kind, size);
        Ok(())
    }

    fn shift(
        &mut self,
        context: &mut CodeGenContext<Emission>,
        kind: ShiftKind,
        size: OperandSize,
    ) -> Result<()> {
        let src = context.pop_to_reg(self, None)?;
        let dst = context.pop_to_reg(self, None)?;

        self.asm
            .shift_rrr(src.into(), dst.into(), writable!(dst.into()), kind, size);

        context.free_reg(src);
        context.stack.push(dst.into());

        Ok(())
    }

    fn div(
        &mut self,
        context: &mut CodeGenContext<Emission>,
        kind: DivKind,
        size: OperandSize,
    ) -> Result<()> {
        context.binop(self, size, |this, dividend, divisor, size| {
            this.asm
                .div_rrr(divisor, dividend, writable!(dividend), kind, size);
            match size {
                OperandSize::S32 => Ok(TypedReg::new(WasmValType::I32, dividend)),
                OperandSize::S64 => Ok(TypedReg::new(WasmValType::I64, dividend)),
                _ => Err(anyhow!(CodeGenError::unexpected_operand_size())),
            }
        })
    }

    fn rem(
        &mut self,
        context: &mut CodeGenContext<Emission>,
        kind: RemKind,
        size: OperandSize,
    ) -> Result<()> {
        context.binop(self, size, |this, dividend, divisor, size| {
            this.asm
                .rem_rrr(divisor, dividend, writable!(dividend), kind, size);
            match size {
                OperandSize::S32 => Ok(TypedReg::new(WasmValType::I32, dividend)),
                OperandSize::S64 => Ok(TypedReg::new(WasmValType::I64, dividend)),
                _ => Err(anyhow!(CodeGenError::unexpected_operand_size())),
            }
        })
    }

    fn zero(&mut self, reg: WritableReg) -> Result<()> {
        self.asm.load_constant(0, reg);
        Ok(())
    }

    fn popcnt(&mut self, context: &mut CodeGenContext<Emission>, size: OperandSize) -> Result<()> {
        let src = context.pop_to_reg(self, None)?;
        let tmp = regs::float_scratch();
        self.asm.mov_to_fpu(src.into(), writable!(tmp), size);
        self.asm.cnt(writable!(tmp));
        self.asm.addv(tmp, writable!(tmp), VectorSize::Size8x8);
        self.asm
            .mov_from_vec(tmp, writable!(src.into()), 0, OperandSize::S8);
        context.stack.push(src.into());
        Ok(())
    }

    fn signed_truncate(
        &mut self,
        dst: WritableReg,
        src: Reg,
        src_size: OperandSize,
        dst_size: OperandSize,
        kind: TruncKind,
    ) -> Result<()> {
        self.asm
            .fpu_to_int(dst, src, src_size, dst_size, kind, true);

        Ok(())
    }

    fn unsigned_truncate(
        &mut self,
        ctx: &mut CodeGenContext<Emission>,
        src_size: OperandSize,
        dst_size: OperandSize,
        kind: TruncKind,
    ) -> Result<()> {
        let dst_ty = match dst_size {
            OperandSize::S32 => WasmValType::I32,
            OperandSize::S64 => WasmValType::I64,
            _ => bail!(CodeGenError::unexpected_operand_size()),
        };

        ctx.convert_op(self, dst_ty, |masm, dst, src, dst_size| {
            masm.asm
                .fpu_to_int(writable!(dst), src, src_size, dst_size, kind, false);

            Ok(())
        })
    }

    fn signed_convert(
        &mut self,
        dst: WritableReg,
        src: Reg,
        src_size: OperandSize,
        dst_size: OperandSize,
    ) -> Result<()> {
        self.asm.cvt_sint_to_float(src, dst, src_size, dst_size);
        Ok(())
    }

    fn unsigned_convert(
        &mut self,
        dst: WritableReg,
        src: Reg,
        _tmp_gpr: Reg,
        src_size: OperandSize,
        dst_size: OperandSize,
    ) -> Result<()> {
        self.asm.cvt_uint_to_float(src, dst, src_size, dst_size);
        Ok(())
    }

    fn reinterpret_float_as_int(
        &mut self,
        dst: WritableReg,
        src: Reg,
        size: OperandSize,
    ) -> Result<()> {
        self.asm.mov_from_vec(src, dst, 0, size);
        Ok(())
    }

    fn reinterpret_int_as_float(
        &mut self,
        dst: WritableReg,
        src: Reg,
        size: OperandSize,
    ) -> Result<()> {
        self.asm.mov_to_fpu(src, dst, size);
        Ok(())
    }

    fn demote(&mut self, dst: WritableReg, src: Reg) -> Result<()> {
        self.asm
            .cvt_float_to_float(src.into(), dst, OperandSize::S64, OperandSize::S32);
        Ok(())
    }

    fn promote(&mut self, dst: WritableReg, src: Reg) -> Result<()> {
        self.asm
            .cvt_float_to_float(src.into(), dst, OperandSize::S32, OperandSize::S64);
        Ok(())
    }

    fn push(&mut self, reg: Reg, size: OperandSize) -> Result<StackSlot> {
        self.reserve_stack(size.bytes())?;
        let address = self.address_from_sp(SPOffset::from_u32(self.sp_offset))?;
        self.asm.str(reg, address, size);

        Ok(StackSlot {
            offset: SPOffset::from_u32(self.sp_offset),
            size: size.bytes(),
        })
    }

    fn address_at_reg(&self, reg: Reg, offset: u32) -> Result<Self::Address> {
        Ok(Address::offset(reg, offset as i64))
    }

    fn cmp_with_set(
        &mut self,
        dst: WritableReg,
        src: RegImm,
        kind: IntCmpKind,
        size: OperandSize,
    ) -> Result<()> {
        self.cmp(dst.to_reg(), src, size)?;
        self.asm.cset(dst, kind.into());
        Ok(())
    }

    fn cmp(&mut self, src1: Reg, src2: RegImm, size: OperandSize) -> Result<()> {
        match src2 {
            RegImm::Reg(src2) => {
                self.asm.subs_rrr(src2, src1, size);
                Ok(())
            }
            RegImm::Imm(v) => {
                let imm = match v {
                    I::I32(v) => v as u64,
                    I::I64(v) => v,
                    _ => bail!(CodeGenError::unsupported_imm()),
                };
                self.asm.subs_ir(imm, src1, size);
                Ok(())
            }
        }
    }

    fn float_cmp_with_set(
        &mut self,
        dst: WritableReg,
        src1: Reg,
        src2: Reg,
        kind: FloatCmpKind,
        size: OperandSize,
    ) -> Result<()> {
        self.asm.fcmp(src1, src2, size);
        self.asm.cset(dst, kind.into());
        Ok(())
    }

    fn clz(&mut self, dst: WritableReg, src: Reg, size: OperandSize) -> Result<()> {
        self.asm.clz(src, dst, size);
        Ok(())
    }

    fn ctz(&mut self, dst: WritableReg, src: Reg, size: OperandSize) -> Result<()> {
        let scratch = regs::scratch();
        self.asm.rbit(src, writable!(scratch), size);
        self.asm.clz(scratch, dst, size);
        Ok(())
    }

    fn wrap(&mut self, dst: WritableReg, src: Reg) -> Result<()> {
        self.asm.mov_rr(src, dst, OperandSize::S32);
        Ok(())
    }

    fn extend(&mut self, dst: WritableReg, src: Reg, kind: ExtendKind) -> Result<()> {
        self.asm.extend(src, dst, kind);
        Ok(())
    }

    fn get_label(&mut self) -> Result<MachLabel> {
        Ok(self.asm.get_label())
    }

    fn bind(&mut self, label: MachLabel) -> Result<()> {
        let buffer = self.asm.buffer_mut();
        buffer.bind_label(label, &mut Default::default());
        Ok(())
    }

    fn branch(
        &mut self,
        kind: IntCmpKind,
        lhs: Reg,
        rhs: RegImm,
        taken: MachLabel,
        size: OperandSize,
    ) -> Result<()> {
        use IntCmpKind::*;

        match &(lhs, rhs) {
            (rlhs, RegImm::Reg(rrhs)) => {
                // If the comparison kind is zero or not zero and both operands
                // are the same register, emit a ands instruction. Else we emit
                // a normal comparison.
                if (kind == Eq || kind == Ne) && (rlhs == rrhs) {
                    self.asm.ands_rr(*rlhs, *rrhs, size);
                } else {
                    self.cmp(lhs, rhs, size)?;
                }
            }
            _ => self.cmp(lhs, rhs, size)?,
        }
        self.asm.jmp_if(kind.into(), taken);
        Ok(())
    }

    fn jmp(&mut self, target: MachLabel) -> Result<()> {
        self.asm.jmp(target);
        Ok(())
    }

    fn unreachable(&mut self) -> Result<()> {
        self.asm.udf(wasmtime_cranelift::TRAP_UNREACHABLE);
        Ok(())
    }

    fn jmp_table(&mut self, targets: &[MachLabel], index: Reg, tmp: Reg) -> Result<()> {
        // At least one default target.
        debug_assert!(targets.len() >= 1);
        let max = targets.len() as u64 - 1;
        self.asm.subs_ir(max, index, OperandSize::S64);
        let default_index = max as usize;
        let default = targets[default_index];
        let rest = &targets[..default_index];
        let tmp1 = regs::scratch();
        self.asm.jmp_table(rest, default, index, tmp1, tmp);
        Ok(())
    }

    fn trap(&mut self, code: TrapCode) -> Result<()> {
        self.with_aligned_sp(|masm| {
            masm.asm.udf(code);
            Ok(())
        })
    }

    fn trapz(&mut self, src: Reg, code: TrapCode) -> Result<()> {
        self.with_aligned_sp(|masm| {
            masm.asm.trapz(src, code, OperandSize::S64);
            Ok(())
        })
    }

    fn trapif(&mut self, cc: IntCmpKind, code: TrapCode) -> Result<()> {
        self.with_aligned_sp(|masm| {
            masm.asm.trapif(cc.into(), code);
            Ok(())
        })
    }

    fn start_source_loc(&mut self, loc: RelSourceLoc) -> Result<(CodeOffset, RelSourceLoc)> {
        Ok(self.asm.buffer_mut().start_srcloc(loc))
    }

    fn end_source_loc(&mut self) -> Result<()> {
        self.asm.buffer_mut().end_srcloc();
        Ok(())
    }

    fn current_code_offset(&self) -> Result<CodeOffset> {
        Ok(self.asm.buffer().cur_offset())
    }

    fn add128(
        &mut self,
        dst_lo: WritableReg,
        dst_hi: WritableReg,
        lhs_lo: Reg,
        lhs_hi: Reg,
        rhs_lo: Reg,
        rhs_hi: Reg,
    ) -> Result<()> {
        let _ = (dst_lo, dst_hi, lhs_lo, lhs_hi, rhs_lo, rhs_hi);
        Err(anyhow!(CodeGenError::unimplemented_masm_instruction()))
    }

    fn sub128(
        &mut self,
        dst_lo: WritableReg,
        dst_hi: WritableReg,
        lhs_lo: Reg,
        lhs_hi: Reg,
        rhs_lo: Reg,
        rhs_hi: Reg,
    ) -> Result<()> {
        let _ = (dst_lo, dst_hi, lhs_lo, lhs_hi, rhs_lo, rhs_hi);
        Err(anyhow!(CodeGenError::unimplemented_masm_instruction()))
    }

    fn mul_wide(
        &mut self,
        context: &mut CodeGenContext<Emission>,
        kind: MulWideKind,
    ) -> Result<()> {
        let _ = (context, kind);
        Err(anyhow!(CodeGenError::unimplemented_masm_instruction()))
    }

    fn splat(&mut self, _context: &mut CodeGenContext<Emission>, _size: SplatKind) -> Result<()> {
        bail!(CodeGenError::unimplemented_masm_instruction())
    }

    fn shuffle(&mut self, _dst: WritableReg, _lhs: Reg, _rhs: Reg, _lanes: [u8; 16]) -> Result<()> {
        bail!(CodeGenError::unimplemented_masm_instruction())
    }

    fn swizzle(&mut self, _dst: WritableReg, _lhs: Reg, _rhs: Reg) -> Result<()> {
        bail!(CodeGenError::unimplemented_masm_instruction())
    }

    fn atomic_rmw(
        &mut self,
        _context: &mut CodeGenContext<Emission>,
        _addr: Self::Address,
        _size: OperandSize,
        _op: RmwOp,
        _flags: MemFlags,
        _extend: Option<Extend<Zero>>,
    ) -> Result<()> {
        Err(anyhow!(CodeGenError::unimplemented_masm_instruction()))
    }

    fn extract_lane(
        &mut self,
        _src: Reg,
        _dst: WritableReg,
        _lane: u8,
        _kind: ExtractLaneKind,
    ) -> Result<()> {
        bail!(CodeGenError::unimplemented_masm_instruction())
    }

    fn replace_lane(
        &mut self,
        _src: RegImm,
        _dst: WritableReg,
        _lane: u8,
        _kind: ReplaceLaneKind,
    ) -> Result<()> {
        bail!(CodeGenError::unimplemented_masm_instruction())
    }

    fn atomic_cas(
        &mut self,
        _context: &mut CodeGenContext<Emission>,
        _addr: Self::Address,
        _size: OperandSize,
        _flags: MemFlags,
        _extend: Option<Extend<Zero>>,
    ) -> Result<()> {
        Err(anyhow!(CodeGenError::unimplemented_masm_instruction()))
    }

    fn v128_eq(
        &mut self,
        _dst: WritableReg,
        _lhs: Reg,
        _rhs: Reg,
        _kind: VectorEqualityKind,
    ) -> Result<()> {
        bail!(CodeGenError::unimplemented_masm_instruction())
    }

    fn v128_ne(
        &mut self,
        _dst: WritableReg,
        _lhs: Reg,
        _rhs: Reg,
        _kind: VectorEqualityKind,
    ) -> Result<()> {
        bail!(CodeGenError::unimplemented_masm_instruction())
    }

    fn v128_lt(
        &mut self,
        _dst: WritableReg,
        _lhs: Reg,
        _rhs: Reg,
        _kind: VectorCompareKind,
    ) -> Result<()> {
        bail!(CodeGenError::unimplemented_masm_instruction())
    }

    fn v128_le(
        &mut self,
        _dst: WritableReg,
        _lhs: Reg,
        _rhs: Reg,
        _kind: VectorCompareKind,
    ) -> Result<()> {
        bail!(CodeGenError::unimplemented_masm_instruction())
    }

    fn v128_gt(
        &mut self,
        _dst: WritableReg,
        _lhs: Reg,
        _rhs: Reg,
        _kind: VectorCompareKind,
    ) -> Result<()> {
        bail!(CodeGenError::unimplemented_masm_instruction())
    }

    fn v128_ge(
        &mut self,
        _dst: WritableReg,
        _lhs: Reg,
        _rhs: Reg,
        _kind: VectorCompareKind,
    ) -> Result<()> {
        bail!(CodeGenError::unimplemented_masm_instruction())
    }

    fn v128_not(&mut self, _dst: WritableReg) -> Result<()> {
        Err(anyhow!(CodeGenError::unimplemented_masm_instruction()))
    }

    fn fence(&mut self) -> Result<()> {
        Err(anyhow!(CodeGenError::unimplemented_masm_instruction()))
    }

    fn v128_and(&mut self, _src1: Reg, _src2: Reg, _dst: WritableReg) -> Result<()> {
        Err(anyhow!(CodeGenError::unimplemented_masm_instruction()))
    }

    fn v128_and_not(&mut self, _src1: Reg, _src2: Reg, _dst: WritableReg) -> Result<()> {
        Err(anyhow!(CodeGenError::unimplemented_masm_instruction()))
    }

    fn v128_or(&mut self, _src1: Reg, _src2: Reg, _dst: WritableReg) -> Result<()> {
        Err(anyhow!(CodeGenError::unimplemented_masm_instruction()))
    }

    fn v128_xor(&mut self, _src1: Reg, _src2: Reg, _dst: WritableReg) -> Result<()> {
        Err(anyhow!(CodeGenError::unimplemented_masm_instruction()))
    }

    fn v128_bitselect(
        &mut self,
        _src1: Reg,
        _src2: Reg,
        _mask: Reg,
        _dst: WritableReg,
    ) -> Result<()> {
        Err(anyhow!(CodeGenError::unimplemented_masm_instruction()))
    }

    fn v128_any_true(&mut self, _src: Reg, _dst: WritableReg) -> Result<()> {
        Err(anyhow!(CodeGenError::unimplemented_masm_instruction()))
    }

    fn v128_convert(&mut self, _src: Reg, _dst: WritableReg, _kind: V128ConvertKind) -> Result<()> {
        bail!(CodeGenError::unimplemented_masm_instruction())
    }

    fn v128_narrow(
        &mut self,
        _src1: Reg,
        _src2: Reg,
        _dst: WritableReg,
        _kind: V128NarrowKind,
    ) -> Result<()> {
        bail!(CodeGenError::unimplemented_masm_instruction())
    }

    fn v128_demote(&mut self, _src: Reg, _dst: WritableReg) -> Result<()> {
        bail!(CodeGenError::unimplemented_masm_instruction())
    }

    fn v128_promote(&mut self, _src: Reg, _dst: WritableReg) -> Result<()> {
        bail!(CodeGenError::unimplemented_masm_instruction())
    }

    fn v128_extend(&mut self, _src: Reg, _dst: WritableReg, _kind: V128ExtendKind) -> Result<()> {
        bail!(CodeGenError::unimplemented_masm_instruction())
    }

    fn v128_add(
        &mut self,
        _lhs: Reg,
        _rhs: Reg,
        _dst: WritableReg,
        _size: OperandSize,
        _handle_overflow: HandleOverflowKind,
    ) -> Result<()> {
        Err(anyhow!(CodeGenError::unimplemented_masm_instruction()))
    }

    fn v128_sub(
        &mut self,
        _lhs: Reg,
        _rhs: Reg,
        _dst: WritableReg,
        _size: OperandSize,
        _handle_overflow: HandleOverflowKind,
    ) -> Result<()> {
        Err(anyhow!(CodeGenError::unimplemented_masm_instruction()))
    }

    fn v128_mul(
        &mut self,
        _context: &mut CodeGenContext<Emission>,
        _lane_width: OperandSize,
    ) -> Result<()> {
        Err(anyhow!(CodeGenError::unimplemented_masm_instruction()))
    }

    fn v128_abs(&mut self, _src: Reg, _dst: WritableReg, _kind: V128AbsKind) -> Result<()> {
        bail!(CodeGenError::unimplemented_masm_instruction())
    }

    fn v128_neg(&mut self, _op: WritableReg, _size: OperandSize) -> Result<()> {
        Err(anyhow!(CodeGenError::unimplemented_masm_instruction()))
    }

    fn v128_shift(
        &mut self,
        _context: &mut CodeGenContext<Emission>,
        _lane_width: OperandSize,
        _shift_kind: ShiftKind,
    ) -> Result<()> {
        Err(anyhow!(CodeGenError::unimplemented_masm_instruction()))
    }

    fn v128_q15mulr_sat_s(
        &mut self,
        _lhs: Reg,
        _rhs: Reg,
        _dst: WritableReg,
        _size: OperandSize,
    ) -> Result<()> {
        bail!(CodeGenError::unimplemented_masm_instruction())
    }

    fn v128_all_true(&mut self, _src: Reg, _dst: WritableReg, _size: OperandSize) -> Result<()> {
        bail!(CodeGenError::unimplemented_masm_instruction())
    }

    fn v128_bitmask(&mut self, _src: Reg, _dst: WritableReg, _size: OperandSize) -> Result<()> {
        bail!(CodeGenError::unimplemented_masm_instruction())
    }

<<<<<<< HEAD
    fn v128_min(
        &mut self,
        _src1: Reg,
        _src2: Reg,
        _dst: WritableReg,
        _lane_width: OperandSize,
        _kind: MinKind,
    ) -> Result<()> {
        Err(anyhow!(CodeGenError::unimplemented_masm_instruction()))
    }

    fn v128_max(
        &mut self,
        _src1: Reg,
        _src2: Reg,
        _dst: WritableReg,
        _lane_width: OperandSize,
        _kind: MaxKind,
    ) -> Result<()> {
        Err(anyhow!(CodeGenError::unimplemented_masm_instruction()))
    }

    fn v128_extmul(
        &mut self,
        _context: &mut CodeGenContext<Emission>,
        _lane_width: OperandSize,
        _kind: crate::masm::ExtMulKind,
    ) -> Result<()> {
        Err(anyhow!(CodeGenError::unimplemented_masm_instruction()))
    }

    fn v128_extadd_pairwise(
        &mut self,
        _src: Reg,
        _dst: WritableReg,
        _lane_width: OperandSize,
        _kind: crate::masm::ExtAddKind,
    ) -> Result<()> {
        Err(anyhow!(CodeGenError::unimplemented_masm_instruction()))
=======
    fn v128_dot(&mut self, _lhs: Reg, _rhs: Reg, _dst: WritableReg) -> Result<()> {
        bail!(CodeGenError::unimplemented_masm_instruction())
>>>>>>> ec9f885a
    }
}

impl MacroAssembler {
    fn increment_sp(&mut self, bytes: u32) {
        self.sp_offset += bytes;
    }

    fn decrement_sp(&mut self, bytes: u32) {
        self.sp_offset -= bytes;
    }

    // Copies the value of the stack pointer to the shadow stack
    // pointer: mov x28, sp

    // This function is called at the epilogue.
    fn move_sp_to_shadow_sp(&mut self) {
        let sp = regs::sp();
        let shadow_sp = regs::shadow_sp();
        self.asm.mov_rr(sp, writable!(shadow_sp), OperandSize::S64);
    }

    // Copies the value of the shadow stack pointer to the stack pointer: mov
    // sp, x28.
    //
    // This function is usually called when the space is claimed, e.g., via
    // a push, when stack space is reserved explcitly or after emitting code
    // that requires explicit stack pointer alignment (code that could result in
    // signal handling).
    //
    // This ensures the stack pointer always reflects the allocated stack space,
    // otherwise any space below the stack pointer could get clobbered with
    // interrups and signal handlers.
    //
    // This function must also be called at the function epilogue, since the
    // stack pointer is used to restore the current function frame.
    fn move_shadow_sp_to_sp(&mut self) {
        let shadow_sp = regs::shadow_sp();
        let sp = writable!(regs::sp());
        self.asm.add_ir(0, shadow_sp, sp, OperandSize::S64);
    }
}<|MERGE_RESOLUTION|>--- conflicted
+++ resolved
@@ -1194,7 +1194,6 @@
         bail!(CodeGenError::unimplemented_masm_instruction())
     }
 
-<<<<<<< HEAD
     fn v128_min(
         &mut self,
         _src1: Reg,
@@ -1234,10 +1233,10 @@
         _kind: crate::masm::ExtAddKind,
     ) -> Result<()> {
         Err(anyhow!(CodeGenError::unimplemented_masm_instruction()))
-=======
+    }
+
     fn v128_dot(&mut self, _lhs: Reg, _rhs: Reg, _dst: WritableReg) -> Result<()> {
         bail!(CodeGenError::unimplemented_masm_instruction())
->>>>>>> ec9f885a
     }
 }
 
