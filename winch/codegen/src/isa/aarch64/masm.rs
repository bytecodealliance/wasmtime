use super::{
    abi::Aarch64ABI,
    address::Address,
    asm::Assembler,
    regs::{self, scratch},
    ABI,
};
use crate::{
    abi::{self, align_to, calculate_frame_adjustment, local::LocalSlot, vmctx},
    codegen::{ptr_type_from_ptr_size, CodeGenContext, CodeGenError, Emission, FuncEnv},
    isa::{
        reg::{writable, Reg, WritableReg},
        CallingConvention,
    },
    masm::{
        CalleeKind, DivKind, Extend, ExtendKind, ExtractLaneKind, FloatCmpKind, HandleOverflowKind,
<<<<<<< HEAD
        Imm as I, IntCmpKind, LoadKind, MacroAssembler as Masm, MulWideKind, OperandSize, RegImm,
        RemKind, ReplaceLaneKind, RmwOp, RoundingMode, SPOffset, ShiftKind, SplatKind, StackSlot,
        StoreKind, TrapCode, TruncKind, V128AbsKind, V128ConvertKind, V128ExtendKind,
        V128NarrowKind, V128TruncSatKind, VectorCompareKind, VectorEqualityKind, Zero,
        TRUSTED_FLAGS, UNTRUSTED_FLAGS,
=======
        Imm as I, IntCmpKind, LoadKind, MacroAssembler as Masm, MaxKind, MinKind, MulWideKind,
        OperandSize, RegImm, RemKind, ReplaceLaneKind, RmwOp, RoundingMode, SPOffset, ShiftKind,
        SplatKind, StackSlot, StoreKind, TrapCode, TruncKind, V128AbsKind, V128ConvertKind,
        V128ExtendKind, V128NarrowKind, VectorCompareKind, VectorEqualityKind, Zero, TRUSTED_FLAGS,
        UNTRUSTED_FLAGS,
>>>>>>> df0a5baf
    },
    stack::TypedReg,
};
use anyhow::{anyhow, bail, Result};
use cranelift_codegen::{
    binemit::CodeOffset,
    ir::{MemFlags, RelSourceLoc, SourceLoc},
    isa::aarch64::inst::{Cond, VectorSize},
    settings, Final, MachBufferFinalized, MachLabel,
};
use regalloc2::RegClass;
use wasmtime_environ::{PtrSize, WasmValType};

/// Aarch64 MacroAssembler.
pub(crate) struct MacroAssembler {
    /// Low level assembler.
    asm: Assembler,
    /// Stack pointer offset.
    sp_offset: u32,
    /// The target pointer size.
    ptr_size: OperandSize,
}

impl MacroAssembler {
    /// Create an Aarch64 MacroAssembler.
    pub fn new(ptr_size: impl PtrSize, shared_flags: settings::Flags) -> Result<Self> {
        Ok(Self {
            asm: Assembler::new(shared_flags),
            sp_offset: 0u32,
            ptr_size: ptr_type_from_ptr_size(ptr_size.size()).try_into()?,
        })
    }

    /// Ensures that the stack pointer remains 16-byte aligned for the duration
    /// of the provided function. This alignment is necessary for AArch64
    /// compliance, particularly for signal handlers that may be invoked
    /// during execution. While the compiler doesn't directly use the stack
    /// pointer for memory addressing, maintaining this alignment is crucial
    /// to prevent issues when handling signals.
    pub fn with_aligned_sp<F, T>(&mut self, mut f: F) -> Result<T>
    where
        F: FnMut(&mut Self) -> Result<T>,
    {
        let mut aligned = false;
        let alignment: u32 = <Aarch64ABI as ABI>::call_stack_align().into();
        let addend: u32 = <Aarch64ABI as ABI>::arg_base_offset().into();
        let delta = calculate_frame_adjustment(self.sp_offset()?.as_u32(), addend, alignment);
        if delta != 0 {
            self.asm.sub_ir(
                u64::from(delta),
                // Since we don't need to synchronize the shadow stack pointer
                // when freeing stack space [^1], the stack pointer may become
                // out of sync with the primary shadow stack pointer. Therefore,
                // we use the shadow stack pointer as the reference for
                // calculating any alignment delta (self.sp_offset).
                //
                // [1]: This approach avoids an unnecessary move instruction and
                // maintains the invariant of not accessing memory below the
                // current stack pointer, preventing issues with signal handlers
                // and interrupts.
                regs::shadow_sp(),
                writable!(regs::sp()),
                OperandSize::S64,
            );
            aligned = true;
        }

        let res = f(self)?;

        if aligned {
            self.move_shadow_sp_to_sp();
        }

        Ok(res)
    }
}

impl Masm for MacroAssembler {
    type Address = Address;
    type Ptr = u8;
    type ABI = Aarch64ABI;

    fn frame_setup(&mut self) -> Result<()> {
        let lr = regs::lr();
        let fp = regs::fp();
        let sp = regs::sp();
        let addr = Address::pre_indexed_from_sp(-16);

        self.asm.stp(fp, lr, addr);
        self.asm.mov_rr(sp, writable!(fp), OperandSize::S64);
        self.move_sp_to_shadow_sp();
        Ok(())
    }

    fn check_stack(&mut self, _vmctx: Reg) -> Result<()> {
        // TODO: Implement when we have more complete assembler support.
        Ok(())
    }

    fn frame_restore(&mut self) -> Result<()> {
        debug_assert_eq!(self.sp_offset, 0);

        let lr = regs::lr();
        let fp = regs::fp();

        // Sync the real stack pointer with the value of the shadow stack
        // pointer.
        self.move_shadow_sp_to_sp();
        let addr = Address::post_indexed_from_sp(16);

        self.asm.ldp(fp, lr, addr);
        self.asm.ret();
        Ok(())
    }

    fn reserve_stack(&mut self, bytes: u32) -> Result<()> {
        if bytes == 0 {
            return Ok(());
        }

        let ssp = regs::shadow_sp();
        self.asm
            .sub_ir(bytes as u64, ssp, writable!(ssp), OperandSize::S64);

        // Even though we're using the shadow stack pointer to reserve stack, we
        // must ensure that the real stack pointer reflects the stack claimed so
        // far; we can't use stack memory below the real stack pointer as it
        // could be clobbered by interrupts or signal handlers.
        self.move_shadow_sp_to_sp();

        self.increment_sp(bytes);
        Ok(())
    }

    fn free_stack(&mut self, bytes: u32) -> Result<()> {
        if bytes == 0 {
            return Ok(());
        }

        let ssp = regs::shadow_sp();
        self.asm
            .add_ir(bytes as u64, ssp, writable!(ssp), OperandSize::S64);

        self.decrement_sp(bytes);
        Ok(())
    }

    fn reset_stack_pointer(&mut self, offset: SPOffset) -> Result<()> {
        self.sp_offset = offset.as_u32();
        Ok(())
    }

    fn local_address(&mut self, local: &LocalSlot) -> Result<Address> {
        let (reg, offset) = local
            .addressed_from_sp()
            .then(|| {
                let offset = self.sp_offset.checked_sub(local.offset).expect(&format!(
                    "Invalid local offset = {}; sp offset = {}",
                    local.offset, self.sp_offset
                ));
                (regs::shadow_sp(), offset)
            })
            .unwrap_or((regs::fp(), local.offset));

        Ok(Address::offset(reg, offset as i64))
    }

    fn address_from_sp(&self, offset: SPOffset) -> Result<Self::Address> {
        Ok(Address::from_shadow_sp(
            (self.sp_offset - offset.as_u32()) as i64,
        ))
    }

    fn address_at_sp(&self, offset: SPOffset) -> Result<Self::Address> {
        Ok(Address::from_shadow_sp(offset.as_u32() as i64))
    }

    fn address_at_vmctx(&self, offset: u32) -> Result<Self::Address> {
        Ok(Address::offset(vmctx!(Self), offset as i64))
    }

    fn store_ptr(&mut self, src: Reg, dst: Self::Address) -> Result<()> {
        self.store(src.into(), dst, self.ptr_size)
    }

    fn store(&mut self, src: RegImm, dst: Address, size: OperandSize) -> Result<()> {
        let src = match src {
            RegImm::Imm(v) => {
                let imm = match v {
                    I::I32(v) | I::F32(v) => v as u64,
                    I::F64(v) | I::I64(v) => v,
                    I::V128(_) => unreachable!(),
                };
                let scratch = regs::scratch();
                self.asm.load_constant(imm, writable!(scratch));
                if v.is_float() {
                    let float_scratch = regs::float_scratch();
                    self.asm
                        .mov_to_fpu(scratch, writable!(float_scratch), v.size());
                    float_scratch
                } else {
                    scratch
                }
            }
            RegImm::Reg(reg) => reg,
        };

        self.asm.str(src, dst, size);
        Ok(())
    }

    fn wasm_store(&mut self, src: Reg, dst: Self::Address, op_kind: StoreKind) -> Result<()> {
        self.with_aligned_sp(|masm| match op_kind {
            StoreKind::Operand(size) => {
                masm.asm.str(src, dst, size);
                Ok(())
            }
            StoreKind::Atomic(_size) => {
                Err(anyhow!(CodeGenError::unimplemented_masm_instruction()))
            }
            StoreKind::VectorLane(_selector) => {
                Err(anyhow!(CodeGenError::unimplemented_masm_instruction()))
            }
        })
    }

    fn call(
        &mut self,
        stack_args_size: u32,
        mut load_callee: impl FnMut(&mut Self) -> Result<(CalleeKind, CallingConvention)>,
    ) -> Result<u32> {
        let alignment: u32 = <Self::ABI as abi::ABI>::call_stack_align().into();
        let addend: u32 = <Self::ABI as abi::ABI>::arg_base_offset().into();
        let delta = calculate_frame_adjustment(self.sp_offset()?.as_u32(), addend, alignment);
        let aligned_args_size = align_to(stack_args_size, alignment);
        let total_stack = delta + aligned_args_size;
        self.reserve_stack(total_stack)?;
        let (callee, call_conv) = load_callee(self)?;
        match callee {
            CalleeKind::Indirect(reg) => self.asm.call_with_reg(reg, call_conv),
            CalleeKind::Direct(idx) => self.asm.call_with_name(idx, call_conv),
            CalleeKind::LibCall(lib) => self.asm.call_with_lib(lib, scratch(), call_conv),
        }

        Ok(total_stack)
    }

    fn load(&mut self, src: Address, dst: WritableReg, size: OperandSize) -> Result<()> {
        self.asm.uload(src, dst, size, TRUSTED_FLAGS);
        Ok(())
    }

    fn load_ptr(&mut self, src: Self::Address, dst: WritableReg) -> Result<()> {
        self.load(src, dst, self.ptr_size)
    }

    fn wasm_load(&mut self, src: Self::Address, dst: WritableReg, kind: LoadKind) -> Result<()> {
        let size = kind.derive_operand_size();
        self.with_aligned_sp(|masm| match &kind {
            LoadKind::Operand(_) => Ok(masm.asm.uload(src, dst, size, UNTRUSTED_FLAGS)),
            LoadKind::Splat(_) => bail!(CodeGenError::UnimplementedWasmLoadKind),
            LoadKind::ScalarExtend(extend_kind) => {
                if extend_kind.signed() {
                    masm.asm.sload(src, dst, size, UNTRUSTED_FLAGS);
                } else {
                    // unlike x64, unused bits are set to zero so we don't need to extend
                    masm.asm.uload(src, dst, size, UNTRUSTED_FLAGS);
                }

                Ok(())
            }
            LoadKind::VectorExtend(_vector_extend_kind) => {
                bail!(CodeGenError::UnimplementedWasmLoadKind)
            }
            LoadKind::VectorLane(_selector) => {
                bail!(CodeGenError::unimplemented_masm_instruction())
            }
            LoadKind::Atomic(_, _) => bail!(CodeGenError::unimplemented_masm_instruction()),
        })
    }

    fn load_addr(&mut self, src: Self::Address, dst: WritableReg, size: OperandSize) -> Result<()> {
        self.asm.uload(src, dst, size, TRUSTED_FLAGS);
        Ok(())
    }

    fn pop(&mut self, dst: WritableReg, size: OperandSize) -> Result<()> {
        let addr = self.address_from_sp(SPOffset::from_u32(self.sp_offset))?;
        self.asm.uload(addr, dst, size, TRUSTED_FLAGS);
        self.free_stack(size.bytes())
    }

    fn sp_offset(&self) -> Result<SPOffset> {
        Ok(SPOffset::from_u32(self.sp_offset))
    }

    fn finalize(self, base: Option<SourceLoc>) -> Result<MachBufferFinalized<Final>> {
        Ok(self.asm.finalize(base))
    }

    fn mov(&mut self, dst: WritableReg, src: RegImm, size: OperandSize) -> Result<()> {
        match (src, dst) {
            (RegImm::Imm(v), rd) => {
                let imm = match v {
                    I::I32(v) => v as u64,
                    I::I64(v) => v,
                    I::F32(v) => v as u64,
                    I::F64(v) => v,
                    I::V128(_) => bail!(CodeGenError::unsupported_imm()),
                };

                let scratch = regs::scratch();
                self.asm.load_constant(imm, writable!(scratch));
                match rd.to_reg().class() {
                    RegClass::Int => Ok(self.asm.mov_rr(scratch, rd, size)),
                    RegClass::Float => Ok(self.asm.mov_to_fpu(scratch, rd, size)),
                    _ => bail!(CodeGenError::invalid_operand_combination()),
                }
            }
            (RegImm::Reg(rs), rd) => match (rs.class(), rd.to_reg().class()) {
                (RegClass::Int, RegClass::Int) => Ok(self.asm.mov_rr(rs, rd, size)),
                (RegClass::Float, RegClass::Float) => Ok(self.asm.fmov_rr(rs, rd, size)),
                (RegClass::Int, RegClass::Float) => Ok(self.asm.mov_to_fpu(rs, rd, size)),
                _ => bail!(CodeGenError::invalid_operand_combination()),
            },
        }
    }

    fn cmov(
        &mut self,
        dst: WritableReg,
        src: Reg,
        cc: IntCmpKind,
        _size: OperandSize,
    ) -> Result<()> {
        self.asm.csel(src, src, dst, Cond::from(cc));
        Ok(())
    }

    fn add(&mut self, dst: WritableReg, lhs: Reg, rhs: RegImm, size: OperandSize) -> Result<()> {
        match (rhs, lhs, dst) {
            (RegImm::Imm(v), rn, rd) => {
                let imm = match v {
                    I::I32(v) => v as u64,
                    I::I64(v) => v,
                    _ => bail!(CodeGenError::unsupported_imm()),
                };

                self.asm.add_ir(imm, rn, rd, size);
                Ok(())
            }

            (RegImm::Reg(rm), rn, rd) => {
                self.asm.add_rrr(rm, rn, rd, size);
                Ok(())
            }
        }
    }

    fn checked_uadd(
        &mut self,
        dst: WritableReg,
        lhs: Reg,
        rhs: RegImm,
        size: OperandSize,
        trap: TrapCode,
    ) -> Result<()> {
        self.add(dst, lhs, rhs, size)?;
        self.asm.trapif(Cond::Hs, trap);
        Ok(())
    }

    fn sub(&mut self, dst: WritableReg, lhs: Reg, rhs: RegImm, size: OperandSize) -> Result<()> {
        match (rhs, lhs, dst) {
            (RegImm::Imm(v), rn, rd) => {
                let imm = match v {
                    I::I32(v) => v as u64,
                    I::I64(v) => v,
                    _ => bail!(CodeGenError::unsupported_imm()),
                };

                self.asm.sub_ir(imm, rn, rd, size);
                Ok(())
            }

            (RegImm::Reg(rm), rn, rd) => {
                self.asm.sub_rrr(rm, rn, rd, size);
                Ok(())
            }
        }
    }

    fn mul(&mut self, dst: WritableReg, lhs: Reg, rhs: RegImm, size: OperandSize) -> Result<()> {
        match (rhs, lhs, dst) {
            (RegImm::Imm(v), rn, rd) => {
                let imm = match v {
                    I::I32(v) => v as u64,
                    I::I64(v) => v,
                    _ => bail!(CodeGenError::unsupported_imm()),
                };

                self.asm.mul_ir(imm, rn, rd, size);
                Ok(())
            }

            (RegImm::Reg(rm), rn, rd) => {
                self.asm.mul_rrr(rm, rn, rd, size);
                Ok(())
            }
        }
    }

    fn float_add(&mut self, dst: WritableReg, lhs: Reg, rhs: Reg, size: OperandSize) -> Result<()> {
        self.asm.fadd_rrr(rhs, lhs, dst, size);
        Ok(())
    }

    fn float_sub(&mut self, dst: WritableReg, lhs: Reg, rhs: Reg, size: OperandSize) -> Result<()> {
        self.asm.fsub_rrr(rhs, lhs, dst, size);
        Ok(())
    }

    fn float_mul(&mut self, dst: WritableReg, lhs: Reg, rhs: Reg, size: OperandSize) -> Result<()> {
        self.asm.fmul_rrr(rhs, lhs, dst, size);
        Ok(())
    }

    fn float_div(&mut self, dst: WritableReg, lhs: Reg, rhs: Reg, size: OperandSize) -> Result<()> {
        self.asm.fdiv_rrr(rhs, lhs, dst, size);
        Ok(())
    }

    fn float_min(&mut self, dst: WritableReg, lhs: Reg, rhs: Reg, size: OperandSize) -> Result<()> {
        self.asm.fmin_rrr(rhs, lhs, dst, size);
        Ok(())
    }

    fn float_max(&mut self, dst: WritableReg, lhs: Reg, rhs: Reg, size: OperandSize) -> Result<()> {
        self.asm.fmax_rrr(rhs, lhs, dst, size);
        Ok(())
    }

    fn float_copysign(
        &mut self,
        dst: WritableReg,
        lhs: Reg,
        rhs: Reg,
        size: OperandSize,
    ) -> Result<()> {
        let max_shift = match size {
            OperandSize::S32 => 0x1f,
            OperandSize::S64 => 0x3f,
            _ => bail!(CodeGenError::unexpected_operand_size()),
        };
        self.asm.fushr_rri(rhs, writable!(rhs), max_shift, size);
        self.asm.fsli_rri_mod(lhs, rhs, dst, max_shift, size);
        Ok(())
    }

    fn float_neg(&mut self, dst: WritableReg, size: OperandSize) -> Result<()> {
        self.asm.fneg_rr(dst.to_reg(), dst, size);
        Ok(())
    }

    fn float_abs(&mut self, dst: WritableReg, size: OperandSize) -> Result<()> {
        self.asm.fabs_rr(dst.to_reg(), dst, size);
        Ok(())
    }

    fn float_round<
        F: FnMut(&mut FuncEnv<Self::Ptr>, &mut CodeGenContext<Emission>, &mut Self) -> Result<()>,
    >(
        &mut self,
        mode: RoundingMode,
        _env: &mut FuncEnv<Self::Ptr>,
        context: &mut CodeGenContext<Emission>,
        size: OperandSize,
        _fallback: F,
    ) -> Result<()> {
        let src = context.pop_to_reg(self, None)?;
        self.asm
            .fround_rr(src.into(), writable!(src.into()), mode, size);
        context.stack.push(src.into());
        Ok(())
    }

    fn float_sqrt(&mut self, dst: WritableReg, src: Reg, size: OperandSize) -> Result<()> {
        self.asm.fsqrt_rr(src, dst, size);
        Ok(())
    }

    fn and(&mut self, dst: WritableReg, lhs: Reg, rhs: RegImm, size: OperandSize) -> Result<()> {
        match (rhs, lhs, dst) {
            (RegImm::Imm(v), rn, rd) => {
                let imm = match v {
                    I::I32(v) => v as u64,
                    I::I64(v) => v,
                    _ => bail!(CodeGenError::unsupported_imm()),
                };

                self.asm.and_ir(imm, rn, rd, size);
                Ok(())
            }

            (RegImm::Reg(rm), rn, rd) => {
                self.asm.and_rrr(rm, rn, rd, size);
                Ok(())
            }
        }
    }

    fn or(&mut self, dst: WritableReg, lhs: Reg, rhs: RegImm, size: OperandSize) -> Result<()> {
        match (rhs, lhs, dst) {
            (RegImm::Imm(v), rn, rd) => {
                let imm = match v {
                    I::I32(v) => v as u64,
                    I::I64(v) => v,
                    _ => bail!(CodeGenError::unsupported_imm()),
                };

                self.asm.or_ir(imm, rn, rd, size);
                Ok(())
            }

            (RegImm::Reg(rm), rn, rd) => {
                self.asm.or_rrr(rm, rn, rd, size);
                Ok(())
            }
        }
    }

    fn xor(&mut self, dst: WritableReg, lhs: Reg, rhs: RegImm, size: OperandSize) -> Result<()> {
        match (rhs, lhs, dst) {
            (RegImm::Imm(v), rn, rd) => {
                let imm = match v {
                    I::I32(v) => v as u64,
                    I::I64(v) => v,
                    _ => bail!(CodeGenError::unsupported_imm()),
                };

                self.asm.xor_ir(imm, rn, rd, size);
                Ok(())
            }

            (RegImm::Reg(rm), rn, rd) => {
                self.asm.xor_rrr(rm, rn, rd, size);
                Ok(())
            }
        }
    }

    fn shift_ir(
        &mut self,
        dst: WritableReg,
        imm: u64,
        lhs: Reg,
        kind: ShiftKind,
        size: OperandSize,
    ) -> Result<()> {
        self.asm.shift_ir(imm, lhs, dst, kind, size);
        Ok(())
    }

    fn shift(
        &mut self,
        context: &mut CodeGenContext<Emission>,
        kind: ShiftKind,
        size: OperandSize,
    ) -> Result<()> {
        let src = context.pop_to_reg(self, None)?;
        let dst = context.pop_to_reg(self, None)?;

        self.asm
            .shift_rrr(src.into(), dst.into(), writable!(dst.into()), kind, size);

        context.free_reg(src);
        context.stack.push(dst.into());

        Ok(())
    }

    fn div(
        &mut self,
        context: &mut CodeGenContext<Emission>,
        kind: DivKind,
        size: OperandSize,
    ) -> Result<()> {
        context.binop(self, size, |this, dividend, divisor, size| {
            this.asm
                .div_rrr(divisor, dividend, writable!(dividend), kind, size);
            match size {
                OperandSize::S32 => Ok(TypedReg::new(WasmValType::I32, dividend)),
                OperandSize::S64 => Ok(TypedReg::new(WasmValType::I64, dividend)),
                _ => Err(anyhow!(CodeGenError::unexpected_operand_size())),
            }
        })
    }

    fn rem(
        &mut self,
        context: &mut CodeGenContext<Emission>,
        kind: RemKind,
        size: OperandSize,
    ) -> Result<()> {
        context.binop(self, size, |this, dividend, divisor, size| {
            this.asm
                .rem_rrr(divisor, dividend, writable!(dividend), kind, size);
            match size {
                OperandSize::S32 => Ok(TypedReg::new(WasmValType::I32, dividend)),
                OperandSize::S64 => Ok(TypedReg::new(WasmValType::I64, dividend)),
                _ => Err(anyhow!(CodeGenError::unexpected_operand_size())),
            }
        })
    }

    fn zero(&mut self, reg: WritableReg) -> Result<()> {
        self.asm.load_constant(0, reg);
        Ok(())
    }

    fn popcnt(&mut self, context: &mut CodeGenContext<Emission>, size: OperandSize) -> Result<()> {
        let src = context.pop_to_reg(self, None)?;
        let tmp = regs::float_scratch();
        self.asm.mov_to_fpu(src.into(), writable!(tmp), size);
        self.asm.cnt(writable!(tmp));
        self.asm.addv(tmp, writable!(tmp), VectorSize::Size8x8);
        self.asm
            .mov_from_vec(tmp, writable!(src.into()), 0, OperandSize::S8);
        context.stack.push(src.into());
        Ok(())
    }

    fn signed_truncate(
        &mut self,
        dst: WritableReg,
        src: Reg,
        src_size: OperandSize,
        dst_size: OperandSize,
        kind: TruncKind,
    ) -> Result<()> {
        self.asm
            .fpu_to_int(dst, src, src_size, dst_size, kind, true);

        Ok(())
    }

    fn unsigned_truncate(
        &mut self,
        ctx: &mut CodeGenContext<Emission>,
        src_size: OperandSize,
        dst_size: OperandSize,
        kind: TruncKind,
    ) -> Result<()> {
        let dst_ty = match dst_size {
            OperandSize::S32 => WasmValType::I32,
            OperandSize::S64 => WasmValType::I64,
            _ => bail!(CodeGenError::unexpected_operand_size()),
        };

        ctx.convert_op(self, dst_ty, |masm, dst, src, dst_size| {
            masm.asm
                .fpu_to_int(writable!(dst), src, src_size, dst_size, kind, false);

            Ok(())
        })
    }

    fn signed_convert(
        &mut self,
        dst: WritableReg,
        src: Reg,
        src_size: OperandSize,
        dst_size: OperandSize,
    ) -> Result<()> {
        self.asm.cvt_sint_to_float(src, dst, src_size, dst_size);
        Ok(())
    }

    fn unsigned_convert(
        &mut self,
        dst: WritableReg,
        src: Reg,
        _tmp_gpr: Reg,
        src_size: OperandSize,
        dst_size: OperandSize,
    ) -> Result<()> {
        self.asm.cvt_uint_to_float(src, dst, src_size, dst_size);
        Ok(())
    }

    fn reinterpret_float_as_int(
        &mut self,
        dst: WritableReg,
        src: Reg,
        size: OperandSize,
    ) -> Result<()> {
        self.asm.mov_from_vec(src, dst, 0, size);
        Ok(())
    }

    fn reinterpret_int_as_float(
        &mut self,
        dst: WritableReg,
        src: Reg,
        size: OperandSize,
    ) -> Result<()> {
        self.asm.mov_to_fpu(src, dst, size);
        Ok(())
    }

    fn demote(&mut self, dst: WritableReg, src: Reg) -> Result<()> {
        self.asm
            .cvt_float_to_float(src.into(), dst, OperandSize::S64, OperandSize::S32);
        Ok(())
    }

    fn promote(&mut self, dst: WritableReg, src: Reg) -> Result<()> {
        self.asm
            .cvt_float_to_float(src.into(), dst, OperandSize::S32, OperandSize::S64);
        Ok(())
    }

    fn push(&mut self, reg: Reg, size: OperandSize) -> Result<StackSlot> {
        self.reserve_stack(size.bytes())?;
        let address = self.address_from_sp(SPOffset::from_u32(self.sp_offset))?;
        self.asm.str(reg, address, size);

        Ok(StackSlot {
            offset: SPOffset::from_u32(self.sp_offset),
            size: size.bytes(),
        })
    }

    fn address_at_reg(&self, reg: Reg, offset: u32) -> Result<Self::Address> {
        Ok(Address::offset(reg, offset as i64))
    }

    fn cmp_with_set(
        &mut self,
        dst: WritableReg,
        src: RegImm,
        kind: IntCmpKind,
        size: OperandSize,
    ) -> Result<()> {
        self.cmp(dst.to_reg(), src, size)?;
        self.asm.cset(dst, kind.into());
        Ok(())
    }

    fn cmp(&mut self, src1: Reg, src2: RegImm, size: OperandSize) -> Result<()> {
        match src2 {
            RegImm::Reg(src2) => {
                self.asm.subs_rrr(src2, src1, size);
                Ok(())
            }
            RegImm::Imm(v) => {
                let imm = match v {
                    I::I32(v) => v as u64,
                    I::I64(v) => v,
                    _ => bail!(CodeGenError::unsupported_imm()),
                };
                self.asm.subs_ir(imm, src1, size);
                Ok(())
            }
        }
    }

    fn float_cmp_with_set(
        &mut self,
        dst: WritableReg,
        src1: Reg,
        src2: Reg,
        kind: FloatCmpKind,
        size: OperandSize,
    ) -> Result<()> {
        self.asm.fcmp(src1, src2, size);
        self.asm.cset(dst, kind.into());
        Ok(())
    }

    fn clz(&mut self, dst: WritableReg, src: Reg, size: OperandSize) -> Result<()> {
        self.asm.clz(src, dst, size);
        Ok(())
    }

    fn ctz(&mut self, dst: WritableReg, src: Reg, size: OperandSize) -> Result<()> {
        let scratch = regs::scratch();
        self.asm.rbit(src, writable!(scratch), size);
        self.asm.clz(scratch, dst, size);
        Ok(())
    }

    fn wrap(&mut self, dst: WritableReg, src: Reg) -> Result<()> {
        self.asm.mov_rr(src, dst, OperandSize::S32);
        Ok(())
    }

    fn extend(&mut self, dst: WritableReg, src: Reg, kind: ExtendKind) -> Result<()> {
        self.asm.extend(src, dst, kind);
        Ok(())
    }

    fn get_label(&mut self) -> Result<MachLabel> {
        Ok(self.asm.get_label())
    }

    fn bind(&mut self, label: MachLabel) -> Result<()> {
        let buffer = self.asm.buffer_mut();
        buffer.bind_label(label, &mut Default::default());
        Ok(())
    }

    fn branch(
        &mut self,
        kind: IntCmpKind,
        lhs: Reg,
        rhs: RegImm,
        taken: MachLabel,
        size: OperandSize,
    ) -> Result<()> {
        use IntCmpKind::*;

        match &(lhs, rhs) {
            (rlhs, RegImm::Reg(rrhs)) => {
                // If the comparison kind is zero or not zero and both operands
                // are the same register, emit a ands instruction. Else we emit
                // a normal comparison.
                if (kind == Eq || kind == Ne) && (rlhs == rrhs) {
                    self.asm.ands_rr(*rlhs, *rrhs, size);
                } else {
                    self.cmp(lhs, rhs, size)?;
                }
            }
            _ => self.cmp(lhs, rhs, size)?,
        }
        self.asm.jmp_if(kind.into(), taken);
        Ok(())
    }

    fn jmp(&mut self, target: MachLabel) -> Result<()> {
        self.asm.jmp(target);
        Ok(())
    }

    fn unreachable(&mut self) -> Result<()> {
        self.asm.udf(wasmtime_cranelift::TRAP_UNREACHABLE);
        Ok(())
    }

    fn jmp_table(&mut self, targets: &[MachLabel], index: Reg, tmp: Reg) -> Result<()> {
        // At least one default target.
        debug_assert!(targets.len() >= 1);
        let max = targets.len() as u64 - 1;
        self.asm.subs_ir(max, index, OperandSize::S64);
        let default_index = max as usize;
        let default = targets[default_index];
        let rest = &targets[..default_index];
        let tmp1 = regs::scratch();
        self.asm.jmp_table(rest, default, index, tmp1, tmp);
        Ok(())
    }

    fn trap(&mut self, code: TrapCode) -> Result<()> {
        self.with_aligned_sp(|masm| {
            masm.asm.udf(code);
            Ok(())
        })
    }

    fn trapz(&mut self, src: Reg, code: TrapCode) -> Result<()> {
        self.with_aligned_sp(|masm| {
            masm.asm.trapz(src, code, OperandSize::S64);
            Ok(())
        })
    }

    fn trapif(&mut self, cc: IntCmpKind, code: TrapCode) -> Result<()> {
        self.with_aligned_sp(|masm| {
            masm.asm.trapif(cc.into(), code);
            Ok(())
        })
    }

    fn start_source_loc(&mut self, loc: RelSourceLoc) -> Result<(CodeOffset, RelSourceLoc)> {
        Ok(self.asm.buffer_mut().start_srcloc(loc))
    }

    fn end_source_loc(&mut self) -> Result<()> {
        self.asm.buffer_mut().end_srcloc();
        Ok(())
    }

    fn current_code_offset(&self) -> Result<CodeOffset> {
        Ok(self.asm.buffer().cur_offset())
    }

    fn add128(
        &mut self,
        dst_lo: WritableReg,
        dst_hi: WritableReg,
        lhs_lo: Reg,
        lhs_hi: Reg,
        rhs_lo: Reg,
        rhs_hi: Reg,
    ) -> Result<()> {
        let _ = (dst_lo, dst_hi, lhs_lo, lhs_hi, rhs_lo, rhs_hi);
        Err(anyhow!(CodeGenError::unimplemented_masm_instruction()))
    }

    fn sub128(
        &mut self,
        dst_lo: WritableReg,
        dst_hi: WritableReg,
        lhs_lo: Reg,
        lhs_hi: Reg,
        rhs_lo: Reg,
        rhs_hi: Reg,
    ) -> Result<()> {
        let _ = (dst_lo, dst_hi, lhs_lo, lhs_hi, rhs_lo, rhs_hi);
        Err(anyhow!(CodeGenError::unimplemented_masm_instruction()))
    }

    fn mul_wide(
        &mut self,
        context: &mut CodeGenContext<Emission>,
        kind: MulWideKind,
    ) -> Result<()> {
        let _ = (context, kind);
        Err(anyhow!(CodeGenError::unimplemented_masm_instruction()))
    }

    fn splat(&mut self, _context: &mut CodeGenContext<Emission>, _size: SplatKind) -> Result<()> {
        bail!(CodeGenError::unimplemented_masm_instruction())
    }

    fn shuffle(&mut self, _dst: WritableReg, _lhs: Reg, _rhs: Reg, _lanes: [u8; 16]) -> Result<()> {
        bail!(CodeGenError::unimplemented_masm_instruction())
    }

    fn swizzle(&mut self, _dst: WritableReg, _lhs: Reg, _rhs: Reg) -> Result<()> {
        bail!(CodeGenError::unimplemented_masm_instruction())
    }

    fn atomic_rmw(
        &mut self,
        _context: &mut CodeGenContext<Emission>,
        _addr: Self::Address,
        _size: OperandSize,
        _op: RmwOp,
        _flags: MemFlags,
        _extend: Option<Extend<Zero>>,
    ) -> Result<()> {
        Err(anyhow!(CodeGenError::unimplemented_masm_instruction()))
    }

    fn extract_lane(
        &mut self,
        _src: Reg,
        _dst: WritableReg,
        _lane: u8,
        _kind: ExtractLaneKind,
    ) -> Result<()> {
        bail!(CodeGenError::unimplemented_masm_instruction())
    }

    fn replace_lane(
        &mut self,
        _src: RegImm,
        _dst: WritableReg,
        _lane: u8,
        _kind: ReplaceLaneKind,
    ) -> Result<()> {
        bail!(CodeGenError::unimplemented_masm_instruction())
    }

    fn atomic_cas(
        &mut self,
        _context: &mut CodeGenContext<Emission>,
        _addr: Self::Address,
        _size: OperandSize,
        _flags: MemFlags,
        _extend: Option<Extend<Zero>>,
    ) -> Result<()> {
        Err(anyhow!(CodeGenError::unimplemented_masm_instruction()))
    }

    fn v128_eq(
        &mut self,
        _dst: WritableReg,
        _lhs: Reg,
        _rhs: Reg,
        _kind: VectorEqualityKind,
    ) -> Result<()> {
        bail!(CodeGenError::unimplemented_masm_instruction())
    }

    fn v128_ne(
        &mut self,
        _dst: WritableReg,
        _lhs: Reg,
        _rhs: Reg,
        _kind: VectorEqualityKind,
    ) -> Result<()> {
        bail!(CodeGenError::unimplemented_masm_instruction())
    }

    fn v128_lt(
        &mut self,
        _dst: WritableReg,
        _lhs: Reg,
        _rhs: Reg,
        _kind: VectorCompareKind,
    ) -> Result<()> {
        bail!(CodeGenError::unimplemented_masm_instruction())
    }

    fn v128_le(
        &mut self,
        _dst: WritableReg,
        _lhs: Reg,
        _rhs: Reg,
        _kind: VectorCompareKind,
    ) -> Result<()> {
        bail!(CodeGenError::unimplemented_masm_instruction())
    }

    fn v128_gt(
        &mut self,
        _dst: WritableReg,
        _lhs: Reg,
        _rhs: Reg,
        _kind: VectorCompareKind,
    ) -> Result<()> {
        bail!(CodeGenError::unimplemented_masm_instruction())
    }

    fn v128_ge(
        &mut self,
        _dst: WritableReg,
        _lhs: Reg,
        _rhs: Reg,
        _kind: VectorCompareKind,
    ) -> Result<()> {
        bail!(CodeGenError::unimplemented_masm_instruction())
    }

    fn v128_not(&mut self, _dst: WritableReg) -> Result<()> {
        Err(anyhow!(CodeGenError::unimplemented_masm_instruction()))
    }

    fn fence(&mut self) -> Result<()> {
        Err(anyhow!(CodeGenError::unimplemented_masm_instruction()))
    }

    fn v128_and(&mut self, _src1: Reg, _src2: Reg, _dst: WritableReg) -> Result<()> {
        Err(anyhow!(CodeGenError::unimplemented_masm_instruction()))
    }

    fn v128_and_not(&mut self, _src1: Reg, _src2: Reg, _dst: WritableReg) -> Result<()> {
        Err(anyhow!(CodeGenError::unimplemented_masm_instruction()))
    }

    fn v128_or(&mut self, _src1: Reg, _src2: Reg, _dst: WritableReg) -> Result<()> {
        Err(anyhow!(CodeGenError::unimplemented_masm_instruction()))
    }

    fn v128_xor(&mut self, _src1: Reg, _src2: Reg, _dst: WritableReg) -> Result<()> {
        Err(anyhow!(CodeGenError::unimplemented_masm_instruction()))
    }

    fn v128_bitselect(
        &mut self,
        _src1: Reg,
        _src2: Reg,
        _mask: Reg,
        _dst: WritableReg,
    ) -> Result<()> {
        Err(anyhow!(CodeGenError::unimplemented_masm_instruction()))
    }

    fn v128_any_true(&mut self, _src: Reg, _dst: WritableReg) -> Result<()> {
        Err(anyhow!(CodeGenError::unimplemented_masm_instruction()))
    }

    fn v128_convert(&mut self, _src: Reg, _dst: WritableReg, _kind: V128ConvertKind) -> Result<()> {
        bail!(CodeGenError::unimplemented_masm_instruction())
    }

    fn v128_narrow(
        &mut self,
        _src1: Reg,
        _src2: Reg,
        _dst: WritableReg,
        _kind: V128NarrowKind,
    ) -> Result<()> {
        bail!(CodeGenError::unimplemented_masm_instruction())
    }

    fn v128_demote(&mut self, _src: Reg, _dst: WritableReg) -> Result<()> {
        bail!(CodeGenError::unimplemented_masm_instruction())
    }

    fn v128_promote(&mut self, _src: Reg, _dst: WritableReg) -> Result<()> {
        bail!(CodeGenError::unimplemented_masm_instruction())
    }

    fn v128_extend(&mut self, _src: Reg, _dst: WritableReg, _kind: V128ExtendKind) -> Result<()> {
        bail!(CodeGenError::unimplemented_masm_instruction())
    }

    fn v128_add(
        &mut self,
        _lhs: Reg,
        _rhs: Reg,
        _dst: WritableReg,
        _size: OperandSize,
        _handle_overflow: HandleOverflowKind,
    ) -> Result<()> {
        Err(anyhow!(CodeGenError::unimplemented_masm_instruction()))
    }

    fn v128_sub(
        &mut self,
        _lhs: Reg,
        _rhs: Reg,
        _dst: WritableReg,
        _size: OperandSize,
        _handle_overflow: HandleOverflowKind,
    ) -> Result<()> {
        Err(anyhow!(CodeGenError::unimplemented_masm_instruction()))
    }

    fn v128_mul(
        &mut self,
        _context: &mut CodeGenContext<Emission>,
        _lane_width: OperandSize,
    ) -> Result<()> {
        Err(anyhow!(CodeGenError::unimplemented_masm_instruction()))
    }

    fn v128_abs(&mut self, _src: Reg, _dst: WritableReg, _kind: V128AbsKind) -> Result<()> {
        bail!(CodeGenError::unimplemented_masm_instruction())
    }

    fn v128_neg(&mut self, _op: WritableReg, _size: OperandSize) -> Result<()> {
        Err(anyhow!(CodeGenError::unimplemented_masm_instruction()))
    }

    fn v128_shift(
        &mut self,
        _context: &mut CodeGenContext<Emission>,
        _lane_width: OperandSize,
        _shift_kind: ShiftKind,
    ) -> Result<()> {
        Err(anyhow!(CodeGenError::unimplemented_masm_instruction()))
    }

    fn v128_q15mulr_sat_s(
        &mut self,
        _lhs: Reg,
        _rhs: Reg,
        _dst: WritableReg,
        _size: OperandSize,
    ) -> Result<()> {
        bail!(CodeGenError::unimplemented_masm_instruction())
    }

    fn v128_all_true(&mut self, _src: Reg, _dst: WritableReg, _size: OperandSize) -> Result<()> {
        bail!(CodeGenError::unimplemented_masm_instruction())
    }

    fn v128_bitmask(&mut self, _src: Reg, _dst: WritableReg, _size: OperandSize) -> Result<()> {
        bail!(CodeGenError::unimplemented_masm_instruction())
    }

<<<<<<< HEAD
    fn v128_trunc_sat(
        &mut self,
        _context: &mut CodeGenContext<Emission>,
        _kind: V128TruncSatKind,
    ) -> Result<()> {
        bail!(CodeGenError::unimplemented_masm_instruction())
=======
    fn v128_min(
        &mut self,
        _src1: Reg,
        _src2: Reg,
        _dst: WritableReg,
        _lane_width: OperandSize,
        _kind: MinKind,
    ) -> Result<()> {
        Err(anyhow!(CodeGenError::unimplemented_masm_instruction()))
    }

    fn v128_max(
        &mut self,
        _src1: Reg,
        _src2: Reg,
        _dst: WritableReg,
        _lane_width: OperandSize,
        _kind: MaxKind,
    ) -> Result<()> {
        Err(anyhow!(CodeGenError::unimplemented_masm_instruction()))
    }

    fn v128_extmul(
        &mut self,
        _context: &mut CodeGenContext<Emission>,
        _lane_width: OperandSize,
        _kind: crate::masm::ExtMulKind,
    ) -> Result<()> {
        Err(anyhow!(CodeGenError::unimplemented_masm_instruction()))
    }

    fn v128_extadd_pairwise(
        &mut self,
        _src: Reg,
        _dst: WritableReg,
        _lane_width: OperandSize,
        _kind: crate::masm::ExtAddKind,
    ) -> Result<()> {
        Err(anyhow!(CodeGenError::unimplemented_masm_instruction()))
>>>>>>> df0a5baf
    }

    fn v128_dot(&mut self, _lhs: Reg, _rhs: Reg, _dst: WritableReg) -> Result<()> {
        bail!(CodeGenError::unimplemented_masm_instruction())
    }
}

impl MacroAssembler {
    fn increment_sp(&mut self, bytes: u32) {
        self.sp_offset += bytes;
    }

    fn decrement_sp(&mut self, bytes: u32) {
        self.sp_offset -= bytes;
    }

    // Copies the value of the stack pointer to the shadow stack
    // pointer: mov x28, sp

    // This function is called at the epilogue.
    fn move_sp_to_shadow_sp(&mut self) {
        let sp = regs::sp();
        let shadow_sp = regs::shadow_sp();
        self.asm.mov_rr(sp, writable!(shadow_sp), OperandSize::S64);
    }

    // Copies the value of the shadow stack pointer to the stack pointer: mov
    // sp, x28.
    //
    // This function is usually called when the space is claimed, e.g., via
    // a push, when stack space is reserved explcitly or after emitting code
    // that requires explicit stack pointer alignment (code that could result in
    // signal handling).
    //
    // This ensures the stack pointer always reflects the allocated stack space,
    // otherwise any space below the stack pointer could get clobbered with
    // interrups and signal handlers.
    //
    // This function must also be called at the function epilogue, since the
    // stack pointer is used to restore the current function frame.
    fn move_shadow_sp_to_sp(&mut self) {
        let shadow_sp = regs::shadow_sp();
        let sp = writable!(regs::sp());
        self.asm.add_ir(0, shadow_sp, sp, OperandSize::S64);
    }
}<|MERGE_RESOLUTION|>--- conflicted
+++ resolved
@@ -14,19 +14,11 @@
     },
     masm::{
         CalleeKind, DivKind, Extend, ExtendKind, ExtractLaneKind, FloatCmpKind, HandleOverflowKind,
-<<<<<<< HEAD
-        Imm as I, IntCmpKind, LoadKind, MacroAssembler as Masm, MulWideKind, OperandSize, RegImm,
-        RemKind, ReplaceLaneKind, RmwOp, RoundingMode, SPOffset, ShiftKind, SplatKind, StackSlot,
-        StoreKind, TrapCode, TruncKind, V128AbsKind, V128ConvertKind, V128ExtendKind,
-        V128NarrowKind, V128TruncSatKind, VectorCompareKind, VectorEqualityKind, Zero,
-        TRUSTED_FLAGS, UNTRUSTED_FLAGS,
-=======
         Imm as I, IntCmpKind, LoadKind, MacroAssembler as Masm, MaxKind, MinKind, MulWideKind,
         OperandSize, RegImm, RemKind, ReplaceLaneKind, RmwOp, RoundingMode, SPOffset, ShiftKind,
         SplatKind, StackSlot, StoreKind, TrapCode, TruncKind, V128AbsKind, V128ConvertKind,
-        V128ExtendKind, V128NarrowKind, VectorCompareKind, VectorEqualityKind, Zero, TRUSTED_FLAGS,
-        UNTRUSTED_FLAGS,
->>>>>>> df0a5baf
+        V128ExtendKind, V128NarrowKind, V128TruncSatKind, VectorCompareKind, VectorEqualityKind,
+        Zero, TRUSTED_FLAGS, UNTRUSTED_FLAGS,
     },
     stack::TypedReg,
 };
@@ -1202,14 +1194,14 @@
         bail!(CodeGenError::unimplemented_masm_instruction())
     }
 
-<<<<<<< HEAD
     fn v128_trunc_sat(
         &mut self,
         _context: &mut CodeGenContext<Emission>,
         _kind: V128TruncSatKind,
     ) -> Result<()> {
         bail!(CodeGenError::unimplemented_masm_instruction())
-=======
+    }
+
     fn v128_min(
         &mut self,
         _src1: Reg,
@@ -1249,7 +1241,6 @@
         _kind: crate::masm::ExtAddKind,
     ) -> Result<()> {
         Err(anyhow!(CodeGenError::unimplemented_masm_instruction()))
->>>>>>> df0a5baf
     }
 
     fn v128_dot(&mut self, _lhs: Reg, _rhs: Reg, _dst: WritableReg) -> Result<()> {
