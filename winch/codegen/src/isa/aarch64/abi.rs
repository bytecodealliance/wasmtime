use super::regs;
use crate::abi::{ABIArg, ABIResult, ABISig, ABI};
use crate::isa::{reg::Reg, CallingConvention};
use smallvec::SmallVec;
use wasmtime_environ::{WasmFuncType, WasmType};

#[derive(Default)]
pub(crate) struct Aarch64ABI;

/// Helper environment to track argument-register
/// assignment in aarch64.
///
/// The first element tracks the general purpose register index, capped at 7 (x0-x7).
/// The second element tracks the floating point register index, capped at 7 (v0-v7).
// Follows
// https://github.com/ARM-software/abi-aa/blob/2021Q1/aapcs64/aapcs64.rst#64parameter-passing
#[derive(Default)]
struct RegIndexEnv(u8, u8);

impl RegIndexEnv {
    fn next_xreg(&mut self) -> Option<u8> {
        if self.0 < 8 {
            return Some(Self::increment(&mut self.0));
        }

        None
    }

    fn next_vreg(&mut self) -> Option<u8> {
        if self.1 < 8 {
            return Some(Self::increment(&mut self.1));
        }

        None
    }

    fn increment(index: &mut u8) -> u8 {
        let current = *index;
        *index += 1;
        current
    }
}

impl ABI for Aarch64ABI {
    // TODO change to 16 once SIMD is supported
    fn stack_align() -> u8 {
        8
    }

    fn call_stack_align() -> u8 {
        16
    }

    fn arg_base_offset() -> u8 {
        16
    }

    fn ret_addr_offset() -> u8 {
        8
    }

    fn word_bits() -> u32 {
        64
    }

<<<<<<< HEAD
    fn sig(&self, wasm_sig: &WasmFuncType, call_conv: &CallingConvention) -> ABISig {
=======
    fn sig(wasm_sig: &FuncType, call_conv: &CallingConvention) -> ABISig {
>>>>>>> 3b90faf4
        assert!(call_conv.is_apple_aarch64() || call_conv.is_default());

        if wasm_sig.returns().len() > 1 {
            panic!("multi-value not supported");
        }

        let mut stack_offset = 0;
        let mut index_env = RegIndexEnv::default();

        let params: SmallVec<[ABIArg; 6]> = wasm_sig
            .params()
            .iter()
            .map(|arg| Self::to_abi_arg(arg, &mut stack_offset, &mut index_env))
            .collect();

        let ty = wasm_sig.returns().get(0).map(|e| e.clone());
        // NOTE temporarily defaulting to x0;
        let reg = regs::xreg(0);
        let result = ABIResult::reg(ty, reg);

        ABISig::new(params, result, stack_offset)
    }

    fn scratch_reg() -> Reg {
        todo!()
    }

    fn sp_reg() -> Reg {
        todo!()
    }

    fn fp_reg() -> Reg {
        regs::fp()
    }

    fn vmctx_reg() -> Reg {
        regs::xreg(9)
    }

    fn callee_saved_regs(_call_conv: &CallingConvention) -> SmallVec<[Reg; 9]> {
        regs::callee_saved()
    }
}

impl Aarch64ABI {
    fn to_abi_arg(
        wasm_arg: &WasmType,
        stack_offset: &mut u32,
        index_env: &mut RegIndexEnv,
    ) -> ABIArg {
        let (reg, ty) = match wasm_arg {
            ty @ (WasmType::I32 | WasmType::I64) => (index_env.next_xreg().map(regs::xreg), ty),

            ty @ (WasmType::F32 | WasmType::F64) => (index_env.next_vreg().map(regs::vreg), ty),

            ty => unreachable!("Unsupported argument type {:?}", ty),
        };

        let ty = *ty;
        let default = || {
            let size = Self::word_bytes();
            let arg = ABIArg::stack_offset(*stack_offset, ty);
            *stack_offset += size;
            arg
        };
        reg.map_or_else(default, |reg| ABIArg::Reg { ty, reg })
    }
}

#[cfg(test)]
mod tests {
    use super::{Aarch64ABI, RegIndexEnv};
    use crate::{
        abi::{ABIArg, ABI},
        isa::aarch64::regs,
        isa::reg::Reg,
        isa::CallingConvention,
    };
    use wasmtime_environ::{
        WasmFuncType,
        WasmType::{self, *},
    };

    #[test]
    fn test_get_next_reg_index() {
        let mut index_env = RegIndexEnv::default();
        assert_eq!(index_env.next_xreg(), Some(0));
        assert_eq!(index_env.next_vreg(), Some(0));
        assert_eq!(index_env.next_xreg(), Some(1));
        assert_eq!(index_env.next_vreg(), Some(1));
        assert_eq!(index_env.next_xreg(), Some(2));
        assert_eq!(index_env.next_vreg(), Some(2));
    }

    #[test]
    fn xreg_abi_sig() {
        let wasm_sig = WasmFuncType::new(
            [I32, I64, I32, I64, I32, I32, I64, I32, I64].into(),
            [].into(),
        );

        let sig = Aarch64ABI::sig(&wasm_sig, &CallingConvention::Default);
        let params = sig.params;

        match_reg_arg(params.get(0).unwrap(), I32, regs::xreg(0));
        match_reg_arg(params.get(1).unwrap(), I64, regs::xreg(1));
        match_reg_arg(params.get(2).unwrap(), I32, regs::xreg(2));
        match_reg_arg(params.get(3).unwrap(), I64, regs::xreg(3));
        match_reg_arg(params.get(4).unwrap(), I32, regs::xreg(4));
        match_reg_arg(params.get(5).unwrap(), I32, regs::xreg(5));
        match_reg_arg(params.get(6).unwrap(), I64, regs::xreg(6));
        match_reg_arg(params.get(7).unwrap(), I32, regs::xreg(7));
        match_stack_arg(params.get(8).unwrap(), I64, 0);
    }

    #[test]
    fn vreg_abi_sig() {
        let wasm_sig = WasmFuncType::new(
            [F32, F64, F32, F64, F32, F32, F64, F32, F64].into(),
            [].into(),
        );

        let sig = Aarch64ABI::sig(&wasm_sig, &CallingConvention::Default);
        let params = sig.params;

        match_reg_arg(params.get(0).unwrap(), F32, regs::vreg(0));
        match_reg_arg(params.get(1).unwrap(), F64, regs::vreg(1));
        match_reg_arg(params.get(2).unwrap(), F32, regs::vreg(2));
        match_reg_arg(params.get(3).unwrap(), F64, regs::vreg(3));
        match_reg_arg(params.get(4).unwrap(), F32, regs::vreg(4));
        match_reg_arg(params.get(5).unwrap(), F32, regs::vreg(5));
        match_reg_arg(params.get(6).unwrap(), F64, regs::vreg(6));
        match_reg_arg(params.get(7).unwrap(), F32, regs::vreg(7));
        match_stack_arg(params.get(8).unwrap(), F64, 0);
    }

    #[test]
    fn mixed_abi_sig() {
        let wasm_sig = WasmFuncType::new(
            [F32, I32, I64, F64, I32, F32, F64, F32, F64].into(),
            [].into(),
        );

        let sig = Aarch64ABI::sig(&wasm_sig, &CallingConvention::Default);
        let params = sig.params;

        match_reg_arg(params.get(0).unwrap(), F32, regs::vreg(0));
        match_reg_arg(params.get(1).unwrap(), I32, regs::xreg(0));
        match_reg_arg(params.get(2).unwrap(), I64, regs::xreg(1));
        match_reg_arg(params.get(3).unwrap(), F64, regs::vreg(1));
        match_reg_arg(params.get(4).unwrap(), I32, regs::xreg(2));
        match_reg_arg(params.get(5).unwrap(), F32, regs::vreg(2));
        match_reg_arg(params.get(6).unwrap(), F64, regs::vreg(3));
        match_reg_arg(params.get(7).unwrap(), F32, regs::vreg(4));
        match_reg_arg(params.get(8).unwrap(), F64, regs::vreg(5));
    }

    fn match_reg_arg(abi_arg: &ABIArg, expected_ty: WasmType, expected_reg: Reg) {
        match abi_arg {
            &ABIArg::Reg { reg, ty } => {
                assert_eq!(reg, expected_reg);
                assert_eq!(ty, expected_ty);
            }
            stack => panic!("Expected reg argument, got {:?}", stack),
        }
    }

    fn match_stack_arg(abi_arg: &ABIArg, expected_ty: WasmType, expected_offset: u32) {
        match abi_arg {
            &ABIArg::Stack { offset, ty } => {
                assert_eq!(offset, expected_offset);
                assert_eq!(ty, expected_ty);
            }
            stack => panic!("Expected stack argument, got {:?}", stack),
        }
    }
}<|MERGE_RESOLUTION|>--- conflicted
+++ resolved
@@ -63,11 +63,7 @@
         64
     }
 
-<<<<<<< HEAD
     fn sig(&self, wasm_sig: &WasmFuncType, call_conv: &CallingConvention) -> ABISig {
-=======
-    fn sig(wasm_sig: &FuncType, call_conv: &CallingConvention) -> ABISig {
->>>>>>> 3b90faf4
         assert!(call_conv.is_apple_aarch64() || call_conv.is_default());
 
         if wasm_sig.returns().len() > 1 {
