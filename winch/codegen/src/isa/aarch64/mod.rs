use self::regs::{scratch, ALL_GPR};
use crate::{
    abi::ABI,
    codegen::{CodeGen, CodeGenContext, FuncEnv},
    frame::{DefinedLocals, Frame},
    isa::{Builder, CallingConvention, TargetIsa},
    masm::MacroAssembler,
    regalloc::RegAlloc,
    regset::RegSet,
    stack::Stack,
    TrampolineKind,
};
use anyhow::Result;
use cranelift_codegen::settings::{self, Flags};
use cranelift_codegen::{isa::aarch64::settings as aarch64_settings, Final, MachBufferFinalized};
use cranelift_codegen::{MachTextSectionBuilder, TextSectionBuilder};
use masm::MacroAssembler as Aarch64Masm;
use target_lexicon::Triple;
<<<<<<< HEAD
use wasmparser::{FuncValidator, FunctionBody, ValidatorResources};
use wasmtime_environ::{VMOffsets, WasmFuncType};
=======
use wasmparser::{FuncType, FuncValidator, FunctionBody, ValidatorResources};
use wasmtime_environ::ModuleTranslation;
>>>>>>> 83ac69ca

mod abi;
mod address;
mod asm;
mod masm;
mod regs;

/// Create an ISA from the given triple.
pub(crate) fn isa_builder(triple: Triple) -> Builder {
    Builder::new(
        triple,
        aarch64_settings::builder(),
        |triple, shared_flags, settings| {
            let isa_flags = aarch64_settings::Flags::new(&shared_flags, settings);
            let isa = Aarch64::new(triple, shared_flags, isa_flags);
            Ok(Box::new(isa))
        },
    )
}

/// Aarch64 ISA.
// Until Aarch64 emission is supported.
#[allow(dead_code)]
pub(crate) struct Aarch64 {
    /// The target triple.
    triple: Triple,
    /// ISA specific flags.
    isa_flags: aarch64_settings::Flags,
    /// Shared flags.
    shared_flags: Flags,
}

impl Aarch64 {
    /// Create an Aarch64 ISA.
    pub fn new(triple: Triple, shared_flags: Flags, isa_flags: aarch64_settings::Flags) -> Self {
        Self {
            isa_flags,
            shared_flags,
            triple,
        }
    }
}

impl TargetIsa for Aarch64 {
    fn name(&self) -> &'static str {
        "aarch64"
    }

    fn triple(&self) -> &Triple {
        &self.triple
    }

    fn flags(&self) -> &settings::Flags {
        &self.shared_flags
    }

    fn isa_flags(&self) -> Vec<settings::Value> {
        self.isa_flags.iter().collect()
    }

    fn is_branch_protection_enabled(&self) -> bool {
        self.isa_flags.use_bti()
    }

    fn compile_function(
        &self,
        sig: &WasmFuncType,
        body: &FunctionBody,
        translation: &ModuleTranslation,
        validator: &mut FuncValidator<ValidatorResources>,
    ) -> Result<MachBufferFinalized<Final>> {
        let mut body = body.get_binary_reader();
        let mut masm = Aarch64Masm::new(self.shared_flags.clone());
        let stack = Stack::new();
        let abi = abi::Aarch64ABI::default();
        let abi_sig = abi.sig(sig, &CallingConvention::Default);

        let defined_locals = DefinedLocals::new(env, &mut body, validator)?;
        let frame = Frame::new(&abi_sig, &defined_locals, &abi)?;
        // TODO: Add floating point bitmask
        let regalloc = RegAlloc::new(RegSet::new(ALL_GPR, 0), scratch());
        let codegen_context = CodeGenContext::new(regalloc, stack, &frame);
        let env = FuncEnv::new(self.pointer_bytes(), translation);
        let mut codegen = CodeGen::new(&mut masm, &abi, codegen_context, env, abi_sig);

        codegen.emit(&mut body, validator)?;
        Ok(masm.finalize())
    }

    fn text_section_builder(&self, num_funcs: usize) -> Box<dyn TextSectionBuilder> {
        Box::new(MachTextSectionBuilder::<
            cranelift_codegen::isa::aarch64::inst::Inst,
        >::new(num_funcs))
    }

    fn function_alignment(&self) -> u32 {
        // See `cranelift_codegen::isa::TargetIsa::function_alignment`.
        32
    }

    fn compile_trampoline(
        &self,
        _ty: &WasmFuncType,
        _kind: TrampolineKind,
    ) -> Result<MachBufferFinalized<Final>> {
        todo!()
    }
}<|MERGE_RESOLUTION|>--- conflicted
+++ resolved
@@ -16,13 +16,8 @@
 use cranelift_codegen::{MachTextSectionBuilder, TextSectionBuilder};
 use masm::MacroAssembler as Aarch64Masm;
 use target_lexicon::Triple;
-<<<<<<< HEAD
 use wasmparser::{FuncValidator, FunctionBody, ValidatorResources};
-use wasmtime_environ::{VMOffsets, WasmFuncType};
-=======
-use wasmparser::{FuncType, FuncValidator, FunctionBody, ValidatorResources};
-use wasmtime_environ::ModuleTranslation;
->>>>>>> 83ac69ca
+use wasmtime_environ::{ModuleTranslation, WasmFuncType};
 
 mod abi;
 mod address;
@@ -100,7 +95,7 @@
         let abi = abi::Aarch64ABI::default();
         let abi_sig = abi.sig(sig, &CallingConvention::Default);
 
-        let defined_locals = DefinedLocals::new(env, &mut body, validator)?;
+        let defined_locals = DefinedLocals::new(translation, &mut body, validator)?;
         let frame = Frame::new(&abi_sig, &defined_locals, &abi)?;
         // TODO: Add floating point bitmask
         let regalloc = RegAlloc::new(RegSet::new(ALL_GPR, 0), scratch());
