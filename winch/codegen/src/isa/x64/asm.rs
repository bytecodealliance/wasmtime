--- conflicted
+++ resolved
@@ -17,15 +17,9 @@
         x64::{
             args::{
                 self, AluRmiROpcode, Amode, AvxOpcode, CmpOpcode, DivSignedness, ExtMode,
-<<<<<<< HEAD
-                FromWritableReg, Gpr, GprMem, GprMemImm, Imm8Gpr, Imm8Reg, RegMem, RegMemImm,
-                ShiftKind as CraneliftShiftKind, SseOpcode, SyntheticAmode, WritableGpr,
-                WritableXmm, Xmm, XmmMem, XmmMemAligned, XmmMemImm, CC,
-=======
                 FenceKind, FromWritableReg, Gpr, GprMem, GprMemImm, Imm8Gpr, Imm8Reg, RegMem,
                 RegMemImm, ShiftKind as CraneliftShiftKind, SseOpcode, SyntheticAmode, WritableGpr,
-                WritableXmm, Xmm, XmmMem, XmmMemAligned, CC,
->>>>>>> 3a4cf0ac
+                WritableXmm, Xmm, XmmMem, XmmMemAligned, XmmMemImm, CC,
             },
             encoding::rex::{encode_modrm, RexFlags},
             settings as x64_settings, EmitInfo, EmitState, Inst,
@@ -1490,7 +1484,6 @@
         });
     }
 
-<<<<<<< HEAD
     /// Shuffles bytes in `src` according to contents of `mask` and puts
     /// result in `dst`.
     pub fn xmm_vpshufb_rrm(&mut self, dst: WritableReg, src: Reg, mask: &Address) {
@@ -1518,10 +1511,10 @@
             src2: XmmMemImm::unwrap_new(src2.into()),
             dst: dst.to_reg().into(),
         })
-=======
+    }
+
     pub fn fence(&mut self, kind: FenceKind) {
         self.emit(Inst::Fence { kind });
->>>>>>> 3a4cf0ac
     }
 }
 
