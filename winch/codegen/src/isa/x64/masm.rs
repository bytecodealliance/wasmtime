use super::{
    abi::X64ABI,
    address::Address,
    asm::{Assembler, PatchableAddToReg, VcmpKind, VcvtKind},
    regs::{self, rbp, rsp},
};
use anyhow::{anyhow, bail, Result};

use crate::masm::{
    DivKind, ExtAddKind, ExtMulKind, Extend, ExtendKind, ExtractLaneKind, FloatCmpKind,
    HandleOverflowKind, Imm as I, IntCmpKind, LaneSelector, LoadKind, MacroAssembler as Masm,
    MaxKind, MinKind, MulWideKind, OperandSize, RegImm, RemKind, ReplaceLaneKind, RmwOp,
    RoundingMode, ShiftKind, SplatKind, StoreKind, TrapCode, TruncKind, V128AbsKind,
    V128ConvertKind, V128ExtendKind, V128NarrowKind, VectorCompareKind, VectorEqualityKind, Zero,
    TRUSTED_FLAGS, UNTRUSTED_FLAGS,
};
use crate::{
    abi::{self, align_to, calculate_frame_adjustment, LocalSlot},
    codegen::{ptr_type_from_ptr_size, CodeGenContext, CodeGenError, Emission, FuncEnv},
    stack::{TypedReg, Val},
};
use crate::{
    abi::{vmctx, ABI},
    masm::{SPOffset, StackSlot},
};
use crate::{
    isa::{
        reg::{writable, Reg, RegClass, WritableReg},
        CallingConvention,
    },
    masm::CalleeKind,
};
use cranelift_codegen::{
    binemit::CodeOffset,
    ir::{MemFlags, RelSourceLoc, SourceLoc},
    isa::{
        unwind::UnwindInst,
        x64::{
            args::{Avx512Opcode, AvxOpcode, FenceKind, CC},
            settings as x64_settings, AtomicRmwSeqOp,
        },
    },
    settings, Final, MachBufferFinalized, MachLabel,
};
use wasmtime_cranelift::TRAP_UNREACHABLE;
use wasmtime_environ::{PtrSize, WasmValType};

// Taken from `cranelift/codegen/src/isa/x64/lower/isle.rs`
// Since x64 doesn't have 8x16 shifts and we must use a 16x8 shift instead, we
// need to fix up the bits that migrate from one half of the lane to the
// other. Each 16-byte mask is indexed by the shift amount: e.g. if we shift
// right by 0 (no movement), we want to retain all the bits so we mask with
// `0xff`; if we shift right by 1, we want to retain all bits except the MSB so
// we mask with `0x7f`; etc.

#[rustfmt::skip] // Preserve 16 bytes (i.e. one mask) per row.
const I8X16_ISHL_MASKS: [u8; 128] = [
    0xff, 0xff, 0xff, 0xff, 0xff, 0xff, 0xff, 0xff, 0xff, 0xff, 0xff, 0xff, 0xff, 0xff, 0xff, 0xff,
    0xfe, 0xfe, 0xfe, 0xfe, 0xfe, 0xfe, 0xfe, 0xfe, 0xfe, 0xfe, 0xfe, 0xfe, 0xfe, 0xfe, 0xfe, 0xfe,
    0xfc, 0xfc, 0xfc, 0xfc, 0xfc, 0xfc, 0xfc, 0xfc, 0xfc, 0xfc, 0xfc, 0xfc, 0xfc, 0xfc, 0xfc, 0xfc,
    0xf8, 0xf8, 0xf8, 0xf8, 0xf8, 0xf8, 0xf8, 0xf8, 0xf8, 0xf8, 0xf8, 0xf8, 0xf8, 0xf8, 0xf8, 0xf8,
    0xf0, 0xf0, 0xf0, 0xf0, 0xf0, 0xf0, 0xf0, 0xf0, 0xf0, 0xf0, 0xf0, 0xf0, 0xf0, 0xf0, 0xf0, 0xf0,
    0xe0, 0xe0, 0xe0, 0xe0, 0xe0, 0xe0, 0xe0, 0xe0, 0xe0, 0xe0, 0xe0, 0xe0, 0xe0, 0xe0, 0xe0, 0xe0,
    0xc0, 0xc0, 0xc0, 0xc0, 0xc0, 0xc0, 0xc0, 0xc0, 0xc0, 0xc0, 0xc0, 0xc0, 0xc0, 0xc0, 0xc0, 0xc0,
    0x80, 0x80, 0x80, 0x80, 0x80, 0x80, 0x80, 0x80, 0x80, 0x80, 0x80, 0x80, 0x80, 0x80, 0x80, 0x80,
];

#[rustfmt::skip] // Preserve 16 bytes (i.e. one mask) per row.
const I8X16_USHR_MASKS: [u8; 128] = [
    0xff, 0xff, 0xff, 0xff, 0xff, 0xff, 0xff, 0xff, 0xff, 0xff, 0xff, 0xff, 0xff, 0xff, 0xff, 0xff,
    0x7f, 0x7f, 0x7f, 0x7f, 0x7f, 0x7f, 0x7f, 0x7f, 0x7f, 0x7f, 0x7f, 0x7f, 0x7f, 0x7f, 0x7f, 0x7f,
    0x3f, 0x3f, 0x3f, 0x3f, 0x3f, 0x3f, 0x3f, 0x3f, 0x3f, 0x3f, 0x3f, 0x3f, 0x3f, 0x3f, 0x3f, 0x3f,
    0x1f, 0x1f, 0x1f, 0x1f, 0x1f, 0x1f, 0x1f, 0x1f, 0x1f, 0x1f, 0x1f, 0x1f, 0x1f, 0x1f, 0x1f, 0x1f,
    0x0f, 0x0f, 0x0f, 0x0f, 0x0f, 0x0f, 0x0f, 0x0f, 0x0f, 0x0f, 0x0f, 0x0f, 0x0f, 0x0f, 0x0f, 0x0f,
    0x07, 0x07, 0x07, 0x07, 0x07, 0x07, 0x07, 0x07, 0x07, 0x07, 0x07, 0x07, 0x07, 0x07, 0x07, 0x07,
    0x03, 0x03, 0x03, 0x03, 0x03, 0x03, 0x03, 0x03, 0x03, 0x03, 0x03, 0x03, 0x03, 0x03, 0x03, 0x03,
    0x01, 0x01, 0x01, 0x01, 0x01, 0x01, 0x01, 0x01, 0x01, 0x01, 0x01, 0x01, 0x01, 0x01, 0x01, 0x01,
];

/// x64 MacroAssembler.
pub(crate) struct MacroAssembler {
    /// Stack pointer offset.
    sp_offset: u32,
    /// This value represents the maximum stack size seen while compiling the function. While the
    /// function is still being compiled its value will not be valid (the stack will grow and
    /// shrink as space is reserved and freed during compilation), but once all instructions have
    /// been seen this value will be the maximum stack usage seen.
    sp_max: u32,
    /// Add instructions that are used to add the constant stack max to a register.
    stack_max_use_add: Option<PatchableAddToReg>,
    /// Low level assembler.
    asm: Assembler,
    /// ISA flags.
    flags: x64_settings::Flags,
    /// Shared flags.
    shared_flags: settings::Flags,
    /// The target pointer size.
    ptr_size: OperandSize,
}

impl Masm for MacroAssembler {
    type Address = Address;
    type Ptr = u8;
    type ABI = X64ABI;

    fn frame_setup(&mut self) -> Result<()> {
        let frame_pointer = rbp();
        let stack_pointer = rsp();

        self.asm.push_r(frame_pointer);

        if self.shared_flags.unwind_info() {
            self.asm.unwind_inst(UnwindInst::PushFrameRegs {
                offset_upward_to_caller_sp: Self::ABI::arg_base_offset().into(),
            })
        }

        self.asm
            .mov_rr(stack_pointer, writable!(frame_pointer), OperandSize::S64);

        Ok(())
    }

    fn check_stack(&mut self, vmctx: Reg) -> Result<()> {
        let ptr_size: u8 = self.ptr_size.bytes().try_into().unwrap();
        let scratch = regs::scratch();

        self.load_ptr(
            self.address_at_reg(vmctx, ptr_size.vmcontext_runtime_limits().into())?,
            writable!(scratch),
        )?;

        self.load_ptr(
            Address::offset(scratch, ptr_size.vmruntime_limits_stack_limit().into()),
            writable!(scratch),
        )?;

        self.add_stack_max(scratch);

        self.asm.cmp_rr(scratch, regs::rsp(), self.ptr_size);
        self.asm.trapif(IntCmpKind::GtU, TrapCode::STACK_OVERFLOW);

        // Emit unwind info.
        if self.shared_flags.unwind_info() {
            self.asm.unwind_inst(UnwindInst::DefineNewFrame {
                offset_upward_to_caller_sp: Self::ABI::arg_base_offset().into(),

                // The Winch calling convention has no callee-save registers, so nothing will be
                // clobbered.
                offset_downward_to_clobbers: 0,
            })
        }
        Ok(())
    }

    fn push(&mut self, reg: Reg, size: OperandSize) -> Result<StackSlot> {
        let bytes = match (reg.class(), size) {
            (RegClass::Int, OperandSize::S64) => {
                let word_bytes = <Self::ABI as ABI>::word_bytes() as u32;
                self.asm.push_r(reg);
                self.increment_sp(word_bytes);
                word_bytes
            }
            (RegClass::Int, OperandSize::S32) => {
                let bytes = size.bytes();
                self.reserve_stack(bytes)?;
                let sp_offset = SPOffset::from_u32(self.sp_offset);
                self.asm
                    .mov_rm(reg, &self.address_from_sp(sp_offset)?, size, TRUSTED_FLAGS);
                bytes
            }
            (RegClass::Float, _) => {
                let bytes = size.bytes();
                self.reserve_stack(bytes)?;
                let sp_offset = SPOffset::from_u32(self.sp_offset);
                self.asm
                    .xmm_mov_rm(reg, &self.address_from_sp(sp_offset)?, size, TRUSTED_FLAGS);
                bytes
            }
            _ => unreachable!(),
        };

        Ok(StackSlot {
            offset: SPOffset::from_u32(self.sp_offset),
            size: bytes,
        })
    }

    fn reserve_stack(&mut self, bytes: u32) -> Result<()> {
        if bytes == 0 {
            return Ok(());
        }

        self.asm
            .sub_ir(bytes as i32, writable!(rsp()), OperandSize::S64);
        self.increment_sp(bytes);

        Ok(())
    }

    fn free_stack(&mut self, bytes: u32) -> Result<()> {
        if bytes == 0 {
            return Ok(());
        }
        self.asm
            .add_ir(bytes as i32, writable!(rsp()), OperandSize::S64);
        self.decrement_sp(bytes);

        Ok(())
    }

    fn reset_stack_pointer(&mut self, offset: SPOffset) -> Result<()> {
        self.sp_offset = offset.as_u32();

        Ok(())
    }

    fn local_address(&mut self, local: &LocalSlot) -> Result<Address> {
        let (reg, offset) = if local.addressed_from_sp() {
            let offset = self
                .sp_offset
                .checked_sub(local.offset)
                .ok_or_else(|| CodeGenError::invalid_local_offset())?;
            (rsp(), offset)
        } else {
            (rbp(), local.offset)
        };

        Ok(Address::offset(reg, offset))
    }

    fn address_from_sp(&self, offset: SPOffset) -> Result<Self::Address> {
        Ok(Address::offset(
            regs::rsp(),
            self.sp_offset - offset.as_u32(),
        ))
    }

    fn address_at_sp(&self, offset: SPOffset) -> Result<Self::Address> {
        Ok(Address::offset(regs::rsp(), offset.as_u32()))
    }

    fn address_at_vmctx(&self, offset: u32) -> Result<Self::Address> {
        Ok(Address::offset(vmctx!(Self), offset))
    }

    fn store_ptr(&mut self, src: Reg, dst: Self::Address) -> Result<()> {
        self.store(src.into(), dst, self.ptr_size)
    }

    fn store(&mut self, src: RegImm, dst: Address, size: OperandSize) -> Result<()> {
        self.store_impl(src, dst, size, TRUSTED_FLAGS)
    }

    fn wasm_store(&mut self, src: Reg, dst: Self::Address, kind: StoreKind) -> Result<()> {
        match kind {
            StoreKind::Operand(size) => {
                self.store_impl(src.into(), dst, size, UNTRUSTED_FLAGS)?;
            }
            StoreKind::Atomic(size) => {
                if size == OperandSize::S128 {
                    // TODO: we don't support 128-bit atomic store yet.
                    bail!(CodeGenError::unexpected_operand_size());
                }
                // To stay consistent with cranelift, we emit a normal store followed by a mfence,
                // although, we could probably just emit a xchg.
                self.store_impl(src.into(), dst, size, UNTRUSTED_FLAGS)?;
                self.asm.fence(FenceKind::MFence);
            }
            StoreKind::VectorLane(LaneSelector { lane, size }) => {
                self.ensure_has_avx()?;
                self.asm
                    .xmm_vpextr_rm(&dst, src, lane, size, UNTRUSTED_FLAGS)?;
            }
        }

        Ok(())
    }

    fn pop(&mut self, dst: WritableReg, size: OperandSize) -> Result<()> {
        let current_sp = SPOffset::from_u32(self.sp_offset);
        let _ = match (dst.to_reg().class(), size) {
            (RegClass::Int, OperandSize::S32) => {
                let addr = self.address_from_sp(current_sp)?;
                self.asm.movzx_mr(
                    &addr,
                    dst,
                    size.extend_to::<Zero>(OperandSize::S64),
                    TRUSTED_FLAGS,
                );
                self.free_stack(size.bytes())?;
            }
            (RegClass::Int, OperandSize::S64) => {
                self.asm.pop_r(dst);
                self.decrement_sp(<Self::ABI as ABI>::word_bytes() as u32);
            }
            (RegClass::Float, _) | (RegClass::Vector, _) => {
                let addr = self.address_from_sp(current_sp)?;
                self.asm.xmm_mov_mr(&addr, dst, size, TRUSTED_FLAGS);
                self.free_stack(size.bytes())?;
            }
            _ => bail!(CodeGenError::invalid_operand_combination()),
        };
        Ok(())
    }

    fn call(
        &mut self,
        stack_args_size: u32,
        mut load_callee: impl FnMut(&mut Self) -> Result<(CalleeKind, CallingConvention)>,
    ) -> Result<u32> {
        let alignment: u32 = <Self::ABI as abi::ABI>::call_stack_align().into();
        let addend: u32 = <Self::ABI as abi::ABI>::arg_base_offset().into();
        let delta = calculate_frame_adjustment(self.sp_offset()?.as_u32(), addend, alignment);
        let aligned_args_size = align_to(stack_args_size, alignment);
        let total_stack = delta + aligned_args_size;
        self.reserve_stack(total_stack)?;
        let (callee, cc) = load_callee(self)?;
        match callee {
            CalleeKind::Indirect(reg) => self.asm.call_with_reg(cc, reg),
            CalleeKind::Direct(idx) => self.asm.call_with_name(cc, idx),
            CalleeKind::LibCall(lib) => self.asm.call_with_lib(cc, lib, regs::scratch()),
        };
        Ok(total_stack)
    }

    fn load_ptr(&mut self, src: Self::Address, dst: WritableReg) -> Result<()> {
        self.load(src, dst, self.ptr_size)
    }

    fn load_addr(&mut self, src: Self::Address, dst: WritableReg, size: OperandSize) -> Result<()> {
        self.asm.lea(&src, dst, size);
        Ok(())
    }

    fn load(&mut self, src: Address, dst: WritableReg, size: OperandSize) -> Result<()> {
        self.load_impl(src, dst, size, TRUSTED_FLAGS)
    }

    fn wasm_load(&mut self, src: Self::Address, dst: WritableReg, kind: LoadKind) -> Result<()> {
        let size = kind.derive_operand_size();

        match kind {
            LoadKind::ScalarExtend(ext) => match ext {
                ExtendKind::Signed(ext) => {
                    self.asm.movsx_mr(&src, dst, ext, UNTRUSTED_FLAGS);
                }
                ExtendKind::Unsigned(_) => self.load_impl(src, dst, size, UNTRUSTED_FLAGS)?,
            },
            LoadKind::Operand(_) | LoadKind::Atomic(_, _) => {
                // The guarantees of the x86-64 memory model ensure that `SeqCst`
                // loads are equivalent to normal loads.
                if kind.is_atomic() && size == OperandSize::S128 {
                    bail!(CodeGenError::unexpected_operand_size());
                }

                self.load_impl(src, dst, size, UNTRUSTED_FLAGS)?;
            }
            LoadKind::VectorExtend(ext) => {
                self.ensure_has_avx()?;
                self.asm
                    .xmm_vpmov_mr(&src, dst, ext.into(), UNTRUSTED_FLAGS)
            }
            LoadKind::Splat(_) => {
                self.ensure_has_avx()?;

                if size == OperandSize::S64 {
                    self.asm
                        .xmm_mov_mr(&src, dst, OperandSize::S64, UNTRUSTED_FLAGS);
                    self.asm.xmm_vpshuf_rr(
                        dst.to_reg(),
                        dst,
                        Self::vpshuf_mask_for_64_bit_splats(),
                        OperandSize::S32,
                    );
                } else {
                    self.asm
                        .xmm_vpbroadcast_mr(&src, dst, size, UNTRUSTED_FLAGS);
                }
            }
            LoadKind::VectorLane(LaneSelector { lane, size }) => {
                self.ensure_has_avx()?;
                let byte_tmp = regs::scratch();
                self.load_impl(src, writable!(byte_tmp), size, UNTRUSTED_FLAGS)?;
                self.asm
                    .xmm_vpinsr_rrr(dst, dst.to_reg(), byte_tmp, lane, size);
            }
        }

        Ok(())
    }

    fn sp_offset(&self) -> Result<SPOffset> {
        Ok(SPOffset::from_u32(self.sp_offset))
    }

    fn zero(&mut self, reg: WritableReg) -> Result<()> {
        self.asm.xor_rr(
            reg.to_reg(),
            reg,
            OperandSize::from_bytes(<Self::ABI>::word_bytes()),
        );
        Ok(())
    }

    fn mov(&mut self, dst: WritableReg, src: RegImm, size: OperandSize) -> Result<()> {
        match (src, dst.to_reg()) {
            (RegImm::Reg(src), dst_reg) => match (src.class(), dst_reg.class()) {
                (RegClass::Int, RegClass::Int) => Ok(self.asm.mov_rr(src, dst, size)),
                (RegClass::Float, RegClass::Float) => Ok(self.asm.xmm_mov_rr(src, dst, size)),
                _ => bail!(CodeGenError::invalid_operand_combination()),
            },
            (RegImm::Imm(imm), _) => match imm {
                I::I32(v) => Ok(self.asm.mov_ir(v as u64, dst, size)),
                I::I64(v) => Ok(self.asm.mov_ir(v, dst, size)),
                I::F32(v) => {
                    let addr = self.asm.add_constant(v.to_le_bytes().as_slice());
                    self.asm.xmm_mov_mr(&addr, dst, size, TRUSTED_FLAGS);
                    Ok(())
                }
                I::F64(v) => {
                    let addr = self.asm.add_constant(v.to_le_bytes().as_slice());
                    self.asm.xmm_mov_mr(&addr, dst, size, TRUSTED_FLAGS);
                    Ok(())
                }
                I::V128(v) => {
                    let addr = self.asm.add_constant(v.to_le_bytes().as_slice());
                    self.asm.xmm_mov_mr(&addr, dst, size, TRUSTED_FLAGS);
                    Ok(())
                }
            },
        }
    }

    fn cmov(
        &mut self,
        dst: WritableReg,
        src: Reg,
        cc: IntCmpKind,
        size: OperandSize,
    ) -> Result<()> {
        match (src.class(), dst.to_reg().class()) {
            (RegClass::Int, RegClass::Int) => Ok(self.asm.cmov(src, dst, cc, size)),
            (RegClass::Float, RegClass::Float) => Ok(self.asm.xmm_cmov(src, dst, cc, size)),
            _ => Err(anyhow!(CodeGenError::invalid_operand_combination())),
        }
    }

    fn add(&mut self, dst: WritableReg, lhs: Reg, rhs: RegImm, size: OperandSize) -> Result<()> {
        Self::ensure_two_argument_form(&dst.to_reg(), &lhs)?;
        match (rhs, dst) {
            (RegImm::Imm(imm), _) => {
                if let Some(v) = imm.to_i32() {
                    self.asm.add_ir(v, dst, size);
                } else {
                    let scratch = regs::scratch();
                    self.load_constant(&imm, writable!(scratch), size)?;
                    self.asm.add_rr(scratch, dst, size);
                }
            }

            (RegImm::Reg(src), dst) => {
                self.asm.add_rr(src, dst, size);
            }
        }

        Ok(())
    }

    fn checked_uadd(
        &mut self,
        dst: WritableReg,
        lhs: Reg,
        rhs: RegImm,
        size: OperandSize,
        trap: TrapCode,
    ) -> Result<()> {
        self.add(dst, lhs, rhs, size)?;
        self.asm.trapif(CC::B, trap);
        Ok(())
    }

    fn sub(&mut self, dst: WritableReg, lhs: Reg, rhs: RegImm, size: OperandSize) -> Result<()> {
        Self::ensure_two_argument_form(&dst.to_reg(), &lhs)?;
        match (rhs, dst) {
            (RegImm::Imm(imm), reg) => {
                if let Some(v) = imm.to_i32() {
                    self.asm.sub_ir(v, reg, size);
                } else {
                    let scratch = regs::scratch();
                    self.load_constant(&imm, writable!(scratch), size)?;
                    self.asm.sub_rr(scratch, reg, size);
                }
            }

            (RegImm::Reg(src), dst) => {
                self.asm.sub_rr(src, dst, size);
            }
        }

        Ok(())
    }

    fn mul(&mut self, dst: WritableReg, lhs: Reg, rhs: RegImm, size: OperandSize) -> Result<()> {
        Self::ensure_two_argument_form(&dst.to_reg(), &lhs)?;
        match (rhs, dst) {
            (RegImm::Imm(imm), _) => {
                if let Some(v) = imm.to_i32() {
                    self.asm.mul_ir(v, dst, size);
                } else {
                    let scratch = regs::scratch();
                    self.load_constant(&imm, writable!(scratch), size)?;
                    self.asm.mul_rr(scratch, dst, size);
                }
            }

            (RegImm::Reg(src), dst) => {
                self.asm.mul_rr(src, dst, size);
            }
        }

        Ok(())
    }

    fn float_add(&mut self, dst: WritableReg, lhs: Reg, rhs: Reg, size: OperandSize) -> Result<()> {
        Self::ensure_two_argument_form(&dst.to_reg(), &lhs)?;
        self.asm.xmm_add_rr(rhs, dst, size);
        Ok(())
    }

    fn float_sub(&mut self, dst: WritableReg, lhs: Reg, rhs: Reg, size: OperandSize) -> Result<()> {
        Self::ensure_two_argument_form(&dst.to_reg(), &lhs)?;
        self.asm.xmm_sub_rr(rhs, dst, size);
        Ok(())
    }

    fn float_mul(&mut self, dst: WritableReg, lhs: Reg, rhs: Reg, size: OperandSize) -> Result<()> {
        Self::ensure_two_argument_form(&dst.to_reg(), &lhs)?;
        self.asm.xmm_mul_rr(rhs, dst, size);
        Ok(())
    }

    fn float_div(&mut self, dst: WritableReg, lhs: Reg, rhs: Reg, size: OperandSize) -> Result<()> {
        Self::ensure_two_argument_form(&dst.to_reg(), &lhs)?;
        self.asm.xmm_div_rr(rhs, dst, size);
        Ok(())
    }

    fn float_min(&mut self, dst: WritableReg, lhs: Reg, rhs: Reg, size: OperandSize) -> Result<()> {
        Self::ensure_two_argument_form(&dst.to_reg(), &lhs)?;
        self.asm.xmm_min_seq(rhs, dst, size);
        Ok(())
    }

    fn float_max(&mut self, dst: WritableReg, lhs: Reg, rhs: Reg, size: OperandSize) -> Result<()> {
        Self::ensure_two_argument_form(&dst.to_reg(), &lhs)?;
        self.asm.xmm_max_seq(rhs, dst, size);
        Ok(())
    }

    fn float_copysign(
        &mut self,
        dst: WritableReg,
        lhs: Reg,
        rhs: Reg,
        size: OperandSize,
    ) -> Result<()> {
        Self::ensure_two_argument_form(&dst.to_reg(), &lhs)?;
        let scratch_gpr = regs::scratch();
        let scratch_xmm = regs::scratch_xmm();
        let sign_mask = match size {
            OperandSize::S32 => I::I32(0x80000000),
            OperandSize::S64 => I::I64(0x8000000000000000),
            OperandSize::S8 | OperandSize::S16 | OperandSize::S128 => {
                bail!(CodeGenError::unexpected_operand_size())
            }
        };
        self.load_constant(&sign_mask, writable!(scratch_gpr), size)?;
        self.asm
            .gpr_to_xmm(scratch_gpr, writable!(scratch_xmm), size);

        // Clear everything except sign bit in src.
        self.asm.xmm_and_rr(scratch_xmm, writable!(rhs), size);

        // Clear sign bit in dst using scratch to store result. Then copy the
        // result back to dst.
        self.asm
            .xmm_andn_rr(dst.to_reg(), writable!(scratch_xmm), size);
        self.asm.xmm_mov_rr(scratch_xmm, dst, size);

        // Copy sign bit from src to dst.
        self.asm.xmm_or_rr(rhs, dst, size);
        Ok(())
    }

    fn float_neg(&mut self, dst: WritableReg, size: OperandSize) -> Result<()> {
        debug_assert_eq!(dst.to_reg().class(), RegClass::Float);
        let mask = match size {
            OperandSize::S32 => I::I32(0x80000000),
            OperandSize::S64 => I::I64(0x8000000000000000),
            OperandSize::S8 | OperandSize::S16 | OperandSize::S128 => {
                bail!(CodeGenError::unexpected_operand_size())
            }
        };
        let scratch_gpr = regs::scratch();
        self.load_constant(&mask, writable!(scratch_gpr), size)?;
        let scratch_xmm = regs::scratch_xmm();
        self.asm
            .gpr_to_xmm(scratch_gpr, writable!(scratch_xmm), size);
        self.asm.xmm_xor_rr(scratch_xmm, dst, size);
        Ok(())
    }

    fn float_abs(&mut self, dst: WritableReg, size: OperandSize) -> Result<()> {
        debug_assert_eq!(dst.to_reg().class(), RegClass::Float);
        let mask = match size {
            OperandSize::S32 => I::I32(0x7fffffff),
            OperandSize::S64 => I::I64(0x7fffffffffffffff),
            OperandSize::S128 | OperandSize::S16 | OperandSize::S8 => {
                bail!(CodeGenError::unexpected_operand_size())
            }
        };
        let scratch_gpr = regs::scratch();
        self.load_constant(&mask, writable!(scratch_gpr), size)?;
        let scratch_xmm = regs::scratch_xmm();
        self.asm
            .gpr_to_xmm(scratch_gpr, writable!(scratch_xmm), size);
        self.asm.xmm_and_rr(scratch_xmm, dst, size);
        Ok(())
    }

    fn float_round<
        F: FnMut(&mut FuncEnv<Self::Ptr>, &mut CodeGenContext<Emission>, &mut Self) -> Result<()>,
    >(
        &mut self,
        mode: RoundingMode,
        env: &mut FuncEnv<Self::Ptr>,
        context: &mut CodeGenContext<Emission>,
        size: OperandSize,
        mut fallback: F,
    ) -> Result<()> {
        if self.flags.has_sse41() {
            let src = context.pop_to_reg(self, None)?;
            self.asm
                .xmm_rounds_rr(src.into(), writable!(src.into()), mode, size);
            context.stack.push(src.into());
            Ok(())
        } else {
            fallback(env, context, self)
        }
    }

    fn float_sqrt(&mut self, dst: WritableReg, src: Reg, size: OperandSize) -> Result<()> {
        self.asm.sqrt(src, dst, size);
        Ok(())
    }

    fn and(&mut self, dst: WritableReg, lhs: Reg, rhs: RegImm, size: OperandSize) -> Result<()> {
        Self::ensure_two_argument_form(&dst.to_reg(), &lhs)?;
        match (rhs, dst) {
            (RegImm::Imm(imm), _) => {
                if let Some(v) = imm.to_i32() {
                    self.asm.and_ir(v, dst, size);
                } else {
                    let scratch = regs::scratch();
                    self.load_constant(&imm, writable!(scratch), size)?;
                    self.asm.and_rr(scratch, dst, size);
                }
            }

            (RegImm::Reg(src), dst) => {
                self.asm.and_rr(src, dst, size);
            }
        }

        Ok(())
    }

    fn or(&mut self, dst: WritableReg, lhs: Reg, rhs: RegImm, size: OperandSize) -> Result<()> {
        Self::ensure_two_argument_form(&dst.to_reg(), &lhs)?;
        match (rhs, dst) {
            (RegImm::Imm(imm), _) => {
                if let Some(v) = imm.to_i32() {
                    self.asm.or_ir(v, dst, size);
                } else {
                    let scratch = regs::scratch();
                    self.load_constant(&imm, writable!(scratch), size)?;
                    self.asm.or_rr(scratch, dst, size);
                }
            }

            (RegImm::Reg(src), dst) => {
                self.asm.or_rr(src, dst, size);
            }
        }

        Ok(())
    }

    fn xor(&mut self, dst: WritableReg, lhs: Reg, rhs: RegImm, size: OperandSize) -> Result<()> {
        Self::ensure_two_argument_form(&dst.to_reg(), &lhs)?;
        match (rhs, dst) {
            (RegImm::Imm(imm), _) => {
                if let Some(v) = imm.to_i32() {
                    self.asm.xor_ir(v, dst, size);
                } else {
                    let scratch = regs::scratch();
                    self.load_constant(&imm, writable!(scratch), size)?;
                    self.asm.xor_rr(scratch, dst, size);
                }
            }

            (RegImm::Reg(src), _) => {
                self.asm.xor_rr(src, dst, size);
            }
        }

        Ok(())
    }

    fn shift_ir(
        &mut self,
        dst: WritableReg,
        imm: u64,
        lhs: Reg,
        kind: ShiftKind,
        size: OperandSize,
    ) -> Result<()> {
        Self::ensure_two_argument_form(&dst.to_reg(), &lhs)?;
        self.asm.shift_ir(imm as u8, dst, kind, size);
        Ok(())
    }

    fn shift(
        &mut self,
        context: &mut CodeGenContext<Emission>,
        kind: ShiftKind,
        size: OperandSize,
    ) -> Result<()> {
        // Number of bits to shift must be in the CL register.
        let src = context.pop_to_reg(self, Some(regs::rcx()))?;
        let dst = context.pop_to_reg(self, None)?;

        self.asm
            .shift_rr(src.into(), writable!(dst.into()), kind, size);

        context.free_reg(src);
        context.stack.push(dst.into());

        Ok(())
    }

    fn div(
        &mut self,
        context: &mut CodeGenContext<Emission>,
        kind: DivKind,
        size: OperandSize,
    ) -> Result<()> {
        // Allocate rdx:rax.
        let rdx = context.reg(regs::rdx(), self)?;
        let rax = context.reg(regs::rax(), self)?;

        // Allocate the divisor, which can be any gpr.
        let divisor = context.pop_to_reg(self, None)?;

        // Mark rax as allocatable.
        context.free_reg(rax);
        // Move the top value to rax.
        let rax = context.pop_to_reg(self, Some(rax))?;
        self.asm.div(divisor.into(), (rax.into(), rdx), kind, size);

        // Free the divisor and rdx.
        context.free_reg(divisor);
        context.free_reg(rdx);

        // Push the quotient.
        context.stack.push(rax.into());
        Ok(())
    }

    fn rem(
        &mut self,
        context: &mut CodeGenContext<Emission>,
        kind: RemKind,
        size: OperandSize,
    ) -> Result<()> {
        // Allocate rdx:rax.
        let rdx = context.reg(regs::rdx(), self)?;
        let rax = context.reg(regs::rax(), self)?;

        // Allocate the divisor, which can be any gpr.
        let divisor = context.pop_to_reg(self, None)?;

        // Mark rax as allocatable.
        context.free_reg(rax);
        // Move the top value to rax.
        let rax = context.pop_to_reg(self, Some(rax))?;
        self.asm.rem(divisor.reg, (rax.into(), rdx), kind, size);

        // Free the divisor and rax.
        context.free_reg(divisor);
        context.free_reg(rax);

        // Push the remainder.
        context.stack.push(Val::reg(rdx, divisor.ty));

        Ok(())
    }

    fn frame_restore(&mut self) -> Result<()> {
        debug_assert_eq!(self.sp_offset, 0);
        self.asm.pop_r(writable!(rbp()));
        self.asm.ret();
        Ok(())
    }

    fn finalize(mut self, base: Option<SourceLoc>) -> Result<MachBufferFinalized<Final>> {
        if let Some(patch) = self.stack_max_use_add {
            patch.finalize(i32::try_from(self.sp_max).unwrap(), self.asm.buffer_mut());
        }

        Ok(self.asm.finalize(base))
    }

    fn address_at_reg(&self, reg: Reg, offset: u32) -> Result<Self::Address> {
        Ok(Address::offset(reg, offset))
    }

    fn cmp(&mut self, src1: Reg, src2: RegImm, size: OperandSize) -> Result<()> {
        match src2 {
            RegImm::Imm(imm) => {
                if let Some(v) = imm.to_i32() {
                    self.asm.cmp_ir(src1, v, size);
                } else {
                    let scratch = regs::scratch();
                    self.load_constant(&imm, writable!(scratch), size)?;
                    self.asm.cmp_rr(src1, scratch, size);
                }
            }
            RegImm::Reg(src2) => {
                self.asm.cmp_rr(src1, src2, size);
            }
        }

        Ok(())
    }

    fn cmp_with_set(
        &mut self,
        dst: WritableReg,
        src: RegImm,
        kind: IntCmpKind,
        size: OperandSize,
    ) -> Result<()> {
        self.cmp(dst.to_reg(), src, size)?;
        self.asm.setcc(kind, dst);
        Ok(())
    }

    fn float_cmp_with_set(
        &mut self,
        dst: WritableReg,
        src1: Reg,
        src2: Reg,
        kind: FloatCmpKind,
        size: OperandSize,
    ) -> Result<()> {
        // Float comparisons needs to be ordered (that is, comparing with a NaN
        // should return 0) except for not equal which needs to be unordered.
        // We use ucomis{s, d} because comis{s, d} has an undefined result if
        // either operand is NaN. Since ucomis{s, d} is unordered, we need to
        // compensate to make the comparison ordered.  Ucomis{s, d} sets the
        // ZF, PF, and CF flags if there is an unordered result.
        let (src1, src2, set_kind) = match kind {
            FloatCmpKind::Eq => (src1, src2, IntCmpKind::Eq),
            FloatCmpKind::Ne => (src1, src2, IntCmpKind::Ne),
            FloatCmpKind::Gt => (src1, src2, IntCmpKind::GtU),
            FloatCmpKind::Ge => (src1, src2, IntCmpKind::GeU),
            // Reversing the operands and using the complementary comparison
            // avoids needing to perform an additional SETNP and AND
            // instruction.
            // SETNB and SETNBE check if the carry flag is unset (i.e., not
            // less than and not unordered) so we get the intended result
            // without having to look at the parity flag.
            FloatCmpKind::Lt => (src2, src1, IntCmpKind::GtU),
            FloatCmpKind::Le => (src2, src1, IntCmpKind::GeU),
        };
        self.asm.ucomis(src1, src2, size);
        self.asm.setcc(set_kind, dst);
        let _ = match kind {
            FloatCmpKind::Eq | FloatCmpKind::Gt | FloatCmpKind::Ge => {
                // Return false if either operand is NaN by ensuring PF is
                // unset.
                let scratch = regs::scratch();
                self.asm.setnp(writable!(scratch));
                self.asm.and_rr(scratch, dst, size);
            }
            FloatCmpKind::Ne => {
                // Return true if either operand is NaN by checking if PF is
                // set.
                let scratch = regs::scratch();
                self.asm.setp(writable!(scratch));
                self.asm.or_rr(scratch, dst, size);
            }
            FloatCmpKind::Lt | FloatCmpKind::Le => (),
        };
        Ok(())
    }

    fn clz(&mut self, dst: WritableReg, src: Reg, size: OperandSize) -> Result<()> {
        if self.flags.has_lzcnt() {
            self.asm.lzcnt(src, dst, size);
        } else {
            let scratch = regs::scratch();

            // Use the following approach:
            // dst = size.num_bits() - bsr(src) - is_not_zero
            //     = size.num.bits() + -bsr(src) - is_not_zero.
            self.asm.bsr(src.into(), dst, size);
            self.asm.setcc(IntCmpKind::Ne, writable!(scratch.into()));
            self.asm.neg(dst.to_reg(), dst, size);
            self.asm.add_ir(size.num_bits() as i32, dst, size);
            self.asm.sub_rr(scratch, dst, size);
        }

        Ok(())
    }

    fn ctz(&mut self, dst: WritableReg, src: Reg, size: OperandSize) -> Result<()> {
        if self.flags.has_bmi1() {
            self.asm.tzcnt(src, dst, size);
        } else {
            let scratch = regs::scratch();

            // Use the following approach:
            // dst = bsf(src) + (is_zero * size.num_bits())
            //     = bsf(src) + (is_zero << size.log2()).
            // BSF outputs the correct value for every value except 0.
            // When the value is 0, BSF outputs 0, correct output for ctz is
            // the number of bits.
            self.asm.bsf(src.into(), dst.into(), size);
            self.asm.setcc(IntCmpKind::Eq, writable!(scratch.into()));
            self.asm
                .shift_ir(size.log2(), writable!(scratch), ShiftKind::Shl, size);
            self.asm.add_rr(scratch, dst, size);
        }

        Ok(())
    }

    fn get_label(&mut self) -> Result<MachLabel> {
        let buffer = self.asm.buffer_mut();
        Ok(buffer.get_label())
    }

    fn bind(&mut self, label: MachLabel) -> Result<()> {
        let buffer = self.asm.buffer_mut();
        buffer.bind_label(label, &mut Default::default());
        Ok(())
    }

    fn branch(
        &mut self,
        kind: IntCmpKind,
        lhs: Reg,
        rhs: RegImm,
        taken: MachLabel,
        size: OperandSize,
    ) -> Result<()> {
        use IntCmpKind::*;

        match &(lhs, rhs) {
            (rlhs, RegImm::Reg(rrhs)) => {
                // If the comparison kind is zero or not zero and both operands
                // are the same register, emit a test instruction. Else we emit
                // a normal comparison.
                if (kind == Eq || kind == Ne) && (rlhs == rrhs) {
                    self.asm.test_rr(*rlhs, *rrhs, size);
                } else {
                    self.cmp(lhs, rhs, size)?;
                }
            }
            _ => self.cmp(lhs, rhs, size)?,
        }
        self.asm.jmp_if(kind, taken);
        Ok(())
    }

    fn jmp(&mut self, target: MachLabel) -> Result<()> {
        self.asm.jmp(target);
        Ok(())
    }

    fn popcnt(&mut self, context: &mut CodeGenContext<Emission>, size: OperandSize) -> Result<()> {
        let src = context.pop_to_reg(self, None)?;
        if self.flags.has_popcnt() && self.flags.has_sse42() {
            self.asm.popcnt(src.into(), size);
            context.stack.push(src.into());
            Ok(())
        } else {
            // The fallback functionality here is based on `MacroAssembler::popcnt64` in:
            // https://searchfox.org/mozilla-central/source/js/src/jit/x64/MacroAssembler-x64-inl.h#495

            let tmp = writable!(context.any_gpr(self)?);
            let dst = writable!(src.into());
            let (masks, shift_amt) = match size {
                OperandSize::S64 => (
                    [
                        0x5555555555555555, // m1
                        0x3333333333333333, // m2
                        0x0f0f0f0f0f0f0f0f, // m4
                        0x0101010101010101, // h01
                    ],
                    56u8,
                ),
                // 32-bit popcount is the same, except the masks are half as
                // wide and we shift by 24 at the end rather than 56
                OperandSize::S32 => (
                    [0x55555555i64, 0x33333333i64, 0x0f0f0f0fi64, 0x01010101i64],
                    24u8,
                ),
                _ => bail!(CodeGenError::unexpected_operand_size()),
            };
            self.asm.mov_rr(src.into(), tmp, size);

            // x -= (x >> 1) & m1;
            self.asm.shift_ir(1u8, dst, ShiftKind::ShrU, size);
            let lhs = dst.to_reg();
            self.and(writable!(lhs), lhs, RegImm::i64(masks[0]), size)?;
            self.asm.sub_rr(dst.to_reg(), tmp, size);

            // x = (x & m2) + ((x >> 2) & m2);
            self.asm.mov_rr(tmp.to_reg(), dst, size);
            // Load `0x3333...` into the scratch reg once, allowing us to use
            // `and_rr` and avoid inadvertently loading it twice as with `and`
            let scratch = regs::scratch();
            self.load_constant(&I::i64(masks[1]), writable!(scratch), size)?;
            self.asm.and_rr(scratch, dst, size);
            self.asm.shift_ir(2u8, tmp, ShiftKind::ShrU, size);
            self.asm.and_rr(scratch, tmp, size);
            self.asm.add_rr(dst.to_reg(), tmp, size);

            // x = (x + (x >> 4)) & m4;
            self.asm.mov_rr(tmp.to_reg(), dst.into(), size);
            self.asm.shift_ir(4u8, dst.into(), ShiftKind::ShrU, size);
            self.asm.add_rr(tmp.to_reg(), dst, size);
            let lhs = dst.to_reg();
            self.and(writable!(lhs), lhs, RegImm::i64(masks[2]), size)?;

            // (x * h01) >> shift_amt
            let lhs = dst.to_reg();
            self.mul(writable!(lhs), lhs, RegImm::i64(masks[3]), size)?;
            self.asm
                .shift_ir(shift_amt, dst.into(), ShiftKind::ShrU, size);

            context.stack.push(src.into());
            context.free_reg(tmp.to_reg());

            Ok(())
        }
    }

    fn wrap(&mut self, dst: WritableReg, src: Reg) -> Result<()> {
        self.asm.mov_rr(src.into(), dst, OperandSize::S32);
        Ok(())
    }

    fn extend(&mut self, dst: WritableReg, src: Reg, kind: ExtendKind) -> Result<()> {
        match kind {
            ExtendKind::Signed(ext) => {
                self.asm.movsx_rr(src, dst, ext);
            }
            ExtendKind::Unsigned(ext) => {
                self.asm.movzx_rr(src, dst, ext);
            }
        }

        Ok(())
    }

    fn signed_truncate(
        &mut self,
        dst: WritableReg,
        src: Reg,
        src_size: OperandSize,
        dst_size: OperandSize,
        kind: TruncKind,
    ) -> Result<()> {
        self.asm.cvt_float_to_sint_seq(
            src,
            dst,
            regs::scratch(),
            regs::scratch_xmm(),
            src_size,
            dst_size,
            kind.is_checked(),
        );
        Ok(())
    }

    fn unsigned_truncate(
        &mut self,
        ctx: &mut CodeGenContext<Emission>,
        src_size: OperandSize,
        dst_size: OperandSize,
        kind: TruncKind,
    ) -> Result<()> {
        let dst_ty = match dst_size {
            OperandSize::S32 => WasmValType::I32,
            OperandSize::S64 => WasmValType::I64,
            _ => bail!(CodeGenError::unexpected_operand_size()),
        };

        ctx.convert_op_with_tmp_reg(
            self,
            dst_ty,
            RegClass::Float,
            |masm, dst, src, tmp_fpr, dst_size| {
                masm.asm.cvt_float_to_uint_seq(
                    src,
                    writable!(dst),
                    regs::scratch(),
                    regs::scratch_xmm(),
                    tmp_fpr,
                    src_size,
                    dst_size,
                    kind.is_checked(),
                );

                Ok(())
            },
        )
    }

    fn signed_convert(
        &mut self,
        dst: WritableReg,
        src: Reg,
        src_size: OperandSize,
        dst_size: OperandSize,
    ) -> Result<()> {
        self.asm.cvt_sint_to_float(src, dst, src_size, dst_size);
        Ok(())
    }

    fn unsigned_convert(
        &mut self,
        dst: WritableReg,
        src: Reg,
        tmp_gpr: Reg,
        src_size: OperandSize,
        dst_size: OperandSize,
    ) -> Result<()> {
        // Need to convert unsigned uint32 to uint64 for conversion instruction sequence.
        if let OperandSize::S32 = src_size {
            self.extend(
                writable!(src),
                src,
                ExtendKind::Unsigned(Extend::I64Extend32),
            )?;
        }

        self.asm
            .cvt_uint64_to_float_seq(src, dst, regs::scratch(), tmp_gpr, dst_size);
        Ok(())
    }

    fn reinterpret_float_as_int(
        &mut self,
        dst: WritableReg,
        src: Reg,
        size: OperandSize,
    ) -> Result<()> {
        self.asm.xmm_to_gpr(src, dst, size);
        Ok(())
    }

    fn reinterpret_int_as_float(
        &mut self,
        dst: WritableReg,
        src: Reg,
        size: OperandSize,
    ) -> Result<()> {
        self.asm.gpr_to_xmm(src.into(), dst, size);
        Ok(())
    }

    fn demote(&mut self, dst: WritableReg, src: Reg) -> Result<()> {
        self.asm
            .cvt_float_to_float(src.into(), dst.into(), OperandSize::S64, OperandSize::S32);
        Ok(())
    }

    fn promote(&mut self, dst: WritableReg, src: Reg) -> Result<()> {
        self.asm
            .cvt_float_to_float(src.into(), dst, OperandSize::S32, OperandSize::S64);
        Ok(())
    }

    fn unreachable(&mut self) -> Result<()> {
        self.asm.trap(TRAP_UNREACHABLE);
        Ok(())
    }

    fn trap(&mut self, code: TrapCode) -> Result<()> {
        self.asm.trap(code);
        Ok(())
    }

    fn trapif(&mut self, cc: IntCmpKind, code: TrapCode) -> Result<()> {
        self.asm.trapif(cc, code);
        Ok(())
    }

    fn trapz(&mut self, src: Reg, code: TrapCode) -> Result<()> {
        self.asm.test_rr(src, src, self.ptr_size);
        self.asm.trapif(IntCmpKind::Eq, code);
        Ok(())
    }

    fn jmp_table(&mut self, targets: &[MachLabel], index: Reg, tmp: Reg) -> Result<()> {
        // At least one default target.
        debug_assert!(targets.len() >= 1);
        let default_index = targets.len() - 1;
        // Emit bounds check, by conditionally moving the max cases
        // into the given index reg if the contents of the index reg
        // are greater.
        let max = default_index;
        let size = OperandSize::S32;
        self.asm.mov_ir(max as u64, writable!(tmp), size);
        self.asm.cmp_rr(tmp, index, size);
        self.asm.cmov(tmp, writable!(index), IntCmpKind::LtU, size);

        let default = targets[default_index];
        let rest = &targets[0..default_index];
        let tmp1 = regs::scratch();
        self.asm.jmp_table(rest.into(), default, index, tmp1, tmp);
        Ok(())
    }

    fn start_source_loc(&mut self, loc: RelSourceLoc) -> Result<(CodeOffset, RelSourceLoc)> {
        Ok(self.asm.buffer_mut().start_srcloc(loc))
    }

    fn end_source_loc(&mut self) -> Result<()> {
        self.asm.buffer_mut().end_srcloc();
        Ok(())
    }

    fn current_code_offset(&self) -> Result<CodeOffset> {
        Ok(self.asm.buffer().cur_offset())
    }

    fn add128(
        &mut self,
        dst_lo: WritableReg,
        dst_hi: WritableReg,
        lhs_lo: Reg,
        lhs_hi: Reg,
        rhs_lo: Reg,
        rhs_hi: Reg,
    ) -> Result<()> {
        Self::ensure_two_argument_form(&dst_lo.to_reg(), &lhs_lo)?;
        Self::ensure_two_argument_form(&dst_hi.to_reg(), &lhs_hi)?;
        self.asm.add_rr(rhs_lo, dst_lo, OperandSize::S64);
        self.asm.adc_rr(rhs_hi, dst_hi, OperandSize::S64);
        Ok(())
    }

    fn sub128(
        &mut self,
        dst_lo: WritableReg,
        dst_hi: WritableReg,
        lhs_lo: Reg,
        lhs_hi: Reg,
        rhs_lo: Reg,
        rhs_hi: Reg,
    ) -> Result<()> {
        Self::ensure_two_argument_form(&dst_lo.to_reg(), &lhs_lo)?;
        Self::ensure_two_argument_form(&dst_hi.to_reg(), &lhs_hi)?;
        self.asm.sub_rr(rhs_lo, dst_lo, OperandSize::S64);
        self.asm.sbb_rr(rhs_hi, dst_hi, OperandSize::S64);
        Ok(())
    }

    fn mul_wide(
        &mut self,
        context: &mut CodeGenContext<Emission>,
        kind: MulWideKind,
    ) -> Result<()> {
        // Reserve rax/rdx since they're required by the `mul_wide` instruction
        // being used here.
        let rax = context.reg(regs::rax(), self)?;
        let rdx = context.reg(regs::rdx(), self)?;

        // The rhs of this binop can be in any register
        let rhs = context.pop_to_reg(self, None)?;
        // Mark rax as allocatable. and then force the lhs operand to be placed
        // in `rax`.
        context.free_reg(rax);
        let lhs = context.pop_to_reg(self, Some(rax))?;

        self.asm.mul_wide(
            writable!(rax),
            writable!(rdx),
            lhs.reg,
            rhs.reg,
            kind,
            OperandSize::S64,
        );

        // No longer using the rhs register after the multiplication has been
        // executed.
        context.free_reg(rhs);

        // The low bits of the result are in rax, where `lhs` was allocated to
        context.stack.push(lhs.into());
        // The high bits of the result are in rdx, which we previously reserved.
        context.stack.push(Val::Reg(TypedReg::i64(rdx)));

        Ok(())
    }

    fn splat(&mut self, context: &mut CodeGenContext<Emission>, size: SplatKind) -> Result<()> {
        // Get the source and destination operands set up first.
        let (src, dst) = match size {
            // Floats can use the same register for `src` and `dst`.
            SplatKind::F32x4 | SplatKind::F64x2 => {
                let reg = context.pop_to_reg(self, None)?.reg;
                (RegImm::reg(reg), writable!(reg))
            }
            // For ints, we need to load the operand into a vector register if
            // it's not a constant.
            SplatKind::I8x16 | SplatKind::I16x8 | SplatKind::I32x4 | SplatKind::I64x2 => {
                let dst = writable!(context.any_fpr(self)?);
                let src = if size == SplatKind::I64x2 {
                    context.pop_i64_const().map(RegImm::i64)
                } else {
                    context.pop_i32_const().map(RegImm::i32)
                }
                .map_or_else(
                    || -> Result<RegImm> {
                        let reg = context.pop_to_reg(self, None)?.reg;
                        self.reinterpret_int_as_float(
                            dst,
                            reg,
                            match size {
                                SplatKind::I8x16 | SplatKind::I16x8 | SplatKind::I32x4 => {
                                    OperandSize::S32
                                }
                                SplatKind::I64x2 => OperandSize::S64,
                                SplatKind::F32x4 | SplatKind::F64x2 => unreachable!(),
                            },
                        )?;
                        context.free_reg(reg);
                        Ok(RegImm::Reg(dst.to_reg()))
                    },
                    Ok,
                )?;
                (src, dst)
            }
        };

        // Perform the splat on the operands.
        if size == SplatKind::I64x2 || size == SplatKind::F64x2 {
            self.ensure_has_avx()?;
            let mask = Self::vpshuf_mask_for_64_bit_splats();
            match src {
                RegImm::Reg(src) => self.asm.xmm_vpshuf_rr(src, dst, mask, OperandSize::S32),
                RegImm::Imm(imm) => {
                    let src = self.asm.add_constant(&imm.to_bytes());
                    self.asm
                        .xmm_vpshuf_mr(&src, dst, mask, OperandSize::S32, MemFlags::trusted());
                }
            }
        } else {
            self.ensure_has_avx2()?;

            match src {
                RegImm::Reg(src) => self.asm.xmm_vpbroadcast_rr(src, dst, size.lane_size()),
                RegImm::Imm(imm) => {
                    let src = self.asm.add_constant(&imm.to_bytes());
                    self.asm
                        .xmm_vpbroadcast_mr(&src, dst, size.lane_size(), MemFlags::trusted());
                }
            }
        }

        context
            .stack
            .push(Val::reg(dst.to_reg(), WasmValType::V128));
        Ok(())
    }

    fn shuffle(&mut self, dst: WritableReg, lhs: Reg, rhs: Reg, lanes: [u8; 16]) -> Result<()> {
        self.ensure_has_avx()?;

        // Use `vpshufb` with `lanes` to set the lanes in `lhs` and `rhs`
        // separately to either the selected index or 0.
        // Then use `vpor` to combine `lhs` and `rhs` into `dst`.
        // Setting the most significant bit in the mask's lane to 1 will
        // result in corresponding lane in the destination register being
        // set to 0. 0x80 sets the most significant bit to 1.
        let mut mask_lhs: [u8; 16] = [0x80; 16];
        let mut mask_rhs: [u8; 16] = [0x80; 16];
        for i in 0..lanes.len() {
            if lanes[i] < 16 {
                mask_lhs[i] = lanes[i];
            } else {
                mask_rhs[i] = lanes[i] - 16;
            }
        }
        let mask_lhs = self.asm.add_constant(&mask_lhs);
        let mask_rhs = self.asm.add_constant(&mask_rhs);

        self.asm.xmm_vpshufb_rrm(dst, lhs, &mask_lhs);
        let scratch = writable!(regs::scratch_xmm());
        self.asm.xmm_vpshufb_rrm(scratch, rhs, &mask_rhs);
        self.asm.vpor(dst, dst.to_reg(), scratch.to_reg());
        Ok(())
    }

    fn swizzle(&mut self, dst: WritableReg, lhs: Reg, rhs: Reg) -> Result<()> {
        self.ensure_has_avx()?;

        // Clamp rhs to [0, 15 (i.e., 0xF)] and substitute 0 for anything
        // outside that range.
        // Each lane is a signed byte so the maximum value is 0x7F. Adding
        // 0x70 to any value higher than 0xF will saturate resulting in a value
        // of 0xFF (i.e., 0).
        let clamp = self.asm.add_constant(&[0x70; 16]);
        self.asm.xmm_vpaddusb_rrm(writable!(rhs), rhs, &clamp);

        // Don't need to subtract 0x70 since `vpshufb` uses the least
        // significant 4 bits which are the same after adding 0x70.
        self.asm.xmm_vpshufb_rrr(dst, lhs, rhs);
        Ok(())
    }

    fn atomic_rmw(
        &mut self,
        context: &mut CodeGenContext<Emission>,
        addr: Self::Address,
        size: OperandSize,
        op: RmwOp,
        flags: MemFlags,
        extend: Option<Extend<Zero>>,
    ) -> Result<()> {
        let res = match op {
            RmwOp::Add => {
                let operand = context.pop_to_reg(self, None)?;
                self.asm
                    .lock_xadd(addr, operand.reg, writable!(operand.reg), size, flags);
                operand.reg
            }
            RmwOp::Sub => {
                let operand = context.pop_to_reg(self, None)?;
                self.asm.neg(operand.reg, writable!(operand.reg), size);
                self.asm
                    .lock_xadd(addr, operand.reg, writable!(operand.reg), size, flags);
                operand.reg
            }
            RmwOp::Xchg => {
                let operand = context.pop_to_reg(self, None)?;
                self.asm
                    .xchg(addr, operand.reg, writable!(operand.reg), size, flags);
                operand.reg
            }
            RmwOp::And | RmwOp::Or | RmwOp::Xor => {
                let op = match op {
                    RmwOp::And => AtomicRmwSeqOp::And,
                    RmwOp::Or => AtomicRmwSeqOp::Or,
                    RmwOp::Xor => AtomicRmwSeqOp::Xor,
                    _ => unreachable!(
                        "invalid op for atomic_rmw_seq, should be one of `or`, `and` or `xor`"
                    ),
                };
                let dst = context.reg(regs::rax(), self)?;
                let operand = context.pop_to_reg(self, None)?;

                self.asm
                    .atomic_rmw_seq(addr, operand.reg, writable!(dst), size, flags, op);

                context.free_reg(operand.reg);
                dst
            }
        };

        let dst_ty = match extend {
            Some(ext) => {
                // We don't need to zero-extend from 32 to 64bits.
                if !(ext.from_bits() == 32 && ext.to_bits() == 64) {
                    self.asm.movzx_rr(res, writable!(res), ext.into());
                }

                WasmValType::int_from_bits(ext.to_bits())
            }
            None => WasmValType::int_from_bits(size.num_bits()),
        };

        context.stack.push(TypedReg::new(dst_ty, res).into());

        Ok(())
    }

    fn extract_lane(
        &mut self,
        src: Reg,
        dst: WritableReg,
        lane: u8,
        kind: ExtractLaneKind,
    ) -> Result<()> {
        self.ensure_has_avx()?;

        match kind {
            ExtractLaneKind::I8x16S
            | ExtractLaneKind::I8x16U
            | ExtractLaneKind::I16x8S
            | ExtractLaneKind::I16x8U
            | ExtractLaneKind::I32x4
            | ExtractLaneKind::I64x2 => self.asm.xmm_vpextr_rr(dst, src, lane, kind.lane_size()),
            ExtractLaneKind::F32x4 | ExtractLaneKind::F64x2 if lane == 0 => {
                // If the `src` and `dst` registers are the same, then the
                // appropriate value is already in the correct position in
                // the register.
                assert!(src == dst.to_reg());
            }
            ExtractLaneKind::F32x4 => self.asm.xmm_vpshuf_rr(src, dst, lane, kind.lane_size()),
            ExtractLaneKind::F64x2 => {
                // `0b11_10` selects the high and low 32-bits of the second
                // 64-bit, so `0b11_10_11_10` splats the 64-bit value across
                // both lanes. Since we put an `f64` on the stack, we use
                // the splatted value.
                // Double-check `lane == 0` was handled in another branch.
                assert!(lane == 1);
                self.asm
                    .xmm_vpshuf_rr(src, dst, 0b11_10_11_10, OperandSize::S32)
            }
        }

        // Sign-extend to 32-bits for sign extended kinds.
        match kind {
            ExtractLaneKind::I8x16S | ExtractLaneKind::I16x8S => {
                self.asm.movsx_rr(dst.to_reg(), dst, kind.into())
            }
            _ => (),
        }

        Ok(())
    }

    fn replace_lane(
        &mut self,
        src: RegImm,
        dst: WritableReg,
        lane: u8,
        kind: ReplaceLaneKind,
    ) -> Result<()> {
        self.ensure_has_avx()?;

        match kind {
            ReplaceLaneKind::I8x16
            | ReplaceLaneKind::I16x8
            | ReplaceLaneKind::I32x4
            | ReplaceLaneKind::I64x2 => match src {
                RegImm::Reg(reg) => {
                    self.asm
                        .xmm_vpinsr_rrr(dst, dst.to_reg(), reg, lane, kind.lane_size());
                }
                RegImm::Imm(imm) => {
                    let address = self.asm.add_constant(&imm.to_bytes());
                    self.asm
                        .xmm_vpinsr_rrm(dst, dst.to_reg(), &address, lane, kind.lane_size());
                }
            },
            ReplaceLaneKind::F32x4 => {
                // Immediate for `vinsertps` uses first 3 bits to determine
                // which elements of the destination to set to 0. The next 2
                // bits specify which element of the destination will be
                // overwritten.
                let imm = lane << 4;
                match src {
                    RegImm::Reg(reg) => self.asm.xmm_vinsertps_rrr(dst, dst.to_reg(), reg, imm),
                    RegImm::Imm(val) => {
                        let address = self.asm.add_constant(&val.to_bytes());
                        self.asm.xmm_vinsertps_rrm(dst, dst.to_reg(), &address, imm);
                    }
                }
            }
            ReplaceLaneKind::F64x2 => match src {
                RegImm::Reg(reg) => match lane {
                    0 => self.asm.xmm_vmovsd_rrr(dst, dst.to_reg(), reg),
                    1 => self.asm.xmm_vmovlhps_rrr(dst, dst.to_reg(), reg),
                    _ => unreachable!(),
                },
                RegImm::Imm(imm) => {
                    let address = self.asm.add_constant(&imm.to_bytes());
                    match lane {
                        0 => self.asm.xmm_vmovsd_rm(dst, &address),
                        1 => self.asm.xmm_vmovlhps_rrm(dst, dst.to_reg(), &address),
                        _ => unreachable!(),
                    }
                }
            },
        }
        Ok(())
    }

    fn atomic_cas(
        &mut self,
        context: &mut CodeGenContext<Emission>,
        addr: Self::Address,
        size: OperandSize,
        flags: MemFlags,
        extend: Option<Extend<Zero>>,
    ) -> Result<()> {
        // `cmpxchg` expects `expected` to be in the `*a*` register.
        // reserve rax for the expected argument.
        let rax = context.reg(regs::rax(), self)?;

        let replacement = context.pop_to_reg(self, None)?;

        // mark `rax` as allocatable again.
        context.free_reg(rax);
        let expected = context.pop_to_reg(self, Some(regs::rax()))?;

        self.asm.cmpxchg(
            addr,
            expected.reg,
            replacement.reg,
            writable!(expected.reg),
            size,
            flags,
        );

        if let Some(extend) = extend {
            // We don't need to zero-extend from 32 to 64bits.
            if !(extend.from_bits() == 32 && extend.to_bits() == 64) {
                self.asm
                    .movzx_rr(expected.reg.into(), writable!(expected.reg.into()), extend);
            }
        }

        context.stack.push(expected.into());
        context.free_reg(replacement);

        Ok(())
    }

    fn v128_eq(
        &mut self,
        dst: WritableReg,
        lhs: Reg,
        rhs: Reg,
        kind: VectorEqualityKind,
    ) -> Result<()> {
        self.ensure_has_avx()?;

        match kind {
            VectorEqualityKind::I8x16
            | VectorEqualityKind::I16x8
            | VectorEqualityKind::I32x4
            | VectorEqualityKind::I64x2 => {
                self.asm.xmm_vpcmpeq_rrr(dst, lhs, rhs, kind.lane_size())
            }
            VectorEqualityKind::F32x4 | VectorEqualityKind::F64x2 => {
                self.asm
                    .xmm_vcmpp_rrr(dst, lhs, rhs, kind.lane_size(), VcmpKind::Eq)
            }
        }
        Ok(())
    }

    fn v128_ne(
        &mut self,
        dst: WritableReg,
        lhs: Reg,
        rhs: Reg,
        kind: VectorEqualityKind,
    ) -> Result<()> {
        self.ensure_has_avx()?;

        match kind {
            VectorEqualityKind::I8x16
            | VectorEqualityKind::I16x8
            | VectorEqualityKind::I32x4
            | VectorEqualityKind::I64x2 => {
                // Check for equality and invert the results.
                self.asm
                    .xmm_vpcmpeq_rrr(writable!(lhs), lhs, rhs, kind.lane_size());
                self.asm
                    .xmm_vpcmpeq_rrr(writable!(rhs), rhs, rhs, kind.lane_size());
                self.asm.xmm_vex_rr(AvxOpcode::Vpxor, lhs, rhs, dst);
            }
            VectorEqualityKind::F32x4 | VectorEqualityKind::F64x2 => {
                self.asm
                    .xmm_vcmpp_rrr(dst, lhs, rhs, kind.lane_size(), VcmpKind::Ne)
            }
        }
        Ok(())
    }

    fn v128_lt(
        &mut self,
        dst: WritableReg,
        lhs: Reg,
        rhs: Reg,
        kind: VectorCompareKind,
    ) -> Result<()> {
        self.ensure_has_avx()?;

        match kind {
            VectorCompareKind::I8x16S
            | VectorCompareKind::I16x8S
            | VectorCompareKind::I32x4S
            | VectorCompareKind::I64x2S => {
                // Perform a greater than check with reversed parameters.
                self.asm.xmm_vpcmpgt_rrr(dst, rhs, lhs, kind.lane_size())
            }
            VectorCompareKind::I8x16U | VectorCompareKind::I16x8U | VectorCompareKind::I32x4U => {
                // Set `lhs` to min values, check for equality, then invert the
                // result.
                // If `lhs` is smaller, then equality check will fail and result
                // will be inverted to true. Otherwise the equality check will
                // pass and be inverted to false.
                self.asm
                    .xmm_vpminu_rrr(writable!(lhs), lhs, rhs, kind.lane_size());
                self.asm
                    .xmm_vpcmpeq_rrr(writable!(lhs), lhs, rhs, kind.lane_size());
                self.asm
                    .xmm_vpcmpeq_rrr(writable!(rhs), rhs, rhs, kind.lane_size());
                self.asm.xmm_vex_rr(AvxOpcode::Vpxor, lhs, rhs, dst);
            }
            VectorCompareKind::F32x4 | VectorCompareKind::F64x2 => {
                self.asm
                    .xmm_vcmpp_rrr(dst, lhs, rhs, kind.lane_size(), VcmpKind::Lt)
            }
        }
        Ok(())
    }

    fn v128_le(
        &mut self,
        dst: WritableReg,
        lhs: Reg,
        rhs: Reg,
        kind: VectorCompareKind,
    ) -> Result<()> {
        self.ensure_has_avx()?;

        match kind {
            VectorCompareKind::I8x16S | VectorCompareKind::I16x8S | VectorCompareKind::I32x4S => {
                // Set the `rhs` vector to the signed minimum values and then
                // compare them with `lhs` for equality.
                self.asm
                    .xmm_vpmins_rrr(writable!(rhs), lhs, rhs, kind.lane_size());
                self.asm.xmm_vpcmpeq_rrr(dst, lhs, rhs, kind.lane_size());
            }
            VectorCompareKind::I64x2S => {
                // Do a greater than check and invert the results.
                self.asm
                    .xmm_vpcmpgt_rrr(writable!(lhs), lhs, rhs, kind.lane_size());
                self.asm
                    .xmm_vpcmpeq_rrr(writable!(rhs), rhs, rhs, kind.lane_size());
                self.asm.xmm_vex_rr(AvxOpcode::Vpxor, lhs, rhs, dst);
            }
            VectorCompareKind::I8x16U | VectorCompareKind::I16x8U | VectorCompareKind::I32x4U => {
                // Set the `rhs` vector to the signed minimum values and then
                // compare them with `lhs` for equality.
                self.asm
                    .xmm_vpminu_rrr(writable!(rhs), lhs, rhs, kind.lane_size());
                self.asm.xmm_vpcmpeq_rrr(dst, lhs, rhs, kind.lane_size());
            }
            VectorCompareKind::F32x4 | VectorCompareKind::F64x2 => {
                self.asm
                    .xmm_vcmpp_rrr(dst, lhs, rhs, kind.lane_size(), VcmpKind::Le)
            }
        }
        Ok(())
    }

    fn v128_gt(
        &mut self,
        dst: WritableReg,
        lhs: Reg,
        rhs: Reg,
        kind: VectorCompareKind,
    ) -> Result<()> {
        self.ensure_has_avx()?;

        match kind {
            VectorCompareKind::I8x16S
            | VectorCompareKind::I16x8S
            | VectorCompareKind::I32x4S
            | VectorCompareKind::I64x2S => {
                self.asm.xmm_vpcmpgt_rrr(dst, lhs, rhs, kind.lane_size())
            }
            VectorCompareKind::I8x16U | VectorCompareKind::I16x8U | VectorCompareKind::I32x4U => {
                // Set `lhs` to max values, check for equality, then invert the
                // result.
                // If `lhs` is larger, then equality check will fail and result
                // will be inverted to true. Otherwise the equality check will
                // pass and be inverted to false.
                self.asm
                    .xmm_vpmaxu_rrr(writable!(lhs), lhs, rhs, kind.lane_size());
                self.asm
                    .xmm_vpcmpeq_rrr(writable!(lhs), lhs, rhs, kind.lane_size());
                self.asm
                    .xmm_vpcmpeq_rrr(writable!(rhs), rhs, rhs, kind.lane_size());
                self.asm.xmm_vex_rr(AvxOpcode::Vpxor, lhs, rhs, dst);
            }
            VectorCompareKind::F32x4 | VectorCompareKind::F64x2 => {
                // Do a less than comparison with the operands swapped.
                self.asm
                    .xmm_vcmpp_rrr(dst, rhs, lhs, kind.lane_size(), VcmpKind::Lt)
            }
        }
        Ok(())
    }

    fn v128_ge(
        &mut self,
        dst: WritableReg,
        lhs: Reg,
        rhs: Reg,
        kind: VectorCompareKind,
    ) -> Result<()> {
        self.ensure_has_avx()?;

        match kind {
            VectorCompareKind::I8x16S | VectorCompareKind::I16x8S | VectorCompareKind::I32x4S => {
                // Set each lane to maximum value and then compare for equality.
                self.asm
                    .xmm_vpmaxs_rrr(writable!(rhs), lhs, rhs, kind.lane_size());
                self.asm.xmm_vpcmpeq_rrr(dst, lhs, rhs, kind.lane_size());
            }
            VectorCompareKind::I64x2S => {
                // Perform a greater than comparison with operands swapped,
                // then invert the results.
                self.asm
                    .xmm_vpcmpgt_rrr(writable!(rhs), rhs, lhs, kind.lane_size());
                self.asm.xmm_vpcmpeq_rrr(dst, lhs, lhs, kind.lane_size());
                self.asm
                    .xmm_vex_rr(AvxOpcode::Vpxor, dst.to_reg(), rhs, dst);
            }
            VectorCompareKind::I8x16U | VectorCompareKind::I16x8U | VectorCompareKind::I32x4U => {
                // Set lanes to maximum values and compare them for equality.
                self.asm
                    .xmm_vpmaxu_rrr(writable!(rhs), lhs, rhs, kind.lane_size());
                self.asm.xmm_vpcmpeq_rrr(dst, lhs, rhs, kind.lane_size());
            }
            VectorCompareKind::F32x4 | VectorCompareKind::F64x2 => {
                // Perform a less than or equal comparison on swapped operands.
                self.asm
                    .xmm_vcmpp_rrr(dst, rhs, lhs, kind.lane_size(), VcmpKind::Le)
            }
        }

        Ok(())
    }

    fn fence(&mut self) -> Result<()> {
        self.asm.fence(FenceKind::MFence);
        Ok(())
    }

    fn v128_not(&mut self, dst: WritableReg) -> Result<()> {
        self.ensure_has_avx()?;

        let tmp = regs::scratch_xmm();
        // First, we initialize `tmp` with all ones, by comparing it with itself.
        self.asm
            .xmm_vex_rr(AvxOpcode::Vpcmpeqd, tmp, tmp, writable!(tmp));
        // then we `xor` tmp and `dst` together, yielding `!dst`.
        self.asm
            .xmm_vex_rr(AvxOpcode::Vpxor, tmp, dst.to_reg(), dst);
        Ok(())
    }

    fn v128_and(&mut self, src1: Reg, src2: Reg, dst: WritableReg) -> Result<()> {
        self.ensure_has_avx()?;
        self.asm.xmm_vex_rr(AvxOpcode::Vpand, src1, src2, dst);
        Ok(())
    }

    fn v128_and_not(&mut self, src1: Reg, src2: Reg, dst: WritableReg) -> Result<()> {
        self.ensure_has_avx()?;
        self.asm.xmm_vex_rr(AvxOpcode::Vpandn, src1, src2, dst);
        Ok(())
    }

    fn v128_or(&mut self, src1: Reg, src2: Reg, dst: WritableReg) -> Result<()> {
        self.ensure_has_avx()?;
        self.asm.xmm_vex_rr(AvxOpcode::Vpor, src1, src2, dst);
        Ok(())
    }

    fn v128_xor(&mut self, src1: Reg, src2: Reg, dst: WritableReg) -> Result<()> {
        self.ensure_has_avx()?;
        self.asm.xmm_vex_rr(AvxOpcode::Vpxor, src1, src2, dst);
        Ok(())
    }

    fn v128_bitselect(&mut self, src1: Reg, src2: Reg, mask: Reg, dst: WritableReg) -> Result<()> {
        self.ensure_has_avx()?;
        let tmp = regs::scratch_xmm();
        self.v128_and(src1, mask, writable!(tmp))?;
        self.v128_and_not(mask, src2, dst)?;
        self.v128_or(dst.to_reg(), tmp, dst)?;

        Ok(())
    }

    fn v128_any_true(&mut self, src: Reg, dst: WritableReg) -> Result<()> {
        self.ensure_has_avx()?;
        self.asm.xmm_vptest(src, src);
        self.asm.setcc(IntCmpKind::Ne, dst);
        Ok(())
    }

    fn v128_convert(&mut self, src: Reg, dst: WritableReg, kind: V128ConvertKind) -> Result<()> {
        self.ensure_has_avx()?;
        match kind {
            V128ConvertKind::I32x4S => self.asm.xmm_vcvt_rr(src, dst, VcvtKind::I32ToF32),
            V128ConvertKind::I32x4LowS => self.asm.xmm_vcvt_rr(src, dst, VcvtKind::I32ToF64),
            V128ConvertKind::I32x4U => {
                let scratch = writable!(regs::scratch_xmm());

                // Split each 32-bit integer into 16-bit parts.
                // `scratch` will contain the low bits and `dst` will contain
                // the high bits.
                self.asm
                    .xmm_vpsll_rr(src, scratch, 0x10, kind.src_lane_size());
                self.asm
                    .xmm_vpsrl_rr(scratch.to_reg(), scratch, 0x10, kind.src_lane_size());
                self.asm
                    .xmm_vpsub_rrr(src, scratch.to_reg(), dst, kind.src_lane_size());

                // Convert the low bits in `scratch` to floating point numbers.
                self.asm
                    .xmm_vcvt_rr(scratch.to_reg(), scratch, VcvtKind::I32ToF32);

                // Prevent overflow by right shifting high bits.
                self.asm
                    .xmm_vpsrl_rr(dst.to_reg(), dst, 1, kind.src_lane_size());
                // Convert high bits in `dst` to floating point numbers.
                self.asm.xmm_vcvt_rr(dst.to_reg(), dst, VcvtKind::I32ToF32);
                // Double high bits in `dst` to reverse right shift.
                self.asm
                    .xmm_vaddp_rrr(dst.to_reg(), dst.to_reg(), dst, kind.src_lane_size());
                // Add high bits in `dst` to low bits in `scratch`.
                self.asm
                    .xmm_vaddp_rrr(dst.to_reg(), scratch.to_reg(), dst, kind.src_lane_size());
            }
            V128ConvertKind::I32x4LowU => {
                // See
                // https://github.com/bytecodealliance/wasmtime/blob/bb886ffc3c81a476d8ba06311ff2dede15a6f7e1/cranelift/codegen/src/isa/x64/lower.isle#L3668
                // for details on the Cranelift AVX implementation.
                // Use `vunpcklp` to create doubles from the integers.
                // Interleaving 0x1.0p52 (i.e., 0x43300000) with the integers
                // creates a byte array for a double that sets the mantissa
                // bits to the original integer value.
                let conversion_constant = self
                    .asm
                    .add_constant(&[0x00, 0x00, 0x30, 0x43, 0x00, 0x00, 0x30, 0x43]);
                self.asm
                    .xmm_vunpcklp_rrm(src, &conversion_constant, dst, kind.src_lane_size());
                // Subtract the 0x1.0p52 added above.
                let conversion_constant = self.asm.add_constant(&[
                    0x00, 0x00, 0x00, 0x00, 0x00, 0x00, 0x30, 0x43, 0x00, 0x00, 0x00, 0x00, 0x00,
                    0x00, 0x30, 0x43,
                ]);
                self.asm.xmm_vsub_rrm(
                    dst.to_reg(),
                    &conversion_constant,
                    dst,
                    kind.dst_lane_size(),
                );
            }
        }
        Ok(())
    }

    fn v128_narrow(
        &mut self,
        src1: Reg,
        src2: Reg,
        dst: WritableReg,
        kind: V128NarrowKind,
    ) -> Result<()> {
        self.ensure_has_avx()?;
        match kind {
            V128NarrowKind::I16x8S | V128NarrowKind::I32x4S => {
                self.asm
                    .xmm_vpackss_rrr(src1, src2, dst, kind.dst_lane_size())
            }
            V128NarrowKind::I16x8U | V128NarrowKind::I32x4U => {
                self.asm
                    .xmm_vpackus_rrr(src1, src2, dst, kind.dst_lane_size())
            }
        }
        Ok(())
    }

    fn v128_demote(&mut self, src: Reg, dst: WritableReg) -> Result<()> {
        self.ensure_has_avx()?;
        self.asm.xmm_vcvt_rr(src, dst, VcvtKind::F64ToF32);
        Ok(())
    }

    fn v128_promote(&mut self, src: Reg, dst: WritableReg) -> Result<()> {
        self.ensure_has_avx()?;
        self.asm.xmm_vcvt_rr(src, dst, VcvtKind::F32ToF64);
        Ok(())
    }

    fn v128_extend(&mut self, src: Reg, dst: WritableReg, kind: V128ExtendKind) -> Result<()> {
        self.ensure_has_avx()?;
        match kind {
            V128ExtendKind::LowI8x16S
            | V128ExtendKind::LowI8x16U
            | V128ExtendKind::LowI16x8S
            | V128ExtendKind::LowI16x8U
            | V128ExtendKind::LowI32x4S
            | V128ExtendKind::LowI32x4U => self.asm.xmm_vpmov_rr(src, dst, kind.into()),
            V128ExtendKind::HighI8x16S | V128ExtendKind::HighI16x8S => {
                self.asm.xmm_vpalignr_rrr(src, src, dst, 0x8);
                self.asm.xmm_vpmov_rr(dst.to_reg(), dst, kind.into());
            }
            V128ExtendKind::HighI8x16U | V128ExtendKind::HighI16x8U => {
                let scratch = regs::scratch_xmm();
                self.asm
                    .xmm_vex_rr(AvxOpcode::Vpxor, scratch, scratch, writable!(scratch));
                self.asm
                    .xmm_vpunpckh_rrr(src, scratch, dst, kind.src_lane_size());
            }
            V128ExtendKind::HighI32x4S => {
                // Move the 3rd element (i.e., 0b10) to the 1st (rightmost)
                // position and the 4th element (i.e., 0b11) to the 2nd (second
                // from the right) position and then perform the extend.
                self.asm
                    .xmm_vpshuf_rr(src, dst, 0b11_10_11_10, kind.src_lane_size());
                self.asm.xmm_vpmov_rr(dst.to_reg(), dst, kind.into());
            }
            V128ExtendKind::HighI32x4U => {
                // Set `scratch` to a vector 0s.
                let scratch = regs::scratch_xmm();
                self.asm
                    .xmm_vxorp_rrr(scratch, scratch, writable!(scratch), kind.src_lane_size());
                // Interleave the 0 bits into the two 32-bit integers to zero extend them.
                self.asm
                    .xmm_vunpckhp_rrr(src, scratch, dst, kind.src_lane_size());
            }
        }
        Ok(())
    }

    fn v128_add(
        &mut self,
        lhs: Reg,
        rhs: Reg,
        dst: WritableReg,
        size: OperandSize,
        handle_overflow_kind: HandleOverflowKind,
    ) -> Result<()> {
        self.ensure_has_avx()?;

        let op = match handle_overflow_kind {
            HandleOverflowKind::None => match size {
                OperandSize::S8 => AvxOpcode::Vpaddb,
                OperandSize::S16 => AvxOpcode::Vpaddw,
                OperandSize::S32 => AvxOpcode::Vpaddd,
                OperandSize::S64 => AvxOpcode::Vpaddq,
                OperandSize::S128 => bail!(CodeGenError::unexpected_operand_size()),
            },
            HandleOverflowKind::SignedSaturating => match size {
                OperandSize::S8 => AvxOpcode::Vpaddsb,
                OperandSize::S16 => AvxOpcode::Vpaddsw,
                _ => bail!(CodeGenError::unexpected_operand_size()),
            },
            HandleOverflowKind::UnsignedSaturating => match size {
                OperandSize::S8 => AvxOpcode::Vpaddusb,
                OperandSize::S16 => AvxOpcode::Vpaddusw,
                _ => bail!(CodeGenError::unexpected_operand_size()),
            },
        };

        self.asm.xmm_vex_rr(op, lhs, rhs, dst);

        Ok(())
    }

    fn v128_sub(
        &mut self,
        lhs: Reg,
        rhs: Reg,
        dst: WritableReg,
        size: OperandSize,
        handle_overflow_kind: HandleOverflowKind,
    ) -> Result<()> {
        self.ensure_has_avx()?;

        let op = match handle_overflow_kind {
            HandleOverflowKind::None => match size {
                OperandSize::S8 => AvxOpcode::Vpsubb,
                OperandSize::S16 => AvxOpcode::Vpsubw,
                OperandSize::S32 => AvxOpcode::Vpsubd,
                OperandSize::S64 => AvxOpcode::Vpsubq,
                OperandSize::S128 => bail!(CodeGenError::unexpected_operand_size()),
            },
            HandleOverflowKind::SignedSaturating => match size {
                OperandSize::S8 => AvxOpcode::Vpsubsb,
                OperandSize::S16 => AvxOpcode::Vpsubsw,
                _ => bail!(CodeGenError::unexpected_operand_size()),
            },
            HandleOverflowKind::UnsignedSaturating => match size {
                OperandSize::S8 => AvxOpcode::Vpsubusb,
                OperandSize::S16 => AvxOpcode::Vpsubusw,
                _ => bail!(CodeGenError::unexpected_operand_size()),
            },
        };

        self.asm.xmm_vex_rr(op, lhs, rhs, dst);

        Ok(())
    }

    fn v128_mul(
        &mut self,
        context: &mut CodeGenContext<Emission>,
        lane_width: OperandSize,
    ) -> Result<()> {
        self.ensure_has_avx()?;

        let rhs = context.pop_to_reg(self, None)?;
        let lhs = context.pop_to_reg(self, None)?;

        let mul_avx = |this: &mut Self, op| {
            this.asm
                .xmm_vex_rr(op, lhs.reg, rhs.reg, writable!(lhs.reg));
        };

        let mul_i64x2_avx512 = |this: &mut Self| {
            this.asm
                .xmm_rm_rvex3(Avx512Opcode::Vpmullq, lhs.reg, rhs.reg, writable!(lhs.reg));
        };

        let mul_i64x2_fallback =
            |this: &mut Self, context: &mut CodeGenContext<Emission>| -> Result<()> {
                // Standard AVX doesn't have an instruction for i64x2 multiplication, instead, we have to fallback
                // to an instruction sequence using 32bits multiplication (taken from cranelift
                // implementation, in `isa/x64/lower.isle`):
                //
                // > Otherwise, for i64x2 multiplication we describe a lane A as being composed of
                // > a 32-bit upper half "Ah" and a 32-bit lower half "Al". The 32-bit long hand
                // > multiplication can then be written as:
                //
                // >    Ah Al
                // > *  Bh Bl
                // >    -----
                // >    Al * Bl
                // > + (Ah * Bl) << 32
                // > + (Al * Bh) << 32
                //
                // > So for each lane we will compute:
                //
                // >   A * B  = (Al * Bl) + ((Ah * Bl) + (Al * Bh)) << 32
                //
                // > Note, the algorithm will use `pmuludq` which operates directly on the lower
                // > 32-bit (`Al` or `Bl`) of a lane and writes the result to the full 64-bits of
                // > the lane of the destination. For this reason we don't need shifts to isolate
                // > the lower 32-bits, however, we will need to use shifts to isolate the high
                // > 32-bits when doing calculations, i.e., `Ah == A >> 32`.

                let tmp1 = regs::scratch_xmm();
                let tmp2 = context.any_fpr(this)?;

                // tmp1 = lhs_hi = (lhs >> 32)
                this.asm
                    .xmm_vex_ri(AvxOpcode::Vpsrlq, lhs.reg, 32, writable!(tmp1));
                // tmp2 = lhs_hi * rhs_low = tmp1 * rhs
                this.asm
                    .xmm_vex_rr(AvxOpcode::Vpmuldq, tmp1, rhs.reg, writable!(tmp2));

                // tmp1 = rhs_hi = rhs >> 32
                this.asm
                    .xmm_vex_ri(AvxOpcode::Vpsrlq, rhs.reg, 32, writable!(tmp1));

                // tmp1 = lhs_low * rhs_high = tmp1 * lhs
                this.asm
                    .xmm_vex_rr(AvxOpcode::Vpmuludq, tmp1, lhs.reg, writable!(tmp1));

                // tmp1 = ((lhs_hi * rhs_low) + (lhs_lo * rhs_hi)) = tmp1 + tmp2
                this.asm
                    .xmm_vex_rr(AvxOpcode::Vpaddq, tmp1, tmp2, writable!(tmp1));

                //tmp1 = tmp1 << 32
                this.asm
                    .xmm_vex_ri(AvxOpcode::Vpsllq, tmp1, 32, writable!(tmp1));

                // tmp2 = lhs_lo + rhs_lo
                this.asm
                    .xmm_vex_rr(AvxOpcode::Vpmuludq, lhs.reg, rhs.reg, writable!(tmp2));

                // finally, with `lhs` as destination:
                // lhs = (lhs_low * rhs_low) + ((lhs_hi * rhs_low) + (lhs_lo * rhs_hi)) = tmp1 + tmp2
                this.asm
                    .xmm_vex_rr(AvxOpcode::Vpaddq, tmp1, tmp2, writable!(lhs.reg));

                context.free_reg(tmp2);

                Ok(())
            };

        match lane_width {
            OperandSize::S16 => mul_avx(self, AvxOpcode::Vpmullw),
            OperandSize::S32 => mul_avx(self, AvxOpcode::Vpmulld),
            // This is the fast path when AVX512 is available.
            OperandSize::S64
                if self.ensure_has_avx512vl().is_ok() && self.ensure_has_avx512dq().is_ok() =>
            {
                mul_i64x2_avx512(self)
            }
            // Otherwise, we emit AVX fallback sequence.
            OperandSize::S64 => mul_i64x2_fallback(self, context)?,
            _ => bail!(CodeGenError::unexpected_operand_size()),
        }

        context.stack.push(lhs.into());
        context.free_reg(rhs);

        Ok(())
    }

    fn v128_abs(&mut self, src: Reg, dst: WritableReg, kind: V128AbsKind) -> Result<()> {
        self.ensure_has_avx()?;

        match kind {
            V128AbsKind::I8x16 | V128AbsKind::I16x8 | V128AbsKind::I32x4 => {
                self.asm.xmm_vpabs_rr(src, dst, kind.lane_size())
            }
            V128AbsKind::I64x2 => {
                let scratch = writable!(regs::scratch_xmm());
                // Perform an arithmetic right shift of 31 bits. If the number
                // is positive, this will result in all zeroes in the upper
                // 32-bits. If the number is negative, this will result in all
                // ones in the upper 32-bits.
                self.asm.xmm_vpsra_rri(src, scratch, 0x1f, OperandSize::S32);
                // Copy the ones and zeroes in the high bits of each 64-bit
                // lane to the low bits of each 64-bit lane.
                self.asm
                    .xmm_vpshuf_rr(scratch.to_reg(), scratch, 0b11_11_01_01, OperandSize::S32);
                // Flip the bits in lanes that were negative in `src` and leave
                // the positive lanes as they are. Positive lanes will have a
                // zero mask in `scratch` so xor doesn't affect them.
                self.asm
                    .xmm_vex_rr(AvxOpcode::Vpxor, src, scratch.to_reg(), dst);
                // Subtract the mask from the results of xor which will
                // complete the two's complement for lanes which were negative.
                self.asm
                    .xmm_vpsub_rrr(dst.to_reg(), scratch.to_reg(), dst, kind.lane_size());
            }
            V128AbsKind::F32x4 | V128AbsKind::F64x2 => {
                let scratch = writable!(regs::scratch_xmm());
                // Create a mask of all ones.
                self.asm.xmm_vpcmpeq_rrr(
                    scratch,
                    scratch.to_reg(),
                    scratch.to_reg(),
                    kind.lane_size(),
                );
                // Right shift the mask so each lane is a single zero followed
                // by all ones.
                self.asm
                    .xmm_vpsrl_rr(scratch.to_reg(), scratch, 0x1, kind.lane_size());
                // Use the mask to zero the sign bit in each lane which will
                // make the float value positive.
                self.asm
                    .xmm_vandp_rrr(src, scratch.to_reg(), dst, kind.lane_size());
            }
        }
        Ok(())
    }

    fn v128_neg(&mut self, op: WritableReg, size: OperandSize) -> Result<()> {
        let tmp = regs::scratch_xmm();
        self.v128_xor(tmp, tmp, writable!(tmp))?;
        self.v128_sub(tmp, op.to_reg(), op, size, HandleOverflowKind::None)?;
        Ok(())
    }

    fn v128_shift(
        &mut self,
        context: &mut CodeGenContext<Emission>,
        lane_width: OperandSize,
        kind: ShiftKind,
    ) -> Result<()> {
        self.ensure_has_avx()?;
        let shift_amount = context.pop_to_reg(self, None)?.reg;
        let operand = context.pop_to_reg(self, None)?.reg;

        let tmp_xmm = regs::scratch_xmm();
        let tmp = regs::scratch();
        let amount_mask = lane_width.num_bits() - 1;
        self.and(
            writable!(shift_amount),
            shift_amount,
            RegImm::i32(amount_mask as i32),
            OperandSize::S32,
        )?;

        let shl_normal = |this: &mut Self, op: AvxOpcode| {
            this.asm
                .avx_gpr_to_xmm(shift_amount, writable!(tmp_xmm), OperandSize::S32);
            this.asm
                .xmm_vex_rr(op, operand, tmp_xmm, writable!(operand));
        };

        let shift_i8x16 = |this: &mut Self, masks: &'static [u8], op: AvxOpcode| {
            // The case for i8x16 is a little bit trickier because x64 doesn't provide a 8bit
            // shift instruction. Instead, we shift as 16bits, and then mask the bits in the
            // 8bits lane, for example (with 2 8bits lanes):
            // - Before shifting:
            // 01001101 11101110
            // - shifting by 2 left:
            // 00110111 10111000
            //       ^^_ these bits come from the previous byte, and need to be masked.
            // - The mask:
            // 11111100 11111111
            // - After masking:
            // 00110100 10111000
            //
            // The mask is loaded from a well known memory, depending on the shift amount.

            this.asm
                .avx_gpr_to_xmm(shift_amount, writable!(tmp_xmm), OperandSize::S32);

            // perform 16 bit shift
            this.asm
                .xmm_vex_rr(op, operand, tmp_xmm, writable!(operand));

            // get a handle to the masks array constant.
            let masks_addr = this.asm.add_constant(masks);

            // Load the masks array effective address into the tmp register.
            this.asm.lea(&masks_addr, writable!(tmp), OperandSize::S64);

            // Compute the offset of the mask that we need to use. This is shift_amount * 16 ==
            // shift_amount << 4.
            this.asm
                .shift_ir(4, writable!(shift_amount), ShiftKind::Shl, OperandSize::S32);

            // Load the mask to tmp_xmm.
            this.asm.xmm_vmovdqu_mr(
                &Address::ImmRegRegShift {
                    simm32: 0,
                    base: tmp,
                    index: shift_amount,
                    shift: 0,
                },
                writable!(tmp_xmm),
                MemFlags::trusted(),
            );

            // Mask unwanted bits from operand.
            this.asm
                .xmm_vex_rr(AvxOpcode::Vpand, tmp_xmm, operand, writable!(operand));
        };

        let i64x2_shr_s = |this: &mut Self, context: &mut CodeGenContext<Emission>| -> Result<()> {
            const SIGN_MASK: u128 = 0x8000000000000000_8000000000000000;

            // AVX doesn't have an instruction for i64x2 signed right shift. Instead we use the
            // following formula (from hacker's delight 2-7), where x is the value and n the shift
            // amount, for each lane:
            // t = (1 << 63) >> n; ((x >> n) ^ t) - t

            // we need an extra scratch register
            let tmp_xmm2 = context.any_fpr(this)?;

            this.asm
                .avx_gpr_to_xmm(shift_amount, writable!(tmp_xmm), OperandSize::S32);

            let cst = this.asm.add_constant(&SIGN_MASK.to_le_bytes());

            this.asm
                .xmm_vmovdqu_mr(&cst, writable!(tmp_xmm2), MemFlags::trusted());
            this.asm
                .xmm_vex_rr(AvxOpcode::Vpsrlq, tmp_xmm2, tmp_xmm, writable!(tmp_xmm2));
            this.asm
                .xmm_vex_rr(AvxOpcode::Vpsrlq, operand, tmp_xmm, writable!(operand));
            this.asm
                .xmm_vex_rr(AvxOpcode::Vpxor, operand, tmp_xmm2, writable!(operand));
            this.asm
                .xmm_vex_rr(AvxOpcode::Vpsubq, operand, tmp_xmm2, writable!(operand));

            context.free_reg(tmp_xmm2);

            Ok(())
        };

        let i8x16_shr_s = |this: &mut Self, context: &mut CodeGenContext<Emission>| -> Result<()> {
            // Since the x86 instruction set does not have an 8x16 shift instruction and the
            // approach used for `ishl` and `ushr` cannot be easily used (the masks do not
            // preserve the sign), we use a different approach here: separate the low and
            // high lanes, shift them separately, and merge them into the final result.
            //
            // Visually, this looks like the following, where `src.i8x16 = [s0, s1, ...,
            // s15]:
            //
            //   lo.i16x8 = [(s0, s0), (s1, s1), ..., (s7, s7)]
            //   shifted_lo.i16x8 = shift each lane of `low`
            //   hi.i16x8 = [(s8, s8), (s9, s9), ..., (s15, s15)]
            //   shifted_hi.i16x8 = shift each lane of `high`
            //   result = [s0'', s1'', ..., s15'']

            // In order for `packsswb` later to only use the high byte of each
            // 16x8 lane, we shift right an extra 8 bits, relying on `psraw` to
            // fill in the upper bits appropriately.
            this.asm
                .add_ir(8, writable!(shift_amount), OperandSize::S32);
            this.asm
                .avx_gpr_to_xmm(shift_amount, writable!(tmp_xmm), OperandSize::S32);

            let tmp_lo = context.any_fpr(this)?;
            let tmp_hi = context.any_fpr(this)?;

            // Extract lower and upper bytes.
            this.asm
                .xmm_vex_rr(AvxOpcode::Vpunpcklbw, operand, operand, writable!(tmp_lo));
            this.asm
                .xmm_vex_rr(AvxOpcode::Vpunpckhbw, operand, operand, writable!(tmp_hi));

            // Perform 16bit right shift of upper and lower bytes.
            this.asm
                .xmm_vex_rr(AvxOpcode::Vpsraw, tmp_lo, tmp_xmm, writable!(tmp_lo));
            this.asm
                .xmm_vex_rr(AvxOpcode::Vpsraw, tmp_hi, tmp_xmm, writable!(tmp_hi));

            // Merge lower and upper bytes back.
            this.asm
                .xmm_vex_rr(AvxOpcode::Vpacksswb, tmp_lo, tmp_hi, writable!(operand));

            context.free_reg(tmp_lo);
            context.free_reg(tmp_hi);

            Ok(())
        };

        match (lane_width, kind) {
            // shl
            (OperandSize::S8, ShiftKind::Shl) => {
                shift_i8x16(self, &I8X16_ISHL_MASKS, AvxOpcode::Vpsllw)
            }
            (OperandSize::S16, ShiftKind::Shl) => shl_normal(self, AvxOpcode::Vpsllw),
            (OperandSize::S32, ShiftKind::Shl) => shl_normal(self, AvxOpcode::Vpslld),
            (OperandSize::S64, ShiftKind::Shl) => shl_normal(self, AvxOpcode::Vpsllq),
            // shr_u
            (OperandSize::S8, ShiftKind::ShrU) => {
                shift_i8x16(self, &I8X16_USHR_MASKS, AvxOpcode::Vpsrlw)
            }
            (OperandSize::S16, ShiftKind::ShrU) => shl_normal(self, AvxOpcode::Vpsrlw),
            (OperandSize::S32, ShiftKind::ShrU) => shl_normal(self, AvxOpcode::Vpsrld),
            (OperandSize::S64, ShiftKind::ShrU) => shl_normal(self, AvxOpcode::Vpsrlq),
            // shr_s
            (OperandSize::S8, ShiftKind::ShrS) => i8x16_shr_s(self, context)?,
            (OperandSize::S16, ShiftKind::ShrS) => shl_normal(self, AvxOpcode::Vpsraw),
            (OperandSize::S32, ShiftKind::ShrS) => shl_normal(self, AvxOpcode::Vpsrad),
            (OperandSize::S64, ShiftKind::ShrS) => i64x2_shr_s(self, context)?,

            _ => bail!(CodeGenError::invalid_operand_combination()),
        }

        context.free_reg(shift_amount);
        context
            .stack
            .push(TypedReg::new(WasmValType::V128, operand).into());
        Ok(())
    }

    fn v128_q15mulr_sat_s(
        &mut self,
        lhs: Reg,
        rhs: Reg,
        dst: WritableReg,
        size: OperandSize,
    ) -> Result<()> {
        self.ensure_has_avx()?;

        self.asm.xmm_vpmulhrs_rrr(lhs, rhs, dst, size);

        // Need to handle edge case of multiplying -1 by -1 (0x8000 in Q15
        // format) because of how `vpmulhrs` handles rounding. `vpmulhrs`
        // produces 0x8000 in that case when the correct result is 0x7FFF (that
        // is, +1) so need to check if the result is 0x8000 and flip the bits
        // of the result if it is.
        let address = self.asm.add_constant(&[
            0x00, 0x80, 0x00, 0x80, 0x00, 0x80, 0x00, 0x80, 0x00, 0x80, 0x00, 0x80, 0x00, 0x80,
            0x00, 0x80,
        ]);
        self.asm
            .xmm_vpcmpeq_rrm(writable!(rhs), dst.to_reg(), &address, size);
        self.asm
            .xmm_vex_rr(AvxOpcode::Vpxor, dst.to_reg(), rhs, dst);
        Ok(())
    }

    fn v128_all_true(&mut self, src: Reg, dst: WritableReg, size: OperandSize) -> Result<()> {
        self.ensure_has_avx()?;

        let scratch = regs::scratch_xmm();
        // Create a mask of all 0s.
        self.asm
            .xmm_vex_rr(AvxOpcode::Vpxor, scratch, scratch, writable!(scratch));
        // Sets lane in `dst` to not zero if `src` lane was zero, and lane in
        // `dst` to zero if `src` lane was not zero.
        self.asm.xmm_vpcmpeq_rrr(writable!(src), src, scratch, size);
        // Sets ZF if all values are zero (i.e., if all original values were not zero).
        self.asm.xmm_vptest(src, src);
        // Set byte if ZF=1.
        self.asm.setcc(IntCmpKind::Eq, dst);
        Ok(())
    }

    fn v128_bitmask(&mut self, src: Reg, dst: WritableReg, size: OperandSize) -> Result<()> {
        self.ensure_has_avx()?;

        match size {
            OperandSize::S8 => self.asm.xmm_vpmovmsk_rr(src, dst, size, OperandSize::S32),
            OperandSize::S16 => {
                // Signed conversion of 16-bit integers to 8-bit integers.
                self.asm
                    .xmm_vpackss_rrr(src, src, writable!(src), OperandSize::S8);
                // Creates a mask from each byte in `src`.
                self.asm
                    .xmm_vpmovmsk_rr(src, dst, OperandSize::S8, OperandSize::S32);
                // Removes 8 bits added as a result of the `vpackss` step.
                self.asm
                    .shift_ir(0x8, dst, ShiftKind::ShrU, OperandSize::S32);
            }
            OperandSize::S32 | OperandSize::S64 => self.asm.xmm_vmovskp_rr(src, dst, size, size),
            _ => unimplemented!(),
        }

        Ok(())
    }

<<<<<<< HEAD
    fn v128_min(
        &mut self,
        src1: Reg,
        src2: Reg,
        dst: WritableReg,
        lane_width: OperandSize,
        kind: MinKind,
    ) -> Result<()> {
        self.ensure_has_avx()?;

        let op = match (lane_width, kind) {
            (OperandSize::S8, MinKind::Signed) => AvxOpcode::Vpminsb,
            (OperandSize::S16, MinKind::Signed) => AvxOpcode::Vpminsw,
            (OperandSize::S32, MinKind::Signed) => AvxOpcode::Vpminsd,
            (_, MinKind::Signed) => bail!(CodeGenError::unexpected_operand_size()),

            (OperandSize::S8, MinKind::Unsigned) => AvxOpcode::Vpminub,
            (OperandSize::S16, MinKind::Unsigned) => AvxOpcode::Vpminuw,
            (OperandSize::S32, MinKind::Unsigned) => AvxOpcode::Vpminud,
            (_, MinKind::Unsigned) => bail!(CodeGenError::unexpected_operand_size()),
        };

        self.asm.xmm_vex_rr(op, src1, src2, dst);

        Ok(())
    }

    fn v128_max(
        &mut self,
        src1: Reg,
        src2: Reg,
        dst: WritableReg,
        lane_width: OperandSize,
        kind: MaxKind,
    ) -> Result<()> {
        self.ensure_has_avx()?;

        let op = match (lane_width, kind) {
            (OperandSize::S8, MaxKind::Signed) => AvxOpcode::Vpmaxsb,
            (OperandSize::S16, MaxKind::Signed) => AvxOpcode::Vpmaxsw,
            (OperandSize::S32, MaxKind::Signed) => AvxOpcode::Vpmaxsd,
            (_, MaxKind::Signed) => bail!(CodeGenError::unexpected_operand_size()),

            (OperandSize::S8, MaxKind::Unsigned) => AvxOpcode::Vpmaxub,
            (OperandSize::S16, MaxKind::Unsigned) => AvxOpcode::Vpmaxuw,
            (OperandSize::S32, MaxKind::Unsigned) => AvxOpcode::Vpmaxud,
            (_, MaxKind::Unsigned) => bail!(CodeGenError::unexpected_operand_size()),
        };

        self.asm.xmm_vex_rr(op, src1, src2, dst);

        Ok(())
    }

    fn v128_extmul(
        &mut self,
        context: &mut CodeGenContext<Emission>,
        lane_width: OperandSize,
        kind: ExtMulKind,
    ) -> Result<()> {
        use V128ExtendKind::*;

        self.ensure_has_avx()?;

        // The implementation for extmul is not optimized; for simplicity's sake, we simply perform
        // an extension followed by a multiplication using already implemented primitives.

        let src1 = context.pop_to_reg(self, None)?;
        let src2 = context.pop_to_reg(self, None)?;

        let ext_kind = match (lane_width, kind) {
            (OperandSize::S16, ExtMulKind::HighSigned) => HighI8x16S,
            (OperandSize::S32, ExtMulKind::HighSigned) => HighI16x8S,
            (OperandSize::S64, ExtMulKind::HighSigned) => HighI32x4S,
            (_, ExtMulKind::HighSigned) => bail!(CodeGenError::unexpected_operand_size()),

            (OperandSize::S16, ExtMulKind::LowSigned) => LowI8x16S,
            (OperandSize::S32, ExtMulKind::LowSigned) => LowI16x8S,
            (OperandSize::S64, ExtMulKind::LowSigned) => LowI32x4S,
            (_, ExtMulKind::LowSigned) => bail!(CodeGenError::unexpected_operand_size()),

            (OperandSize::S16, ExtMulKind::HighUnsigned) => HighI8x16U,
            (OperandSize::S32, ExtMulKind::HighUnsigned) => HighI16x8U,
            (OperandSize::S64, ExtMulKind::HighUnsigned) => HighI32x4U,
            (_, ExtMulKind::HighUnsigned) => bail!(CodeGenError::unexpected_operand_size()),

            (OperandSize::S16, ExtMulKind::LowUnsigned) => LowI8x16U,
            (OperandSize::S32, ExtMulKind::LowUnsigned) => LowI16x8U,
            (OperandSize::S64, ExtMulKind::LowUnsigned) => LowI32x4U,
            (_, ExtMulKind::LowUnsigned) => bail!(CodeGenError::unexpected_operand_size()),
        };

        self.v128_extend(src1.reg, writable!(src1.reg), ext_kind)?;
        self.v128_extend(src2.reg, writable!(src2.reg), ext_kind)?;

        context.stack.push(src2.into());
        context.stack.push(src1.into());

        self.v128_mul(context, lane_width)
    }

    fn v128_extadd_pairwise(
        &mut self,
        src: Reg,
        dst: WritableReg,
        lane_width: OperandSize,
        kind: ExtAddKind,
    ) -> Result<()> {
        use V128ExtendKind::*;

        self.ensure_has_avx()?;

        // The implementation for extadd is not optimized; for simplicity's sake, we simply perform
        // an extension followed by an addition using already implemented primitives.
        let (low_kind, high_kind) = match (lane_width, kind) {
            (OperandSize::S16, ExtAddKind::Signed) => (LowI8x16S, HighI8x16S),
            (OperandSize::S16, ExtAddKind::Unsigned) => (LowI8x16U, HighI8x16U),
            (OperandSize::S32, ExtAddKind::Signed) => (LowI16x8S, HighI16x8S),
            (OperandSize::S32, ExtAddKind::Unsigned) => (LowI16x8U, HighI16x8U),
            _ => bail!(CodeGenError::unexpected_operand_size()),
        };

        let tmp = regs::scratch_xmm();

        self.v128_extend(src, writable!(tmp), low_kind)?;
        self.v128_extend(src, dst, high_kind)?;

        self.v128_add(src, dst.to_reg(), dst, lane_width, HandleOverflowKind::None)
    }
=======
    fn v128_dot(&mut self, lhs: Reg, rhs: Reg, dst: WritableReg) -> Result<()> {
        self.ensure_has_avx()?;
        self.asm.xmm_vex_rr(AvxOpcode::Vpmaddwd, lhs, rhs, dst);
        Ok(())
    }
>>>>>>> ec9f885a
}

impl MacroAssembler {
    /// Create an x64 MacroAssembler.
    pub fn new(
        ptr_size: impl PtrSize,
        shared_flags: settings::Flags,
        isa_flags: x64_settings::Flags,
    ) -> Result<Self> {
        let ptr_type: WasmValType = ptr_type_from_ptr_size(ptr_size.size()).into();

        Ok(Self {
            sp_offset: 0,
            sp_max: 0,
            stack_max_use_add: None,
            asm: Assembler::new(shared_flags.clone(), isa_flags.clone()),
            flags: isa_flags,
            shared_flags,
            ptr_size: ptr_type.try_into()?,
        })
    }

    /// Add the maximum stack used to a register, recording an obligation to update the
    /// add-with-immediate instruction emitted to use the real stack max when the masm is being
    /// finalized.
    fn add_stack_max(&mut self, reg: Reg) {
        assert!(self.stack_max_use_add.is_none());
        let patch = PatchableAddToReg::new(reg, OperandSize::S64, self.asm.buffer_mut());
        self.stack_max_use_add.replace(patch);
    }

    fn ensure_has_avx(&self) -> Result<()> {
        anyhow::ensure!(self.flags.has_avx(), CodeGenError::UnimplementedForNoAvx);
        Ok(())
    }

    fn ensure_has_avx2(&self) -> Result<()> {
        anyhow::ensure!(self.flags.has_avx2(), CodeGenError::UnimplementedForNoAvx2);
        Ok(())
    }

    fn ensure_has_avx512vl(&self) -> Result<()> {
        anyhow::ensure!(
            self.flags.has_avx512vl(),
            CodeGenError::UnimplementedForNoAvx512VL
        );
        Ok(())
    }

    fn ensure_has_avx512dq(&self) -> Result<()> {
        anyhow::ensure!(
            self.flags.has_avx512dq(),
            CodeGenError::UnimplementedForNoAvx512DQ
        );
        Ok(())
    }

    fn increment_sp(&mut self, bytes: u32) {
        self.sp_offset += bytes;

        // NOTE: we use `max` here to track the largest stack allocation in `sp_max`. Once we have
        // seen the entire function, this value will represent the maximum size for the stack
        // frame.
        self.sp_max = self.sp_max.max(self.sp_offset);
    }

    fn decrement_sp(&mut self, bytes: u32) {
        assert!(
            self.sp_offset >= bytes,
            "sp offset = {}; bytes = {}",
            self.sp_offset,
            bytes
        );
        self.sp_offset -= bytes;
    }

    fn load_constant(&mut self, constant: &I, dst: WritableReg, size: OperandSize) -> Result<()> {
        match constant {
            I::I32(v) => Ok(self.asm.mov_ir(*v as u64, dst, size)),
            I::I64(v) => Ok(self.asm.mov_ir(*v, dst, size)),
            _ => Err(anyhow!(CodeGenError::unsupported_imm())),
        }
    }

    /// A common implementation for zero-extend stack loads.
    fn load_impl(
        &mut self,
        src: Address,
        dst: WritableReg,
        size: OperandSize,
        flags: MemFlags,
    ) -> Result<()> {
        if dst.to_reg().is_int() {
            let ext = size.extend_to::<Zero>(OperandSize::S64);
            self.asm.movzx_mr(&src, dst, ext, flags);
        } else {
            self.asm.xmm_mov_mr(&src, dst, size, flags);
        }

        Ok(())
    }

    /// A common implementation for stack stores.
    fn store_impl(
        &mut self,
        src: RegImm,
        dst: Address,
        size: OperandSize,
        flags: MemFlags,
    ) -> Result<()> {
        let _ = match src {
            RegImm::Imm(imm) => match imm {
                I::I32(v) => self.asm.mov_im(v as i32, &dst, size, flags),
                I::I64(v) => match v.try_into() {
                    Ok(v) => self.asm.mov_im(v, &dst, size, flags),
                    Err(_) => {
                        // If the immediate doesn't sign extend, use a scratch
                        // register.
                        let scratch = regs::scratch();
                        self.asm.mov_ir(v, writable!(scratch), size);
                        self.asm.mov_rm(scratch, &dst, size, flags);
                    }
                },
                I::F32(v) => {
                    let addr = self.asm.add_constant(v.to_le_bytes().as_slice());
                    let float_scratch = regs::scratch_xmm();
                    // Always trusted, since we are loading the constant from
                    // the constant pool.
                    self.asm
                        .xmm_mov_mr(&addr, writable!(float_scratch), size, MemFlags::trusted());
                    self.asm.xmm_mov_rm(float_scratch, &dst, size, flags);
                }
                I::F64(v) => {
                    let addr = self.asm.add_constant(v.to_le_bytes().as_slice());
                    let float_scratch = regs::scratch_xmm();
                    // Similar to above, always trusted since we are loading the
                    // constant from the constant pool.
                    self.asm
                        .xmm_mov_mr(&addr, writable!(float_scratch), size, MemFlags::trusted());
                    self.asm.xmm_mov_rm(float_scratch, &dst, size, flags);
                }
                I::V128(v) => {
                    let addr = self.asm.add_constant(v.to_le_bytes().as_slice());
                    let vector_scratch = regs::scratch_xmm();
                    // Always trusted, since we are loading the constant from
                    // the constant pool.
                    self.asm.xmm_mov_mr(
                        &addr,
                        writable!(vector_scratch),
                        size,
                        MemFlags::trusted(),
                    );
                    self.asm.xmm_mov_rm(vector_scratch, &dst, size, flags);
                }
            },
            RegImm::Reg(reg) => {
                if reg.is_int() {
                    self.asm.mov_rm(reg, &dst, size, flags);
                } else {
                    self.asm.xmm_mov_rm(reg, &dst, size, flags);
                }
            }
        };
        Ok(())
    }

    fn ensure_two_argument_form(dst: &Reg, lhs: &Reg) -> Result<()> {
        if dst != lhs {
            Err(anyhow!(CodeGenError::invalid_two_arg_form()))
        } else {
            Ok(())
        }
    }

    /// The mask to use when performing a `vpshuf` operation for a 64-bit splat.
    fn vpshuf_mask_for_64_bit_splats() -> u8 {
        // Results in the first 4 bytes and second 4 bytes being
        // swapped and then the swapped bytes being copied.
        // [d0, d1, d2, d3, d4, d5, d6, d7, ...] yields
        // [d4, d5, d6, d7, d0, d1, d2, d3, d4, d5, d6, d7, d0, d1, d2, d3].
        0b01_00_01_00
    }
}<|MERGE_RESOLUTION|>--- conflicted
+++ resolved
@@ -2545,7 +2545,6 @@
         Ok(())
     }
 
-<<<<<<< HEAD
     fn v128_min(
         &mut self,
         src1: Reg,
@@ -2675,13 +2674,12 @@
 
         self.v128_add(src, dst.to_reg(), dst, lane_width, HandleOverflowKind::None)
     }
-=======
+
     fn v128_dot(&mut self, lhs: Reg, rhs: Reg, dst: WritableReg) -> Result<()> {
         self.ensure_has_avx()?;
         self.asm.xmm_vex_rr(AvxOpcode::Vpmaddwd, lhs, rhs, dst);
         Ok(())
     }
->>>>>>> ec9f885a
 }
 
 impl MacroAssembler {
