use super::{
    abi::X64ABI,
    address::Address,
    asm::{Assembler, PatchableAddToReg},
    regs::{self, rbp, rsp},
};
use anyhow::{anyhow, bail, Result};

use crate::masm::{
    DivKind, ExtendKind, FloatCmpKind, Imm as I, IntCmpKind, LoadKind, MacroAssembler as Masm,
    MemOpKind, MulWideKind, OperandSize, RegImm, RemKind, RoundingMode, ShiftKind, TrapCode,
    TruncKind, TRUSTED_FLAGS, UNTRUSTED_FLAGS,
};
use crate::{
    abi::{self, align_to, calculate_frame_adjustment, LocalSlot},
    codegen::{ptr_type_from_ptr_size, CodeGenContext, CodeGenError, Emission, FuncEnv},
    stack::{TypedReg, Val},
};
use crate::{
    abi::{vmctx, ABI},
    masm::{SPOffset, StackSlot},
};
use crate::{
    isa::{
        reg::{writable, Reg, RegClass, WritableReg},
        CallingConvention,
    },
    masm::CalleeKind,
};
use cranelift_codegen::{
    binemit::CodeOffset,
    ir::{MemFlags, RelSourceLoc, SourceLoc},
    isa::{
        unwind::UnwindInst,
        x64::{
            args::{ExtMode, CC},
            settings as x64_settings,
        },
    },
    settings, Final, MachBufferFinalized, MachLabel,
};
use wasmtime_cranelift::TRAP_UNREACHABLE;
use wasmtime_environ::{PtrSize, WasmValType};

/// x64 MacroAssembler.
pub(crate) struct MacroAssembler {
    /// Stack pointer offset.
    sp_offset: u32,
    /// This value represents the maximum stack size seen while compiling the function. While the
    /// function is still being compiled its value will not be valid (the stack will grow and
    /// shrink as space is reserved and freed during compilation), but once all instructions have
    /// been seen this value will be the maximum stack usage seen.
    sp_max: u32,
    /// Add instructions that are used to add the constant stack max to a register.
    stack_max_use_add: Option<PatchableAddToReg>,
    /// Low level assembler.
    asm: Assembler,
    /// ISA flags.
    flags: x64_settings::Flags,
    /// Shared flags.
    shared_flags: settings::Flags,
    /// The target pointer size.
    ptr_size: OperandSize,
}

impl Masm for MacroAssembler {
    type Address = Address;
    type Ptr = u8;
    type ABI = X64ABI;

    fn frame_setup(&mut self) -> Result<()> {
        let frame_pointer = rbp();
        let stack_pointer = rsp();

        self.asm.push_r(frame_pointer);

        if self.shared_flags.unwind_info() {
            self.asm.unwind_inst(UnwindInst::PushFrameRegs {
                offset_upward_to_caller_sp: Self::ABI::arg_base_offset().into(),
            })
        }

        self.asm
            .mov_rr(stack_pointer, writable!(frame_pointer), OperandSize::S64);

        Ok(())
    }

    fn check_stack(&mut self, vmctx: Reg) -> Result<()> {
        let ptr_size: u8 = self.ptr_size.bytes().try_into().unwrap();
        let scratch = regs::scratch();

        self.load_ptr(
            self.address_at_reg(vmctx, ptr_size.vmcontext_runtime_limits().into())?,
            writable!(scratch),
        )?;

        self.load_ptr(
            Address::offset(scratch, ptr_size.vmruntime_limits_stack_limit().into()),
            writable!(scratch),
        )?;

        self.add_stack_max(scratch);

        self.asm.cmp_rr(scratch, regs::rsp(), self.ptr_size);
        self.asm.trapif(IntCmpKind::GtU, TrapCode::STACK_OVERFLOW);

        // Emit unwind info.
        if self.shared_flags.unwind_info() {
            self.asm.unwind_inst(UnwindInst::DefineNewFrame {
                offset_upward_to_caller_sp: Self::ABI::arg_base_offset().into(),

                // The Winch calling convention has no callee-save registers, so nothing will be
                // clobbered.
                offset_downward_to_clobbers: 0,
            })
        }
        Ok(())
    }

    fn push(&mut self, reg: Reg, size: OperandSize) -> Result<StackSlot> {
        let bytes = match (reg.class(), size) {
            (RegClass::Int, OperandSize::S64) => {
                let word_bytes = <Self::ABI as ABI>::word_bytes() as u32;
                self.asm.push_r(reg);
                self.increment_sp(word_bytes);
                word_bytes
            }
            (RegClass::Int, OperandSize::S32) => {
                let bytes = size.bytes();
                self.reserve_stack(bytes)?;
                let sp_offset = SPOffset::from_u32(self.sp_offset);
                self.asm
                    .mov_rm(reg, &self.address_from_sp(sp_offset)?, size, TRUSTED_FLAGS);
                bytes
            }
            (RegClass::Float, _) => {
                let bytes = size.bytes();
                self.reserve_stack(bytes)?;
                let sp_offset = SPOffset::from_u32(self.sp_offset);
                self.asm
                    .xmm_mov_rm(reg, &self.address_from_sp(sp_offset)?, size, TRUSTED_FLAGS);
                bytes
            }
            _ => unreachable!(),
        };

        Ok(StackSlot {
            offset: SPOffset::from_u32(self.sp_offset),
            size: bytes,
        })
    }

    fn reserve_stack(&mut self, bytes: u32) -> Result<()> {
        if bytes == 0 {
            return Ok(());
        }

        self.asm
            .sub_ir(bytes as i32, writable!(rsp()), OperandSize::S64);
        self.increment_sp(bytes);

        Ok(())
    }

    fn free_stack(&mut self, bytes: u32) -> Result<()> {
        if bytes == 0 {
            return Ok(());
        }
        self.asm
            .add_ir(bytes as i32, writable!(rsp()), OperandSize::S64);
        self.decrement_sp(bytes);

        Ok(())
    }

    fn reset_stack_pointer(&mut self, offset: SPOffset) -> Result<()> {
        self.sp_offset = offset.as_u32();

        Ok(())
    }

    fn local_address(&mut self, local: &LocalSlot) -> Result<Address> {
        let (reg, offset) = if local.addressed_from_sp() {
            let offset = self
                .sp_offset
                .checked_sub(local.offset)
                .ok_or_else(|| CodeGenError::invalid_local_offset())?;
            (rsp(), offset)
        } else {
            (rbp(), local.offset)
        };

        Ok(Address::offset(reg, offset))
    }

    fn address_from_sp(&self, offset: SPOffset) -> Result<Self::Address> {
        Ok(Address::offset(
            regs::rsp(),
            self.sp_offset - offset.as_u32(),
        ))
    }

    fn address_at_sp(&self, offset: SPOffset) -> Result<Self::Address> {
        Ok(Address::offset(regs::rsp(), offset.as_u32()))
    }

    fn address_at_vmctx(&self, offset: u32) -> Result<Self::Address> {
        Ok(Address::offset(vmctx!(Self), offset))
    }

    fn store_ptr(&mut self, src: Reg, dst: Self::Address) -> Result<()> {
        self.store(src.into(), dst, self.ptr_size)
    }

    fn store(&mut self, src: RegImm, dst: Address, size: OperandSize) -> Result<()> {
        self.store_impl(src, dst, size, TRUSTED_FLAGS)
    }

    fn wasm_store(&mut self, src: Reg, dst: Self::Address, size: OperandSize) -> Result<()> {
        self.store_impl(src.into(), dst, size, UNTRUSTED_FLAGS)
    }

    fn pop(&mut self, dst: WritableReg, size: OperandSize) -> Result<()> {
        let current_sp = SPOffset::from_u32(self.sp_offset);
        let _ = match (dst.to_reg().class(), size) {
            (RegClass::Int, OperandSize::S32) => {
                let addr = self.address_from_sp(current_sp)?;
                self.asm.movzx_mr(&addr, dst, size.into(), TRUSTED_FLAGS);
                self.free_stack(size.bytes())?;
            }
            (RegClass::Int, OperandSize::S64) => {
                self.asm.pop_r(dst);
                self.decrement_sp(<Self::ABI as ABI>::word_bytes() as u32);
            }
            (RegClass::Float, _) | (RegClass::Vector, _) => {
                let addr = self.address_from_sp(current_sp)?;
                self.asm.xmm_mov_mr(&addr, dst, size, TRUSTED_FLAGS);
                self.free_stack(size.bytes())?;
            }
            _ => bail!(CodeGenError::invalid_operand_combination()),
        };
        Ok(())
    }

    fn call(
        &mut self,
        stack_args_size: u32,
        mut load_callee: impl FnMut(&mut Self) -> Result<(CalleeKind, CallingConvention)>,
    ) -> Result<u32> {
        let alignment: u32 = <Self::ABI as abi::ABI>::call_stack_align().into();
        let addend: u32 = <Self::ABI as abi::ABI>::arg_base_offset().into();
        let delta = calculate_frame_adjustment(self.sp_offset()?.as_u32(), addend, alignment);
        let aligned_args_size = align_to(stack_args_size, alignment);
        let total_stack = delta + aligned_args_size;
        self.reserve_stack(total_stack)?;
        let (callee, cc) = load_callee(self)?;
        match callee {
            CalleeKind::Indirect(reg) => self.asm.call_with_reg(cc, reg),
            CalleeKind::Direct(idx) => self.asm.call_with_name(cc, idx),
            CalleeKind::LibCall(lib) => self.asm.call_with_lib(cc, lib, regs::scratch()),
        };
        Ok(total_stack)
    }

    fn load_ptr(&mut self, src: Self::Address, dst: WritableReg) -> Result<()> {
        self.load(src, dst, self.ptr_size)
    }

    fn load_addr(&mut self, src: Self::Address, dst: WritableReg, size: OperandSize) -> Result<()> {
        self.asm.lea(&src, dst, size);
        Ok(())
    }

    fn load(&mut self, src: Address, dst: WritableReg, size: OperandSize) -> Result<()> {
        self.load_impl::<Self>(src, dst, size, TRUSTED_FLAGS)
    }

    fn wasm_load(
        &mut self,
        src: Self::Address,
        dst: WritableReg,
        size: OperandSize,
<<<<<<< HEAD
        kind: LoadKind,
        op_kind: MemOpKind,
    ) -> Result<()> {
        match kind {
            // The guarantees of the x86-64 memory model ensure that `SeqCst`
            // loads are equivalent to normal loads.
            LoadKind::ScalarExtend(ext) => self.asm.movsx_mr(&src, dst, ext, UNTRUSTED_FLAGS),
            LoadKind::Simple => self.load_impl::<Self>(src, dst, size, UNTRUSTED_FLAGS)?,
            LoadKind::VectorExtend(ext) => match op_kind {
                MemOpKind::Normal => {
                    if self.flags.has_avx() {
                        self.asm.xmm_vpmov_mr(&src, dst, ext, UNTRUSTED_FLAGS)
                    } else {
                        bail!(CodeGenError::UnimplementedForNoAvx)
                    }
                }
                MemOpKind::Atomic => bail!(CodeGenError::unimplemented_masm_instruction()),
            },
            LoadKind::Splat => {
                match op_kind {
                    MemOpKind::Normal => {
                        if self.flags.has_avx() {
                            if size == OperandSize::S64 {
                                self.asm
                                    .xmm_mov_mr(&src, dst, OperandSize::S64, UNTRUSTED_FLAGS);
                                // Results in the first 4 bytes and second 4 bytes being
                                // swapped and then the swapped bytes being copied.
                                // [d0, d1, d2, d3, d4, d5, d6, d7, ...] yields
                                // [d4, d5, d6, d7, d0, d1, d2, d3, d4, d5, d6, d7, d0, d1, d2, d3].
                                self.asm.xmm_vpshuf_rr(
                                    dst.to_reg(),
                                    dst,
                                    0b0100_0100,
                                    OperandSize::S64,
                                );
                            } else {
                                self.asm
                                    .xmm_vpbroadcast_mr(&src, dst, size, UNTRUSTED_FLAGS);
                            }
                        } else {
                            bail!(CodeGenError::UnimplementedForNoAvx)
                        }
                    }
                    MemOpKind::Atomic => bail!(CodeGenError::unimplemented_masm_instruction()),
                }
            }
=======
        kind: Option<ExtendKind>,
        op_kind: MemOpKind,
    ) -> Result<()> {
        if op_kind == MemOpKind::Atomic && size == OperandSize::S128 {
            // TODO: handle 128bits atomic loads
            bail!(CodeGenError::unexpected_operand_size())
        }

        // The guarantees of the x86-64 memory model ensure that `SeqCst`
        // loads are equivalent to normal loads.
        if let Some(ext) = kind {
            self.asm.movsx_mr(&src, dst, ext, UNTRUSTED_FLAGS);
            Ok(())
        } else {
            self.load_impl::<Self>(src, dst, size, UNTRUSTED_FLAGS)
>>>>>>> 384e31a9
        }
        Ok(())
    }

    fn sp_offset(&self) -> Result<SPOffset> {
        Ok(SPOffset::from_u32(self.sp_offset))
    }

    fn zero(&mut self, reg: WritableReg) -> Result<()> {
        self.asm.xor_rr(
            reg.to_reg(),
            reg,
            OperandSize::from_bytes(<Self::ABI>::word_bytes()),
        );
        Ok(())
    }

    fn mov(&mut self, dst: WritableReg, src: RegImm, size: OperandSize) -> Result<()> {
        match (src, dst.to_reg()) {
            (RegImm::Reg(src), dst_reg) => match (src.class(), dst_reg.class()) {
                (RegClass::Int, RegClass::Int) => Ok(self.asm.mov_rr(src, dst, size)),
                (RegClass::Float, RegClass::Float) => Ok(self.asm.xmm_mov_rr(src, dst, size)),
                _ => bail!(CodeGenError::invalid_operand_combination()),
            },
            (RegImm::Imm(imm), _) => match imm {
                I::I32(v) => Ok(self.asm.mov_ir(v as u64, dst, size)),
                I::I64(v) => Ok(self.asm.mov_ir(v, dst, size)),
                I::F32(v) => {
                    let addr = self.asm.add_constant(v.to_le_bytes().as_slice());
                    self.asm.xmm_mov_mr(&addr, dst, size, TRUSTED_FLAGS);
                    Ok(())
                }
                I::F64(v) => {
                    let addr = self.asm.add_constant(v.to_le_bytes().as_slice());
                    self.asm.xmm_mov_mr(&addr, dst, size, TRUSTED_FLAGS);
                    Ok(())
                }
                I::V128(v) => {
                    let addr = self.asm.add_constant(v.to_le_bytes().as_slice());
                    self.asm.xmm_mov_mr(&addr, dst, size, TRUSTED_FLAGS);
                    Ok(())
                }
            },
        }
    }

    fn cmov(
        &mut self,
        dst: WritableReg,
        src: Reg,
        cc: IntCmpKind,
        size: OperandSize,
    ) -> Result<()> {
        match (src.class(), dst.to_reg().class()) {
            (RegClass::Int, RegClass::Int) => Ok(self.asm.cmov(src, dst, cc, size)),
            (RegClass::Float, RegClass::Float) => Ok(self.asm.xmm_cmov(src, dst, cc, size)),
            _ => Err(anyhow!(CodeGenError::invalid_operand_combination())),
        }
    }

    fn add(&mut self, dst: WritableReg, lhs: Reg, rhs: RegImm, size: OperandSize) -> Result<()> {
        Self::ensure_two_argument_form(&dst.to_reg(), &lhs)?;
        match (rhs, dst) {
            (RegImm::Imm(imm), _) => {
                if let Some(v) = imm.to_i32() {
                    self.asm.add_ir(v, dst, size);
                } else {
                    let scratch = regs::scratch();
                    self.load_constant(&imm, writable!(scratch), size)?;
                    self.asm.add_rr(scratch, dst, size);
                }
            }

            (RegImm::Reg(src), dst) => {
                self.asm.add_rr(src, dst, size);
            }
        }

        Ok(())
    }

    fn checked_uadd(
        &mut self,
        dst: WritableReg,
        lhs: Reg,
        rhs: RegImm,
        size: OperandSize,
        trap: TrapCode,
    ) -> Result<()> {
        self.add(dst, lhs, rhs, size)?;
        self.asm.trapif(CC::B, trap);
        Ok(())
    }

    fn sub(&mut self, dst: WritableReg, lhs: Reg, rhs: RegImm, size: OperandSize) -> Result<()> {
        Self::ensure_two_argument_form(&dst.to_reg(), &lhs)?;
        match (rhs, dst) {
            (RegImm::Imm(imm), reg) => {
                if let Some(v) = imm.to_i32() {
                    self.asm.sub_ir(v, reg, size);
                } else {
                    let scratch = regs::scratch();
                    self.load_constant(&imm, writable!(scratch), size)?;
                    self.asm.sub_rr(scratch, reg, size);
                }
            }

            (RegImm::Reg(src), dst) => {
                self.asm.sub_rr(src, dst, size);
            }
        }

        Ok(())
    }

    fn mul(&mut self, dst: WritableReg, lhs: Reg, rhs: RegImm, size: OperandSize) -> Result<()> {
        Self::ensure_two_argument_form(&dst.to_reg(), &lhs)?;
        match (rhs, dst) {
            (RegImm::Imm(imm), _) => {
                if let Some(v) = imm.to_i32() {
                    self.asm.mul_ir(v, dst, size);
                } else {
                    let scratch = regs::scratch();
                    self.load_constant(&imm, writable!(scratch), size)?;
                    self.asm.mul_rr(scratch, dst, size);
                }
            }

            (RegImm::Reg(src), dst) => {
                self.asm.mul_rr(src, dst, size);
            }
        }

        Ok(())
    }

    fn float_add(&mut self, dst: WritableReg, lhs: Reg, rhs: Reg, size: OperandSize) -> Result<()> {
        Self::ensure_two_argument_form(&dst.to_reg(), &lhs)?;
        self.asm.xmm_add_rr(rhs, dst, size);
        Ok(())
    }

    fn float_sub(&mut self, dst: WritableReg, lhs: Reg, rhs: Reg, size: OperandSize) -> Result<()> {
        Self::ensure_two_argument_form(&dst.to_reg(), &lhs)?;
        self.asm.xmm_sub_rr(rhs, dst, size);
        Ok(())
    }

    fn float_mul(&mut self, dst: WritableReg, lhs: Reg, rhs: Reg, size: OperandSize) -> Result<()> {
        Self::ensure_two_argument_form(&dst.to_reg(), &lhs)?;
        self.asm.xmm_mul_rr(rhs, dst, size);
        Ok(())
    }

    fn float_div(&mut self, dst: WritableReg, lhs: Reg, rhs: Reg, size: OperandSize) -> Result<()> {
        Self::ensure_two_argument_form(&dst.to_reg(), &lhs)?;
        self.asm.xmm_div_rr(rhs, dst, size);
        Ok(())
    }

    fn float_min(&mut self, dst: WritableReg, lhs: Reg, rhs: Reg, size: OperandSize) -> Result<()> {
        Self::ensure_two_argument_form(&dst.to_reg(), &lhs)?;
        self.asm.xmm_min_seq(rhs, dst, size);
        Ok(())
    }

    fn float_max(&mut self, dst: WritableReg, lhs: Reg, rhs: Reg, size: OperandSize) -> Result<()> {
        Self::ensure_two_argument_form(&dst.to_reg(), &lhs)?;
        self.asm.xmm_max_seq(rhs, dst, size);
        Ok(())
    }

    fn float_copysign(
        &mut self,
        dst: WritableReg,
        lhs: Reg,
        rhs: Reg,
        size: OperandSize,
    ) -> Result<()> {
        Self::ensure_two_argument_form(&dst.to_reg(), &lhs)?;
        let scratch_gpr = regs::scratch();
        let scratch_xmm = regs::scratch_xmm();
        let sign_mask = match size {
            OperandSize::S32 => I::I32(0x80000000),
            OperandSize::S64 => I::I64(0x8000000000000000),
            OperandSize::S8 | OperandSize::S16 | OperandSize::S128 => {
                bail!(CodeGenError::unexpected_operand_size())
            }
        };
        self.load_constant(&sign_mask, writable!(scratch_gpr), size)?;
        self.asm
            .gpr_to_xmm(scratch_gpr, writable!(scratch_xmm), size);

        // Clear everything except sign bit in src.
        self.asm.xmm_and_rr(scratch_xmm, writable!(rhs), size);

        // Clear sign bit in dst using scratch to store result. Then copy the
        // result back to dst.
        self.asm
            .xmm_andn_rr(dst.to_reg(), writable!(scratch_xmm), size);
        self.asm.xmm_mov_rr(scratch_xmm, dst, size);

        // Copy sign bit from src to dst.
        self.asm.xmm_or_rr(rhs, dst, size);
        Ok(())
    }

    fn float_neg(&mut self, dst: WritableReg, size: OperandSize) -> Result<()> {
        debug_assert_eq!(dst.to_reg().class(), RegClass::Float);
        let mask = match size {
            OperandSize::S32 => I::I32(0x80000000),
            OperandSize::S64 => I::I64(0x8000000000000000),
            OperandSize::S8 | OperandSize::S16 | OperandSize::S128 => {
                bail!(CodeGenError::unexpected_operand_size())
            }
        };
        let scratch_gpr = regs::scratch();
        self.load_constant(&mask, writable!(scratch_gpr), size)?;
        let scratch_xmm = regs::scratch_xmm();
        self.asm
            .gpr_to_xmm(scratch_gpr, writable!(scratch_xmm), size);
        self.asm.xmm_xor_rr(scratch_xmm, dst, size);
        Ok(())
    }

    fn float_abs(&mut self, dst: WritableReg, size: OperandSize) -> Result<()> {
        debug_assert_eq!(dst.to_reg().class(), RegClass::Float);
        let mask = match size {
            OperandSize::S32 => I::I32(0x7fffffff),
            OperandSize::S64 => I::I64(0x7fffffffffffffff),
            OperandSize::S128 | OperandSize::S16 | OperandSize::S8 => {
                bail!(CodeGenError::unexpected_operand_size())
            }
        };
        let scratch_gpr = regs::scratch();
        self.load_constant(&mask, writable!(scratch_gpr), size)?;
        let scratch_xmm = regs::scratch_xmm();
        self.asm
            .gpr_to_xmm(scratch_gpr, writable!(scratch_xmm), size);
        self.asm.xmm_and_rr(scratch_xmm, dst, size);
        Ok(())
    }

    fn float_round<
        F: FnMut(&mut FuncEnv<Self::Ptr>, &mut CodeGenContext<Emission>, &mut Self) -> Result<()>,
    >(
        &mut self,
        mode: RoundingMode,
        env: &mut FuncEnv<Self::Ptr>,
        context: &mut CodeGenContext<Emission>,
        size: OperandSize,
        mut fallback: F,
    ) -> Result<()> {
        if self.flags.has_sse41() {
            let src = context.pop_to_reg(self, None)?;
            self.asm
                .xmm_rounds_rr(src.into(), writable!(src.into()), mode, size);
            context.stack.push(src.into());
            Ok(())
        } else {
            fallback(env, context, self)
        }
    }

    fn float_sqrt(&mut self, dst: WritableReg, src: Reg, size: OperandSize) -> Result<()> {
        self.asm.sqrt(src, dst, size);
        Ok(())
    }

    fn and(&mut self, dst: WritableReg, lhs: Reg, rhs: RegImm, size: OperandSize) -> Result<()> {
        Self::ensure_two_argument_form(&dst.to_reg(), &lhs)?;
        match (rhs, dst) {
            (RegImm::Imm(imm), _) => {
                if let Some(v) = imm.to_i32() {
                    self.asm.and_ir(v, dst, size);
                } else {
                    let scratch = regs::scratch();
                    self.load_constant(&imm, writable!(scratch), size)?;
                    self.asm.and_rr(scratch, dst, size);
                }
            }

            (RegImm::Reg(src), dst) => {
                self.asm.and_rr(src, dst, size);
            }
        }

        Ok(())
    }

    fn or(&mut self, dst: WritableReg, lhs: Reg, rhs: RegImm, size: OperandSize) -> Result<()> {
        Self::ensure_two_argument_form(&dst.to_reg(), &lhs)?;
        match (rhs, dst) {
            (RegImm::Imm(imm), _) => {
                if let Some(v) = imm.to_i32() {
                    self.asm.or_ir(v, dst, size);
                } else {
                    let scratch = regs::scratch();
                    self.load_constant(&imm, writable!(scratch), size)?;
                    self.asm.or_rr(scratch, dst, size);
                }
            }

            (RegImm::Reg(src), dst) => {
                self.asm.or_rr(src, dst, size);
            }
        }

        Ok(())
    }

    fn xor(&mut self, dst: WritableReg, lhs: Reg, rhs: RegImm, size: OperandSize) -> Result<()> {
        Self::ensure_two_argument_form(&dst.to_reg(), &lhs)?;
        match (rhs, dst) {
            (RegImm::Imm(imm), _) => {
                if let Some(v) = imm.to_i32() {
                    self.asm.xor_ir(v, dst, size);
                } else {
                    let scratch = regs::scratch();
                    self.load_constant(&imm, writable!(scratch), size)?;
                    self.asm.xor_rr(scratch, dst, size);
                }
            }

            (RegImm::Reg(src), _) => {
                self.asm.xor_rr(src, dst, size);
            }
        }

        Ok(())
    }

    fn shift_ir(
        &mut self,
        dst: WritableReg,
        imm: u64,
        lhs: Reg,
        kind: ShiftKind,
        size: OperandSize,
    ) -> Result<()> {
        Self::ensure_two_argument_form(&dst.to_reg(), &lhs)?;
        self.asm.shift_ir(imm as u8, dst, kind, size);
        Ok(())
    }

    fn shift(
        &mut self,
        context: &mut CodeGenContext<Emission>,
        kind: ShiftKind,
        size: OperandSize,
    ) -> Result<()> {
        // Number of bits to shift must be in the CL register.
        let src = context.pop_to_reg(self, Some(regs::rcx()))?;
        let dst = context.pop_to_reg(self, None)?;

        self.asm
            .shift_rr(src.into(), writable!(dst.into()), kind, size);

        context.free_reg(src);
        context.stack.push(dst.into());

        Ok(())
    }

    fn div(
        &mut self,
        context: &mut CodeGenContext<Emission>,
        kind: DivKind,
        size: OperandSize,
    ) -> Result<()> {
        // Allocate rdx:rax.
        let rdx = context.reg(regs::rdx(), self)?;
        let rax = context.reg(regs::rax(), self)?;

        // Allocate the divisor, which can be any gpr.
        let divisor = context.pop_to_reg(self, None)?;

        // Mark rax as allocatable.
        context.free_reg(rax);
        // Move the top value to rax.
        let rax = context.pop_to_reg(self, Some(rax))?;
        self.asm.div(divisor.into(), (rax.into(), rdx), kind, size);

        // Free the divisor and rdx.
        context.free_reg(divisor);
        context.free_reg(rdx);

        // Push the quotient.
        context.stack.push(rax.into());
        Ok(())
    }

    fn rem(
        &mut self,
        context: &mut CodeGenContext<Emission>,
        kind: RemKind,
        size: OperandSize,
    ) -> Result<()> {
        // Allocate rdx:rax.
        let rdx = context.reg(regs::rdx(), self)?;
        let rax = context.reg(regs::rax(), self)?;

        // Allocate the divisor, which can be any gpr.
        let divisor = context.pop_to_reg(self, None)?;

        // Mark rax as allocatable.
        context.free_reg(rax);
        // Move the top value to rax.
        let rax = context.pop_to_reg(self, Some(rax))?;
        self.asm.rem(divisor.reg, (rax.into(), rdx), kind, size);

        // Free the divisor and rax.
        context.free_reg(divisor);
        context.free_reg(rax);

        // Push the remainder.
        context.stack.push(Val::reg(rdx, divisor.ty));

        Ok(())
    }

    fn frame_restore(&mut self) -> Result<()> {
        debug_assert_eq!(self.sp_offset, 0);
        self.asm.pop_r(writable!(rbp()));
        self.asm.ret();
        Ok(())
    }

    fn finalize(mut self, base: Option<SourceLoc>) -> Result<MachBufferFinalized<Final>> {
        if let Some(patch) = self.stack_max_use_add {
            patch.finalize(i32::try_from(self.sp_max).unwrap(), self.asm.buffer_mut());
        }

        Ok(self.asm.finalize(base))
    }

    fn address_at_reg(&self, reg: Reg, offset: u32) -> Result<Self::Address> {
        Ok(Address::offset(reg, offset))
    }

    fn cmp(&mut self, src1: Reg, src2: RegImm, size: OperandSize) -> Result<()> {
        match src2 {
            RegImm::Imm(imm) => {
                if let Some(v) = imm.to_i32() {
                    self.asm.cmp_ir(src1, v, size);
                } else {
                    let scratch = regs::scratch();
                    self.load_constant(&imm, writable!(scratch), size)?;
                    self.asm.cmp_rr(src1, scratch, size);
                }
            }
            RegImm::Reg(src2) => {
                self.asm.cmp_rr(src1, src2, size);
            }
        }

        Ok(())
    }

    fn cmp_with_set(
        &mut self,
        dst: WritableReg,
        src: RegImm,
        kind: IntCmpKind,
        size: OperandSize,
    ) -> Result<()> {
        self.cmp(dst.to_reg(), src, size)?;
        self.asm.setcc(kind, dst);
        Ok(())
    }

    fn float_cmp_with_set(
        &mut self,
        dst: WritableReg,
        src1: Reg,
        src2: Reg,
        kind: FloatCmpKind,
        size: OperandSize,
    ) -> Result<()> {
        // Float comparisons needs to be ordered (that is, comparing with a NaN
        // should return 0) except for not equal which needs to be unordered.
        // We use ucomis{s, d} because comis{s, d} has an undefined result if
        // either operand is NaN. Since ucomis{s, d} is unordered, we need to
        // compensate to make the comparison ordered.  Ucomis{s, d} sets the
        // ZF, PF, and CF flags if there is an unordered result.
        let (src1, src2, set_kind) = match kind {
            FloatCmpKind::Eq => (src1, src2, IntCmpKind::Eq),
            FloatCmpKind::Ne => (src1, src2, IntCmpKind::Ne),
            FloatCmpKind::Gt => (src1, src2, IntCmpKind::GtU),
            FloatCmpKind::Ge => (src1, src2, IntCmpKind::GeU),
            // Reversing the operands and using the complementary comparison
            // avoids needing to perform an additional SETNP and AND
            // instruction.
            // SETNB and SETNBE check if the carry flag is unset (i.e., not
            // less than and not unordered) so we get the intended result
            // without having to look at the parity flag.
            FloatCmpKind::Lt => (src2, src1, IntCmpKind::GtU),
            FloatCmpKind::Le => (src2, src1, IntCmpKind::GeU),
        };
        self.asm.ucomis(src1, src2, size);
        self.asm.setcc(set_kind, dst);
        let _ = match kind {
            FloatCmpKind::Eq | FloatCmpKind::Gt | FloatCmpKind::Ge => {
                // Return false if either operand is NaN by ensuring PF is
                // unset.
                let scratch = regs::scratch();
                self.asm.setnp(writable!(scratch));
                self.asm.and_rr(scratch, dst, size);
            }
            FloatCmpKind::Ne => {
                // Return true if either operand is NaN by checking if PF is
                // set.
                let scratch = regs::scratch();
                self.asm.setp(writable!(scratch));
                self.asm.or_rr(scratch, dst, size);
            }
            FloatCmpKind::Lt | FloatCmpKind::Le => (),
        };
        Ok(())
    }

    fn clz(&mut self, dst: WritableReg, src: Reg, size: OperandSize) -> Result<()> {
        if self.flags.has_lzcnt() {
            self.asm.lzcnt(src, dst, size);
        } else {
            let scratch = regs::scratch();

            // Use the following approach:
            // dst = size.num_bits() - bsr(src) - is_not_zero
            //     = size.num.bits() + -bsr(src) - is_not_zero.
            self.asm.bsr(src.into(), dst, size);
            self.asm.setcc(IntCmpKind::Ne, writable!(scratch.into()));
            self.asm.neg(dst.to_reg(), dst, size);
            self.asm.add_ir(size.num_bits() as i32, dst, size);
            self.asm.sub_rr(scratch, dst, size);
        }

        Ok(())
    }

    fn ctz(&mut self, dst: WritableReg, src: Reg, size: OperandSize) -> Result<()> {
        if self.flags.has_bmi1() {
            self.asm.tzcnt(src, dst, size);
        } else {
            let scratch = regs::scratch();

            // Use the following approach:
            // dst = bsf(src) + (is_zero * size.num_bits())
            //     = bsf(src) + (is_zero << size.log2()).
            // BSF outputs the correct value for every value except 0.
            // When the value is 0, BSF outputs 0, correct output for ctz is
            // the number of bits.
            self.asm.bsf(src.into(), dst.into(), size);
            self.asm.setcc(IntCmpKind::Eq, writable!(scratch.into()));
            self.asm
                .shift_ir(size.log2(), writable!(scratch), ShiftKind::Shl, size);
            self.asm.add_rr(scratch, dst, size);
        }

        Ok(())
    }

    fn get_label(&mut self) -> Result<MachLabel> {
        let buffer = self.asm.buffer_mut();
        Ok(buffer.get_label())
    }

    fn bind(&mut self, label: MachLabel) -> Result<()> {
        let buffer = self.asm.buffer_mut();
        buffer.bind_label(label, &mut Default::default());
        Ok(())
    }

    fn branch(
        &mut self,
        kind: IntCmpKind,
        lhs: Reg,
        rhs: RegImm,
        taken: MachLabel,
        size: OperandSize,
    ) -> Result<()> {
        use IntCmpKind::*;

        match &(lhs, rhs) {
            (rlhs, RegImm::Reg(rrhs)) => {
                // If the comparison kind is zero or not zero and both operands
                // are the same register, emit a test instruction. Else we emit
                // a normal comparison.
                if (kind == Eq || kind == Ne) && (rlhs == rrhs) {
                    self.asm.test_rr(*rlhs, *rrhs, size);
                } else {
                    self.cmp(lhs, rhs, size)?;
                }
            }
            _ => self.cmp(lhs, rhs, size)?,
        }
        self.asm.jmp_if(kind, taken);
        Ok(())
    }

    fn jmp(&mut self, target: MachLabel) -> Result<()> {
        self.asm.jmp(target);
        Ok(())
    }

    fn popcnt(&mut self, context: &mut CodeGenContext<Emission>, size: OperandSize) -> Result<()> {
        let src = context.pop_to_reg(self, None)?;
        if self.flags.has_popcnt() && self.flags.has_sse42() {
            self.asm.popcnt(src.into(), size);
            context.stack.push(src.into());
            Ok(())
        } else {
            // The fallback functionality here is based on `MacroAssembler::popcnt64` in:
            // https://searchfox.org/mozilla-central/source/js/src/jit/x64/MacroAssembler-x64-inl.h#495

            let tmp = writable!(context.any_gpr(self)?);
            let dst = writable!(src.into());
            let (masks, shift_amt) = match size {
                OperandSize::S64 => (
                    [
                        0x5555555555555555, // m1
                        0x3333333333333333, // m2
                        0x0f0f0f0f0f0f0f0f, // m4
                        0x0101010101010101, // h01
                    ],
                    56u8,
                ),
                // 32-bit popcount is the same, except the masks are half as
                // wide and we shift by 24 at the end rather than 56
                OperandSize::S32 => (
                    [0x55555555i64, 0x33333333i64, 0x0f0f0f0fi64, 0x01010101i64],
                    24u8,
                ),
                _ => bail!(CodeGenError::unexpected_operand_size()),
            };
            self.asm.mov_rr(src.into(), tmp, size);

            // x -= (x >> 1) & m1;
            self.asm.shift_ir(1u8, dst, ShiftKind::ShrU, size);
            let lhs = dst.to_reg();
            self.and(writable!(lhs), lhs, RegImm::i64(masks[0]), size)?;
            self.asm.sub_rr(dst.to_reg(), tmp, size);

            // x = (x & m2) + ((x >> 2) & m2);
            self.asm.mov_rr(tmp.to_reg(), dst, size);
            // Load `0x3333...` into the scratch reg once, allowing us to use
            // `and_rr` and avoid inadvertently loading it twice as with `and`
            let scratch = regs::scratch();
            self.load_constant(&I::i64(masks[1]), writable!(scratch), size)?;
            self.asm.and_rr(scratch, dst, size);
            self.asm.shift_ir(2u8, tmp, ShiftKind::ShrU, size);
            self.asm.and_rr(scratch, tmp, size);
            self.asm.add_rr(dst.to_reg(), tmp, size);

            // x = (x + (x >> 4)) & m4;
            self.asm.mov_rr(tmp.to_reg(), dst.into(), size);
            self.asm.shift_ir(4u8, dst.into(), ShiftKind::ShrU, size);
            self.asm.add_rr(tmp.to_reg(), dst, size);
            let lhs = dst.to_reg();
            self.and(writable!(lhs), lhs, RegImm::i64(masks[2]), size)?;

            // (x * h01) >> shift_amt
            let lhs = dst.to_reg();
            self.mul(writable!(lhs), lhs, RegImm::i64(masks[3]), size)?;
            self.asm
                .shift_ir(shift_amt, dst.into(), ShiftKind::ShrU, size);

            context.stack.push(src.into());
            context.free_reg(tmp.to_reg());

            Ok(())
        }
    }

    fn wrap(&mut self, dst: WritableReg, src: Reg) -> Result<()> {
        self.asm.mov_rr(src.into(), dst, OperandSize::S32);
        Ok(())
    }

    fn extend(&mut self, dst: WritableReg, src: Reg, kind: ExtendKind) -> Result<()> {
        if let ExtendKind::I64ExtendI32U = kind {
            self.asm.movzx_rr(src, dst, kind);
        } else {
            self.asm.movsx_rr(src, dst, kind);
        }
        Ok(())
    }

    fn signed_truncate(
        &mut self,
        dst: WritableReg,
        src: Reg,
        src_size: OperandSize,
        dst_size: OperandSize,
        kind: TruncKind,
    ) -> Result<()> {
        self.asm.cvt_float_to_sint_seq(
            src,
            dst,
            regs::scratch(),
            regs::scratch_xmm(),
            src_size,
            dst_size,
            kind.is_checked(),
        );
        Ok(())
    }

    fn unsigned_truncate(
        &mut self,
        ctx: &mut CodeGenContext<Emission>,
        src_size: OperandSize,
        dst_size: OperandSize,
        kind: TruncKind,
    ) -> Result<()> {
        let dst_ty = match dst_size {
            OperandSize::S32 => WasmValType::I32,
            OperandSize::S64 => WasmValType::I64,
            _ => bail!(CodeGenError::unexpected_operand_size()),
        };

        ctx.convert_op_with_tmp_reg(
            self,
            dst_ty,
            RegClass::Float,
            |masm, dst, src, tmp_fpr, dst_size| {
                masm.asm.cvt_float_to_uint_seq(
                    src,
                    writable!(dst),
                    regs::scratch(),
                    regs::scratch_xmm(),
                    tmp_fpr,
                    src_size,
                    dst_size,
                    kind.is_checked(),
                );

                Ok(())
            },
        )
    }

    fn signed_convert(
        &mut self,
        dst: WritableReg,
        src: Reg,
        src_size: OperandSize,
        dst_size: OperandSize,
    ) -> Result<()> {
        self.asm.cvt_sint_to_float(src, dst, src_size, dst_size);
        Ok(())
    }

    fn unsigned_convert(
        &mut self,
        dst: WritableReg,
        src: Reg,
        tmp_gpr: Reg,
        src_size: OperandSize,
        dst_size: OperandSize,
    ) -> Result<()> {
        // Need to convert unsigned uint32 to uint64 for conversion instruction sequence.
        if let OperandSize::S32 = src_size {
            self.extend(writable!(src), src, ExtendKind::I64ExtendI32U)?;
        }

        self.asm
            .cvt_uint64_to_float_seq(src, dst, regs::scratch(), tmp_gpr, dst_size);
        Ok(())
    }

    fn reinterpret_float_as_int(
        &mut self,
        dst: WritableReg,
        src: Reg,
        size: OperandSize,
    ) -> Result<()> {
        self.asm.xmm_to_gpr(src, dst, size);
        Ok(())
    }

    fn reinterpret_int_as_float(
        &mut self,
        dst: WritableReg,
        src: Reg,
        size: OperandSize,
    ) -> Result<()> {
        self.asm.gpr_to_xmm(src.into(), dst, size);
        Ok(())
    }

    fn demote(&mut self, dst: WritableReg, src: Reg) -> Result<()> {
        self.asm
            .cvt_float_to_float(src.into(), dst.into(), OperandSize::S64, OperandSize::S32);
        Ok(())
    }

    fn promote(&mut self, dst: WritableReg, src: Reg) -> Result<()> {
        self.asm
            .cvt_float_to_float(src.into(), dst, OperandSize::S32, OperandSize::S64);
        Ok(())
    }

    fn unreachable(&mut self) -> Result<()> {
        self.asm.trap(TRAP_UNREACHABLE);
        Ok(())
    }

    fn trap(&mut self, code: TrapCode) -> Result<()> {
        self.asm.trap(code);
        Ok(())
    }

    fn trapif(&mut self, cc: IntCmpKind, code: TrapCode) -> Result<()> {
        self.asm.trapif(cc, code);
        Ok(())
    }

    fn trapz(&mut self, src: Reg, code: TrapCode) -> Result<()> {
        self.asm.test_rr(src, src, self.ptr_size);
        self.asm.trapif(IntCmpKind::Eq, code);
        Ok(())
    }

    fn jmp_table(&mut self, targets: &[MachLabel], index: Reg, tmp: Reg) -> Result<()> {
        // At least one default target.
        debug_assert!(targets.len() >= 1);
        let default_index = targets.len() - 1;
        // Emit bounds check, by conditionally moving the max cases
        // into the given index reg if the contents of the index reg
        // are greater.
        let max = default_index;
        let size = OperandSize::S32;
        self.asm.mov_ir(max as u64, writable!(tmp), size);
        self.asm.cmp_rr(tmp, index, size);
        self.asm.cmov(tmp, writable!(index), IntCmpKind::LtU, size);

        let default = targets[default_index];
        let rest = &targets[0..default_index];
        let tmp1 = regs::scratch();
        self.asm.jmp_table(rest.into(), default, index, tmp1, tmp);
        Ok(())
    }

    fn start_source_loc(&mut self, loc: RelSourceLoc) -> Result<(CodeOffset, RelSourceLoc)> {
        Ok(self.asm.buffer_mut().start_srcloc(loc))
    }

    fn end_source_loc(&mut self) -> Result<()> {
        self.asm.buffer_mut().end_srcloc();
        Ok(())
    }

    fn current_code_offset(&self) -> Result<CodeOffset> {
        Ok(self.asm.buffer().cur_offset())
    }

    fn add128(
        &mut self,
        dst_lo: WritableReg,
        dst_hi: WritableReg,
        lhs_lo: Reg,
        lhs_hi: Reg,
        rhs_lo: Reg,
        rhs_hi: Reg,
    ) -> Result<()> {
        Self::ensure_two_argument_form(&dst_lo.to_reg(), &lhs_lo)?;
        Self::ensure_two_argument_form(&dst_hi.to_reg(), &lhs_hi)?;
        self.asm.add_rr(rhs_lo, dst_lo, OperandSize::S64);
        self.asm.adc_rr(rhs_hi, dst_hi, OperandSize::S64);
        Ok(())
    }

    fn sub128(
        &mut self,
        dst_lo: WritableReg,
        dst_hi: WritableReg,
        lhs_lo: Reg,
        lhs_hi: Reg,
        rhs_lo: Reg,
        rhs_hi: Reg,
    ) -> Result<()> {
        Self::ensure_two_argument_form(&dst_lo.to_reg(), &lhs_lo)?;
        Self::ensure_two_argument_form(&dst_hi.to_reg(), &lhs_hi)?;
        self.asm.sub_rr(rhs_lo, dst_lo, OperandSize::S64);
        self.asm.sbb_rr(rhs_hi, dst_hi, OperandSize::S64);
        Ok(())
    }

    fn mul_wide(
        &mut self,
        context: &mut CodeGenContext<Emission>,
        kind: MulWideKind,
    ) -> Result<()> {
        // Reserve rax/rdx since they're required by the `mul_wide` instruction
        // being used here.
        let rax = context.reg(regs::rax(), self)?;
        let rdx = context.reg(regs::rdx(), self)?;

        // The rhs of this binop can be in any register
        let rhs = context.pop_to_reg(self, None)?;
        // Mark rax as allocatable. and then force the lhs operand to be placed
        // in `rax`.
        context.free_reg(rax);
        let lhs = context.pop_to_reg(self, Some(rax))?;

        self.asm.mul_wide(
            writable!(rax),
            writable!(rdx),
            lhs.reg,
            rhs.reg,
            kind,
            OperandSize::S64,
        );

        // No longer using the rhs register after the multiplication has been
        // executed.
        context.free_reg(rhs);

        // The low bits of the result are in rax, where `lhs` was allocated to
        context.stack.push(lhs.into());
        // The high bits of the result are in rdx, which we previously reserved.
        context.stack.push(Val::Reg(TypedReg::i64(rdx)));

        Ok(())
    }
}

impl MacroAssembler {
    /// Create an x64 MacroAssembler.
    pub fn new(
        ptr_size: impl PtrSize,
        shared_flags: settings::Flags,
        isa_flags: x64_settings::Flags,
    ) -> Result<Self> {
        let ptr_type: WasmValType = ptr_type_from_ptr_size(ptr_size.size()).into();

        Ok(Self {
            sp_offset: 0,
            sp_max: 0,
            stack_max_use_add: None,
            asm: Assembler::new(shared_flags.clone(), isa_flags.clone()),
            flags: isa_flags,
            shared_flags,
            ptr_size: ptr_type.try_into()?,
        })
    }

    /// Add the maximum stack used to a register, recording an obligation to update the
    /// add-with-immediate instruction emitted to use the real stack max when the masm is being
    /// finalized.
    fn add_stack_max(&mut self, reg: Reg) {
        assert!(self.stack_max_use_add.is_none());
        let patch = PatchableAddToReg::new(reg, OperandSize::S64, self.asm.buffer_mut());
        self.stack_max_use_add.replace(patch);
    }

    fn increment_sp(&mut self, bytes: u32) {
        self.sp_offset += bytes;

        // NOTE: we use `max` here to track the largest stack allocation in `sp_max`. Once we have
        // seen the entire function, this value will represent the maximum size for the stack
        // frame.
        self.sp_max = self.sp_max.max(self.sp_offset);
    }

    fn decrement_sp(&mut self, bytes: u32) {
        assert!(
            self.sp_offset >= bytes,
            "sp offset = {}; bytes = {}",
            self.sp_offset,
            bytes
        );
        self.sp_offset -= bytes;
    }

    fn load_constant(&mut self, constant: &I, dst: WritableReg, size: OperandSize) -> Result<()> {
        match constant {
            I::I32(v) => Ok(self.asm.mov_ir(*v as u64, dst, size)),
            I::I64(v) => Ok(self.asm.mov_ir(*v, dst, size)),
            _ => Err(anyhow!(CodeGenError::unsupported_imm())),
        }
    }

    /// A common implementation for zero-extend stack loads.
    fn load_impl<M>(
        &mut self,
        src: Address,
        dst: WritableReg,
        size: OperandSize,
        flags: MemFlags,
    ) -> Result<()>
    where
        M: Masm,
    {
        if dst.to_reg().is_int() {
            let access_bits = size.num_bits() as u16;

            let ext_mode = match access_bits {
                8 => Some(ExtMode::BQ),
                16 => Some(ExtMode::WQ),
                32 => Some(ExtMode::LQ),
                _ => None,
            };

            self.asm.movzx_mr(&src, dst, ext_mode, flags);
        } else {
            self.asm.xmm_mov_mr(&src, dst, size, flags);
        }

        Ok(())
    }

    /// A common implementation for stack stores.
    fn store_impl(
        &mut self,
        src: RegImm,
        dst: Address,
        size: OperandSize,
        flags: MemFlags,
    ) -> Result<()> {
        let _ = match src {
            RegImm::Imm(imm) => match imm {
                I::I32(v) => self.asm.mov_im(v as i32, &dst, size, flags),
                I::I64(v) => match v.try_into() {
                    Ok(v) => self.asm.mov_im(v, &dst, size, flags),
                    Err(_) => {
                        // If the immediate doesn't sign extend, use a scratch
                        // register.
                        let scratch = regs::scratch();
                        self.asm.mov_ir(v, writable!(scratch), size);
                        self.asm.mov_rm(scratch, &dst, size, flags);
                    }
                },
                I::F32(v) => {
                    let addr = self.asm.add_constant(v.to_le_bytes().as_slice());
                    let float_scratch = regs::scratch_xmm();
                    // Always trusted, since we are loading the constant from
                    // the constant pool.
                    self.asm
                        .xmm_mov_mr(&addr, writable!(float_scratch), size, MemFlags::trusted());
                    self.asm.xmm_mov_rm(float_scratch, &dst, size, flags);
                }
                I::F64(v) => {
                    let addr = self.asm.add_constant(v.to_le_bytes().as_slice());
                    let float_scratch = regs::scratch_xmm();
                    // Similar to above, always trusted since we are loading the
                    // constant from the constant pool.
                    self.asm
                        .xmm_mov_mr(&addr, writable!(float_scratch), size, MemFlags::trusted());
                    self.asm.xmm_mov_rm(float_scratch, &dst, size, flags);
                }
                I::V128(v) => {
                    let addr = self.asm.add_constant(v.to_le_bytes().as_slice());
                    let vector_scratch = regs::scratch_xmm();
                    // Always trusted, since we are loading the constant from
                    // the constant pool.
                    self.asm.xmm_mov_mr(
                        &addr,
                        writable!(vector_scratch),
                        size,
                        MemFlags::trusted(),
                    );
                    self.asm.xmm_mov_rm(vector_scratch, &dst, size, flags);
                }
            },
            RegImm::Reg(reg) => {
                if reg.is_int() {
                    self.asm.mov_rm(reg, &dst, size, flags);
                } else {
                    self.asm.xmm_mov_rm(reg, &dst, size, flags);
                }
            }
        };
        Ok(())
    }

    fn ensure_two_argument_form(dst: &Reg, lhs: &Reg) -> Result<()> {
        if dst != lhs {
            Err(anyhow!(CodeGenError::invalid_two_arg_form()))
        } else {
            Ok(())
        }
    }
}<|MERGE_RESOLUTION|>--- conflicted
+++ resolved
@@ -281,10 +281,14 @@
         src: Self::Address,
         dst: WritableReg,
         size: OperandSize,
-<<<<<<< HEAD
         kind: LoadKind,
         op_kind: MemOpKind,
     ) -> Result<()> {
+        if op_kind == MemOpKind::Atomic && size == OperandSize::S128 {
+            // TODO: handle 128bits atomic loads
+            bail!(CodeGenError::unexpected_operand_size())
+        }
+
         match kind {
             // The guarantees of the x86-64 memory model ensure that `SeqCst`
             // loads are equivalent to normal loads.
@@ -328,23 +332,6 @@
                     MemOpKind::Atomic => bail!(CodeGenError::unimplemented_masm_instruction()),
                 }
             }
-=======
-        kind: Option<ExtendKind>,
-        op_kind: MemOpKind,
-    ) -> Result<()> {
-        if op_kind == MemOpKind::Atomic && size == OperandSize::S128 {
-            // TODO: handle 128bits atomic loads
-            bail!(CodeGenError::unexpected_operand_size())
-        }
-
-        // The guarantees of the x86-64 memory model ensure that `SeqCst`
-        // loads are equivalent to normal loads.
-        if let Some(ext) = kind {
-            self.asm.movsx_mr(&src, dst, ext, UNTRUSTED_FLAGS);
-            Ok(())
-        } else {
-            self.load_impl::<Self>(src, dst, size, UNTRUSTED_FLAGS)
->>>>>>> 384e31a9
         }
         Ok(())
     }
