--- conflicted
+++ resolved
@@ -1286,7 +1286,6 @@
         Ok(())
     }
 
-<<<<<<< HEAD
     fn shuffle(&mut self, dst: WritableReg, lhs: Reg, rhs: Reg, lanes: [u8; 16]) -> Result<()> {
         if !self.flags.has_avx() {
             bail!(CodeGenError::UnimplementedForNoAvx)
@@ -1314,7 +1313,9 @@
         let scratch = writable!(regs::scratch_xmm());
         self.asm.xmm_vpshufb_rrm(scratch, rhs, &mask_rhs);
         self.asm.vpor(dst, dst.to_reg(), scratch.to_reg());
-=======
+        Ok(())
+    }
+
     fn atomic_rmw(
         &mut self,
         addr: Self::Address,
@@ -1338,8 +1339,6 @@
                 }
             }
         }
-
->>>>>>> 0a4dcc4e
         Ok(())
     }
 }
