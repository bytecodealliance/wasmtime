use crate::{
    abi::{scratch, vmctx, ABIOperand, ABISig, RetArea},
    codegen::BlockSig,
    isa::reg::{writable, Reg},
    masm::{
<<<<<<< HEAD
        IntCmpKind, LoadKind, MacroAssembler, OperandSize, RegImm, SPOffset, ShiftKind, TrapCode,
=======
        ExtendKind, IntCmpKind, MacroAssembler, MemOpKind, OperandSize, RegImm, SPOffset,
        ShiftKind, TrapCode,
>>>>>>> 8b42faf4
    },
    stack::TypedReg,
};
use anyhow::{anyhow, bail, ensure, Result};
use cranelift_codegen::{
    binemit::CodeOffset,
    ir::{RelSourceLoc, SourceLoc},
};
use smallvec::SmallVec;
use std::marker::PhantomData;
use wasmparser::{
    BinaryReader, FuncValidator, MemArg, Operator, ValidatorResources, VisitOperator,
    VisitSimdOperator,
};
use wasmtime_cranelift::{TRAP_BAD_SIGNATURE, TRAP_TABLE_OUT_OF_BOUNDS};
use wasmtime_environ::{
    GlobalIndex, MemoryIndex, PtrSize, TableIndex, Tunables, TypeIndex, WasmHeapType, WasmValType,
    FUNCREF_MASK,
};

mod context;
pub(crate) use context::*;
mod env;
pub use env::*;
mod call;
pub(crate) use call::*;
mod control;
pub(crate) use control::*;
mod builtin;
pub use builtin::*;
pub(crate) mod bounds;

use bounds::{Bounds, ImmOffset, Index};

mod phase;
pub(crate) use phase::*;

mod error;
pub(crate) use error::*;

/// Holds metadata about the source code location and the machine code emission.
/// The fields of this struct are opaque and are not interpreted in any way.
/// They serve as a mapping between source code and machine code.
#[derive(Default)]
pub(crate) struct SourceLocation {
    /// The base source location.
    pub base: Option<SourceLoc>,
    /// The current relative source code location along with its associated
    /// machine code offset.
    pub current: (CodeOffset, RelSourceLoc),
}

/// The code generation abstraction.
pub(crate) struct CodeGen<'a, 'translation: 'a, 'data: 'translation, M, P>
where
    M: MacroAssembler,
    P: CodeGenPhase,
{
    /// The ABI-specific representation of the function signature, excluding results.
    pub sig: ABISig,

    /// The code generation context.
    pub context: CodeGenContext<'a, P>,

    /// A reference to the function compilation environment.
    pub env: FuncEnv<'a, 'translation, 'data, M::Ptr>,

    /// The MacroAssembler.
    pub masm: &'a mut M,

    /// Stack frames for control flow.
    // NB The 64 is set arbitrarily, we can adjust it as
    // we see fit.
    pub control_frames: SmallVec<[ControlStackFrame; 64]>,

    /// Information about the source code location.
    pub source_location: SourceLocation,

    /// Compilation settings for code generation.
    pub tunables: &'a Tunables,

    /// Local counter to track fuel consumption.
    pub fuel_consumed: i64,
    phase: PhantomData<P>,
}

impl<'a, 'translation, 'data, M> CodeGen<'a, 'translation, 'data, M, Prologue>
where
    M: MacroAssembler,
{
    pub fn new(
        tunables: &'a Tunables,
        masm: &'a mut M,
        context: CodeGenContext<'a, Prologue>,
        env: FuncEnv<'a, 'translation, 'data, M::Ptr>,
        sig: ABISig,
    ) -> CodeGen<'a, 'translation, 'data, M, Prologue> {
        Self {
            sig,
            context,
            masm,
            env,
            tunables,
            source_location: Default::default(),
            control_frames: Default::default(),
            // Empty functions should consume at least 1 fuel unit.
            fuel_consumed: 1,
            phase: PhantomData,
        }
    }

    /// Code generation prologue.
    pub fn emit_prologue(mut self) -> Result<CodeGen<'a, 'translation, 'data, M, Emission>> {
        let vmctx = self
            .sig
            .params()
            .first()
            .ok_or_else(|| anyhow!(CodeGenError::vmcontext_arg_expected()))?
            .unwrap_reg()
            .into();

        self.masm.start_source_loc(Default::default())?;
        // We need to use the vmctx parameter before pinning it for stack checking.
        self.masm.prologue(vmctx)?;

        // Pin the `VMContext` pointer.
        self.masm.mov(
            writable!(vmctx!(M)),
            vmctx.into(),
            self.env.ptr_type().try_into()?,
        )?;

        self.masm.reserve_stack(self.context.frame.locals_size)?;
        self.spill_register_arguments()?;

        let defined_locals_range = &self.context.frame.defined_locals_range;
        self.masm.zero_mem_range(defined_locals_range.as_range())?;

        // Save the results base parameter register into its slot.

        if self.sig.params.has_retptr() {
            match self.sig.params.unwrap_results_area_operand() {
                ABIOperand::Reg { ty, reg, .. } => {
                    let results_base_slot = self.context.frame.results_base_slot.as_ref().unwrap();
                    ensure!(
                        results_base_slot.addressed_from_sp(),
                        CodeGenError::sp_addressing_expected(),
                    );
                    let addr = self.masm.local_address(results_base_slot)?;
                    self.masm.store((*reg).into(), addr, (*ty).try_into()?)?;
                }
                // The result base parameter is a stack parameter, addressed
                // from FP.
                _ => {}
            }
        }

        self.masm.end_source_loc()?;

        Ok(CodeGen {
            sig: self.sig,
            context: self.context.for_emission(),
            masm: self.masm,
            env: self.env,
            tunables: self.tunables,
            source_location: self.source_location,
            control_frames: self.control_frames,
            fuel_consumed: self.fuel_consumed,
            phase: PhantomData,
        })
    }

    fn spill_register_arguments(&mut self) -> Result<()> {
        use WasmValType::*;
        for (operand, slot) in self
            .sig
            .params_without_retptr()
            .iter()
            .zip(self.context.frame.locals())
        {
            match (operand, slot) {
                (ABIOperand::Reg { ty, reg, .. }, slot) => {
                    let addr = self.masm.local_address(slot)?;
                    match &ty {
                        I32 | I64 | F32 | F64 | V128 => {
                            self.masm.store((*reg).into(), addr, (*ty).try_into()?)?;
                        }
                        Ref(rt) => match rt.heap_type {
                            WasmHeapType::Func | WasmHeapType::Extern => {
                                self.masm.store_ptr((*reg).into(), addr)?;
                            }
                            _ => bail!(CodeGenError::unsupported_wasm_type()),
                        },
                    }
                }
                // Skip non-register arguments
                _ => {}
            }
        }
        Ok(())
    }
}

impl<'a, 'translation, 'data, M> CodeGen<'a, 'translation, 'data, M, Emission>
where
    M: MacroAssembler,
{
    /// Emit the function body to machine code.
    pub fn emit(
        &mut self,
        body: &mut BinaryReader<'a>,
        validator: &mut FuncValidator<ValidatorResources>,
    ) -> Result<()> {
        self.emit_body(body, validator)
            .and_then(|_| self.emit_end())?;

        Ok(())
    }

    /// Pops a control frame from the control frame stack.
    pub fn pop_control_frame(&mut self) -> Result<ControlStackFrame> {
        self.control_frames
            .pop()
            .ok_or_else(|| anyhow!(CodeGenError::control_frame_expected()))
    }

    /// Derives a [RelSourceLoc] from a [SourceLoc].
    pub fn source_loc_from(&mut self, loc: SourceLoc) -> RelSourceLoc {
        if self.source_location.base.is_none() && !loc.is_default() {
            self.source_location.base = Some(loc);
        }

        RelSourceLoc::from_base_offset(self.source_location.base.unwrap_or_default(), loc)
    }

    /// The following two helpers, handle else or end instructions when the
    /// compiler has entered into an unreachable code state. These instructions
    /// must be observed to determine if the reachability state should be
    /// restored.
    ///
    /// When the compiler is in an unreachable state, all the other instructions
    /// are not visited.
    pub fn handle_unreachable_else(&mut self) -> Result<()> {
        let frame = self
            .control_frames
            .last_mut()
            .ok_or_else(|| CodeGenError::control_frame_expected())?;
        ensure!(frame.is_if(), CodeGenError::if_control_frame_expected());
        if frame.is_next_sequence_reachable() {
            // We entered an unreachable state when compiling the
            // if-then branch, but if the `if` was reachable at
            // entry, the if-else branch will be reachable.
            self.context.reachable = true;
            frame.ensure_stack_state(self.masm, &mut self.context)?;
            frame.bind_else(self.masm, &mut self.context)?;
        }
        Ok(())
    }

    pub fn handle_unreachable_end(&mut self) -> Result<()> {
        let mut frame = self.pop_control_frame()?;
        // We just popped the outermost block.
        let is_outermost = self.control_frames.len() == 0;

        if frame.is_next_sequence_reachable() {
            self.context.reachable = true;
            frame.ensure_stack_state(self.masm, &mut self.context)?;
            frame.bind_end(self.masm, &mut self.context)
        } else if is_outermost {
            // If we reach the end of the function in an unreachable
            // state, perform the necessary cleanup to leave the stack
            // and SP in the expected state.  The compiler can enter
            // in this state through an infinite loop.
            frame.ensure_stack_state(self.masm, &mut self.context)
        } else {
            Ok(())
        }
    }

    fn emit_body(
        &mut self,
        body: &mut BinaryReader<'a>,
        validator: &mut FuncValidator<ValidatorResources>,
    ) -> Result<()> {
        self.maybe_emit_fuel_check()?;

        self.maybe_emit_epoch_check()?;

        // Once we have emitted the epilogue and reserved stack space for the locals, we push the
        // base control flow block.
        self.control_frames.push(ControlStackFrame::block(
            BlockSig::from_sig(self.sig.clone()),
            self.masm,
            &mut self.context,
        )?);

        // Set the return area of the results *after* initializing the block. In
        // the function body block case, we'll treat the results as any other
        // case, addressed from the stack pointer, and when ending the function
        // the return area will be set to the return pointer.
        if self.sig.params.has_retptr() {
            self.sig
                .results
                .set_ret_area(RetArea::slot(self.context.frame.results_base_slot.unwrap()));
        }

        while !body.eof() {
            let offset = body.original_position();
            body.visit_operator(&mut ValidateThenVisit(
                validator.simd_visitor(offset),
                self,
                offset,
            ))??;
        }
        validator.finish(body.original_position())?;
        return Ok(());

        struct ValidateThenVisit<'a, T, U>(T, &'a mut U, usize);

        macro_rules! validate_then_visit {
            ($( @$proposal:ident $op:ident $({ $($arg:ident: $argty:ty),* })? => $visit:ident $ann:tt)*) => {
                $(
                    fn $visit(&mut self $($(,$arg: $argty)*)?) -> Self::Output {
                        self.0.$visit($($($arg.clone()),*)?)?;
                        let op = Operator::$op $({ $($arg: $arg.clone()),* })?;
                        if self.1.visit(&op) {
                            self.1.before_visit_op(&op, self.2)?;
                            let res = self.1.$visit($($($arg),*)?)?;
                            self.1.after_visit_op()?;
                            Ok(res)
                        } else {
                            Ok(())
                        }
                    }
                )*
            };
        }

        fn visit_op_when_unreachable(op: &Operator) -> bool {
            use Operator::*;
            match op {
                If { .. } | Block { .. } | Loop { .. } | Else | End => true,
                _ => false,
            }
        }

        /// Trait to handle hooks that must happen before and after visiting an
        /// operator.
        trait VisitorHooks {
            /// Hook prior to visiting an operator.
            fn before_visit_op(&mut self, operator: &Operator, offset: usize) -> Result<()>;
            /// Hook after visiting an operator.
            fn after_visit_op(&mut self) -> Result<()>;

            /// Returns `true` if the operator will be visited.
            ///
            /// Operators will be visited if the following invariants are met:
            /// * The compiler is in a reachable state.
            /// * The compiler is in an unreachable state, but the current
            ///   operator is a control flow operator. These operators need to be
            ///   visited in order to keep the control stack frames balanced and
            ///   to determine if the reachability state must be restored.
            fn visit(&self, op: &Operator) -> bool;
        }

        impl<'a, 'translation, 'data, M: MacroAssembler> VisitorHooks
            for CodeGen<'a, 'translation, 'data, M, Emission>
        {
            fn visit(&self, op: &Operator) -> bool {
                self.context.reachable || visit_op_when_unreachable(op)
            }

            fn before_visit_op(&mut self, operator: &Operator, offset: usize) -> Result<()> {
                // Handle source location mapping.
                self.source_location_before_visit_op(offset)?;

                // Handle fuel.
                if self.tunables.consume_fuel {
                    self.fuel_before_visit_op(operator)?;
                }
                Ok(())
            }

            fn after_visit_op(&mut self) -> Result<()> {
                // Handle source code location mapping.
                self.source_location_after_visit_op()
            }
        }

        impl<'a, T, U> VisitOperator<'a> for ValidateThenVisit<'_, T, U>
        where
            T: VisitSimdOperator<'a, Output = wasmparser::Result<()>>,
            U: VisitSimdOperator<'a, Output = Result<()>> + VisitorHooks,
        {
            type Output = U::Output;

            fn simd_visitor(
                &mut self,
            ) -> Option<&mut dyn VisitSimdOperator<'a, Output = Self::Output>>
            where
                T:,
            {
                Some(self)
            }

            wasmparser::for_each_visit_operator!(validate_then_visit);
        }

        impl<'a, T, U> VisitSimdOperator<'a> for ValidateThenVisit<'_, T, U>
        where
            T: VisitSimdOperator<'a, Output = wasmparser::Result<()>>,
            U: VisitSimdOperator<'a, Output = Result<()>> + VisitorHooks,
        {
            wasmparser::for_each_visit_simd_operator!(validate_then_visit);
        }
    }

    /// Emits a a series of instructions that will type check a function reference call.
    pub fn emit_typecheck_funcref(
        &mut self,
        funcref_ptr: Reg,
        type_index: TypeIndex,
    ) -> Result<()> {
        let ptr_size: OperandSize = self.env.ptr_type().try_into()?;
        let sig_index_bytes = self.env.vmoffsets.size_of_vmshared_type_index();
        let sig_size = OperandSize::from_bytes(sig_index_bytes);
        let sig_index = self.env.translation.module.types[type_index];
        let sig_offset = sig_index
            .as_u32()
            .checked_mul(sig_index_bytes.into())
            .unwrap();
        let signatures_base_offset = self.env.vmoffsets.ptr.vmctx_type_ids_array();
        let scratch = scratch!(M);
        let funcref_sig_offset = self.env.vmoffsets.ptr.vm_func_ref_type_index();

        // Load the signatures address into the scratch register.
        self.masm.load(
            self.masm.address_at_vmctx(signatures_base_offset.into())?,
            writable!(scratch),
            ptr_size,
        )?;

        // Get the caller id.
        let caller_id = self.context.any_gpr(self.masm)?;
        self.masm.load(
            self.masm.address_at_reg(scratch, sig_offset)?,
            writable!(caller_id),
            sig_size,
        )?;

        let callee_id = self.context.any_gpr(self.masm)?;
        self.masm.load(
            self.masm
                .address_at_reg(funcref_ptr, funcref_sig_offset.into())?,
            writable!(callee_id),
            sig_size,
        )?;

        // Typecheck.
        self.masm
            .cmp(caller_id, callee_id.into(), OperandSize::S32)?;
        self.masm.trapif(IntCmpKind::Ne, TRAP_BAD_SIGNATURE)?;
        self.context.free_reg(callee_id);
        self.context.free_reg(caller_id);
        Ok(())
    }

    /// Emit the usual function end instruction sequence.
    fn emit_end(&mut self) -> Result<()> {
        // The implicit body block is treated a normal block (it pushes results
        // to the stack); so when reaching the end, we pop them taking as
        // reference the current function's signature.
        let base = SPOffset::from_u32(self.context.frame.locals_size);
        self.masm.start_source_loc(Default::default())?;
        if self.context.reachable {
            ControlStackFrame::pop_abi_results_impl(
                &mut self.sig.results,
                &mut self.context,
                self.masm,
                |results, _, _| Ok(results.ret_area().copied()),
            )?;
        } else {
            // If we reach the end of the function in an unreachable code state,
            // simply truncate to the expected values.
            // The compiler could enter this state through an infinite loop.
            self.context.truncate_stack_to(0)?;
            self.masm.reset_stack_pointer(base)?;
        }
        ensure!(
            self.context.stack.len() == 0,
            CodeGenError::unexpected_value_in_value_stack()
        );
        self.masm.free_stack(self.context.frame.locals_size)?;
        self.masm.epilogue()?;
        self.masm.end_source_loc()?;
        Ok(())
    }

    /// Pops the value at the stack top and assigns it to the local at
    /// the given index, returning the typed register holding the
    /// source value.
    pub fn emit_set_local(&mut self, index: u32) -> Result<TypedReg> {
        // Materialize any references to the same local index that are in the
        // value stack by spilling.
        if self.context.stack.contains_latent_local(index) {
            self.context.spill(self.masm)?;
        }
        let src = self.context.pop_to_reg(self.masm, None)?;
        // Need to get address of local after `pop_to_reg` since `pop_to_reg`
        // will pop the machine stack causing an incorrect address to be
        // calculated.
        let (ty, addr) = self.context.frame.get_local_address(index, self.masm)?;
        self.masm
            .store(RegImm::reg(src.reg), addr, ty.try_into()?)?;

        Ok(src)
    }

    /// Loads the address of the given global.
    pub fn emit_get_global_addr(
        &mut self,
        index: GlobalIndex,
    ) -> Result<(WasmValType, M::Address)> {
        let data = self.env.resolve_global(index);

        let addr = if data.imported {
            let global_base = self.masm.address_at_reg(vmctx!(M), data.offset)?;
            let scratch = scratch!(M);
            self.masm.load_ptr(global_base, writable!(scratch))?;
            self.masm.address_at_reg(scratch, 0)?
        } else {
            self.masm.address_at_reg(vmctx!(M), data.offset)?
        };

        Ok((data.ty, addr))
    }

    pub fn emit_lazy_init_funcref(&mut self, table_index: TableIndex) -> Result<()> {
        assert!(self.tunables.table_lazy_init, "unsupported eager init");
        let table_data = self.env.resolve_table_data(table_index);
        let ptr_type = self.env.ptr_type();
        let builtin = self
            .env
            .builtins
            .table_get_lazy_init_func_ref::<M::ABI, M::Ptr>();

        // Request the builtin's  result register and use it to hold the table
        // element value. We preemptively spill and request this register to
        // avoid conflict at the control flow merge below. Requesting the result
        // register is safe since we know ahead-of-time the builtin's signature.
        self.context.spill(self.masm)?;
        let elem_value: Reg = self
            .context
            .reg(
                builtin.sig().results.unwrap_singleton().unwrap_reg(),
                self.masm,
            )?
            .into();

        let index = self.context.pop_to_reg(self.masm, None)?;
        let base = self.context.any_gpr(self.masm)?;

        let elem_addr = self.emit_compute_table_elem_addr(index.into(), base, &table_data)?;
        self.masm.load_ptr(elem_addr, writable!(elem_value))?;
        // Free the register used as base, once we have loaded the element
        // address into the element value register.
        self.context.free_reg(base);

        let (defined, cont) = (self.masm.get_label()?, self.masm.get_label()?);

        // Push the built-in arguments to the stack.
        self.context
            .stack
            .extend([table_index.as_u32().try_into().unwrap(), index.into()]);

        self.masm.branch(
            IntCmpKind::Ne,
            elem_value,
            elem_value.into(),
            defined,
            ptr_type.try_into()?,
        )?;
        // Free the element value register.
        // This is safe since the FnCall::emit call below, will ensure
        // that the result register is placed on the value stack.
        self.context.free_reg(elem_value);
        FnCall::emit::<M>(
            &mut self.env,
            self.masm,
            &mut self.context,
            Callee::Builtin(builtin.clone()),
        )?;

        // We know the signature of the libcall in this case, so we assert that there's
        // one element in the stack and that it's  the ABI signature's result register.
        let top = self
            .context
            .stack
            .peek()
            .ok_or_else(|| CodeGenError::missing_values_in_stack())?;
        let top = top.unwrap_reg();
        ensure!(
            top.reg == elem_value,
            CodeGenError::table_element_value_expected()
        );
        self.masm.jmp(cont)?;

        // In the defined case, mask the funcref address in place, by peeking into the
        // last element of the value stack, which was pushed by the `indirect` function
        // call above.
        self.masm.bind(defined)?;
        let imm = RegImm::i64(FUNCREF_MASK as i64);
        let dst = top.into();
        self.masm
            .and(writable!(dst), dst, imm, top.ty.try_into()?)?;

        self.masm.bind(cont)
    }

    /// Emits a series of instructions to bounds check and calculate the address
    /// of the given WebAssembly memory.
    /// This function returns a register containing the requested address.
    ///
    /// In essence, when computing the heap address for a WebAssembly load or
    /// store instruction the objective is to ensure that such access is safe,
    /// but also to perform the least amount of checks, and rely on the system to
    /// detect illegal memory accesses where applicable.
    ///
    /// Winch follows almost the same principles as Cranelift when it comes to
    /// bounds checks, for a more detailed explanation refer to
    /// prepare_addr in wasmtime-cranelift.
    ///
    /// Winch implementation differs in that, it defaults to the general case
    /// for dynamic heaps rather than optimizing for doing the least amount of
    /// work possible at runtime, this is done to align with Winch's principle
    /// of doing the least amount of work possible at compile time. For static
    /// heaps, Winch does a bit more of work, given that some of the cases that
    /// are checked against, can benefit compilation times, like for example,
    /// detecting an out of bounds access at compile time.
    pub fn emit_compute_heap_address(
        &mut self,
        memarg: &MemArg,
        access_size: OperandSize,
    ) -> Result<Option<Reg>> {
        let ptr_size: OperandSize = self.env.ptr_type().try_into()?;
        let enable_spectre_mitigation = self.env.heap_access_spectre_mitigation();
        let add_offset_and_access_size = |offset: ImmOffset, access_size: OperandSize| {
            (access_size.bytes() as u64) + (offset.as_u32() as u64)
        };

        let memory_index = MemoryIndex::from_u32(memarg.memory);
        let heap = self.env.resolve_heap(memory_index);
        let index = Index::from_typed_reg(self.context.pop_to_reg(self.masm, None)?);
        let offset = bounds::ensure_index_and_offset(
            self.masm,
            index,
            memarg.offset,
            heap.index_type().try_into()?,
        )?;
        let offset_with_access_size = add_offset_and_access_size(offset, access_size);

        let can_elide_bounds_check = heap
            .memory
            .can_elide_bounds_check(self.tunables, self.env.page_size_log2);

        let addr = if offset_with_access_size > heap.memory.maximum_byte_size().unwrap_or(u64::MAX)
        {
            // Detect at compile time if the access is out of bounds.
            // Doing so will put the compiler in an unreachable code state,
            // optimizing the work that the compiler has to do until the
            // reachability is restored or when reaching the end of the
            // function.

            self.emit_fuel_increment()?;
            self.masm.trap(TrapCode::HEAP_OUT_OF_BOUNDS)?;
            self.context.reachable = false;
            None
        } else if !can_elide_bounds_check {
            // Account for the general case for bounds-checked memories. The
            // access is out of bounds if:
            // * index + offset + access_size overflows
            //   OR
            // * index + offset + access_size > bound
            let bounds = bounds::load_dynamic_heap_bounds::<_>(
                &mut self.context,
                self.masm,
                &heap,
                ptr_size,
            )?;

            let index_reg = index.as_typed_reg().reg;
            // Allocate a temporary register to hold
            //      index + offset + access_size
            //  which will serve as the check condition.
            let index_offset_and_access_size = self.context.any_gpr(self.masm)?;

            // Move the value of the index to the
            // index_offset_and_access_size register to perform the overflow
            // check to avoid clobbering the initial index value.
            //
            // We derive size of the operation from the heap type since:
            //
            // * This is the first assignment to the
            // `index_offset_and_access_size` register
            //
            // * The memory64 proposal specifies that the index is bound to
            // the heap type instead of hardcoding it to 32-bits (i32).
            self.masm.mov(
                writable!(index_offset_and_access_size),
                index_reg.into(),
                heap.index_type().try_into()?,
            )?;
            // Perform
            // index = index + offset + access_size, trapping if the
            // addition overflows.
            //
            // We use the target's pointer size rather than depending on the heap
            // type since we want to check for overflow; even though the
            // offset and access size are guaranteed to be bounded by the heap
            // type, when added, if used with the wrong operand size, their
            // result could be clamped, resulting in an erroneus overflow
            // check.
            self.masm.checked_uadd(
                writable!(index_offset_and_access_size),
                index_offset_and_access_size,
                RegImm::i64(offset_with_access_size as i64),
                ptr_size,
                TrapCode::HEAP_OUT_OF_BOUNDS,
            )?;

            let addr = bounds::load_heap_addr_checked(
                self.masm,
                &mut self.context,
                ptr_size,
                &heap,
                enable_spectre_mitigation,
                bounds,
                index,
                offset,
                |masm, bounds, _| {
                    let bounds_reg = bounds.as_typed_reg().reg;
                    masm.cmp(
                        index_offset_and_access_size.into(),
                        bounds_reg.into(),
                        // We use the pointer size to keep the bounds
                        // comparison consistent with the result of the
                        // overflow check above.
                        ptr_size,
                    )?;
                    Ok(IntCmpKind::GtU)
                },
            )?;
            self.context.free_reg(bounds.as_typed_reg().reg);
            self.context.free_reg(index_offset_and_access_size);
            Some(addr)

        // Account for the case in which we can completely elide the bounds
        // checks.
        //
        // This case, makes use of the fact that if a memory access uses
        // a 32-bit index, then we be certain that
        //
        //      index <= u32::MAX
        //
        // Therefore if any 32-bit index access occurs in the region
        // represented by
        //
        //      bound + guard_size - (offset + access_size)
        //
        // We are certain that it's in bounds or that the underlying virtual
        // memory subsystem will report an illegal access at runtime.
        //
        // Note:
        //
        // * bound - (offset + access_size) cannot wrap, because it's checked
        // in the condition above.
        // * bound + heap.offset_guard_size is guaranteed to not overflow if
        // the heap configuration is correct, given that it's address must
        // fit in 64-bits.
        // * If the heap type is 32-bits, the offset is at most u32::MAX, so
        // no  adjustment is needed as part of
        // [bounds::ensure_index_and_offset].
        } else if u64::from(u32::MAX)
            <= self.tunables.memory_reservation + self.tunables.memory_guard_size
                - offset_with_access_size
        {
            assert!(can_elide_bounds_check);
            assert!(heap.index_type() == WasmValType::I32);
            let addr = self.context.any_gpr(self.masm)?;
            bounds::load_heap_addr_unchecked(self.masm, &heap, index, offset, addr, ptr_size)?;
            Some(addr)

        // Account for the all remaining cases, aka. The access is out
        // of bounds if:
        //
        // index > bound - (offset + access_size)
        //
        // bound - (offset + access_size) cannot wrap, because we already
        // checked that (offset + access_size) > bound, above.
        } else {
            assert!(can_elide_bounds_check);
            assert!(heap.index_type() == WasmValType::I32);
            let bounds = Bounds::from_u64(self.tunables.memory_reservation);
            let addr = bounds::load_heap_addr_checked(
                self.masm,
                &mut self.context,
                ptr_size,
                &heap,
                enable_spectre_mitigation,
                bounds,
                index,
                offset,
                |masm, bounds, index| {
                    let adjusted_bounds = bounds.as_u64() - offset_with_access_size;
                    let index_reg = index.as_typed_reg().reg;
                    masm.cmp(
                        index_reg,
                        RegImm::i64(adjusted_bounds as i64),
                        // Similar to the dynamic heap case, even though the
                        // offset and access size are bound through the heap
                        // type, when added they can overflow, resulting in
                        // an erroneus comparison, therfore we rely on the
                        // target pointer size.
                        ptr_size,
                    )?;
                    Ok(IntCmpKind::GtU)
                },
            )?;
            Some(addr)
        };

        self.context.free_reg(index.as_typed_reg().reg);
        Ok(addr)
    }

    /// Emit a WebAssembly load.
    pub fn emit_wasm_load(
        &mut self,
        arg: &MemArg,
        ty: WasmValType,
        size: OperandSize,
<<<<<<< HEAD
        kind: LoadKind,
=======
        sextend: Option<ExtendKind>,
        op_kind: MemOpKind,
>>>>>>> 8b42faf4
    ) -> Result<()> {
        if let Some(addr) = self.emit_compute_heap_address(&arg, size)? {
            let dst = match ty {
                WasmValType::I32 | WasmValType::I64 => self.context.any_gpr(self.masm)?,
                WasmValType::F32 | WasmValType::F64 => self.context.any_fpr(self.masm)?,
                WasmValType::V128 => self.context.reg_for_type(ty, self.masm)?,
                _ => bail!(CodeGenError::unsupported_wasm_type()),
            };

            let src = self.masm.address_at_reg(addr, 0)?;
<<<<<<< HEAD
            self.masm.wasm_load(src, writable!(dst), size, kind)?;
=======
            self.masm
                .wasm_load(src, writable!(dst), size, sextend, op_kind)?;
>>>>>>> 8b42faf4
            self.context.stack.push(TypedReg::new(ty, dst).into());
            self.context.free_reg(addr);
        }

        Ok(())
    }

    /// Emit a WebAssembly store.
    pub fn emit_wasm_store(&mut self, arg: &MemArg, size: OperandSize) -> Result<()> {
        let src = self.context.pop_to_reg(self.masm, None)?;
        let addr = self.emit_compute_heap_address(&arg, size)?;
        if let Some(addr) = addr {
            self.masm
                .wasm_store(src.reg.into(), self.masm.address_at_reg(addr, 0)?, size)?;

            self.context.free_reg(addr);
        }
        self.context.free_reg(src);

        Ok(())
    }

    /// Loads the address of the table element at a given index. Returns the
    /// address of the table element using the provided register as base.
    pub fn emit_compute_table_elem_addr(
        &mut self,
        index: Reg,
        base: Reg,
        table_data: &TableData,
    ) -> Result<M::Address> {
        let scratch = scratch!(M);
        let bound = self.context.any_gpr(self.masm)?;
        let tmp = self.context.any_gpr(self.masm)?;
        let ptr_size: OperandSize = self.env.ptr_type().try_into()?;

        if let Some(offset) = table_data.import_from {
            // If the table data declares a particular offset base,
            // load the address into a register to further use it as
            // the table address.
            self.masm
                .load_ptr(self.masm.address_at_vmctx(offset)?, writable!(base))?;
        } else {
            // Else, simply move the vmctx register into the addr register as
            // the base to calculate the table address.
            self.masm.mov(writable!(base), vmctx!(M).into(), ptr_size)?;
        };

        // OOB check.
        let bound_addr = self
            .masm
            .address_at_reg(base, table_data.current_elems_offset)?;
        let bound_size = table_data.current_elements_size;
        self.masm
            .load(bound_addr, writable!(bound), bound_size.into())?;
        self.masm.cmp(index, bound.into(), bound_size)?;
        self.masm
            .trapif(IntCmpKind::GeU, TRAP_TABLE_OUT_OF_BOUNDS)?;

        // Move the index into the scratch register to calculate the table
        // element address.
        // Moving the value of the index register to the scratch register
        // also avoids overwriting the context of the index register.
        self.masm
            .mov(writable!(scratch), index.into(), bound_size)?;
        self.masm.mul(
            writable!(scratch),
            scratch,
            RegImm::i32(table_data.element_size.bytes() as i32),
            table_data.element_size,
        )?;
        self.masm.load_ptr(
            self.masm.address_at_reg(base, table_data.offset)?,
            writable!(base),
        )?;
        // Copy the value of the table base into a temporary register
        // so that we can use it later in case of a misspeculation.
        self.masm.mov(writable!(tmp), base.into(), ptr_size)?;
        // Calculate the address of the table element.
        self.masm
            .add(writable!(base), base, scratch.into(), ptr_size)?;
        if self.env.table_access_spectre_mitigation() {
            // Perform a bounds check and override the value of the
            // table element address in case the index is out of bounds.
            self.masm.cmp(index, bound.into(), OperandSize::S32)?;
            self.masm
                .cmov(writable!(base), tmp, IntCmpKind::GeU, ptr_size)?;
        }
        self.context.free_reg(bound);
        self.context.free_reg(tmp);
        self.masm.address_at_reg(base, 0)
    }

    /// Retrieves the size of the table, pushing the result to the value stack.
    pub fn emit_compute_table_size(&mut self, table_data: &TableData) -> Result<()> {
        let scratch = scratch!(M);
        let size = self.context.any_gpr(self.masm)?;
        let ptr_size: OperandSize = self.env.ptr_type().try_into()?;

        if let Some(offset) = table_data.import_from {
            self.masm
                .load_ptr(self.masm.address_at_vmctx(offset)?, writable!(scratch))?;
        } else {
            self.masm
                .mov(writable!(scratch), vmctx!(M).into(), ptr_size)?;
        };

        let size_addr = self
            .masm
            .address_at_reg(scratch, table_data.current_elems_offset)?;
        self.masm.load(
            size_addr,
            writable!(size),
            table_data.current_elements_size.into(),
        )?;

        self.context.stack.push(TypedReg::i32(size).into());
        Ok(())
    }

    /// Retrieves the size of the memory, pushing the result to the value stack.
    pub fn emit_compute_memory_size(&mut self, heap_data: &HeapData) -> Result<()> {
        let size_reg = self.context.any_gpr(self.masm)?;
        let scratch = scratch!(M);

        let base = if let Some(offset) = heap_data.import_from {
            self.masm
                .load_ptr(self.masm.address_at_vmctx(offset)?, writable!(scratch))?;
            scratch
        } else {
            vmctx!(M)
        };

        let size_addr = self
            .masm
            .address_at_reg(base, heap_data.current_length_offset)?;
        self.masm.load_ptr(size_addr, writable!(size_reg))?;
        // Emit a shift to get the size in pages rather than in bytes.
        let dst = TypedReg::new(heap_data.index_type(), size_reg);
        let pow = heap_data.memory.page_size_log2;
        self.masm.shift_ir(
            writable!(dst.reg),
            pow as u64,
            dst.into(),
            ShiftKind::ShrU,
            heap_data.index_type().try_into()?,
        )?;
        self.context.stack.push(dst.into());
        Ok(())
    }

    /// Checks if fuel consumption is enabled and emits a series of instructions
    /// that check the current fuel usage by performing a zero-comparison with
    /// the number of units stored in `VMRuntimeLimits`.
    pub fn maybe_emit_fuel_check(&mut self) -> Result<()> {
        if !self.tunables.consume_fuel {
            return Ok(());
        }

        let out_of_fuel = self.env.builtins.out_of_gas::<M::ABI, M::Ptr>();
        let fuel_reg = self.context.without::<Result<Reg>, M, _>(
            &out_of_fuel.sig().regs,
            self.masm,
            |cx, masm| cx.any_gpr(masm),
        )??;

        self.emit_load_fuel_consumed(fuel_reg)?;

        // The  continuation label if the current fuel is under the limit.
        let continuation = self.masm.get_label()?;

        // Spill locals and registers to avoid conflicts at the out-of-fuel
        // control flow merge.
        self.context.spill(self.masm)?;
        // Fuel is stored as a negative i64, so if the number is less than zero,
        // we're still under the fuel limits.
        self.masm.branch(
            IntCmpKind::LtS,
            fuel_reg,
            RegImm::i64(0),
            continuation,
            OperandSize::S64,
        )?;
        // Out-of-fuel branch.
        FnCall::emit::<M>(
            &mut self.env,
            self.masm,
            &mut self.context,
            Callee::Builtin(out_of_fuel.clone()),
        )?;
        self.context.pop_and_free(self.masm)?;

        // Under fuel limits branch.
        self.masm.bind(continuation)?;
        self.context.free_reg(fuel_reg);

        Ok(())
    }

    /// Emits a series of instructions that load the `fuel_consumed` field from
    /// `VMRuntimeLimits`.
    fn emit_load_fuel_consumed(&mut self, fuel_reg: Reg) -> Result<()> {
        let limits_offset = self.env.vmoffsets.ptr.vmctx_runtime_limits();
        let fuel_offset = self.env.vmoffsets.ptr.vmruntime_limits_fuel_consumed();
        self.masm.load_ptr(
            self.masm.address_at_vmctx(u32::from(limits_offset))?,
            writable!(fuel_reg),
        )?;

        self.masm.load(
            self.masm.address_at_reg(fuel_reg, u32::from(fuel_offset))?,
            writable!(fuel_reg),
            // Fuel is an i64.
            OperandSize::S64,
        )
    }

    /// Checks if epoch interruption is configured and emits a series of
    /// instructions that check the current epoch against its deadline.
    pub fn maybe_emit_epoch_check(&mut self) -> Result<()> {
        if !self.tunables.epoch_interruption {
            return Ok(());
        }

        // The continuation branch if the current epoch hasn't reached the
        // configured deadline.
        let cont = self.masm.get_label()?;
        let new_epoch = self.env.builtins.new_epoch::<M::ABI, M::Ptr>();

        // Checks for runtime limits (e.g., fuel, epoch) are special since they
        // require inserting arbitrary function calls and control flow.
        // Special care must be taken to ensure that all invariants are met. In
        // this case, since `new_epoch` takes an argument and returns a value,
        // we must ensure that any registers used to hold the current epoch
        // value and deadline are not going to be needed later on by the
        // function call.
        let (epoch_deadline_reg, epoch_counter_reg) =
            self.context.without::<Result<(Reg, Reg)>, M, _>(
                &new_epoch.sig().regs,
                self.masm,
                |cx, masm| Ok((cx.any_gpr(masm)?, cx.any_gpr(masm)?)),
            )??;

        self.emit_load_epoch_deadline_and_counter(epoch_deadline_reg, epoch_counter_reg)?;

        // Spill locals and registers to avoid conflicts at the control flow
        // merge below.
        self.context.spill(self.masm)?;
        self.masm.branch(
            IntCmpKind::LtU,
            epoch_counter_reg,
            RegImm::reg(epoch_deadline_reg),
            cont,
            OperandSize::S64,
        )?;
        // Epoch deadline reached branch.
        FnCall::emit::<M>(
            &mut self.env,
            self.masm,
            &mut self.context,
            Callee::Builtin(new_epoch.clone()),
        )?;
        // `new_epoch` returns the new deadline. However we don't
        // perform any caching, so we simply drop this value.
        self.visit_drop()?;

        // Under epoch deadline branch.
        self.masm.bind(cont)?;

        self.context.free_reg(epoch_deadline_reg);
        self.context.free_reg(epoch_counter_reg);
        Ok(())
    }

    fn emit_load_epoch_deadline_and_counter(
        &mut self,
        epoch_deadline_reg: Reg,
        epoch_counter_reg: Reg,
    ) -> Result<()> {
        let epoch_ptr_offset = self.env.vmoffsets.ptr.vmctx_epoch_ptr();
        let runtime_limits_offset = self.env.vmoffsets.ptr.vmctx_runtime_limits();
        let epoch_deadline_offset = self.env.vmoffsets.ptr.vmruntime_limits_epoch_deadline();

        // Load the current epoch value into `epoch_counter_var`.
        self.masm.load_ptr(
            self.masm.address_at_vmctx(u32::from(epoch_ptr_offset))?,
            writable!(epoch_counter_reg),
        )?;

        // `epoch_deadline_var` contains the address of the value, so we need
        // to extract it.
        self.masm.load(
            self.masm.address_at_reg(epoch_counter_reg, 0)?,
            writable!(epoch_counter_reg),
            OperandSize::S64,
        )?;

        // Load the `VMRuntimeLimits`.
        self.masm.load_ptr(
            self.masm
                .address_at_vmctx(u32::from(runtime_limits_offset))?,
            writable!(epoch_deadline_reg),
        )?;

        self.masm.load(
            self.masm
                .address_at_reg(epoch_deadline_reg, u32::from(epoch_deadline_offset))?,
            writable!(epoch_deadline_reg),
            // The deadline value is a u64.
            OperandSize::S64,
        )
    }

    /// Increments the fuel consumed in `VMRuntimeLimits` by flushing
    /// `self.fuel_consumed` to memory.
    fn emit_fuel_increment(&mut self) -> Result<()> {
        let fuel_at_point = std::mem::replace(&mut self.fuel_consumed, 0);
        if fuel_at_point == 0 {
            return Ok(());
        }

        let limits_offset = self.env.vmoffsets.ptr.vmctx_runtime_limits();
        let fuel_offset = self.env.vmoffsets.ptr.vmruntime_limits_fuel_consumed();
        let limits_reg = self.context.any_gpr(self.masm)?;

        // Load `VMRuntimeLimits` into the `limits_reg` reg.
        self.masm.load_ptr(
            self.masm.address_at_vmctx(u32::from(limits_offset))?,
            writable!(limits_reg),
        )?;

        // Load the fuel consumed at point into the scratch register.
        self.masm.load(
            self.masm
                .address_at_reg(limits_reg, u32::from(fuel_offset))?,
            writable!(scratch!(M)),
            OperandSize::S64,
        )?;

        // Add the fuel consumed at point with the value in the scratch
        // register.
        self.masm.add(
            writable!(scratch!(M)),
            scratch!(M),
            RegImm::i64(fuel_at_point),
            OperandSize::S64,
        )?;

        // Store the updated fuel consumed to `VMRuntimeLimits`.
        self.masm.store(
            scratch!(M).into(),
            self.masm
                .address_at_reg(limits_reg, u32::from(fuel_offset))?,
            OperandSize::S64,
        )?;

        self.context.free_reg(limits_reg);

        Ok(())
    }

    /// Hook to handle fuel before visiting an operator.
    fn fuel_before_visit_op(&mut self, op: &Operator) -> Result<()> {
        if !self.context.reachable {
            // `self.fuel_consumed` must be correctly flushed to memory when
            // entering an unreachable state.
            ensure!(self.fuel_consumed == 0, CodeGenError::illegal_fuel_state())
        }

        // Generally, most instructions require 1 fuel unit.
        //
        // However, there are exceptions, which are detailed in the code below.
        // Note that the fuel accounting semantics align with those of
        // Cranelift; for further information, refer to
        // `crates/cranelift/src/func_environ.rs`.
        //
        // The primary distinction between the two implementations is that Winch
        // does not utilize a local-based cache to track fuel consumption.
        // Instead, each increase in fuel necessitates loading from and storing
        // to memory.
        //
        // Memory traffic will undoubtedly impact runtime performance. One
        // potential optimization is to designate a register as non-allocatable,
        // when fuel consumption is enabled, effectively using it as a local
        // fuel cache.
        self.fuel_consumed += match op {
            Operator::Nop | Operator::Drop => 0,
            Operator::Block { .. }
            | Operator::Loop { .. }
            | Operator::Unreachable
            | Operator::Return
            | Operator::Else
            | Operator::End => 0,
            _ => 1,
        };

        match op {
            Operator::Unreachable
            | Operator::Loop { .. }
            | Operator::If { .. }
            | Operator::Else { .. }
            | Operator::Br { .. }
            | Operator::BrIf { .. }
            | Operator::BrTable { .. }
            | Operator::End
            | Operator::Return
            | Operator::CallIndirect { .. }
            | Operator::Call { .. }
            | Operator::ReturnCall { .. }
            | Operator::ReturnCallIndirect { .. } => self.emit_fuel_increment(),
            _ => Ok(()),
        }
    }

    // Hook to handle source location mapping before visiting an operator.
    fn source_location_before_visit_op(&mut self, offset: usize) -> Result<()> {
        let loc = SourceLoc::new(offset as u32);
        let rel = self.source_loc_from(loc);
        self.source_location.current = self.masm.start_source_loc(rel)?;
        Ok(())
    }

    // Hook to handle source location mapping after visiting an operator.
    fn source_location_after_visit_op(&mut self) -> Result<()> {
        // Because in Winch binary emission is done in a single pass
        // and because the MachBuffer performs optimizations during
        // emission, we have to be careful when calling
        // [`MacroAssembler::end_source_location`] to avoid breaking the
        // invariant that checks that the end [CodeOffset] must be equal
        // or greater than the start [CodeOffset].
        if self.masm.current_code_offset()? >= self.source_location.current.0 {
            self.masm.end_source_loc()?;
        }

        Ok(())
    }
}

/// Returns the index of the [`ControlStackFrame`] for the given
/// depth.
pub fn control_index(depth: u32, control_length: usize) -> Result<usize> {
    (control_length - 1)
        .checked_sub(depth as usize)
        .ok_or_else(|| anyhow!(CodeGenError::control_frame_expected()))
}<|MERGE_RESOLUTION|>--- conflicted
+++ resolved
@@ -3,12 +3,8 @@
     codegen::BlockSig,
     isa::reg::{writable, Reg},
     masm::{
-<<<<<<< HEAD
-        IntCmpKind, LoadKind, MacroAssembler, OperandSize, RegImm, SPOffset, ShiftKind, TrapCode,
-=======
-        ExtendKind, IntCmpKind, MacroAssembler, MemOpKind, OperandSize, RegImm, SPOffset,
-        ShiftKind, TrapCode,
->>>>>>> 8b42faf4
+        IntCmpKind, LoadKind, MacroAssembler, MemOpKind, OperandSize, RegImm, SPOffset, ShiftKind,
+        TrapCode,
     },
     stack::TypedReg,
 };
@@ -850,12 +846,8 @@
         arg: &MemArg,
         ty: WasmValType,
         size: OperandSize,
-<<<<<<< HEAD
         kind: LoadKind,
-=======
-        sextend: Option<ExtendKind>,
         op_kind: MemOpKind,
->>>>>>> 8b42faf4
     ) -> Result<()> {
         if let Some(addr) = self.emit_compute_heap_address(&arg, size)? {
             let dst = match ty {
@@ -866,12 +858,8 @@
             };
 
             let src = self.masm.address_at_reg(addr, 0)?;
-<<<<<<< HEAD
-            self.masm.wasm_load(src, writable!(dst), size, kind)?;
-=======
             self.masm
-                .wasm_load(src, writable!(dst), size, sextend, op_kind)?;
->>>>>>> 8b42faf4
+                .wasm_load(src, writable!(dst), size, kind, op_kind)?;
             self.context.stack.push(TypedReg::new(ty, dst).into());
             self.context.free_reg(addr);
         }
