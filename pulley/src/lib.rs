--- conflicted
+++ resolved
@@ -899,12 +899,6 @@
             /// `dst = src1 + src2`
             vaddf64x2 = VAddF64x2 { operands: BinaryOperands<VReg> };
 
-<<<<<<< HEAD
-            /// `dst = [src1[0] + src1[1], ..., src2[6] + src2[7]]`
-            vaddpairwisei16x8_s = VAddpairwiseI16x8S { operands: BinaryOperands<VReg> };
-            /// `dst = [src1[0] + src1[1], ..., src2[2] + src2[3]]`
-            vaddpairwisei32x4_s = VAddpairwiseI32x4S { operands: BinaryOperands<VReg> };
-=======
             /// `dst = satruating_add(src1, src2)`
             vaddi8x16_sat = VAddI8x16Sat { operands: BinaryOperands<VReg> };
             /// `dst = satruating_add(src1, src2)`
@@ -913,7 +907,11 @@
             vaddi16x8_sat = VAddI16x8Sat { operands: BinaryOperands<VReg> };
             /// `dst = satruating_add(src1, src2)`
             vaddu16x8_sat = VAddU16x8Sat { operands: BinaryOperands<VReg> };
->>>>>>> 8d1c6c37
+
+            /// `dst = [src1[0] + src1[1], ..., src2[6] + src2[7]]`
+            vaddpairwisei16x8_s = VAddpairwiseI16x8S { operands: BinaryOperands<VReg> };
+            /// `dst = [src1[0] + src1[1], ..., src2[2] + src2[3]]`
+            vaddpairwisei32x4_s = VAddpairwiseI32x4S { operands: BinaryOperands<VReg> };
 
             /// `dst = src1 << src2`
             vshli8x16 = VShlI8x16 { operands: BinaryOperands<VReg, VReg, XReg> };
