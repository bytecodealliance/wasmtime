--- conflicted
+++ resolved
@@ -1089,13 +1089,11 @@
             /// `dst = src1 * src2`
             vmuli64x2 = VMulI64x2 { operands: BinaryOperands<VReg> };
 
-<<<<<<< HEAD
+            /// `dst = signed_saturate(src1 * src2 + (1 << (Q - 1)) >> Q)`
+            vqmulrsi16x8 = VQmulrsI16x8 { operands: BinaryOperands<VReg> };
+
             /// `dst = count_ones(src)`
             vpopcnt8x16 = VPopcnt8x16 { dst: VReg, src: VReg };
-=======
-            /// `dst = signed_saturate(src1 * src2 + (1 << (Q - 1)) >> Q)`
-            vqmulrsi16x8 = VQmulrsI16x8 { operands: BinaryOperands<VReg> };
->>>>>>> 2d1c0abd
 
             /// `low32(dst) = zext(src[lane])`
             xextractv8x16 = XExtractV8x16 { dst: XReg, src: VReg, lane: u8 };
