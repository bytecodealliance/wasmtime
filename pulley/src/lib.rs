//! The pulley bytecode for fast interpreters.

#![cfg_attr(docsrs, feature(doc_auto_cfg))]
#![cfg_attr(pulley_tail_calls, feature(explicit_tail_calls))]
#![cfg_attr(pulley_tail_calls, allow(incomplete_features, unstable_features))]
#![deny(missing_docs)]
#![no_std]
#![expect(clippy::allow_attributes_without_reason, reason = "crate not migrated")]

#[cfg(feature = "std")]
#[macro_use]
extern crate std;

#[allow(unused_extern_crates)] // Some cfg's don't use this.
extern crate alloc;

/// Calls the given macro with each opcode.
///
/// # Instruction Guidelines
///
/// We're inventing an instruction set here which naturally brings a whole set
/// of design questions. Note that this is explicitly intended to be only ever
/// used for Pulley where there are a different set of design constraints than
/// other instruction sets (e.g. general-purpose CPU ISAs). Some examples of
/// constraints for Pulley are:
///
/// * Instructions must be portable to many architectures.
/// * The Pulley ISA is mostly target-independent as the compilation target is
///   currently only parameterized on pointer width and endianness.
/// * Pulley instructions should be balance of time-to-decode and code size. For
///   example super fancy bit-packing tricks might be tough to decode in
///   software but might be worthwhile if it's quite common and greatly reduces
///   the size of bytecode. There's not a hard-and-fast answer here, but a
///   balance to be made.
/// * Many "macro ops" are present to reduce the size of compiled bytecode so
///   there is a wide set of duplicate functionality between opcodes (and this
///   is expected).
///
/// Given all this it's also useful to have a set of guidelines used to name and
/// develop Pulley instructions. As of the time of this writing it's still
/// pretty early days for Pulley so some of these guidelines may change over
/// time. Additionally instructions don't necessarily all follow these
/// conventions and that may also change over time. With that in mind, here's a
/// rough set of guidelines:
///
/// * Most instructions are prefixed with `x`, `f`, or `v`, indicating which
///   type of register they're operating on. (e.g. `xadd32` operates on the `x`
///   integer registers and `fadd32` operates on the `f` float registers).
///
/// * Most instructions are suffixed or otherwise contain the bit width they're
///   operating on. For example `xadd32` is a 32-bit addition.
///
/// * If an instruction operates on signed or unsigned data (such as division
///   and remainder), then the instruction is suffixed with `_s` or `_u`.
///
/// * Instructions operate on either 32 or 64-bit parts of a register.
///   Instructions modifying only 32-bits of a register always modify the "low"
///   part of a register and leave the upper part unmodified. This is intended
///   to help 32-bit platforms where if most operations are 32-bit there's no
///   need for extra instructions to sign or zero extend and modify the upper
///   half of the register.
///
/// * Binops use `BinaryOperands<T>` for the destination and argument registers.
///
/// * Instructions operating on memory contain a few pieces of information:
///
///   ```text
///   xload16le_u32_offset32
///   │└─┬┘└┤└┤ └┬┘ └──┬───┘
///   │  │  │ │  │     ▼
///   │  │  │ │  │     addressing mode
///   │  │  │ │  ▼
///   │  │  │ │  width of register modified + sign-extension (optional)
///   │  │  │ ▼
///   │  │  │ endianness of the operation (le/be)
///   │  │  ▼
///   │  │  bit-width of the operation
///   │  ▼
///   │  what's happening (load/store)
///   ▼
///   register being operated on (x/f/z)
///   ```
///
/// More guidelines might get added here over time, and if you have any
/// questions feel free to raise them and we can try to add them here as well!
#[macro_export]
macro_rules! for_each_op {
    ( $macro:ident ) => {
        $macro! {
            /// Transfer control the address in the `lr` register.
            ret = Ret;

            /// Transfer control to the PC at the given offset and set the `lr`
            /// register to the PC just after this instruction.
            ///
            /// This instruction generally assumes that the Pulley ABI is being
            /// respected where arguments are in argument registers (starting at
            /// x0 for integer arguments) and results are in result registers.
            /// This instruction itself assume that all arguments are already in
            /// their registers. Subsequent instructions below enable moving
            /// arguments into the correct registers as part of the same call
            /// instruction.
            call = Call { offset: PcRelOffset };
            /// Like `call`, but also `x0 = arg1`
            call1 = Call1 { arg1: XReg, offset: PcRelOffset };
            /// Like `call`, but also `x0, x1 = arg1, arg2`
            call2 = Call2 { arg1: XReg, arg2: XReg, offset: PcRelOffset };
            /// Like `call`, but also `x0, x1, x2 = arg1, arg2, arg3`
            call3 = Call3 { arg1: XReg, arg2: XReg, arg3: XReg, offset: PcRelOffset };
            /// Like `call`, but also `x0, x1, x2, x3 = arg1, arg2, arg3, arg4`
            call4 = Call4 { arg1: XReg, arg2: XReg, arg3: XReg, arg4: XReg, offset: PcRelOffset };

            /// Transfer control to the PC in `reg` and set `lr` to the PC just
            /// after this instruction.
            call_indirect = CallIndirect { reg: XReg };

            /// Unconditionally transfer control to the PC at the given offset.
            jump = Jump { offset: PcRelOffset };

            /// Unconditionally transfer control to the PC at specified
            /// register.
            xjump = XJump { reg: XReg };

            /// Conditionally transfer control to the given PC offset if
            /// `low32(cond)` contains a non-zero value.
            br_if32 = BrIf { cond: XReg, offset: PcRelOffset };

            /// Conditionally transfer control to the given PC offset if
            /// `low32(cond)` contains a zero value.
            br_if_not32 = BrIfNot { cond: XReg, offset: PcRelOffset };

            /// Branch if `a == b`.
            br_if_xeq32 = BrIfXeq32 { a: XReg, b: XReg, offset: PcRelOffset };
            /// Branch if `a != `b.
            br_if_xneq32 = BrIfXneq32 { a: XReg, b: XReg, offset: PcRelOffset };
            /// Branch if signed `a < b`.
            br_if_xslt32 = BrIfXslt32 { a: XReg, b: XReg, offset: PcRelOffset };
            /// Branch if signed `a <= b`.
            br_if_xslteq32 = BrIfXslteq32 { a: XReg, b: XReg, offset: PcRelOffset };
            /// Branch if unsigned `a < b`.
            br_if_xult32 = BrIfXult32 { a: XReg, b: XReg, offset: PcRelOffset };
            /// Branch if unsigned `a <= b`.
            br_if_xulteq32 = BrIfXulteq32 { a: XReg, b: XReg, offset: PcRelOffset };
            /// Branch if `a == b`.
            br_if_xeq64 = BrIfXeq64 { a: XReg, b: XReg, offset: PcRelOffset };
            /// Branch if `a != `b.
            br_if_xneq64 = BrIfXneq64 { a: XReg, b: XReg, offset: PcRelOffset };
            /// Branch if signed `a < b`.
            br_if_xslt64 = BrIfXslt64 { a: XReg, b: XReg, offset: PcRelOffset };
            /// Branch if signed `a <= b`.
            br_if_xslteq64 = BrIfXslteq64 { a: XReg, b: XReg, offset: PcRelOffset };
            /// Branch if unsigned `a < b`.
            br_if_xult64 = BrIfXult64 { a: XReg, b: XReg, offset: PcRelOffset };
            /// Branch if unsigned `a <= b`.
            br_if_xulteq64 = BrIfXulteq64 { a: XReg, b: XReg, offset: PcRelOffset };

            /// Branch if `a == b`.
            br_if_xeq32_i8 = BrIfXeq32I8 { a: XReg, b: i8, offset: PcRelOffset };
            /// Branch if `a == b`.
            br_if_xeq32_i32 = BrIfXeq32I32 { a: XReg, b: i32, offset: PcRelOffset };
            /// Branch if `a != `b.
            br_if_xneq32_i8 = BrIfXneq32I8 { a: XReg, b: i8, offset: PcRelOffset };
            /// Branch if `a != `b.
            br_if_xneq32_i32 = BrIfXneq32I32 { a: XReg, b: i32, offset: PcRelOffset };
            /// Branch if signed `a < b`.
            br_if_xslt32_i8 = BrIfXslt32I8 { a: XReg, b: i8, offset: PcRelOffset };
            /// Branch if signed `a < b`.
            br_if_xslt32_i32 = BrIfXslt32I32 { a: XReg, b: i32, offset: PcRelOffset };
            /// Branch if signed `a > b`.
            br_if_xsgt32_i8 = BrIfXsgt32I8 { a: XReg, b: i8, offset: PcRelOffset };
            /// Branch if signed `a > b`.
            br_if_xsgt32_i32 = BrIfXsgt32I32 { a: XReg, b: i32, offset: PcRelOffset };
            /// Branch if signed `a <= b`.
            br_if_xslteq32_i8 = BrIfXslteq32I8 { a: XReg, b: i8, offset: PcRelOffset };
            /// Branch if signed `a <= b`.
            br_if_xslteq32_i32 = BrIfXslteq32I32 { a: XReg, b: i32, offset: PcRelOffset };
            /// Branch if signed `a >= b`.
            br_if_xsgteq32_i8 = BrIfXsgteq32I8 { a: XReg, b: i8, offset: PcRelOffset };
            /// Branch if signed `a >= b`.
            br_if_xsgteq32_i32 = BrIfXsgteq32I32 { a: XReg, b: i32, offset: PcRelOffset };
            /// Branch if unsigned `a < b`.
            br_if_xult32_u8 = BrIfXult32U8 { a: XReg, b: u8, offset: PcRelOffset };
            /// Branch if unsigned `a < b`.
            br_if_xult32_u32 = BrIfXult32U32 { a: XReg, b: u32, offset: PcRelOffset };
            /// Branch if unsigned `a <= b`.
            br_if_xulteq32_u8 = BrIfXulteq32U8 { a: XReg, b: u8, offset: PcRelOffset };
            /// Branch if unsigned `a <= b`.
            br_if_xulteq32_u32 = BrIfXulteq32U32 { a: XReg, b: u32, offset: PcRelOffset };
            /// Branch if unsigned `a > b`.
            br_if_xugt32_u8 = BrIfXugt32U8 { a: XReg, b: u8, offset: PcRelOffset };
            /// Branch if unsigned `a > b`.
            br_if_xugt32_u32 = BrIfXugt32U32 { a: XReg, b: u32, offset: PcRelOffset };
            /// Branch if unsigned `a >= b`.
            br_if_xugteq32_u8 = BrIfXugteq32U8 { a: XReg, b: u8, offset: PcRelOffset };
            /// Branch if unsigned `a >= b`.
            br_if_xugteq32_u32 = BrIfXugteq32U32 { a: XReg, b: u32, offset: PcRelOffset };

            /// Branch if `a == b`.
            br_if_xeq64_i8 = BrIfXeq64I8 { a: XReg, b: i8, offset: PcRelOffset };
            /// Branch if `a == b`.
            br_if_xeq64_i32 = BrIfXeq64I32 { a: XReg, b: i32, offset: PcRelOffset };
            /// Branch if `a != `b.
            br_if_xneq64_i8 = BrIfXneq64I8 { a: XReg, b: i8, offset: PcRelOffset };
            /// Branch if `a != `b.
            br_if_xneq64_i32 = BrIfXneq64I32 { a: XReg, b: i32, offset: PcRelOffset };
            /// Branch if signed `a < b`.
            br_if_xslt64_i8 = BrIfXslt64I8 { a: XReg, b: i8, offset: PcRelOffset };
            /// Branch if signed `a < b`.
            br_if_xslt64_i32 = BrIfXslt64I32 { a: XReg, b: i32, offset: PcRelOffset };
            /// Branch if signed `a > b`.
            br_if_xsgt64_i8 = BrIfXsgt64I8 { a: XReg, b: i8, offset: PcRelOffset };
            /// Branch if signed `a > b`.
            br_if_xsgt64_i32 = BrIfXsgt64I32 { a: XReg, b: i32, offset: PcRelOffset };
            /// Branch if signed `a <= b`.
            br_if_xslteq64_i8 = BrIfXslteq64I8 { a: XReg, b: i8, offset: PcRelOffset };
            /// Branch if signed `a <= b`.
            br_if_xslteq64_i32 = BrIfXslteq64I32 { a: XReg, b: i32, offset: PcRelOffset };
            /// Branch if signed `a >= b`.
            br_if_xsgteq64_i8 = BrIfXsgteq64I8 { a: XReg, b: i8, offset: PcRelOffset };
            /// Branch if signed `a >= b`.
            br_if_xsgteq64_i32 = BrIfXsgteq64I32 { a: XReg, b: i32, offset: PcRelOffset };
            /// Branch if unsigned `a < b`.
            br_if_xult64_u8 = BrIfXult64U8 { a: XReg, b: u8, offset: PcRelOffset };
            /// Branch if unsigned `a < b`.
            br_if_xult64_u32 = BrIfXult64U32 { a: XReg, b: u32, offset: PcRelOffset };
            /// Branch if unsigned `a <= b`.
            br_if_xulteq64_u8 = BrIfXulteq64U8 { a: XReg, b: u8, offset: PcRelOffset };
            /// Branch if unsigned `a <= b`.
            br_if_xulteq64_u32 = BrIfXulteq64U32 { a: XReg, b: u32, offset: PcRelOffset };
            /// Branch if unsigned `a > b`.
            br_if_xugt64_u8 = BrIfXugt64U8 { a: XReg, b: u8, offset: PcRelOffset };
            /// Branch if unsigned `a > b`.
            br_if_xugt64_u32 = BrIfXugt64U32 { a: XReg, b: u32, offset: PcRelOffset };
            /// Branch if unsigned `a >= b`.
            br_if_xugteq64_u8 = BrIfXugteq64U8 { a: XReg, b: u8, offset: PcRelOffset };
            /// Branch if unsigned `a >= b`.
            br_if_xugteq64_u32 = BrIfXugteq64U32 { a: XReg, b: u32, offset: PcRelOffset };

            /// Branch to the label indicated by `low32(idx)`.
            ///
            /// After this instruction are `amt` instances of `PcRelOffset`
            /// and the `idx` selects which one will be branched to. The value
            /// of `idx` is clamped to `amt - 1` (e.g. the last offset is the
            /// "default" one.
            br_table32 = BrTable32 { idx: XReg, amt: u32 };

            /// Move between `x` registers.
            xmov = Xmov { dst: XReg, src: XReg };

            /// Set `dst = sign_extend(imm8)`.
            xconst8 = Xconst8 { dst: XReg, imm: i8 };
            /// Set `dst = sign_extend(imm16)`.
            xconst16 = Xconst16 { dst: XReg, imm: i16 };
            /// Set `dst = sign_extend(imm32)`.
            xconst32 = Xconst32 { dst: XReg, imm: i32 };
            /// Set `dst = imm64`.
            xconst64 = Xconst64 { dst: XReg, imm: i64 };

            /// 32-bit wrapping addition: `low32(dst) = low32(src1) + low32(src2)`.
            ///
            /// The upper 32-bits of `dst` are unmodified.
            xadd32 = Xadd32 { operands: BinaryOperands<XReg> };
            /// Same as `xadd32` but `src2` is a zero-extended 8-bit immediate.
            xadd32_u8 = Xadd32U8 { dst: XReg, src1: XReg, src2: u8 };
            /// Same as `xadd32` but `src2` is a 32-bit immediate.
            xadd32_u32 = Xadd32U32 { dst: XReg, src1: XReg, src2: u32 };

            /// 64-bit wrapping addition: `dst = src1 + src2`.
            xadd64 = Xadd64 { operands: BinaryOperands<XReg> };
            /// Same as `xadd64` but `src2` is a zero-extended 8-bit immediate.
            xadd64_u8 = Xadd64U8 { dst: XReg, src1: XReg, src2: u8 };
            /// Same as `xadd64` but `src2` is a zero-extended 32-bit immediate.
            xadd64_u32 = Xadd64U32 { dst: XReg, src1: XReg, src2: u32 };

            /// 32-bit wrapping subtraction: `low32(dst) = low32(src1) - low32(src2)`.
            ///
            /// The upper 32-bits of `dst` are unmodified.
            xsub32 = Xsub32 { operands: BinaryOperands<XReg> };
            /// Same as `xsub32` but `src2` is a zero-extended 8-bit immediate.
            xsub32_u8 = Xsub32U8 { dst: XReg, src1: XReg, src2: u8 };
            /// Same as `xsub32` but `src2` is a 32-bit immediate.
            xsub32_u32 = Xsub32U32 { dst: XReg, src1: XReg, src2: u32 };

            /// 64-bit wrapping subtraction: `dst = src1 - src2`.
            xsub64 = Xsub64 { operands: BinaryOperands<XReg> };
            /// Same as `xsub64` but `src2` is a zero-extended 8-bit immediate.
            xsub64_u8 = Xsub64U8 { dst: XReg, src1: XReg, src2: u8 };
            /// Same as `xsub64` but `src2` is a zero-extended 32-bit immediate.
            xsub64_u32 = Xsub64U32 { dst: XReg, src1: XReg, src2: u32 };

            /// `low32(dst) = low32(src1) * low32(src2)`
            xmul32 = XMul32 { operands: BinaryOperands<XReg> };
            /// Same as `xmul64` but `src2` is a sign-extended 8-bit immediate.
            xmul32_s8 = Xmul32S8 { dst: XReg, src1: XReg, src2: i8 };
            /// Same as `xmul32` but `src2` is a sign-extended 32-bit immediate.
            xmul32_s32 = Xmul32S32 { dst: XReg, src1: XReg, src2: i32 };

            /// `dst = src1 * src2`
            xmul64 = XMul64 { operands: BinaryOperands<XReg> };
            /// Same as `xmul64` but `src2` is a sign-extended 8-bit immediate.
            xmul64_s8 = Xmul64S8 { dst: XReg, src1: XReg, src2: i8 };
            /// Same as `xmul64` but `src2` is a sign-extended 64-bit immediate.
            xmul64_s32 = Xmul64S32 { dst: XReg, src1: XReg, src2: i32 };

            /// `low32(dst) = trailing_zeros(low32(src))`
            xctz32 = Xctz32 { dst: XReg, src: XReg };
            /// `dst = trailing_zeros(src)`
            xctz64 = Xctz64 { dst: XReg, src: XReg };

            /// `low32(dst) = leading_zeros(low32(src))`
            xclz32 = Xclz32 { dst: XReg, src: XReg };
            /// `dst = leading_zeros(src)`
            xclz64 = Xclz64 { dst: XReg, src: XReg };

            /// `low32(dst) = count_ones(low32(src))`
            xpopcnt32 = Xpopcnt32 { dst: XReg, src: XReg };
            /// `dst = count_ones(src)`
            xpopcnt64 = Xpopcnt64 { dst: XReg, src: XReg };

            /// `low32(dst) = rotate_left(low32(src1), low32(src2))`
            xrotl32 = Xrotl32 { operands: BinaryOperands<XReg> };
            /// `dst = rotate_left(src1, src2)`
            xrotl64 = Xrotl64 { operands: BinaryOperands<XReg> };

            /// `low32(dst) = rotate_right(low32(src1), low32(src2))`
            xrotr32 = Xrotr32 { operands: BinaryOperands<XReg> };
            /// `dst = rotate_right(src1, src2)`
            xrotr64 = Xrotr64 { operands: BinaryOperands<XReg> };

            /// `low32(dst) = low32(src1) << low5(src2)`
            xshl32 = Xshl32 { operands: BinaryOperands<XReg> };
            /// `low32(dst) = low32(src1) >> low5(src2)`
            xshr32_s = Xshr32S { operands: BinaryOperands<XReg> };
            /// `low32(dst) = low32(src1) >> low5(src2)`
            xshr32_u = Xshr32U { operands: BinaryOperands<XReg> };
            /// `dst = src1 << low5(src2)`
            xshl64 = Xshl64 { operands: BinaryOperands<XReg> };
            /// `dst = src1 >> low6(src2)`
            xshr64_s = Xshr64S { operands: BinaryOperands<XReg> };
            /// `dst = src1 >> low6(src2)`
            xshr64_u = Xshr64U { operands: BinaryOperands<XReg> };

            /// `low32(dst) = low32(src1) << low5(src2)`
            xshl32_u6 = Xshl32U6 { operands: BinaryOperands<XReg, XReg, U6> };
            /// `low32(dst) = low32(src1) >> low5(src2)`
            xshr32_s_u6 = Xshr32SU6 { operands: BinaryOperands<XReg, XReg, U6> };
            /// `low32(dst) = low32(src1) >> low5(src2)`
            xshr32_u_u6 = Xshr32UU6 { operands: BinaryOperands<XReg, XReg, U6> };
            /// `dst = src1 << low5(src2)`
            xshl64_u6 = Xshl64U6 { operands: BinaryOperands<XReg, XReg, U6> };
            /// `dst = src1 >> low6(src2)`
            xshr64_s_u6 = Xshr64SU6 { operands: BinaryOperands<XReg, XReg, U6> };
            /// `dst = src1 >> low6(src2)`
            xshr64_u_u6 = Xshr64UU6 { operands: BinaryOperands<XReg, XReg, U6> };

            /// `low32(dst) = -low32(src)`
            xneg32 = Xneg32 { dst: XReg, src: XReg };
            /// `dst = -src`
            xneg64 = Xneg64 { dst: XReg, src: XReg };

            /// `low32(dst) = src1 == src2`
            xeq64 = Xeq64 { operands: BinaryOperands<XReg> };
            /// `low32(dst) = src1 != src2`
            xneq64 = Xneq64 { operands: BinaryOperands<XReg> };
            /// `low32(dst) = src1 < src2` (signed)
            xslt64 = Xslt64 { operands: BinaryOperands<XReg> };
            /// `low32(dst) = src1 <= src2` (signed)
            xslteq64 = Xslteq64 { operands: BinaryOperands<XReg> };
            /// `low32(dst) = src1 < src2` (unsigned)
            xult64 = Xult64 { operands: BinaryOperands<XReg> };
            /// `low32(dst) = src1 <= src2` (unsigned)
            xulteq64 = Xulteq64 { operands: BinaryOperands<XReg> };
            /// `low32(dst) = low32(src1) == low32(src2)`
            xeq32 = Xeq32 { operands: BinaryOperands<XReg> };
            /// `low32(dst) = low32(src1) != low32(src2)`
            xneq32 = Xneq32 { operands: BinaryOperands<XReg> };
            /// `low32(dst) = low32(src1) < low32(src2)` (signed)
            xslt32 = Xslt32 { operands: BinaryOperands<XReg> };
            /// `low32(dst) = low32(src1) <= low32(src2)` (signed)
            xslteq32 = Xslteq32 { operands: BinaryOperands<XReg> };
            /// `low32(dst) = low32(src1) < low32(src2)` (unsigned)
            xult32 = Xult32 { operands: BinaryOperands<XReg> };
            /// `low32(dst) = low32(src1) <= low32(src2)` (unsigned)
            xulteq32 = Xulteq32 { operands: BinaryOperands<XReg> };

            /// `low32(dst) = zext(*(ptr + offset))`
            xload8_u32_offset32 = XLoad8U32Offset32 { dst: XReg, ptr: XReg, offset: i32 };
            /// `low32(dst) = sext(*(ptr + offset))`
            xload8_s32_offset32 = XLoad8S32Offset32 { dst: XReg, ptr: XReg, offset: i32 };
            /// `low32(dst) = zext(*(ptr + offset))`
            xload16le_u32_offset32 = XLoad16LeU32Offset32 { dst: XReg, ptr: XReg, offset: i32 };
            /// `low32(dst) = sext(*(ptr + offset))`
            xload16le_s32_offset32 = XLoad16LeS32Offset32 { dst: XReg, ptr: XReg, offset: i32 };
            /// `low32(dst) = *(ptr + offset)`
            xload32le_offset32 = XLoad32LeOffset32 { dst: XReg, ptr: XReg, offset: i32 };

            /// `dst = zext(*(ptr + offset))`
            xload8_u64_offset32 = XLoad8U64Offset32 { dst: XReg, ptr: XReg, offset: i32 };
            /// `dst = sext(*(ptr + offset))`
            xload8_s64_offset32 = XLoad8S64Offset32 { dst: XReg, ptr: XReg, offset: i32 };
            /// `dst = zext(*(ptr + offset))`
            xload16le_u64_offset32 = XLoad16LeU64Offset32 { dst: XReg, ptr: XReg, offset: i32 };
            /// `dst = sext(*(ptr + offset))`
            xload16le_s64_offset32 = XLoad16LeS64Offset32 { dst: XReg, ptr: XReg, offset: i32 };
            /// `dst = zext(*(ptr + offset))`
            xload32le_u64_offset32 = XLoad32LeU64Offset32 { dst: XReg, ptr: XReg, offset: i32 };
            /// `dst = sext(*(ptr + offset))`
            xload32le_s64_offset32 = XLoad32LeS64Offset32 { dst: XReg, ptr: XReg, offset: i32 };
            /// `dst = *(ptr + offset)`
            xload64le_offset32 = XLoad64LeOffset32 { dst: XReg, ptr: XReg, offset: i32 };

            /// `*(ptr + offset) = low8(src)`
            xstore8_offset32 = XStore8Offset32 { ptr: XReg, offset: i32, src: XReg };
            /// `*(ptr + offset) = low16(src)`
            xstore16le_offset32 = XStore16LeOffset32 { ptr: XReg, offset: i32, src: XReg };
            /// `*(ptr + offset) = low32(src)`
            xstore32le_offset32 = XStore32LeOffset32 { ptr: XReg, offset: i32, src: XReg };
            /// `*(ptr + offset) = low64(src)`
            xstore64le_offset32 = XStore64LeOffset32 { ptr: XReg, offset: i32, src: XReg };

            /// `low32(dst) = zext(*(ptr + offset))`
            xload8_u32_offset8 = XLoad8U32Offset8 { dst: XReg, ptr: XReg, offset: u8 };
            /// `low32(dst) = sext(*(ptr + offset))`
            xload8_s32_offset8 = XLoad8S32Offset8 { dst: XReg, ptr: XReg, offset: u8 };
            /// `low32(dst) = zext(*(ptr + offset))`
            xload16le_u32_offset8 = XLoad16LeU32Offset8 { dst: XReg, ptr: XReg, offset: u8 };
            /// `low32(dst) = sext(*(ptr + offset))`
            xload16le_s32_offset8 = XLoad16LeS32Offset8 { dst: XReg, ptr: XReg, offset: u8 };
            /// `low32(dst) = *(ptr + offset)`
            xload32le_offset8 = XLoad32LeOffset8 { dst: XReg, ptr: XReg, offset: u8 };

            /// `dst = zext(*(ptr + offset))`
            xload8_u64_offset8 = XLoad8U64Offset8 { dst: XReg, ptr: XReg, offset: u8 };
            /// `dst = sext(*(ptr + offset))`
            xload8_s64_offset8 = XLoad8S64Offset8 { dst: XReg, ptr: XReg, offset: u8 };
            /// `dst = zext(*(ptr + offset))`
            xload16le_u64_offset8 = XLoad16LeU64Offset8 { dst: XReg, ptr: XReg, offset: u8 };
            /// `dst = sext(*(ptr + offset))`
            xload16le_s64_offset8 = XLoad16LeS64Offset8 { dst: XReg, ptr: XReg, offset: u8 };
            /// `dst = zext(*(ptr + offset))`
            xload32le_u64_offset8 = XLoad32LeU64Offset8 { dst: XReg, ptr: XReg, offset: u8 };
            /// `dst = sext(*(ptr + offset))`
            xload32le_s64_offset8 = XLoad32LeS64Offset8 { dst: XReg, ptr: XReg, offset: u8 };
            /// `dst = *(ptr + offset)`
            xload64le_offset8 = XLoad64LeOffset8 { dst: XReg, ptr: XReg, offset: u8 };

            /// `*(ptr + offset) = low8(src)`
            xstore8_offset8 = XStore8Offset8 { ptr: XReg, offset: u8, src: XReg };
            /// `*(ptr + offset) = low16(src)`
            xstore16le_offset8 = XStore16LeOffset8 { ptr: XReg, offset: u8, src: XReg };
            /// `*(ptr + offset) = low32(src)`
            xstore32le_offset8 = XStore32LeOffset8 { ptr: XReg, offset: u8, src: XReg };
            /// `*(ptr + offset) = low64(src)`
            xstore64le_offset8 = XStore64LeOffset8 { ptr: XReg, offset: u8, src: XReg };

            /// `push lr; push fp; fp = sp`
            push_frame = PushFrame ;
            /// `sp = fp; pop fp; pop lr`
            pop_frame = PopFrame ;

            /// Macro-instruction to enter a function, allocate some stack, and
            /// then save some registers.
            ///
            /// This is equivalent to `push_frame`, `stack_alloc32 amt`, then
            /// saving all of `regs` to the top of the stack just allocated.
            push_frame_save = PushFrameSave { amt: u32, regs: RegSet<XReg> };
            /// Inverse of `push_frame_save`. Restores `regs` from the top of
            /// the stack, then runs `stack_free32 amt`, then runs `pop_frame`.
            pop_frame_restore = PopFrameRestore { amt: u32, regs: RegSet<XReg> };

            /// `sp = sp.checked_sub(amt)`
            stack_alloc32 = StackAlloc32 { amt: u32 };

            /// `sp = sp + amt`
            stack_free32 = StackFree32 { amt: u32 };

            /// `dst = zext(low8(src))`
            zext8 = Zext8 { dst: XReg, src: XReg };
            /// `dst = zext(low16(src))`
            zext16 = Zext16 { dst: XReg, src: XReg };
            /// `dst = zext(low32(src))`
            zext32 = Zext32 { dst: XReg, src: XReg };
            /// `dst = sext(low8(src))`
            sext8 = Sext8 { dst: XReg, src: XReg };
            /// `dst = sext(low16(src))`
            sext16 = Sext16 { dst: XReg, src: XReg };
            /// `dst = sext(low32(src))`
            sext32 = Sext32 { dst: XReg, src: XReg };

            /// `low32(dst) = |low32(src)|`
            xabs32 = XAbs32 { dst: XReg, src: XReg };
            /// `dst = |src|`
            xabs64 = XAbs64 { dst: XReg, src: XReg };

            /// `low32(dst) = low32(src1) / low32(src2)` (signed)
            xdiv32_s = XDiv32S { operands: BinaryOperands<XReg> };

            /// `dst = src1 / src2` (signed)
            xdiv64_s = XDiv64S { operands: BinaryOperands<XReg> };

            /// `low32(dst) = low32(src1) / low32(src2)` (unsigned)
            xdiv32_u = XDiv32U { operands: BinaryOperands<XReg> };

            /// `dst = src1 / src2` (unsigned)
            xdiv64_u = XDiv64U { operands: BinaryOperands<XReg> };

            /// `low32(dst) = low32(src1) % low32(src2)` (signed)
            xrem32_s = XRem32S { operands: BinaryOperands<XReg> };

            /// `dst = src1 / src2` (signed)
            xrem64_s = XRem64S { operands: BinaryOperands<XReg> };

            /// `low32(dst) = low32(src1) % low32(src2)` (unsigned)
            xrem32_u = XRem32U { operands: BinaryOperands<XReg> };

            /// `dst = src1 / src2` (unsigned)
            xrem64_u = XRem64U { operands: BinaryOperands<XReg> };

            /// `low32(dst) = low32(src1) & low32(src2)`
            xband32 = XBand32 { operands: BinaryOperands<XReg> };
            /// Same as `xband64` but `src2` is a sign-extended 8-bit immediate.
            xband32_s8 = Xband32S8 { dst: XReg, src1: XReg, src2: i8 };
            /// Same as `xband32` but `src2` is a sign-extended 32-bit immediate.
            xband32_s32 = Xband32S32 { dst: XReg, src1: XReg, src2: i32 };
            /// `dst = src1 & src2`
            xband64 = XBand64 { operands: BinaryOperands<XReg> };
            /// Same as `xband64` but `src2` is a sign-extended 8-bit immediate.
            xband64_s8 = Xband64S8 { dst: XReg, src1: XReg, src2: i8 };
            /// Same as `xband64` but `src2` is a sign-extended 32-bit immediate.
            xband64_s32 = Xband64S32 { dst: XReg, src1: XReg, src2: i32 };
            /// `low32(dst) = low32(src1) | low32(src2)`
            xbor32 = XBor32 { operands: BinaryOperands<XReg> };
            /// Same as `xbor64` but `src2` is a sign-extended 8-bit immediate.
            xbor32_s8 = Xbor32S8 { dst: XReg, src1: XReg, src2: i8 };
            /// Same as `xbor32` but `src2` is a sign-extended 32-bit immediate.
            xbor32_s32 = Xbor32S32 { dst: XReg, src1: XReg, src2: i32 };
            /// `dst = src1 | src2`
            xbor64 = XBor64 { operands: BinaryOperands<XReg> };
            /// Same as `xbor64` but `src2` is a sign-extended 8-bit immediate.
            xbor64_s8 = Xbor64S8 { dst: XReg, src1: XReg, src2: i8 };
            /// Same as `xbor64` but `src2` is a sign-extended 32-bit immediate.
            xbor64_s32 = Xbor64S32 { dst: XReg, src1: XReg, src2: i32 };

            /// `low32(dst) = low32(src1) ^ low32(src2)`
            xbxor32 = XBxor32 { operands: BinaryOperands<XReg> };
            /// Same as `xbxor64` but `src2` is a sign-extended 8-bit immediate.
            xbxor32_s8 = Xbxor32S8 { dst: XReg, src1: XReg, src2: i8 };
            /// Same as `xbxor32` but `src2` is a sign-extended 32-bit immediate.
            xbxor32_s32 = Xbxor32S32 { dst: XReg, src1: XReg, src2: i32 };
            /// `dst = src1 ^ src2`
            xbxor64 = XBxor64 { operands: BinaryOperands<XReg> };
            /// Same as `xbxor64` but `src2` is a sign-extended 8-bit immediate.
            xbxor64_s8 = Xbxor64S8 { dst: XReg, src1: XReg, src2: i8 };
            /// Same as `xbxor64` but `src2` is a sign-extended 32-bit immediate.
            xbxor64_s32 = Xbxor64S32 { dst: XReg, src1: XReg, src2: i32 };

            /// `low32(dst) = !low32(src1)`
            xbnot32 = XBnot32 { dst: XReg, src: XReg };
            /// `dst = !src1`
            xbnot64 = XBnot64 { dst: XReg, src: XReg };

            /// `low32(dst) = min(low32(src1), low32(src2))` (unsigned)
            xmin32_u = Xmin32U { operands: BinaryOperands<XReg> };
            /// `low32(dst) = min(low32(src1), low32(src2))` (signed)
            xmin32_s = Xmin32S { operands: BinaryOperands<XReg> };
            /// `low32(dst) = max(low32(src1), low32(src2))` (unsigned)
            xmax32_u = Xmax32U { operands: BinaryOperands<XReg> };
            /// `low32(dst) = max(low32(src1), low32(src2))` (signed)
            xmax32_s = Xmax32S { operands: BinaryOperands<XReg> };
            /// `dst = min(src1, src2)` (unsigned)
            xmin64_u = Xmin64U { operands: BinaryOperands<XReg> };
            /// `dst = min(src1, src2)` (signed)
            xmin64_s = Xmin64S { operands: BinaryOperands<XReg> };
            /// `dst = max(src1, src2)` (unsigned)
            xmax64_u = Xmax64U { operands: BinaryOperands<XReg> };
            /// `dst = max(src1, src2)` (signed)
            xmax64_s = Xmax64S { operands: BinaryOperands<XReg> };

            /// `low32(dst) = low32(cond) ? low32(if_nonzero) : low32(if_zero)`
            xselect32 = XSelect32 { dst: XReg, cond: XReg, if_nonzero: XReg, if_zero: XReg };
            /// `dst = low32(cond) ? if_nonzero : if_zero`
            xselect64 = XSelect64 { dst: XReg, cond: XReg, if_nonzero: XReg, if_zero: XReg };
        }
    };
}

/// Calls the given macro with each extended opcode.
#[macro_export]
macro_rules! for_each_extended_op {
    ( $macro:ident ) => {
        $macro! {
            /// Raise a trap.
            trap = Trap;

            /// Do nothing.
            nop = Nop;

            /// A special opcode to halt interpreter execution and yield control
            /// back to the host.
            ///
            /// This opcode results in `DoneReason::CallIndirectHost` where the
            /// `id` here is shepherded along to the embedder. It's up to the
            /// embedder to determine what to do with the `id` and the current
            /// state of registers and the stack.
            ///
            /// In Wasmtime this is used to implement interpreter-to-host calls.
            /// This is modeled as a `call` instruction where the first
            /// parameter is the native function pointer to invoke and all
            /// remaining parameters for the native function are in following
            /// parameter positions (e.g. `x1`, `x2`, ...). The results of the
            /// host call are then store in `x0`.
            ///
            /// Handling this in Wasmtime is done through a "relocation" which
            /// is resolved at link-time when raw bytecode from Cranelift is
            /// assembled into the final object that Wasmtime will interpret.
            call_indirect_host = CallIndirectHost { id: u8 };

            /// Gets the special "fp" register and moves it into `dst`.
            xmov_fp = XmovFp { dst: XReg };

            /// Gets the special "lr" register and moves it into `dst`.
            xmov_lr = XmovLr { dst: XReg };

            /// `dst = byteswap(low32(src))`
            bswap32 = Bswap32 { dst: XReg, src: XReg };
            /// `dst = byteswap(src)`
            bswap64 = Bswap64 { dst: XReg, src: XReg };

            /// 32-bit checked unsigned addition: `low32(dst) = low32(src1) +
            /// low32(src2)`.
            ///
            /// The upper 32-bits of `dst` are unmodified. Traps if the addition
            /// overflows.
            xadd32_uoverflow_trap = Xadd32UoverflowTrap { operands: BinaryOperands<XReg> };

            /// 64-bit checked unsigned addition: `dst = src1 + src2`.
            xadd64_uoverflow_trap = Xadd64UoverflowTrap { operands: BinaryOperands<XReg> };

            /// `dst = high64(src1 * src2)` (signed)
            xmulhi64_s = XMulHi64S { operands: BinaryOperands<XReg> };
            /// `dst = high64(src1 * src2)` (unsigned)
            xmulhi64_u = XMulHi64U { operands: BinaryOperands<XReg> };

            /// low32(dst) = if low32(src) == 0 { 0 } else { -1 }
            xbmask32 = Xbmask32 { dst: XReg, src: XReg };
            /// dst = if src == 0 { 0 } else { -1 }
            xbmask64 = Xbmask64 { dst: XReg, src: XReg };

            /// `*sp = low32(src); sp = sp.checked_add(4)`
            xpush32 = XPush32 { src: XReg };
            /// `for src in srcs { xpush32 src }`
            xpush32_many = XPush32Many { srcs: RegSet<XReg> };
            /// `*sp = src; sp = sp.checked_add(8)`
            xpush64 = XPush64 { src: XReg };
            /// `for src in srcs { xpush64 src }`
            xpush64_many = XPush64Many { srcs: RegSet<XReg> };

            /// `*dst = *sp; sp -= 4`
            xpop32 = XPop32 { dst: XReg };
            /// `for dst in dsts.rev() { xpop32 dst }`
            xpop32_many = XPop32Many { dsts: RegSet<XReg> };
            /// `*dst = *sp; sp -= 8`
            xpop64 = XPop64 { dst: XReg };
            /// `for dst in dsts.rev() { xpop64 dst }`
            xpop64_many = XPop64Many { dsts: RegSet<XReg> };

            /// `dst = zext(*(ptr + offset))`
            xload16be_u64_offset32 = XLoad16BeU64Offset32 { dst: XReg, ptr: XReg, offset: i32 };
            /// `dst = sext(*(ptr + offset))`
            xload16be_s64_offset32 = XLoad16BeS64Offset32 { dst: XReg, ptr: XReg, offset: i32 };
            /// `dst = zext(*(ptr + offset))`
            xload32be_u64_offset32 = XLoad32BeU64Offset32 { dst: XReg, ptr: XReg, offset: i32 };
            /// `dst = sext(*(ptr + offset))`
            xload32be_s64_offset32 = XLoad32BeS64Offset32 { dst: XReg, ptr: XReg, offset: i32 };
            /// `dst = *(ptr + offset)`
            xload64be_offset32 = XLoad64BeOffset32 { dst: XReg, ptr: XReg, offset: i32 };

            /// `*(ptr + offset) = low16(src)`
            xstore16be_offset32 = XStore16BeOffset32 { ptr: XReg, offset: i32, src: XReg };
            /// `*(ptr + offset) = low32(src)`
            xstore32be_offset32 = XStore32BeOffset32 { ptr: XReg, offset: i32, src: XReg };
            /// `*(ptr + offset) = low64(src)`
            xstore64be_offset32 = XStore64BeOffset32 { ptr: XReg, offset: i32, src: XReg };

            /// `low32(dst) = zext(*(ptr + offset))`
            fload32be_offset32 = Fload32BeOffset32 { dst: FReg, ptr: XReg, offset: i32 };
            /// `dst = *(ptr + offset)`
            fload64be_offset32 = Fload64BeOffset32 { dst: FReg, ptr: XReg, offset: i32 };
            /// `*(ptr + offset) = low32(src)`
            fstore32be_offset32 = Fstore32BeOffset32 { ptr: XReg, offset: i32, src: FReg };
            /// `*(ptr + offset) = src`
            fstore64be_offset32 = Fstore64BeOffset32 { ptr: XReg, offset: i32, src: FReg };

            /// `low32(dst) = zext(*(ptr + offset))`
            fload32le_offset32 = Fload32LeOffset32 { dst: FReg, ptr: XReg, offset: i32 };
            /// `dst = *(ptr + offset)`
            fload64le_offset32 = Fload64LeOffset32 { dst: FReg, ptr: XReg, offset: i32 };
            /// `*(ptr + offset) = low32(src)`
            fstore32le_offset32 = Fstore32LeOffset32 { ptr: XReg, offset: i32, src: FReg };
            /// `*(ptr + offset) = src`
            fstore64le_offset32 = Fstore64LeOffset32 { ptr: XReg, offset: i32, src: FReg };

            /// `dst = *(ptr + offset)`
            vload128le_offset32 = VLoad128Offset32 { dst: VReg, ptr: XReg, offset: i32 };
            /// `*(ptr + offset) = src`
            vstore128le_offset32 = Vstore128LeOffset32 { ptr: XReg, offset: i32, src: VReg };

            /// Move between `f` registers.
            fmov = Fmov { dst: FReg, src: FReg };
            /// Move between `v` registers.
            vmov = Vmov { dst: VReg, src: VReg };

            /// `low32(dst) = bitcast low32(src) as i32`
            bitcast_int_from_float_32 = BitcastIntFromFloat32 { dst: XReg, src: FReg };
            /// `dst = bitcast src as i64`
            bitcast_int_from_float_64 = BitcastIntFromFloat64 { dst: XReg, src: FReg };
            /// `low32(dst) = bitcast low32(src) as f32`
            bitcast_float_from_int_32 = BitcastFloatFromInt32 { dst: FReg, src: XReg };
            /// `dst = bitcast src as f64`
            bitcast_float_from_int_64 = BitcastFloatFromInt64 { dst: FReg, src: XReg };

            /// `low32(dst) = bits`
            fconst32 = FConst32 { dst: FReg, bits: u32 };
            /// `dst = bits`
            fconst64 = FConst64 { dst: FReg, bits: u64 };

            /// `low32(dst) = zext(src1 == src2)`
            feq32 = Feq32 { dst: XReg, src1: FReg, src2: FReg };
            /// `low32(dst) = zext(src1 != src2)`
            fneq32 = Fneq32 { dst: XReg, src1: FReg, src2: FReg };
            /// `low32(dst) = zext(src1 < src2)`
            flt32 = Flt32 { dst: XReg, src1: FReg, src2: FReg };
            /// `low32(dst) = zext(src1 <= src2)`
            flteq32 = Flteq32 { dst: XReg, src1: FReg, src2: FReg };
            /// `low32(dst) = zext(src1 == src2)`
            feq64 = Feq64 { dst: XReg, src1: FReg, src2: FReg };
            /// `low32(dst) = zext(src1 != src2)`
            fneq64 = Fneq64 { dst: XReg, src1: FReg, src2: FReg };
            /// `low32(dst) = zext(src1 < src2)`
            flt64 = Flt64 { dst: XReg, src1: FReg, src2: FReg };
            /// `low32(dst) = zext(src1 <= src2)`
            flteq64 = Flteq64 { dst: XReg, src1: FReg, src2: FReg };

            /// `low32(dst) = low32(cond) ? low32(if_nonzero) : low32(if_zero)`
            fselect32 = FSelect32 { dst: FReg, cond: XReg, if_nonzero: FReg, if_zero: FReg };
            /// `dst = low32(cond) ? if_nonzero : if_zero`
            fselect64 = FSelect64 { dst: FReg, cond: XReg, if_nonzero: FReg, if_zero: FReg };

            /// `low32(dst) = demote(src)`
            f32_from_f64 = F32FromF64 { dst: FReg, src: FReg };
            /// `(st) = promote(low32(src))`
            f64_from_f32 = F64FromF32 { dst: FReg, src: FReg };

            /// `low32(dst) = checked_f32_from_signed(low32(src))`
            f32_from_x32_s = F32FromX32S { dst: FReg, src: XReg };
            /// `low32(dst) = checked_f32_from_unsigned(low32(src))`
            f32_from_x32_u = F32FromX32U { dst: FReg, src: XReg };
            /// `low32(dst) = checked_f32_from_signed(src)`
            f32_from_x64_s = F32FromX64S { dst: FReg, src: XReg };
            /// `low32(dst) = checked_f32_from_unsigned(src)`
            f32_from_x64_u = F32FromX64U { dst: FReg, src: XReg };
            /// `dst = checked_f64_from_signed(low32(src))`
            f64_from_x32_s = F64FromX32S { dst: FReg, src: XReg };
            /// `dst = checked_f64_from_unsigned(low32(src))`
            f64_from_x32_u = F64FromX32U { dst: FReg, src: XReg };
            /// `dst = checked_f64_from_signed(src)`
            f64_from_x64_s = F64FromX64S { dst: FReg, src: XReg };
            /// `dst = checked_f64_from_unsigned(src)`
            f64_from_x64_u = F64FromX64U { dst: FReg, src: XReg };

            /// `low32(dst) = checked_signed_from_f32(low32(src))`
            x32_from_f32_s = X32FromF32S { dst: XReg, src: FReg };
            /// `low32(dst) = checked_unsigned_from_f32(low32(src))`
            x32_from_f32_u = X32FromF32U { dst: XReg, src: FReg };
            /// `low32(dst) = checked_signed_from_f64(src)`
            x32_from_f64_s = X32FromF64S { dst: XReg, src: FReg };
            /// `low32(dst) = checked_unsigned_from_f64(src)`
            x32_from_f64_u = X32FromF64U { dst: XReg, src: FReg };
            /// `dst = checked_signed_from_f32(low32(src))`
            x64_from_f32_s = X64FromF32S { dst: XReg, src: FReg };
            /// `dst = checked_unsigned_from_f32(low32(src))`
            x64_from_f32_u = X64FromF32U { dst: XReg, src: FReg };
            /// `dst = checked_signed_from_f64(src)`
            x64_from_f64_s = X64FromF64S { dst: XReg, src: FReg };
            /// `dst = checked_unsigned_from_f64(src)`
            x64_from_f64_u = X64FromF64U { dst: XReg, src: FReg };

            /// `low32(dst) = saturating_signed_from_f32(low32(src))`
            x32_from_f32_s_sat = X32FromF32SSat { dst: XReg, src: FReg };
            /// `low32(dst) = saturating_unsigned_from_f32(low32(src))`
            x32_from_f32_u_sat = X32FromF32USat { dst: XReg, src: FReg };
            /// `low32(dst) = saturating_signed_from_f64(src)`
            x32_from_f64_s_sat = X32FromF64SSat { dst: XReg, src: FReg };
            /// `low32(dst) = saturating_unsigned_from_f64(src)`
            x32_from_f64_u_sat = X32FromF64USat { dst: XReg, src: FReg };
            /// `dst = saturating_signed_from_f32(low32(src))`
            x64_from_f32_s_sat = X64FromF32SSat { dst: XReg, src: FReg };
            /// `dst = saturating_unsigned_from_f32(low32(src))`
            x64_from_f32_u_sat = X64FromF32USat { dst: XReg, src: FReg };
            /// `dst = saturating_signed_from_f64(src)`
            x64_from_f64_s_sat = X64FromF64SSat { dst: XReg, src: FReg };
            /// `dst = saturating_unsigned_from_f64(src)`
            x64_from_f64_u_sat = X64FromF64USat { dst: XReg, src: FReg };

            /// `low32(dst) = copysign(low32(src1), low32(src2))`
            fcopysign32 = FCopySign32 { operands: BinaryOperands<FReg> };
            /// `dst = copysign(src1, src2)`
            fcopysign64 = FCopySign64 { operands: BinaryOperands<FReg> };

            /// `low32(dst) = low32(src1) + low32(src2)`
            fadd32 = Fadd32 { operands: BinaryOperands<FReg> };
            /// `low32(dst) = low32(src1) - low32(src2)`
            fsub32 = Fsub32 { operands: BinaryOperands<FReg> };
            /// `low32(dst) = low32(src1) * low32(src2)`
            fmul32 = Fmul32 { operands: BinaryOperands<FReg> };
            /// `low32(dst) = low32(src1) / low32(src2)`
            fdiv32 = Fdiv32 { operands: BinaryOperands<FReg> };
            /// `low128(dst) = low128(src1) / low128(src2)`
            vdivf32x4 = Vdivf32x4 { operands: BinaryOperands<VReg> };
            /// `low32(dst) = ieee_maximum(low32(src1), low32(src2))`
            fmaximum32 = Fmaximum32 { operands: BinaryOperands<FReg> };
            /// `low32(dst) = ieee_minimum(low32(src1), low32(src2))`
            fminimum32 = Fminimum32 { operands: BinaryOperands<FReg> };
            /// `low32(dst) = ieee_trunc(low32(src))`
            ftrunc32 = Ftrunc32 { dst: FReg, src: FReg };
            /// `low128(dst) = ieee_trunc(low128(src))`
            vtrunc32x4 = Vtrunc32x4 { dst: VReg, src: VReg };
            /// `low128(dst) = ieee_trunc(low128(src))`
            vtrunc64x2 = Vtrunc64x2 { dst: VReg, src: VReg };
            /// `low32(dst) = ieee_floor(low32(src))`
            ffloor32 = Ffloor32 { dst: FReg, src: FReg };
            /// `low128(dst) = ieee_floor(low128(src))`
            vfloor32x4 = Vfloor32x4 { dst: VReg, src: VReg };
            /// `low128(dst) = ieee_floor(low128(src))`
            vfloor64x2 = Vfloor64x2 { dst: VReg, src: VReg };
            /// `low32(dst) = ieee_ceil(low32(src))`
            fceil32 = Fceil32 { dst: FReg, src: FReg };
            /// `low128(dst) = ieee_ceil(low128(src))`
            vceil32x4 = Vceil32x4 { dst: VReg, src: VReg };
            /// `low128(dst) = ieee_ceil(low128(src))`
            vceil64x2 = Vceil64x2 { dst: VReg, src: VReg };
            /// `low32(dst) = ieee_nearest(low32(src))`
            fnearest32 = Fnearest32 { dst: FReg, src: FReg };
            /// `low32(dst) = ieee_sqrt(low32(src))`
            fsqrt32 = Fsqrt32 { dst: FReg, src: FReg };
            /// `low32(dst) = ieee_sqrt(low32(src))`
            vsqrt32x4 = Vsqrt32x4 { dst: VReg, src: VReg };
            /// `low32(dst) = ieee_sqrt(low32(src))`
            vsqrt64x2 = Vsqrt64x2 { dst: VReg, src: VReg };
            /// `low32(dst) = -low32(src)`
            fneg32 = Fneg32 { dst: FReg, src: FReg };
            /// `low32(dst) = |low32(src)|`
            fabs32 = Fabs32 { dst: FReg, src: FReg };

            /// `dst = src1 + src2`
            fadd64 = Fadd64 { operands: BinaryOperands<FReg> };
            /// `dst = src1 - src2`
            fsub64 = Fsub64 { operands: BinaryOperands<FReg> };
            /// `dst = src1 * src2`
            fmul64 = Fmul64 { operands: BinaryOperands<FReg> };
            /// `dst = src1 / src2`
            fdiv64 = Fdiv64 { operands: BinaryOperands<FReg> };
            /// `dst = ieee_maximum(src1, src2)`
            fmaximum64 = Fmaximum64 { operands: BinaryOperands<FReg> };
            /// `dst = ieee_minimum(src1, src2)`
            fminimum64 = Fminimum64 { operands: BinaryOperands<FReg> };
            /// `dst = ieee_trunc(src)`
            ftrunc64 = Ftrunc64 { dst: FReg, src: FReg };
            /// `dst = ieee_floor(src)`
            ffloor64 = Ffloor64 { dst: FReg, src: FReg };
            /// `dst = ieee_ceil(src)`
            fceil64 = Fceil64 { dst: FReg, src: FReg };
            /// `dst = ieee_nearest(src)`
            fnearest64 = Fnearest64 { dst: FReg, src: FReg };
            /// `low128(dst) = ieee_nearest(low128(src))`
            vnearest32x4 = Vnearest32x4 { dst: VReg, src: VReg };
            /// `low128(dst) = ieee_nearest(low128(src))`
            vnearest64x2 = Vnearest64x2 { dst: VReg, src: VReg };
            /// `dst = ieee_sqrt(src)`
            fsqrt64 = Fsqrt64 { dst: FReg, src: FReg };
            /// `dst = -src`
            fneg64 = Fneg64 { dst: FReg, src: FReg };
            /// `dst = |src|`
            fabs64 = Fabs64 { dst: FReg, src: FReg };

            /// `dst = imm`
            vconst128 = Vconst128 { dst: VReg, imm: u128 };

            /// `dst = src1 + src2`
            vaddi8x16 = VAddI8x16 { operands: BinaryOperands<VReg> };
            /// `dst = src1 + src2`
            vaddi16x8 = VAddI16x8 { operands: BinaryOperands<VReg> };
            /// `dst = src1 + src2`
            vaddi32x4 = VAddI32x4 { operands: BinaryOperands<VReg> };
            /// `dst = src1 + src2`
            vaddi64x2 = VAddI64x2 { operands: BinaryOperands<VReg> };
            /// `dst = src1 + src2`
            vaddf32x4 = VAddF32x4 { operands: BinaryOperands<VReg> };
            /// `dst = src1 + src2`
            vaddf64x2 = VAddF64x2 { operands: BinaryOperands<VReg> };

            /// `dst = satruating_add(src1, src2)`
            vaddi8x16_sat = VAddI8x16Sat { operands: BinaryOperands<VReg> };
            /// `dst = satruating_add(src1, src2)`
            vaddu8x16_sat = VAddU8x16Sat { operands: BinaryOperands<VReg> };
            /// `dst = satruating_add(src1, src2)`
            vaddi16x8_sat = VAddI16x8Sat { operands: BinaryOperands<VReg> };
            /// `dst = satruating_add(src1, src2)`
            vaddu16x8_sat = VAddU16x8Sat { operands: BinaryOperands<VReg> };

            /// `dst = src1 << src2`
            vshli8x16 = VShlI8x16 { operands: BinaryOperands<VReg, VReg, XReg> };
            /// `dst = src1 << src2`
            vshli16x8 = VShlI16x8 { operands: BinaryOperands<VReg, VReg, XReg> };
            /// `dst = src1 << src2`
            vshli32x4 = VShlI32x4 { operands: BinaryOperands<VReg, VReg, XReg> };
            /// `dst = src1 << src2`
            vshli64x2 = VShlI64x2 { operands: BinaryOperands<VReg, VReg, XReg> };
            /// `dst = src1 >> src2` (signed)
            vshri8x16_s = VShrI8x16S { operands: BinaryOperands<VReg, VReg, XReg> };
            /// `dst = src1 >> src2` (signed)
            vshri16x8_s = VShrI16x8S { operands: BinaryOperands<VReg, VReg, XReg> };
            /// `dst = src1 >> src2` (signed)
            vshri32x4_s = VShrI32x4S { operands: BinaryOperands<VReg, VReg, XReg> };
            /// `dst = src1 >> src2` (signed)
            vshri64x2_s = VShrI64x2S { operands: BinaryOperands<VReg, VReg, XReg> };
            /// `dst = src1 >> src2` (unsigned)
            vshri8x16_u = VShrI8x16U { operands: BinaryOperands<VReg, VReg, XReg> };
            /// `dst = src1 >> src2` (unsigned)
            vshri16x8_u = VShrI16x8U { operands: BinaryOperands<VReg, VReg, XReg> };
            /// `dst = src1 >> src2` (unsigned)
            vshri32x4_u = VShrI32x4U { operands: BinaryOperands<VReg, VReg, XReg> };
            /// `dst = src1 >> src2` (unsigned)
            vshri64x2_u = VShrI64x2U { operands: BinaryOperands<VReg, VReg, XReg> };

            /// `dst = splat(low8(src))`
            vsplatx8 = VSplatX8 { dst: VReg, src: XReg };
            /// `dst = splat(low16(src))`
            vsplatx16 = VSplatX16 { dst: VReg, src: XReg };
            /// `dst = splat(low32(src))`
            vsplatx32 = VSplatX32 { dst: VReg, src: XReg };
            /// `dst = splat(src)`
            vsplatx64 = VSplatX64 { dst: VReg, src: XReg };
            /// `dst = splat(low32(src))`
            vsplatf32 = VSplatF32 { dst: VReg, src: FReg };
            /// `dst = splat(src)`
            vsplatf64 = VSplatF64 { dst: VReg, src: FReg };

            /// Load the 64-bit source as i8x8 and sign-extend to i16x8.
            vload8x8_s_offset32 = VLoad8x8SOffset32 { dst: VReg, ptr: XReg, offset: i32 };
            /// Load the 64-bit source as u8x8 and zero-extend to i16x8.
            vload8x8_u_offset32 = VLoad8x8UOffset32 { dst: VReg, ptr: XReg, offset: i32 };
            /// Load the 64-bit source as i16x4 and sign-extend to i32x4.
            vload16x4le_s_offset32 = VLoad16x4LeSOffset32 { dst: VReg, ptr: XReg, offset: i32 };
            /// Load the 64-bit source as u16x4 and zero-extend to i32x4.
            vload16x4le_u_offset32 = VLoad16x4LeUOffset32 { dst: VReg, ptr: XReg, offset: i32 };
            /// Load the 64-bit source as i32x2 and sign-extend to i64x2.
            vload32x2le_s_offset32 = VLoad32x2LeSOffset32 { dst: VReg, ptr: XReg, offset: i32 };
            /// Load the 64-bit source as u32x2 and zero-extend to i64x2.
            vload32x2le_u_offset32 = VLoad32x2LeUOffset32 { dst: VReg, ptr: XReg, offset: i32 };

            /// `dst = src1 & src2`
            vband128 = VBand128 { operands: BinaryOperands<VReg> };
            /// `dst = src1 | src2`
            vbor128 = VBor128 { operands: BinaryOperands<VReg> };
            /// `dst = src1 ^ src2`
            vbxor128 = VBxor128 { operands: BinaryOperands<VReg> };
            /// `dst = !src1`
            vbnot128 = VBnot128 { dst: VReg, src: VReg };
            /// `dst = (c & x) | (!c & y)`
            vbitselect128 = VBitselect128 { dst: VReg, c: VReg, x: VReg, y: VReg };
            /// Collect high bits of each lane into the low 32-bits of the
            /// destination.
            vbitmask8x16 = Vbitmask8x16 { dst: XReg, src: VReg };
            /// Collect high bits of each lane into the low 32-bits of the
            /// destination.
            vbitmask16x8 = Vbitmask16x8 { dst: XReg, src: VReg };
            /// Collect high bits of each lane into the low 32-bits of the
            /// destination.
            vbitmask32x4 = Vbitmask32x4 { dst: XReg, src: VReg };
            /// Collect high bits of each lane into the low 32-bits of the
            /// destination.
            vbitmask64x2 = Vbitmask64x2 { dst: XReg, src: VReg };
            /// Store whether all lanes are nonzero in `dst`.
            valltrue8x16 = Valltrue8x16 { dst: XReg, src: VReg };
            /// Store whether all lanes are nonzero in `dst`.
            valltrue16x8 = Valltrue16x8 { dst: XReg, src: VReg };
            /// Store whether all lanes are nonzero in `dst`.
            valltrue32x4 = Valltrue32x4 { dst: XReg, src: VReg };
            /// Store whether any lanes are nonzero in `dst`.
            valltrue64x2 = Valltrue64x2 { dst: XReg, src: VReg };
            /// Store whether any lanes are nonzero in `dst`.
            vanytrue8x16 = Vanytrue8x16 { dst: XReg, src: VReg };
            /// Store whether any lanes are nonzero in `dst`.
            vanytrue16x8 = Vanytrue16x8 { dst: XReg, src: VReg };
            /// Store whether any lanes are nonzero in `dst`.
            vanytrue32x4 = Vanytrue32x4 { dst: XReg, src: VReg };
            /// Store whether any lanes are nonzero in `dst`.
            vanytrue64x2 = Vanytrue64x2 { dst: XReg, src: VReg };

            /// Int-to-float conversion (same as `f32_from_x32_s`)
            vf32x4_from_i32x4_s = VF32x4FromI32x4S { dst: VReg, src: VReg };
            /// Int-to-float conversion (same as `f32_from_x32_u`)
            vf32x4_from_i32x4_u = VF32x4FromI32x4U { dst: VReg, src: VReg };
            /// Int-to-float conversion (same as `f64_from_x64_s`)
            vf64x2_from_i64x2_s = VF64x2FromI64x2S { dst: VReg, src: VReg };
            /// Int-to-float conversion (same as `f64_from_x64_u`)
            vf64x2_from_i64x2_u = VF64x2FromI64x2U { dst: VReg, src: VReg };

            /// Widens the low lanes of the input vector, as signed, to twice
            /// the width.
            vwidenlow8x16_s = VWidenLow8x16S { dst: VReg, src: VReg };
            /// Widens the low lanes of the input vector, as unsigned, to twice
            /// the width.
            vwidenlow8x16_u = VWidenLow8x16U { dst: VReg, src: VReg };
            /// Widens the low lanes of the input vector, as signed, to twice
            /// the width.
            vwidenlow16x8_s = VWidenLow16x8S { dst: VReg, src: VReg };
            /// Widens the low lanes of the input vector, as unsigned, to twice
            /// the width.
            vwidenlow16x8_u = VWidenLow16x8U { dst: VReg, src: VReg };
            /// Widens the low lanes of the input vector, as signed, to twice
            /// the width.
            vwidenlow32x4_s = VWidenLow32x4S { dst: VReg, src: VReg };
            /// Widens the low lanes of the input vector, as unsigned, to twice
            /// the width.
            vwidenlow32x4_u = VWidenLow32x4U { dst: VReg, src: VReg };
            /// Widens the high lanes of the input vector, as signed, to twice
            /// the width.
            vwidenhigh8x16_s = VWidenHigh8x16S { dst: VReg, src: VReg };
            /// Widens the high lanes of the input vector, as unsigned, to twice
            /// the width.
            vwidenhigh8x16_u = VWidenHigh8x16U { dst: VReg, src: VReg };
            /// Widens the high lanes of the input vector, as signed, to twice
            /// the width.
            vwidenhigh16x8_s = VWidenHigh16x8S { dst: VReg, src: VReg };
            /// Widens the high lanes of the input vector, as unsigned, to twice
            /// the width.
            vwidenhigh16x8_u = VWidenHigh16x8U { dst: VReg, src: VReg };
            /// Widens the high lanes of the input vector, as signed, to twice
            /// the width.
            vwidenhigh32x4_s = VWidenHigh32x4S { dst: VReg, src: VReg };
            /// Widens the high lanes of the input vector, as unsigned, to twice
            /// the width.
            vwidenhigh32x4_u = VWidenHigh32x4U { dst: VReg, src: VReg };

            /// Narrows the two 16x8 vectors, assuming all input lanes are
            /// signed, to half the width. Narrowing is signed and saturating.
            vnarrow16x8_s = Vnarrow16x8S { operands: BinaryOperands<VReg> };
            /// Narrows the two 16x8 vectors, assuming all input lanes are
            /// signed, to half the width. Narrowing is unsigned and saturating.
            vnarrow16x8_u = Vnarrow16x8U { operands: BinaryOperands<VReg> };
            /// Narrows the two 32x4 vectors, assuming all input lanes are
            /// signed, to half the width. Narrowing is signed and saturating.
            vnarrow32x4_s = Vnarrow32x4S { operands: BinaryOperands<VReg> };
            /// Narrows the two 32x4 vectors, assuming all input lanes are
            /// signed, to half the width. Narrowing is unsigned and saturating.
            vnarrow32x4_u = Vnarrow32x4U { operands: BinaryOperands<VReg> };
            /// Promotes the low two lanes of the f32x4 input to f64x2.
            vfpromotelow = VFpromoteLow { dst: VReg, src: VReg };
            /// Demotes the two f64x2 lanes to f32x2 and then extends with two
            /// more zero lanes.
            vfdemote = VFdemote { dst: VReg, src: VReg };

            /// `dst = src1 - src2`
            vsubi8x16 = VSubI8x16 { operands: BinaryOperands<VReg> };
            /// `dst = src1 - src2`
            vsubi16x8 = VSubI16x8 { operands: BinaryOperands<VReg> };
            /// `dst = src1 - src2`
            vsubi32x4 = VSubI32x4 { operands: BinaryOperands<VReg> };
            /// `dst = src1 - src2`
            vsubi64x2 = VSubI64x2 { operands: BinaryOperands<VReg> };

            /// `dst = saturating_sub(src1, src2)`
            vsubi8x16_sat = VSubI8x16Sat { operands: BinaryOperands<VReg> };
            /// `dst = saturating_sub(src1, src2)`
            vsubu8x16_sat = VSubU8x16Sat { operands: BinaryOperands<VReg> };
            /// `dst = saturating_sub(src1, src2)`
            vsubi16x8_sat = VSubI16x8Sat { operands: BinaryOperands<VReg> };
            /// `dst = saturating_sub(src1, src2)`
            vsubu16x8_sat = VSubU16x8Sat { operands: BinaryOperands<VReg> };

            /// `dst = src1 * src2`
            vmuli8x16 = VMulI8x16 { operands: BinaryOperands<VReg> };
            /// `dst = src1 * src2`
            vmuli16x8 = VMulI16x8 { operands: BinaryOperands<VReg> };
            /// `dst = src1 * src2`
            vmuli32x4 = VMulI32x4 { operands: BinaryOperands<VReg> };
            /// `dst = src1 * src2`
            vmuli64x2 = VMulI64x2 { operands: BinaryOperands<VReg> };

            /// `dst = count_ones(src)`
            vpopcnt8x16 = VPopcnt8x16 { dst: VReg, src: VReg };

            /// `low32(dst) = zext(src[lane])`
            xextractv8x16 = XExtractV8x16 { dst: XReg, src: VReg, lane: u8 };
            /// `low32(dst) = zext(src[lane])`
            xextractv16x8 = XExtractV16x8 { dst: XReg, src: VReg, lane: u8 };
            /// `low32(dst) = src[lane]`
            xextractv32x4 = XExtractV32x4 { dst: XReg, src: VReg, lane: u8 };
            /// `dst = src[lane]`
            xextractv64x2 = XExtractV64x2 { dst: XReg, src: VReg, lane: u8 };
            /// `low32(dst) = src[lane]`
            fextractv32x4 = FExtractV32x4 { dst: FReg, src: VReg, lane: u8 };
            /// `dst = src[lane]`
            fextractv64x2 = FExtractV64x2 { dst: FReg, src: VReg, lane: u8 };

            /// `dst = src1; dst[lane] = src2`
            vinsertx8 = VInsertX8 { operands: BinaryOperands<VReg, VReg, XReg>, lane: u8 };
            /// `dst = src1; dst[lane] = src2`
            vinsertx16 = VInsertX16 { operands: BinaryOperands<VReg, VReg, XReg>, lane: u8 };
            /// `dst = src1; dst[lane] = src2`
            vinsertx32 = VInsertX32 { operands: BinaryOperands<VReg, VReg, XReg>, lane: u8 };
            /// `dst = src1; dst[lane] = src2`
            vinsertx64 = VInsertX64 { operands: BinaryOperands<VReg, VReg, XReg>, lane: u8 };
            /// `dst = src1; dst[lane] = src2`
            vinsertf32 = VInsertF32 { operands: BinaryOperands<VReg, VReg, FReg>, lane: u8 };
            /// `dst = src1; dst[lane] = src2`
            vinsertf64 = VInsertF64 { operands: BinaryOperands<VReg, VReg, FReg>, lane: u8 };

            /// `dst = src == dst`
            veq8x16 = Veq8x16 { operands: BinaryOperands<VReg> };
            /// `dst = src != dst`
            vneq8x16 = Vneq8x16 { operands: BinaryOperands<VReg> };
            /// `dst = src < dst` (signed)
            vslt8x16 = Vslt8x16 { operands: BinaryOperands<VReg> };
            /// `dst = src <= dst` (signed)
            vslteq8x16 = Vslteq8x16 { operands: BinaryOperands<VReg> };
            /// `dst = src < dst` (unsigned)
            vult8x16 = Vult8x16 { operands: BinaryOperands<VReg> };
            /// `dst = src <= dst` (unsigned)
            vulteq8x16 = Vulteq8x16 { operands: BinaryOperands<VReg> };
            /// `dst = src == dst`
            veq16x8 = Veq16x8 { operands: BinaryOperands<VReg> };
            /// `dst = src != dst`
            vneq16x8 = Vneq16x8 { operands: BinaryOperands<VReg> };
            /// `dst = src < dst` (signed)
            vslt16x8 = Vslt16x8 { operands: BinaryOperands<VReg> };
            /// `dst = src <= dst` (signed)
            vslteq16x8 = Vslteq16x8 { operands: BinaryOperands<VReg> };
            /// `dst = src < dst` (unsigned)
            vult16x8 = Vult16x8 { operands: BinaryOperands<VReg> };
            /// `dst = src <= dst` (unsigned)
            vulteq16x8 = Vulteq16x8 { operands: BinaryOperands<VReg> };
            /// `dst = src == dst`
            veq32x4 = Veq32x4 { operands: BinaryOperands<VReg> };
            /// `dst = src != dst`
            vneq32x4 = Vneq32x4 { operands: BinaryOperands<VReg> };
            /// `dst = src < dst` (signed)
            vslt32x4 = Vslt32x4 { operands: BinaryOperands<VReg> };
            /// `dst = src <= dst` (signed)
            vslteq32x4 = Vslteq32x4 { operands: BinaryOperands<VReg> };
            /// `dst = src < dst` (unsigned)
            vult32x4 = Vult32x4 { operands: BinaryOperands<VReg> };
            /// `dst = src <= dst` (unsigned)
            vulteq32x4 = Vulteq32x4 { operands: BinaryOperands<VReg> };
            /// `dst = src == dst`
            veq64x2 = Veq64x2 { operands: BinaryOperands<VReg> };
            /// `dst = src != dst`
            vneq64x2 = Vneq64x2 { operands: BinaryOperands<VReg> };
            /// `dst = src < dst` (signed)
            vslt64x2 = Vslt64x2 { operands: BinaryOperands<VReg> };
            /// `dst = src <= dst` (signed)
            vslteq64x2 = Vslteq64x2 { operands: BinaryOperands<VReg> };
            /// `dst = src < dst` (unsigned)
            vult64x2 = Vult64x2 { operands: BinaryOperands<VReg> };
            /// `dst = src <= dst` (unsigned)
            vulteq64x2 = Vulteq64x2 { operands: BinaryOperands<VReg> };

            /// `dst = -src`
            vneg8x16 = Vneg8x16 { dst: VReg, src: VReg };
            /// `dst = -src`
            vneg16x8 = Vneg16x8 { dst: VReg, src: VReg };
            /// `dst = -src`
            vneg32x4 = Vneg32x4 { dst: VReg, src: VReg };
            /// `dst = -src`
            vneg64x2 = Vneg64x2 { dst: VReg, src: VReg };

            /// `dst = min(src1, src2)` (signed)
            vmin8x16_s = Vmin8x16S { operands: BinaryOperands<VReg> };
            /// `dst = min(src1, src2)` (unsigned)
            vmin8x16_u = Vmin8x16U { operands: BinaryOperands<VReg> };
            /// `dst = min(src1, src2)` (signed)
            vmin16x8_s = Vmin16x8S { operands: BinaryOperands<VReg> };
            /// `dst = min(src1, src2)` (unsigned)
            vmin16x8_u = Vmin16x8U { operands: BinaryOperands<VReg> };
            /// `dst = max(src1, src2)` (signed)
            vmax8x16_s = Vmax8x16S { operands: BinaryOperands<VReg> };
            /// `dst = max(src1, src2)` (unsigned)
            vmax8x16_u = Vmax8x16U { operands: BinaryOperands<VReg> };
            /// `dst = max(src1, src2)` (signed)
            vmax16x8_s = Vmax16x8S { operands: BinaryOperands<VReg> };
            /// `dst = max(src1, src2)` (unsigned)
            vmax16x8_u = Vmax16x8U { operands: BinaryOperands<VReg> };

            /// `dst = min(src1, src2)` (signed)
            vmin32x4_s = Vmin32x4S { operands: BinaryOperands<VReg> };
            /// `dst = min(src1, src2)` (unsigned)
            vmin32x4_u = Vmin32x4U { operands: BinaryOperands<VReg> };
            /// `dst = max(src1, src2)` (signed)
            vmax32x4_s = Vmax32x4S { operands: BinaryOperands<VReg> };
            /// `dst = max(src1, src2)` (unsigned)
            vmax32x4_u = Vmax32x4U { operands: BinaryOperands<VReg> };

            /// `dst = |src|`
            vabs8x16 = Vabs8x16 { dst: VReg, src: VReg };
            /// `dst = |src|`
            vabs16x8 = Vabs16x8 { dst: VReg, src: VReg };
            /// `dst = |src|`
<<<<<<< HEAD
            vabs64x2 = Vabs64x2 { dst: VReg, src: VReg };
=======
            vabs32x4 = Vabs32x4 { dst: VReg, src: VReg };
>>>>>>> 54b7250b

            /// `dst = |src|`
            vabsf32x4 = Vabsf32x4 { dst: VReg, src: VReg };
            /// `dst = |src|`
            vabsf64x2 = Vabsf64x2 { dst: VReg, src: VReg };
            /// `dst = ieee_maximum(src1, src2)`
            vmaximumf32x4 = Vmaximumf32x4 { operands: BinaryOperands<VReg> };
            /// `dst = ieee_maximum(src1, src2)`
            vmaximumf64x2 = Vmaximumf64x2 { operands: BinaryOperands<VReg> };
            /// `dst = ieee_minimum(src1, src2)`
            vminimumf32x4 = Vminimumf32x4 { operands: BinaryOperands<VReg> };
            /// `dst = ieee_minimum(src1, src2)`
            vminimumf64x2 = Vminimumf64x2 { operands: BinaryOperands<VReg> };

            /// `dst = swizzle(src1, src2)`
            vswizzlei8x16 = Vswizzlei8x16 { operands: BinaryOperands<VReg> };

            /// `dst = (src1 + src2 + 1) // 2`
            vavground8x16 = Vavground8x16 { operands: BinaryOperands<VReg> };
            /// `dst = (src1 + src2 + 1) // 2`
            vavground16x8 = Vavground16x8 { operands: BinaryOperands<VReg> };
        }
    };
}

#[cfg(feature = "decode")]
pub mod decode;
#[cfg(feature = "disas")]
pub mod disas;
#[cfg(feature = "encode")]
pub mod encode;
#[cfg(feature = "interp")]
pub mod interp;

pub mod regs;
pub use regs::*;

pub mod imms;
pub use imms::*;

pub mod op;
pub use op::*;

pub mod opcode;
pub use opcode::*;

#[allow(dead_code)] // Unused in some `cfg`s.
pub(crate) unsafe fn unreachable_unchecked<T>() -> T {
    #[cfg(debug_assertions)]
    unreachable!();

    #[cfg_attr(debug_assertions, allow(unreachable_code))]
    unsafe {
        core::hint::unreachable_unchecked()
    }
}<|MERGE_RESOLUTION|>--- conflicted
+++ resolved
@@ -1207,11 +1207,9 @@
             /// `dst = |src|`
             vabs16x8 = Vabs16x8 { dst: VReg, src: VReg };
             /// `dst = |src|`
-<<<<<<< HEAD
+            vabs32x4 = Vabs32x4 { dst: VReg, src: VReg };
+            /// `dst = |src|`
             vabs64x2 = Vabs64x2 { dst: VReg, src: VReg };
-=======
-            vabs32x4 = Vabs32x4 { dst: VReg, src: VReg };
->>>>>>> 54b7250b
 
             /// `dst = |src|`
             vabsf32x4 = Vabsf32x4 { dst: VReg, src: VReg };
