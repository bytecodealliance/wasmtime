//! Interpretation of pulley bytecode.

use crate::decode::*;
use crate::encode::Encode;
use crate::imms::*;
use crate::regs::*;
use alloc::string::ToString;
use alloc::{vec, vec::Vec};
use core::fmt;
use core::mem;
use core::ops::ControlFlow;
use core::ops::{Index, IndexMut};
use core::ptr::NonNull;
use sptr::Strict;
use wasmtime_math::WasmFloat;
mod debug;
#[cfg(all(not(pulley_tail_calls), not(pulley_assume_llvm_makes_tail_calls)))]
mod match_loop;
#[cfg(any(pulley_tail_calls, pulley_assume_llvm_makes_tail_calls))]
mod tail_loop;

const DEFAULT_STACK_SIZE: usize = 1 << 20; // 1 MiB

/// A virtual machine for interpreting Pulley bytecode.
pub struct Vm {
    state: MachineState,
}

impl Default for Vm {
    fn default() -> Self {
        Vm::new()
    }
}

impl Vm {
    /// Create a new virtual machine with the default stack size.
    pub fn new() -> Self {
        Self::with_stack(vec![0; DEFAULT_STACK_SIZE])
    }

    /// Create a new virtual machine with the given stack.
    pub fn with_stack(stack: Vec<u8>) -> Self {
        Self {
            state: MachineState::with_stack(stack),
        }
    }

    /// Get a shared reference to this VM's machine state.
    pub fn state(&self) -> &MachineState {
        &self.state
    }

    /// Get an exclusive reference to this VM's machine state.
    pub fn state_mut(&mut self) -> &mut MachineState {
        &mut self.state
    }

    /// Consumer this VM and return its stack storage.
    pub fn into_stack(self) -> Vec<u8> {
        self.state.stack
    }

    /// Call a bytecode function.
    ///
    /// The given `func` must point to the beginning of a valid Pulley bytecode
    /// function.
    ///
    /// The given `args` must match the number and type of arguments that
    /// function expects.
    ///
    /// The given `rets` must match the function's actual return types.
    ///
    /// Returns either the resulting values, or the PC at which a trap was
    /// raised.
    pub unsafe fn call<'a>(
        &'a mut self,
        func: NonNull<u8>,
        args: &[Val],
        rets: impl IntoIterator<Item = RegType> + 'a,
    ) -> DoneReason<impl Iterator<Item = Val> + 'a> {
        self.call_start(args);

        match self.call_run(func) {
            DoneReason::ReturnToHost(()) => DoneReason::ReturnToHost(self.call_end(rets)),
            DoneReason::Trap { pc, kind } => DoneReason::Trap { pc, kind },
            DoneReason::CallIndirectHost { id, resume } => {
                DoneReason::CallIndirectHost { id, resume }
            }
        }
    }

    /// Peforms the initial part of [`Vm::call`] in setting up the `args`
    /// provided in registers according to Pulley's ABI.
    ///
    /// # Unsafety
    ///
    /// All the same unsafety as `call` and additiionally, you must
    /// invoke `call_run` and then `call_end` after calling `call_start`.
    /// If you don't want to wrangle these invocations, use `call` instead
    /// of `call_{start,run,end}`.
    pub unsafe fn call_start<'a>(&'a mut self, args: &[Val]) {
        // NB: make sure this method stays in sync with
        // `PulleyMachineDeps::compute_arg_locs`!

        let mut x_args = (0..16).map(|x| XReg::new_unchecked(x));
        let mut f_args = (0..16).map(|f| FReg::new_unchecked(f));
        let mut v_args = (0..16).map(|v| VReg::new_unchecked(v));

        for arg in args {
            match arg {
                Val::XReg(val) => match x_args.next() {
                    Some(reg) => self.state[reg] = *val,
                    None => todo!("stack slots"),
                },
                Val::FReg(val) => match f_args.next() {
                    Some(reg) => self.state[reg] = *val,
                    None => todo!("stack slots"),
                },
                Val::VReg(val) => match v_args.next() {
                    Some(reg) => self.state[reg] = *val,
                    None => todo!("stack slots"),
                },
            }
        }
    }

    /// Peforms the internal part of [`Vm::call`] where bytecode is actually
    /// executed.
    ///
    /// # Unsafety
    ///
    /// In addition to all the invariants documented for `call`, you
    /// may only invoke `call_run` after invoking `call_start` to
    /// initialize this call's arguments.
    pub unsafe fn call_run(&mut self, pc: NonNull<u8>) -> DoneReason<()> {
        self.state.debug_assert_done_reason_none();
        let interpreter = Interpreter {
            state: &mut self.state,
            pc: UnsafeBytecodeStream::new(pc),
        };
        let done = interpreter.run();
        self.state.done_decode(done)
    }

    /// Peforms the tail end of [`Vm::call`] by returning the values as
    /// determined by `rets` according to Pulley's ABI.
    ///
    /// # Unsafety
    ///
    /// In addition to the invariants documented for `call`, this may
    /// only be called after `call_run`.
    pub unsafe fn call_end<'a>(
        &'a mut self,
        rets: impl IntoIterator<Item = RegType> + 'a,
    ) -> impl Iterator<Item = Val> + 'a {
        // NB: make sure this method stays in sync with
        // `PulleyMachineDeps::compute_arg_locs`!

        let mut x_rets = (0..16).map(|x| XReg::new_unchecked(x));
        let mut f_rets = (0..16).map(|f| FReg::new_unchecked(f));
        let mut v_rets = (0..16).map(|v| VReg::new_unchecked(v));

        rets.into_iter().map(move |ty| match ty {
            RegType::XReg => match x_rets.next() {
                Some(reg) => Val::XReg(self.state[reg]),
                None => todo!("stack slots"),
            },
            RegType::FReg => match f_rets.next() {
                Some(reg) => Val::FReg(self.state[reg]),
                None => todo!("stack slots"),
            },
            RegType::VReg => match v_rets.next() {
                Some(reg) => Val::VReg(self.state[reg]),
                None => todo!("stack slots"),
            },
        })
    }

    /// Returns the current `fp` register value.
    pub fn fp(&self) -> *mut u8 {
        self.state.fp
    }

    /// Returns the current `lr` register value.
    pub fn lr(&self) -> *mut u8 {
        self.state.lr
    }

    /// Sets the current `fp` register value.
    pub unsafe fn set_fp(&mut self, fp: *mut u8) {
        self.state.fp = fp;
    }

    /// Sets the current `lr` register value.
    pub unsafe fn set_lr(&mut self, lr: *mut u8) {
        self.state.lr = lr;
    }
}

/// The type of a register in the Pulley machine state.
#[derive(Clone, Copy, Debug)]
pub enum RegType {
    /// An `x` register: integers.
    XReg,

    /// An `f` register: floats.
    FReg,

    /// A `v` register: vectors.
    VReg,
}

/// A value that can be stored in a register.
#[derive(Clone, Copy, Debug)]
pub enum Val {
    /// An `x` register value: integers.
    XReg(XRegVal),

    /// An `f` register value: floats.
    FReg(FRegVal),

    /// A `v` register value: vectors.
    VReg(VRegVal),
}

impl fmt::LowerHex for Val {
    fn fmt(&self, f: &mut fmt::Formatter<'_>) -> fmt::Result {
        match self {
            Val::XReg(v) => fmt::LowerHex::fmt(v, f),
            Val::FReg(v) => fmt::LowerHex::fmt(v, f),
            Val::VReg(v) => fmt::LowerHex::fmt(v, f),
        }
    }
}

impl From<XRegVal> for Val {
    fn from(value: XRegVal) -> Self {
        Val::XReg(value)
    }
}

impl From<u64> for Val {
    fn from(value: u64) -> Self {
        XRegVal::new_u64(value).into()
    }
}

impl From<u32> for Val {
    fn from(value: u32) -> Self {
        XRegVal::new_u32(value).into()
    }
}

impl From<i64> for Val {
    fn from(value: i64) -> Self {
        XRegVal::new_i64(value).into()
    }
}

impl From<i32> for Val {
    fn from(value: i32) -> Self {
        XRegVal::new_i32(value).into()
    }
}

impl<T> From<*mut T> for Val {
    fn from(value: *mut T) -> Self {
        XRegVal::new_ptr(value).into()
    }
}

impl From<FRegVal> for Val {
    fn from(value: FRegVal) -> Self {
        Val::FReg(value)
    }
}

impl From<f64> for Val {
    fn from(value: f64) -> Self {
        FRegVal::new_f64(value).into()
    }
}

impl From<f32> for Val {
    fn from(value: f32) -> Self {
        FRegVal::new_f32(value).into()
    }
}

impl From<VRegVal> for Val {
    fn from(value: VRegVal) -> Self {
        Val::VReg(value)
    }
}

/// An `x` register value: integers.
#[derive(Copy, Clone)]
pub struct XRegVal(XRegUnion);

impl PartialEq for XRegVal {
    fn eq(&self, other: &Self) -> bool {
        self.get_u64() == other.get_u64()
    }
}

impl Eq for XRegVal {}

impl fmt::Debug for XRegVal {
    fn fmt(&self, f: &mut fmt::Formatter<'_>) -> fmt::Result {
        f.debug_struct("XRegVal")
            .field("as_u64", &self.get_u64())
            .finish()
    }
}

impl fmt::LowerHex for XRegVal {
    fn fmt(&self, f: &mut fmt::Formatter<'_>) -> fmt::Result {
        fmt::LowerHex::fmt(&self.get_u64(), f)
    }
}

/// Contents of an "x" register, or a general-purpose register.
///
/// This is represented as a Rust `union` to make it easier to access typed
/// views of this, notably the `ptr` field which enables preserving a bit of
/// provenance for Rust for values stored as a pointer and read as a pointer.
///
/// Note that the actual in-memory representation of this value is handled
/// carefully at this time. Pulley bytecode exposes the ability to store a
/// 32-bit result into a register and then read the 64-bit contents of the
/// register. This leaves us with the question of what to do with the upper bits
/// of the register when the 32-bit result is generated. Possibilities for
/// handling this are:
///
/// 1. Do nothing, just store the 32-bit value. The problem with this approach
///    means that the "upper bits" are now endianness-dependent. That means that
///    the state of the register is now platform-dependent.
/// 2. Sign or zero-extend. This restores platform-independent behavior but
///    requires an extra store on 32-bit platforms because they can probably
///    only store 32-bits at a time.
/// 3. Always store the values in this union as little-endian. This means that
///    big-endian platforms have to do a byte-swap but otherwise it has
///    platform-independent behavior.
///
/// This union chooses route (3) at this time where the values here are always
/// stored in little-endian form (even the `ptr` field). That guarantees
/// cross-platform behavior while also minimizing the amount of data stored on
/// writes.
///
/// In the future we may wish to benchmark this and possibly change this.
/// Technically Cranelift-generated bytecode should never rely on the upper bits
/// of a register if it didn't previously write them so this in theory doesn't
/// actually matter for Cranelift or wasm semantics. The only cost right now is
/// to big-endian platforms though and it's not certain how crucial performance
/// will be there.
///
/// One final note is that this notably contrasts with native CPUs where
/// native ISAs like RISC-V specifically define the entire register on every
/// instruction, even if only the low half contains a significant result. Pulley
/// is unlikely to become out-of-order within the CPU itself as it's interpreted
/// meaning that severing data-dependencies with previous operations is
/// hypothesized to not be too important. If this is ever a problem though it
/// could increase the likelihood we go for route (2) above instead (or maybe
/// even (1)).
#[derive(Copy, Clone)]
union XRegUnion {
    i32: i32,
    u32: u32,
    i64: i64,
    u64: u64,
    ptr: *mut u8,
}

impl Default for XRegVal {
    fn default() -> Self {
        Self(unsafe { mem::zeroed() })
    }
}

#[allow(missing_docs)]
impl XRegVal {
    pub fn new_i32(x: i32) -> Self {
        let mut val = XRegVal::default();
        val.set_i32(x);
        val
    }

    pub fn new_u32(x: u32) -> Self {
        let mut val = XRegVal::default();
        val.set_u32(x);
        val
    }

    pub fn new_i64(x: i64) -> Self {
        let mut val = XRegVal::default();
        val.set_i64(x);
        val
    }

    pub fn new_u64(x: u64) -> Self {
        let mut val = XRegVal::default();
        val.set_u64(x);
        val
    }

    pub fn new_ptr<T>(ptr: *mut T) -> Self {
        let mut val = XRegVal::default();
        val.set_ptr(ptr);
        val
    }

    pub fn get_i32(&self) -> i32 {
        let x = unsafe { self.0.i32 };
        i32::from_le(x)
    }

    pub fn get_u32(&self) -> u32 {
        let x = unsafe { self.0.u32 };
        u32::from_le(x)
    }

    pub fn get_i64(&self) -> i64 {
        let x = unsafe { self.0.i64 };
        i64::from_le(x)
    }

    pub fn get_u64(&self) -> u64 {
        let x = unsafe { self.0.u64 };
        u64::from_le(x)
    }

    pub fn get_ptr<T>(&self) -> *mut T {
        let ptr = unsafe { self.0.ptr };
        Strict::map_addr(ptr, |p| usize::from_le(p)).cast()
    }

    pub fn set_i32(&mut self, x: i32) {
        self.0.i32 = x.to_le();
    }

    pub fn set_u32(&mut self, x: u32) {
        self.0.u32 = x.to_le();
    }

    pub fn set_i64(&mut self, x: i64) {
        self.0.i64 = x.to_le();
    }

    pub fn set_u64(&mut self, x: u64) {
        self.0.u64 = x.to_le();
    }

    pub fn set_ptr<T>(&mut self, ptr: *mut T) {
        self.0.ptr = Strict::map_addr(ptr, |p| p.to_le()).cast();
    }
}

/// An `f` register value: floats.
#[derive(Copy, Clone)]
pub struct FRegVal(FRegUnion);

impl fmt::Debug for FRegVal {
    fn fmt(&self, f: &mut fmt::Formatter<'_>) -> fmt::Result {
        f.debug_struct("FRegVal")
            .field("as_f32", &self.get_f32())
            .field("as_f64", &self.get_f64())
            .finish()
    }
}

impl fmt::LowerHex for FRegVal {
    fn fmt(&self, f: &mut fmt::Formatter<'_>) -> fmt::Result {
        fmt::LowerHex::fmt(&self.get_f64().to_bits(), f)
    }
}

// NB: like `XRegUnion` values here are always little-endian, see the
// documentation above for more details.
#[derive(Copy, Clone)]
union FRegUnion {
    f32: u32,
    f64: u64,
}

impl Default for FRegVal {
    fn default() -> Self {
        Self(unsafe { mem::zeroed() })
    }
}

#[allow(missing_docs)]
impl FRegVal {
    pub fn new_f32(f: f32) -> Self {
        let mut val = Self::default();
        val.set_f32(f);
        val
    }

    pub fn new_f64(f: f64) -> Self {
        let mut val = Self::default();
        val.set_f64(f);
        val
    }

    pub fn get_f32(&self) -> f32 {
        let val = unsafe { self.0.f32 };
        f32::from_le_bytes(val.to_ne_bytes())
    }

    pub fn get_f64(&self) -> f64 {
        let val = unsafe { self.0.f64 };
        f64::from_le_bytes(val.to_ne_bytes())
    }

    pub fn set_f32(&mut self, val: f32) {
        self.0.f32 = u32::from_ne_bytes(val.to_le_bytes());
    }

    pub fn set_f64(&mut self, val: f64) {
        self.0.f64 = u64::from_ne_bytes(val.to_le_bytes());
    }
}

/// A `v` register value: vectors.
#[derive(Copy, Clone)]
pub struct VRegVal(VRegUnion);

impl fmt::Debug for VRegVal {
    fn fmt(&self, f: &mut fmt::Formatter<'_>) -> fmt::Result {
        f.debug_struct("VRegVal")
            .field("as_u128", &unsafe { self.0.u128 })
            .finish()
    }
}

impl fmt::LowerHex for VRegVal {
    fn fmt(&self, f: &mut fmt::Formatter<'_>) -> fmt::Result {
        fmt::LowerHex::fmt(unsafe { &self.0.u128 }, f)
    }
}

/// 128-bit vector registers.
///
/// This register is always stored in little-endian order and has different
/// constraints than `XRegVal` and `FRegVal` above. Notably all fields of this
/// union are the same width so all bits are always defined. Note that
/// little-endian is required though so bitcasts between different shapes of
/// vectors works. This union cannot be stored in big-endian.
#[derive(Copy, Clone)]
#[repr(align(16))]
union VRegUnion {
    u128: u128,
    i8x16: [i8; 16],
    i16x8: [i16; 8],
    i32x4: [i32; 4],
    i64x2: [i64; 2],
    u8x16: [u8; 16],
    u16x8: [u16; 8],
    u32x4: [u32; 4],
    u64x2: [u64; 2],
    // Note that these are `u32` and `u64`, not f32/f64. That's only because
    // f32/f64 don't have `.to_le()` and `::from_le()` so need to go through the
    // bits anyway.
    f32x4: [u32; 4],
    f64x2: [u64; 2],
}

impl Default for VRegVal {
    fn default() -> Self {
        Self(unsafe { mem::zeroed() })
    }
}

#[allow(missing_docs)]
impl VRegVal {
    pub fn new_u128(i: u128) -> Self {
        let mut val = Self::default();
        val.set_u128(i);
        val
    }

    pub fn get_u128(&self) -> u128 {
        let val = unsafe { self.0.u128 };
        u128::from_le(val)
    }

    pub fn set_u128(&mut self, val: u128) {
        self.0.u128 = val.to_le();
    }

    fn get_i8x16(&self) -> [i8; 16] {
        let val = unsafe { self.0.i8x16 };
        val.map(|e| i8::from_le(e))
    }

    fn set_i8x16(&mut self, val: [i8; 16]) {
        self.0.i8x16 = val.map(|e| e.to_le());
    }

    fn get_u8x16(&self) -> [u8; 16] {
        let val = unsafe { self.0.u8x16 };
        val.map(|e| u8::from_le(e))
    }

    fn set_u8x16(&mut self, val: [u8; 16]) {
        self.0.u8x16 = val.map(|e| e.to_le());
    }

    fn get_i16x8(&self) -> [i16; 8] {
        let val = unsafe { self.0.i16x8 };
        val.map(|e| i16::from_le(e))
    }

    fn set_i16x8(&mut self, val: [i16; 8]) {
        self.0.i16x8 = val.map(|e| e.to_le());
    }

    fn get_u16x8(&self) -> [u16; 8] {
        let val = unsafe { self.0.u16x8 };
        val.map(|e| u16::from_le(e))
    }

    fn set_u16x8(&mut self, val: [u16; 8]) {
        self.0.u16x8 = val.map(|e| e.to_le());
    }

    fn get_i32x4(&self) -> [i32; 4] {
        let val = unsafe { self.0.i32x4 };
        val.map(|e| i32::from_le(e))
    }

    fn set_i32x4(&mut self, val: [i32; 4]) {
        self.0.i32x4 = val.map(|e| e.to_le());
    }

    fn get_u32x4(&self) -> [u32; 4] {
        let val = unsafe { self.0.u32x4 };
        val.map(|e| u32::from_le(e))
    }

    fn set_u32x4(&mut self, val: [u32; 4]) {
        self.0.u32x4 = val.map(|e| e.to_le());
    }

    fn get_i64x2(&self) -> [i64; 2] {
        let val = unsafe { self.0.i64x2 };
        val.map(|e| i64::from_le(e))
    }

    fn set_i64x2(&mut self, val: [i64; 2]) {
        self.0.i64x2 = val.map(|e| e.to_le());
    }

    fn get_u64x2(&self) -> [u64; 2] {
        let val = unsafe { self.0.u64x2 };
        val.map(|e| u64::from_le(e))
    }

    fn set_u64x2(&mut self, val: [u64; 2]) {
        self.0.u64x2 = val.map(|e| e.to_le());
    }

    fn get_f64x2(&self) -> [f64; 2] {
        let val = unsafe { self.0.f64x2 };
        val.map(|e| f64::from_bits(u64::from_le(e)))
    }

    fn set_f64x2(&mut self, val: [f64; 2]) {
        self.0.f64x2 = val.map(|e| e.to_bits().to_le());
    }

    fn get_f32x4(&self) -> [f32; 4] {
        let val = unsafe { self.0.f32x4 };
        val.map(|e| f32::from_bits(u32::from_le(e)))
    }

    fn set_f32x4(&mut self, val: [f32; 4]) {
        self.0.f32x4 = val.map(|e| e.to_bits().to_le());
    }
}

/// The machine state for a Pulley virtual machine: the various registers and
/// stack.
pub struct MachineState {
    x_regs: [XRegVal; XReg::RANGE.end as usize],
    f_regs: [FRegVal; FReg::RANGE.end as usize],
    v_regs: [VRegVal; VReg::RANGE.end as usize],
    fp: *mut u8,
    lr: *mut u8,
    stack: Vec<u8>,
    done_reason: Option<DoneReason<()>>,
}

unsafe impl Send for MachineState {}
unsafe impl Sync for MachineState {}

impl fmt::Debug for MachineState {
    fn fmt(&self, f: &mut fmt::Formatter<'_>) -> fmt::Result {
        let MachineState {
            x_regs,
            f_regs,
            v_regs,
            stack: _,
            done_reason: _,
            fp: _,
            lr: _,
        } = self;

        struct RegMap<'a, R>(&'a [R], fn(u8) -> alloc::string::String);

        impl<R: fmt::Debug> fmt::Debug for RegMap<'_, R> {
            fn fmt(&self, f: &mut fmt::Formatter<'_>) -> fmt::Result {
                let mut f = f.debug_map();
                for (i, r) in self.0.iter().enumerate() {
                    f.entry(&(self.1)(i as u8), r);
                }
                f.finish()
            }
        }

        f.debug_struct("MachineState")
            .field(
                "x_regs",
                &RegMap(x_regs, |i| XReg::new(i).unwrap().to_string()),
            )
            .field(
                "f_regs",
                &RegMap(f_regs, |i| FReg::new(i).unwrap().to_string()),
            )
            .field(
                "v_regs",
                &RegMap(v_regs, |i| VReg::new(i).unwrap().to_string()),
            )
            .finish_non_exhaustive()
    }
}

macro_rules! index_reg {
    ($reg_ty:ty,$value_ty:ty,$field:ident) => {
        impl Index<$reg_ty> for Vm {
            type Output = $value_ty;

            fn index(&self, reg: $reg_ty) -> &Self::Output {
                &self.state[reg]
            }
        }

        impl IndexMut<$reg_ty> for Vm {
            fn index_mut(&mut self, reg: $reg_ty) -> &mut Self::Output {
                &mut self.state[reg]
            }
        }

        impl Index<$reg_ty> for MachineState {
            type Output = $value_ty;

            fn index(&self, reg: $reg_ty) -> &Self::Output {
                &self.$field[reg.index()]
            }
        }

        impl IndexMut<$reg_ty> for MachineState {
            fn index_mut(&mut self, reg: $reg_ty) -> &mut Self::Output {
                &mut self.$field[reg.index()]
            }
        }
    };
}

index_reg!(XReg, XRegVal, x_regs);
index_reg!(FReg, FRegVal, f_regs);
index_reg!(VReg, VRegVal, v_regs);

/// Sentinel return address that signals the end of the call stack.
const HOST_RETURN_ADDR: *mut u8 = usize::MAX as *mut u8;

impl MachineState {
    fn with_stack(stack: Vec<u8>) -> Self {
        assert!(stack.len() > 0);
        let mut state = Self {
            x_regs: [Default::default(); XReg::RANGE.end as usize],
            f_regs: Default::default(),
            v_regs: Default::default(),
            stack,
            done_reason: None,
            fp: HOST_RETURN_ADDR,
            lr: HOST_RETURN_ADDR,
        };

        // Take care to construct SP such that we preserve pointer provenance
        // for the whole stack.
        let len = state.stack.len();
        let sp = &mut state.stack[..];
        let sp = sp.as_mut_ptr();
        let sp = unsafe { sp.add(len) };
        state[XReg::sp] = XRegVal::new_ptr(sp);

        state
    }
}

/// Inner private module to prevent creation of the `Done` structure outside of
/// this module.
mod done {
    use super::{Encode, Interpreter, MachineState};
    use core::ops::ControlFlow;
    use core::ptr::NonNull;

    /// Zero-sized sentinel indicating that pulley execution has halted.
    ///
    /// The reason for halting is stored in `MachineState`.
    #[derive(Copy, Clone, Debug, PartialEq, Eq)]
    pub struct Done {
        _priv: (),
    }

    /// Reason that the pulley interpreter has ceased execution.
    pub enum DoneReason<T> {
        /// A trap happened at this bytecode instruction.
        Trap {
            /// Which instruction is raising this trap.
            pc: NonNull<u8>,
            /// The kind of trap being raised, if known.
            kind: Option<TrapKind>,
        },
        /// The `call_indirect_host` instruction was executed.
        CallIndirectHost {
            /// The payload of `call_indirect_host`.
            id: u8,
            /// Where to resume execution after the host has finished.
            resume: NonNull<u8>,
        },
        /// Pulley has finished and the provided value is being returned.
        ReturnToHost(T),
    }

    /// Stored within `DoneReason::Trap`.
    #[allow(missing_docs, reason = "self-describing variants")]
    pub enum TrapKind {
        DivideByZero,
        IntegerOverflow,
        BadConversionToInteger,
    }

    impl MachineState {
        pub(super) fn debug_assert_done_reason_none(&mut self) {
            debug_assert!(self.done_reason.is_none());
        }

        pub(super) fn done_decode(&mut self, Done { _priv }: Done) -> DoneReason<()> {
            self.done_reason.take().unwrap()
        }
    }

    impl Interpreter<'_> {
        /// Finishes execution by recording `DoneReason::Trap`.
        ///
        /// This method takes an `I` generic parameter indicating which
        /// instruction is executing this function and generating a trap. That's
        /// used to go backwards from the current `pc` which is just beyond the
        /// instruction to point to the instruction itself in the trap metadata
        /// returned from the interpreter.
        pub fn done_trap<I: Encode>(&mut self) -> ControlFlow<Done> {
            self.done_trap_kind::<I>(None)
        }

        /// Same as `done_trap` but with an explicit `TrapKind`.
        pub fn done_trap_kind<I: Encode>(&mut self, kind: Option<TrapKind>) -> ControlFlow<Done> {
            let pc = self.current_pc::<I>();
            self.state.done_reason = Some(DoneReason::Trap { pc, kind });
            ControlFlow::Break(Done { _priv: () })
        }

        /// Finishes execution by recording `DoneReason::CallIndirectHost`.
        pub fn done_call_indirect_host(&mut self, id: u8) -> ControlFlow<Done> {
            self.state.done_reason = Some(DoneReason::CallIndirectHost {
                id,
                resume: self.pc.as_ptr(),
            });
            ControlFlow::Break(Done { _priv: () })
        }

        /// Finishes execution by recording `DoneReason::ReturnToHost`.
        pub fn done_return_to_host(&mut self) -> ControlFlow<Done> {
            self.state.done_reason = Some(DoneReason::ReturnToHost(()));
            ControlFlow::Break(Done { _priv: () })
        }
    }
}

use done::Done;
pub use done::{DoneReason, TrapKind};

struct Interpreter<'a> {
    state: &'a mut MachineState,
    pc: UnsafeBytecodeStream,
}

impl Interpreter<'_> {
    /// Performs a relative jump of `offset` bytes from the current instruction.
    ///
    /// This will jump from the start of the current instruction, identified by
    /// `I`, `offset` bytes away. Note that the `self.pc` at the start of this
    /// function actually points to the instruction after this one so `I` is
    /// necessary to go back to ourselves after which we then go `offset` away.
    #[inline]
    fn pc_rel_jump<I: Encode>(&mut self, offset: PcRelOffset) -> ControlFlow<Done> {
        let offset = isize::try_from(i32::from(offset)).unwrap();
        let my_pc = self.current_pc::<I>();
        self.pc = unsafe { UnsafeBytecodeStream::new(my_pc.offset(offset)) };
        ControlFlow::Continue(())
    }

    /// Returns the PC of the current instruction where `I` is the static type
    /// representing the current instruction.
    fn current_pc<I: Encode>(&self) -> NonNull<u8> {
        unsafe { self.pc.offset(-isize::from(I::WIDTH)).as_ptr() }
    }

    /// `sp -= size_of::<T>(); *sp = val;`
    ///
    /// Note that `I` is the instruction which is pushing data to use if a trap
    /// is generated.
    #[must_use]
    fn push<I: Encode, T>(&mut self, val: T) -> ControlFlow<Done> {
        let new_sp = self.state[XReg::sp].get_ptr::<T>().wrapping_sub(1);
        self.set_sp::<I>(new_sp.cast())?;
        unsafe {
            new_sp.write_unaligned(val);
        }
        ControlFlow::Continue(())
    }

    /// `ret = *sp; sp -= size_of::<T>()`
    fn pop<T>(&mut self) -> T {
        let sp = self.state[XReg::sp].get_ptr::<T>();
        let val = unsafe { sp.read_unaligned() };
        self.set_sp_unchecked(sp.wrapping_add(1));
        val
    }

    /// Sets the stack pointer to the `sp` provided.
    ///
    /// Returns a trap if this would result in stack overflow, or if `sp` is
    /// beneath the base pointer of `self.state.stack`.
    ///
    /// The `I` parameter here is the instruction that is setting the stack
    /// pointer and is used to calculate this instruction's own `pc` if this
    /// instruction traps.
    #[must_use]
    fn set_sp<I: Encode>(&mut self, sp: *mut u8) -> ControlFlow<Done> {
        let sp_raw = sp as usize;
        let base_raw = self.state.stack.as_ptr() as usize;
        if sp_raw < base_raw {
            return self.done_trap::<I>();
        }
        self.set_sp_unchecked(sp);
        ControlFlow::Continue(())
    }

    /// Same as `set_sp` but does not check to see if `sp` is in-bounds. Should
    /// only be used with stack increment operations such as `pop`.
    fn set_sp_unchecked<T>(&mut self, sp: *mut T) {
        if cfg!(debug_assertions) {
            let sp_raw = sp as usize;
            let base = self.state.stack.as_ptr() as usize;
            let end = base + self.state.stack.len();
            assert!(base <= sp_raw && sp_raw <= end);
        }
        self.state[XReg::sp].set_ptr(sp);
    }

    unsafe fn load<T>(&self, ptr: XReg, offset: i32) -> T {
        unsafe {
            self.state[ptr]
                .get_ptr::<T>()
                .byte_offset(offset as isize)
                .read_unaligned()
        }
    }

    unsafe fn store<T>(&self, ptr: XReg, offset: i32, val: T) {
        self.state[ptr]
            .get_ptr::<T>()
            .byte_offset(offset as isize)
            .write_unaligned(val)
    }

    fn check_xnn_from_fnn<I: Encode>(&mut self, val: f64, lo: f64, hi: f64) -> ControlFlow<Done> {
        if val != val {
            return self.done_trap_kind::<I>(Some(TrapKind::BadConversionToInteger));
        }
        let val = val.wasm_trunc();
        if val <= lo || val >= hi {
            return self.done_trap_kind::<I>(Some(TrapKind::IntegerOverflow));
        }
        ControlFlow::Continue(())
    }
}

#[test]
fn simple_push_pop() {
    let mut state = MachineState::with_stack(vec![0; 16]);
    unsafe {
        let mut bytecode = [0; 10];
        let mut i = Interpreter {
            state: &mut state,
            // this isn't actually read so just manufacture a dummy one
            pc: UnsafeBytecodeStream::new(NonNull::new(bytecode.as_mut_ptr().offset(4)).unwrap()),
        };
        assert!(i.push::<crate::Ret, _>(0_i32).is_continue());
        assert_eq!(i.pop::<i32>(), 0_i32);
        assert!(i.push::<crate::Ret, _>(1_i32).is_continue());
        assert!(i.push::<crate::Ret, _>(2_i32).is_continue());
        assert!(i.push::<crate::Ret, _>(3_i32).is_continue());
        assert!(i.push::<crate::Ret, _>(4_i32).is_continue());
        assert!(i.push::<crate::Ret, _>(5_i32).is_break());
        assert!(i.push::<crate::Ret, _>(6_i32).is_break());
        assert_eq!(i.pop::<i32>(), 4_i32);
        assert_eq!(i.pop::<i32>(), 3_i32);
        assert_eq!(i.pop::<i32>(), 2_i32);
        assert_eq!(i.pop::<i32>(), 1_i32);
    }
}

macro_rules! br_if_imm {
    ($(
        fn $snake:ident(&mut self, a: XReg, b: $imm:ident, offset: PcRelOffset)
            = $camel:ident / $op:tt / $get:ident;
    )*) => {$(
        fn $snake(&mut self, a: XReg, b: $imm, offset: PcRelOffset) -> ControlFlow<Done> {
            let a = self.state[a].$get();
            if a $op b.into() {
                self.pc_rel_jump::<crate::$camel>(offset)
            } else {
                ControlFlow::Continue(())
            }
        }
    )*};
}

impl OpVisitor for Interpreter<'_> {
    type BytecodeStream = UnsafeBytecodeStream;
    type Return = ControlFlow<Done>;

    fn bytecode(&mut self) -> &mut UnsafeBytecodeStream {
        &mut self.pc
    }

    fn ret(&mut self) -> ControlFlow<Done> {
        let lr = self.state.lr;
        if lr == HOST_RETURN_ADDR {
            self.done_return_to_host()
        } else {
            self.pc = unsafe { UnsafeBytecodeStream::new(NonNull::new_unchecked(lr)) };
            ControlFlow::Continue(())
        }
    }

    fn call(&mut self, offset: PcRelOffset) -> ControlFlow<Done> {
        let return_addr = self.pc.as_ptr();
        self.state.lr = return_addr.as_ptr();
        self.pc_rel_jump::<crate::Call>(offset);
        ControlFlow::Continue(())
    }

    fn call1(&mut self, arg1: XReg, offset: PcRelOffset) -> ControlFlow<Done> {
        let return_addr = self.pc.as_ptr();
        self.state.lr = return_addr.as_ptr();
        self.state[XReg::x0] = self.state[arg1];
        self.pc_rel_jump::<crate::Call1>(offset);
        ControlFlow::Continue(())
    }

    fn call2(&mut self, arg1: XReg, arg2: XReg, offset: PcRelOffset) -> ControlFlow<Done> {
        let return_addr = self.pc.as_ptr();
        self.state.lr = return_addr.as_ptr();
        let (x0, x1) = (self.state[arg1], self.state[arg2]);
        self.state[XReg::x0] = x0;
        self.state[XReg::x1] = x1;
        self.pc_rel_jump::<crate::Call2>(offset);
        ControlFlow::Continue(())
    }

    fn call3(
        &mut self,
        arg1: XReg,
        arg2: XReg,
        arg3: XReg,
        offset: PcRelOffset,
    ) -> ControlFlow<Done> {
        let return_addr = self.pc.as_ptr();
        self.state.lr = return_addr.as_ptr();
        let (x0, x1, x2) = (self.state[arg1], self.state[arg2], self.state[arg3]);
        self.state[XReg::x0] = x0;
        self.state[XReg::x1] = x1;
        self.state[XReg::x2] = x2;
        self.pc_rel_jump::<crate::Call3>(offset);
        ControlFlow::Continue(())
    }

    fn call4(
        &mut self,
        arg1: XReg,
        arg2: XReg,
        arg3: XReg,
        arg4: XReg,
        offset: PcRelOffset,
    ) -> ControlFlow<Done> {
        let return_addr = self.pc.as_ptr();
        self.state.lr = return_addr.as_ptr();
        let (x0, x1, x2, x3) = (
            self.state[arg1],
            self.state[arg2],
            self.state[arg3],
            self.state[arg4],
        );
        self.state[XReg::x0] = x0;
        self.state[XReg::x1] = x1;
        self.state[XReg::x2] = x2;
        self.state[XReg::x3] = x3;
        self.pc_rel_jump::<crate::Call4>(offset);
        ControlFlow::Continue(())
    }

    fn call_indirect(&mut self, dst: XReg) -> ControlFlow<Done> {
        let return_addr = self.pc.as_ptr();
        self.state.lr = return_addr.as_ptr();
        // SAFETY: part of the unsafe contract of the interpreter is only valid
        // bytecode is interpreted, so the jump destination is part of the validity
        // of the bytecode itself.
        unsafe {
            self.pc = UnsafeBytecodeStream::new(NonNull::new_unchecked(self.state[dst].get_ptr()));
        }
        ControlFlow::Continue(())
    }

    fn jump(&mut self, offset: PcRelOffset) -> ControlFlow<Done> {
        self.pc_rel_jump::<crate::Jump>(offset);
        ControlFlow::Continue(())
    }

    fn xjump(&mut self, reg: XReg) -> ControlFlow<Done> {
        unsafe {
            self.pc = UnsafeBytecodeStream::new(NonNull::new_unchecked(self.state[reg].get_ptr()));
        }
        ControlFlow::Continue(())
    }

    fn br_if32(&mut self, cond: XReg, offset: PcRelOffset) -> ControlFlow<Done> {
        let cond = self.state[cond].get_u32();
        if cond != 0 {
            self.pc_rel_jump::<crate::BrIf>(offset)
        } else {
            ControlFlow::Continue(())
        }
    }

    fn br_if_not32(&mut self, cond: XReg, offset: PcRelOffset) -> ControlFlow<Done> {
        let cond = self.state[cond].get_u32();
        if cond == 0 {
            self.pc_rel_jump::<crate::BrIfNot>(offset)
        } else {
            ControlFlow::Continue(())
        }
    }

    fn br_if_xeq32(&mut self, a: XReg, b: XReg, offset: PcRelOffset) -> ControlFlow<Done> {
        let a = self.state[a].get_u32();
        let b = self.state[b].get_u32();
        if a == b {
            self.pc_rel_jump::<crate::BrIfXeq32>(offset)
        } else {
            ControlFlow::Continue(())
        }
    }

    fn br_if_xneq32(&mut self, a: XReg, b: XReg, offset: PcRelOffset) -> ControlFlow<Done> {
        let a = self.state[a].get_u32();
        let b = self.state[b].get_u32();
        if a != b {
            self.pc_rel_jump::<crate::BrIfXneq32>(offset)
        } else {
            ControlFlow::Continue(())
        }
    }

    fn br_if_xslt32(&mut self, a: XReg, b: XReg, offset: PcRelOffset) -> ControlFlow<Done> {
        let a = self.state[a].get_i32();
        let b = self.state[b].get_i32();
        if a < b {
            self.pc_rel_jump::<crate::BrIfXslt32>(offset)
        } else {
            ControlFlow::Continue(())
        }
    }

    fn br_if_xslteq32(&mut self, a: XReg, b: XReg, offset: PcRelOffset) -> ControlFlow<Done> {
        let a = self.state[a].get_i32();
        let b = self.state[b].get_i32();
        if a <= b {
            self.pc_rel_jump::<crate::BrIfXslteq32>(offset)
        } else {
            ControlFlow::Continue(())
        }
    }

    fn br_if_xult32(&mut self, a: XReg, b: XReg, offset: PcRelOffset) -> ControlFlow<Done> {
        let a = self.state[a].get_u32();
        let b = self.state[b].get_u32();
        if a < b {
            self.pc_rel_jump::<crate::BrIfXult32>(offset)
        } else {
            ControlFlow::Continue(())
        }
    }

    fn br_if_xulteq32(&mut self, a: XReg, b: XReg, offset: PcRelOffset) -> ControlFlow<Done> {
        let a = self.state[a].get_u32();
        let b = self.state[b].get_u32();
        if a <= b {
            self.pc_rel_jump::<crate::BrIfXulteq32>(offset)
        } else {
            ControlFlow::Continue(())
        }
    }

    fn br_if_xeq64(&mut self, a: XReg, b: XReg, offset: PcRelOffset) -> ControlFlow<Done> {
        let a = self.state[a].get_u64();
        let b = self.state[b].get_u64();
        if a == b {
            self.pc_rel_jump::<crate::BrIfXeq64>(offset)
        } else {
            ControlFlow::Continue(())
        }
    }

    fn br_if_xneq64(&mut self, a: XReg, b: XReg, offset: PcRelOffset) -> ControlFlow<Done> {
        let a = self.state[a].get_u64();
        let b = self.state[b].get_u64();
        if a != b {
            self.pc_rel_jump::<crate::BrIfXneq64>(offset)
        } else {
            ControlFlow::Continue(())
        }
    }

    fn br_if_xslt64(&mut self, a: XReg, b: XReg, offset: PcRelOffset) -> ControlFlow<Done> {
        let a = self.state[a].get_i64();
        let b = self.state[b].get_i64();
        if a < b {
            self.pc_rel_jump::<crate::BrIfXslt64>(offset)
        } else {
            ControlFlow::Continue(())
        }
    }

    fn br_if_xslteq64(&mut self, a: XReg, b: XReg, offset: PcRelOffset) -> ControlFlow<Done> {
        let a = self.state[a].get_i64();
        let b = self.state[b].get_i64();
        if a <= b {
            self.pc_rel_jump::<crate::BrIfXslteq64>(offset)
        } else {
            ControlFlow::Continue(())
        }
    }

    fn br_if_xult64(&mut self, a: XReg, b: XReg, offset: PcRelOffset) -> ControlFlow<Done> {
        let a = self.state[a].get_u64();
        let b = self.state[b].get_u64();
        if a < b {
            self.pc_rel_jump::<crate::BrIfXult64>(offset)
        } else {
            ControlFlow::Continue(())
        }
    }

    fn br_if_xulteq64(&mut self, a: XReg, b: XReg, offset: PcRelOffset) -> ControlFlow<Done> {
        let a = self.state[a].get_u64();
        let b = self.state[b].get_u64();
        if a <= b {
            self.pc_rel_jump::<crate::BrIfXulteq64>(offset)
        } else {
            ControlFlow::Continue(())
        }
    }

    br_if_imm! {
        fn br_if_xeq32_i8(&mut self, a: XReg, b: i8, offset: PcRelOffset)
            = BrIfXeq32I8 / == / get_i32;
        fn br_if_xeq32_i32(&mut self, a: XReg, b: i32, offset: PcRelOffset)
            = BrIfXeq32I32 / == / get_i32;
        fn br_if_xneq32_i8(&mut self, a: XReg, b: i8, offset: PcRelOffset)
            = BrIfXneq32I8 / != / get_i32;
        fn br_if_xneq32_i32(&mut self, a: XReg, b: i32, offset: PcRelOffset)
            = BrIfXneq32I32 / != / get_i32;

        fn br_if_xslt32_i8(&mut self, a: XReg, b: i8, offset: PcRelOffset)
            = BrIfXslt32I8 / < / get_i32;
        fn br_if_xslt32_i32(&mut self, a: XReg, b: i32, offset: PcRelOffset)
            = BrIfXslt32I32 / < / get_i32;
        fn br_if_xsgt32_i8(&mut self, a: XReg, b: i8, offset: PcRelOffset)
            = BrIfXsgt32I8 / > / get_i32;
        fn br_if_xsgt32_i32(&mut self, a: XReg, b: i32, offset: PcRelOffset)
            = BrIfXsgt32I32 / > / get_i32;
        fn br_if_xslteq32_i8(&mut self, a: XReg, b: i8, offset: PcRelOffset)
            = BrIfXslteq32I8 / <= / get_i32;
        fn br_if_xslteq32_i32(&mut self, a: XReg, b: i32, offset: PcRelOffset)
            = BrIfXslteq32I32 / <= / get_i32;
        fn br_if_xsgteq32_i8(&mut self, a: XReg, b: i8, offset: PcRelOffset)
            = BrIfXsgteq32I8 / >= / get_i32;
        fn br_if_xsgteq32_i32(&mut self, a: XReg, b: i32, offset: PcRelOffset)
            = BrIfXsgteq32I32 / >= / get_i32;

        fn br_if_xult32_u8(&mut self, a: XReg, b: u8, offset: PcRelOffset)
            = BrIfXult32U8 / < / get_u32;
        fn br_if_xult32_u32(&mut self, a: XReg, b: u32, offset: PcRelOffset)
            = BrIfXult32U32 / < / get_u32;
        fn br_if_xugt32_u8(&mut self, a: XReg, b: u8, offset: PcRelOffset)
            = BrIfXugt32U8 / > / get_u32;
        fn br_if_xugt32_u32(&mut self, a: XReg, b: u32, offset: PcRelOffset)
            = BrIfXugt32U32 / > / get_u32;
        fn br_if_xulteq32_u8(&mut self, a: XReg, b: u8, offset: PcRelOffset)
            = BrIfXulteq32U8 / <= / get_u32;
        fn br_if_xulteq32_u32(&mut self, a: XReg, b: u32, offset: PcRelOffset)
            = BrIfXulteq32U32 / <= / get_u32;
        fn br_if_xugteq32_u8(&mut self, a: XReg, b: u8, offset: PcRelOffset)
            = BrIfXugteq32U8 / >= / get_u32;
        fn br_if_xugteq32_u32(&mut self, a: XReg, b: u32, offset: PcRelOffset)
            = BrIfXugteq32U32 / >= / get_u32;

        fn br_if_xeq64_i8(&mut self, a: XReg, b: i8, offset: PcRelOffset)
            = BrIfXeq64I8 / == / get_i64;
        fn br_if_xeq64_i32(&mut self, a: XReg, b: i32, offset: PcRelOffset)
            = BrIfXeq64I32 / == / get_i64;
        fn br_if_xneq64_i8(&mut self, a: XReg, b: i8, offset: PcRelOffset)
            = BrIfXneq64I8 / != / get_i64;
        fn br_if_xneq64_i32(&mut self, a: XReg, b: i32, offset: PcRelOffset)
            = BrIfXneq64I32 / != / get_i64;

        fn br_if_xslt64_i8(&mut self, a: XReg, b: i8, offset: PcRelOffset)
            = BrIfXslt64I8 / < / get_i64;
        fn br_if_xslt64_i32(&mut self, a: XReg, b: i32, offset: PcRelOffset)
            = BrIfXslt64I32 / < / get_i64;
        fn br_if_xsgt64_i8(&mut self, a: XReg, b: i8, offset: PcRelOffset)
            = BrIfXsgt64I8 / > / get_i64;
        fn br_if_xsgt64_i32(&mut self, a: XReg, b: i32, offset: PcRelOffset)
            = BrIfXsgt64I32 / > / get_i64;
        fn br_if_xslteq64_i8(&mut self, a: XReg, b: i8, offset: PcRelOffset)
            = BrIfXslteq64I8 / <= / get_i64;
        fn br_if_xslteq64_i32(&mut self, a: XReg, b: i32, offset: PcRelOffset)
            = BrIfXslteq64I32 / <= / get_i64;
        fn br_if_xsgteq64_i8(&mut self, a: XReg, b: i8, offset: PcRelOffset)
            = BrIfXsgteq64I8 / >= / get_i64;
        fn br_if_xsgteq64_i32(&mut self, a: XReg, b: i32, offset: PcRelOffset)
            = BrIfXsgteq64I32 / >= / get_i64;

        fn br_if_xult64_u8(&mut self, a: XReg, b: u8, offset: PcRelOffset)
            = BrIfXult64U8 / < / get_u64;
        fn br_if_xult64_u32(&mut self, a: XReg, b: u32, offset: PcRelOffset)
            = BrIfXult64U32 / < / get_u64;
        fn br_if_xugt64_u8(&mut self, a: XReg, b: u8, offset: PcRelOffset)
            = BrIfXugt64U8 / > / get_u64;
        fn br_if_xugt64_u32(&mut self, a: XReg, b: u32, offset: PcRelOffset)
            = BrIfXugt64U32 / > / get_u64;
        fn br_if_xulteq64_u8(&mut self, a: XReg, b: u8, offset: PcRelOffset)
            = BrIfXulteq64U8 / <= / get_u64;
        fn br_if_xulteq64_u32(&mut self, a: XReg, b: u32, offset: PcRelOffset)
            = BrIfXulteq64U32 / <= / get_u64;
        fn br_if_xugteq64_u8(&mut self, a: XReg, b: u8, offset: PcRelOffset)
            = BrIfXugteq64U8 / >= / get_u64;
        fn br_if_xugteq64_u32(&mut self, a: XReg, b: u32, offset: PcRelOffset)
            = BrIfXugteq64U32 / >= / get_u64;
    }

    fn xmov(&mut self, dst: XReg, src: XReg) -> ControlFlow<Done> {
        let val = self.state[src];
        self.state[dst] = val;
        ControlFlow::Continue(())
    }

    fn xconst8(&mut self, dst: XReg, imm: i8) -> ControlFlow<Done> {
        self.state[dst].set_i64(i64::from(imm));
        ControlFlow::Continue(())
    }

    fn xconst16(&mut self, dst: XReg, imm: i16) -> ControlFlow<Done> {
        self.state[dst].set_i64(i64::from(imm));
        ControlFlow::Continue(())
    }

    fn xconst32(&mut self, dst: XReg, imm: i32) -> ControlFlow<Done> {
        self.state[dst].set_i64(i64::from(imm));
        ControlFlow::Continue(())
    }

    fn xconst64(&mut self, dst: XReg, imm: i64) -> ControlFlow<Done> {
        self.state[dst].set_i64(imm);
        ControlFlow::Continue(())
    }

    fn xadd32(&mut self, operands: BinaryOperands<XReg>) -> ControlFlow<Done> {
        let a = self.state[operands.src1].get_u32();
        let b = self.state[operands.src2].get_u32();
        self.state[operands.dst].set_u32(a.wrapping_add(b));
        ControlFlow::Continue(())
    }

    fn xadd32_u8(&mut self, dst: XReg, src1: XReg, src2: u8) -> ControlFlow<Done> {
        self.xadd32_u32(dst, src1, src2.into())
    }

    fn xadd32_u32(&mut self, dst: XReg, src1: XReg, src2: u32) -> ControlFlow<Done> {
        let a = self.state[src1].get_u32();
        self.state[dst].set_u32(a.wrapping_add(src2.into()));
        ControlFlow::Continue(())
    }

    fn xadd64(&mut self, operands: BinaryOperands<XReg>) -> ControlFlow<Done> {
        let a = self.state[operands.src1].get_u64();
        let b = self.state[operands.src2].get_u64();
        self.state[operands.dst].set_u64(a.wrapping_add(b));
        ControlFlow::Continue(())
    }

    fn xadd64_u8(&mut self, dst: XReg, src1: XReg, src2: u8) -> ControlFlow<Done> {
        self.xadd64_u32(dst, src1, src2.into())
    }

    fn xadd64_u32(&mut self, dst: XReg, src1: XReg, src2: u32) -> ControlFlow<Done> {
        let a = self.state[src1].get_u64();
        self.state[dst].set_u64(a.wrapping_add(src2.into()));
        ControlFlow::Continue(())
    }

    fn xsub32(&mut self, operands: BinaryOperands<XReg>) -> ControlFlow<Done> {
        let a = self.state[operands.src1].get_u32();
        let b = self.state[operands.src2].get_u32();
        self.state[operands.dst].set_u32(a.wrapping_sub(b));
        ControlFlow::Continue(())
    }

    fn xsub32_u8(&mut self, dst: XReg, src1: XReg, src2: u8) -> ControlFlow<Done> {
        self.xsub32_u32(dst, src1, src2.into())
    }

    fn xsub32_u32(&mut self, dst: XReg, src1: XReg, src2: u32) -> ControlFlow<Done> {
        let a = self.state[src1].get_u32();
        self.state[dst].set_u32(a.wrapping_sub(src2.into()));
        ControlFlow::Continue(())
    }

    fn xsub64(&mut self, operands: BinaryOperands<XReg>) -> ControlFlow<Done> {
        let a = self.state[operands.src1].get_u64();
        let b = self.state[operands.src2].get_u64();
        self.state[operands.dst].set_u64(a.wrapping_sub(b));
        ControlFlow::Continue(())
    }

    fn xsub64_u8(&mut self, dst: XReg, src1: XReg, src2: u8) -> ControlFlow<Done> {
        self.xsub64_u32(dst, src1, src2.into())
    }

    fn xsub64_u32(&mut self, dst: XReg, src1: XReg, src2: u32) -> ControlFlow<Done> {
        let a = self.state[src1].get_u64();
        self.state[dst].set_u64(a.wrapping_sub(src2.into()));
        ControlFlow::Continue(())
    }

    fn xmul32(&mut self, operands: BinaryOperands<XReg>) -> ControlFlow<Done> {
        let a = self.state[operands.src1].get_u32();
        let b = self.state[operands.src2].get_u32();
        self.state[operands.dst].set_u32(a.wrapping_mul(b));
        ControlFlow::Continue(())
    }

    fn xmul32_s8(&mut self, dst: XReg, src1: XReg, src2: i8) -> ControlFlow<Done> {
        self.xmul32_s32(dst, src1, src2.into())
    }

    fn xmul32_s32(&mut self, dst: XReg, src1: XReg, src2: i32) -> ControlFlow<Done> {
        let a = self.state[src1].get_i32();
        self.state[dst].set_i32(a.wrapping_mul(src2));
        ControlFlow::Continue(())
    }

    fn xmul64(&mut self, operands: BinaryOperands<XReg>) -> ControlFlow<Done> {
        let a = self.state[operands.src1].get_u64();
        let b = self.state[operands.src2].get_u64();
        self.state[operands.dst].set_u64(a.wrapping_mul(b));
        ControlFlow::Continue(())
    }

    fn xmul64_s8(&mut self, dst: XReg, src1: XReg, src2: i8) -> ControlFlow<Done> {
        self.xmul64_s32(dst, src1, src2.into())
    }

    fn xmul64_s32(&mut self, dst: XReg, src1: XReg, src2: i32) -> ControlFlow<Done> {
        let a = self.state[src1].get_i64();
        self.state[dst].set_i64(a.wrapping_mul(src2.into()));
        ControlFlow::Continue(())
    }

    fn xshl32(&mut self, operands: BinaryOperands<XReg>) -> ControlFlow<Done> {
        let a = self.state[operands.src1].get_u32();
        let b = self.state[operands.src2].get_u32();
        self.state[operands.dst].set_u32(a.wrapping_shl(b));
        ControlFlow::Continue(())
    }

    fn xshr32_u(&mut self, operands: BinaryOperands<XReg>) -> ControlFlow<Done> {
        let a = self.state[operands.src1].get_u32();
        let b = self.state[operands.src2].get_u32();
        self.state[operands.dst].set_u32(a.wrapping_shr(b));
        ControlFlow::Continue(())
    }

    fn xshr32_s(&mut self, operands: BinaryOperands<XReg>) -> ControlFlow<Done> {
        let a = self.state[operands.src1].get_i32();
        let b = self.state[operands.src2].get_u32();
        self.state[operands.dst].set_i32(a.wrapping_shr(b));
        ControlFlow::Continue(())
    }

    fn xshl64(&mut self, operands: BinaryOperands<XReg>) -> ControlFlow<Done> {
        let a = self.state[operands.src1].get_u64();
        let b = self.state[operands.src2].get_u32();
        self.state[operands.dst].set_u64(a.wrapping_shl(b));
        ControlFlow::Continue(())
    }

    fn xshr64_u(&mut self, operands: BinaryOperands<XReg>) -> ControlFlow<Done> {
        let a = self.state[operands.src1].get_u64();
        let b = self.state[operands.src2].get_u32();
        self.state[operands.dst].set_u64(a.wrapping_shr(b));
        ControlFlow::Continue(())
    }

    fn xshr64_s(&mut self, operands: BinaryOperands<XReg>) -> ControlFlow<Done> {
        let a = self.state[operands.src1].get_i64();
        let b = self.state[operands.src2].get_u32();
        self.state[operands.dst].set_i64(a.wrapping_shr(b));
        ControlFlow::Continue(())
    }

    fn xshl32_u6(&mut self, operands: BinaryOperands<XReg, XReg, U6>) -> ControlFlow<Done> {
        let a = self.state[operands.src1].get_u32();
        let b = u32::from(u8::from(operands.src2));
        self.state[operands.dst].set_u32(a.wrapping_shl(b));
        ControlFlow::Continue(())
    }

    fn xshr32_u_u6(&mut self, operands: BinaryOperands<XReg, XReg, U6>) -> ControlFlow<Done> {
        let a = self.state[operands.src1].get_u32();
        let b = u32::from(u8::from(operands.src2));
        self.state[operands.dst].set_u32(a.wrapping_shr(b));
        ControlFlow::Continue(())
    }

    fn xshr32_s_u6(&mut self, operands: BinaryOperands<XReg, XReg, U6>) -> ControlFlow<Done> {
        let a = self.state[operands.src1].get_i32();
        let b = u32::from(u8::from(operands.src2));
        self.state[operands.dst].set_i32(a.wrapping_shr(b));
        ControlFlow::Continue(())
    }

    fn xshl64_u6(&mut self, operands: BinaryOperands<XReg, XReg, U6>) -> ControlFlow<Done> {
        let a = self.state[operands.src1].get_u64();
        let b = u32::from(u8::from(operands.src2));
        self.state[operands.dst].set_u64(a.wrapping_shl(b));
        ControlFlow::Continue(())
    }

    fn xshr64_u_u6(&mut self, operands: BinaryOperands<XReg, XReg, U6>) -> ControlFlow<Done> {
        let a = self.state[operands.src1].get_u64();
        let b = u32::from(u8::from(operands.src2));
        self.state[operands.dst].set_u64(a.wrapping_shr(b));
        ControlFlow::Continue(())
    }

    fn xshr64_s_u6(&mut self, operands: BinaryOperands<XReg, XReg, U6>) -> ControlFlow<Done> {
        let a = self.state[operands.src1].get_i64();
        let b = u32::from(u8::from(operands.src2));
        self.state[operands.dst].set_i64(a.wrapping_shr(b));
        ControlFlow::Continue(())
    }

    fn xneg32(&mut self, dst: XReg, src: XReg) -> ControlFlow<Done> {
        let a = self.state[src].get_i32();
        self.state[dst].set_i32(a.wrapping_neg());
        ControlFlow::Continue(())
    }

    fn xneg64(&mut self, dst: XReg, src: XReg) -> ControlFlow<Done> {
        let a = self.state[src].get_i64();
        self.state[dst].set_i64(a.wrapping_neg());
        ControlFlow::Continue(())
    }

    fn xeq64(&mut self, operands: BinaryOperands<XReg>) -> ControlFlow<Done> {
        let a = self.state[operands.src1].get_u64();
        let b = self.state[operands.src2].get_u64();
        self.state[operands.dst].set_u32(u32::from(a == b));
        ControlFlow::Continue(())
    }

    fn xneq64(&mut self, operands: BinaryOperands<XReg>) -> ControlFlow<Done> {
        let a = self.state[operands.src1].get_u64();
        let b = self.state[operands.src2].get_u64();
        self.state[operands.dst].set_u32(u32::from(a != b));
        ControlFlow::Continue(())
    }

    fn xslt64(&mut self, operands: BinaryOperands<XReg>) -> ControlFlow<Done> {
        let a = self.state[operands.src1].get_i64();
        let b = self.state[operands.src2].get_i64();
        self.state[operands.dst].set_u32(u32::from(a < b));
        ControlFlow::Continue(())
    }

    fn xslteq64(&mut self, operands: BinaryOperands<XReg>) -> ControlFlow<Done> {
        let a = self.state[operands.src1].get_i64();
        let b = self.state[operands.src2].get_i64();
        self.state[operands.dst].set_u32(u32::from(a <= b));
        ControlFlow::Continue(())
    }

    fn xult64(&mut self, operands: BinaryOperands<XReg>) -> ControlFlow<Done> {
        let a = self.state[operands.src1].get_u64();
        let b = self.state[operands.src2].get_u64();
        self.state[operands.dst].set_u32(u32::from(a < b));
        ControlFlow::Continue(())
    }

    fn xulteq64(&mut self, operands: BinaryOperands<XReg>) -> ControlFlow<Done> {
        let a = self.state[operands.src1].get_u64();
        let b = self.state[operands.src2].get_u64();
        self.state[operands.dst].set_u32(u32::from(a <= b));
        ControlFlow::Continue(())
    }

    fn xeq32(&mut self, operands: BinaryOperands<XReg>) -> ControlFlow<Done> {
        let a = self.state[operands.src1].get_u32();
        let b = self.state[operands.src2].get_u32();
        self.state[operands.dst].set_u32(u32::from(a == b));
        ControlFlow::Continue(())
    }

    fn xneq32(&mut self, operands: BinaryOperands<XReg>) -> ControlFlow<Done> {
        let a = self.state[operands.src1].get_u32();
        let b = self.state[operands.src2].get_u32();
        self.state[operands.dst].set_u32(u32::from(a != b));
        ControlFlow::Continue(())
    }

    fn xslt32(&mut self, operands: BinaryOperands<XReg>) -> ControlFlow<Done> {
        let a = self.state[operands.src1].get_i32();
        let b = self.state[operands.src2].get_i32();
        self.state[operands.dst].set_u32(u32::from(a < b));
        ControlFlow::Continue(())
    }

    fn xslteq32(&mut self, operands: BinaryOperands<XReg>) -> ControlFlow<Done> {
        let a = self.state[operands.src1].get_i32();
        let b = self.state[operands.src2].get_i32();
        self.state[operands.dst].set_u32(u32::from(a <= b));
        ControlFlow::Continue(())
    }

    fn xult32(&mut self, operands: BinaryOperands<XReg>) -> ControlFlow<Done> {
        let a = self.state[operands.src1].get_u32();
        let b = self.state[operands.src2].get_u32();
        self.state[operands.dst].set_u32(u32::from(a < b));
        ControlFlow::Continue(())
    }

    fn xulteq32(&mut self, operands: BinaryOperands<XReg>) -> ControlFlow<Done> {
        let a = self.state[operands.src1].get_u32();
        let b = self.state[operands.src2].get_u32();
        self.state[operands.dst].set_u32(u32::from(a <= b));
        ControlFlow::Continue(())
    }

    fn xload8_u32_offset8(&mut self, dst: XReg, ptr: XReg, offset: u8) -> ControlFlow<Done> {
        self.xload8_u32_offset32(dst, ptr, offset.into())
    }

    fn xload8_s32_offset8(&mut self, dst: XReg, ptr: XReg, offset: u8) -> ControlFlow<Done> {
        self.xload8_s32_offset32(dst, ptr, offset.into())
    }

    fn xload16le_u32_offset8(&mut self, dst: XReg, ptr: XReg, offset: u8) -> ControlFlow<Done> {
        self.xload16le_u32_offset32(dst, ptr, offset.into())
    }

    fn xload16le_s32_offset8(&mut self, dst: XReg, ptr: XReg, offset: u8) -> ControlFlow<Done> {
        self.xload16le_s32_offset32(dst, ptr, offset.into())
    }

    fn xload32le_offset8(&mut self, dst: XReg, ptr: XReg, offset: u8) -> ControlFlow<Done> {
        self.xload32le_offset32(dst, ptr, offset.into())
    }

    fn xload8_u64_offset8(&mut self, dst: XReg, ptr: XReg, offset: u8) -> ControlFlow<Done> {
        self.xload8_u64_offset32(dst, ptr, offset.into())
    }

    fn xload8_s64_offset8(&mut self, dst: XReg, ptr: XReg, offset: u8) -> ControlFlow<Done> {
        self.xload8_s64_offset32(dst, ptr, offset.into())
    }

    fn xload16le_u64_offset8(&mut self, dst: XReg, ptr: XReg, offset: u8) -> ControlFlow<Done> {
        self.xload16le_u64_offset32(dst, ptr, offset.into())
    }

    fn xload16le_s64_offset8(&mut self, dst: XReg, ptr: XReg, offset: u8) -> ControlFlow<Done> {
        self.xload16le_s64_offset32(dst, ptr, offset.into())
    }

    fn xload32le_u64_offset8(&mut self, dst: XReg, ptr: XReg, offset: u8) -> ControlFlow<Done> {
        self.xload32le_u64_offset32(dst, ptr, offset.into())
    }

    fn xload32le_s64_offset8(&mut self, dst: XReg, ptr: XReg, offset: u8) -> ControlFlow<Done> {
        self.xload32le_s64_offset32(dst, ptr, offset.into())
    }

    fn xload64le_offset8(&mut self, dst: XReg, ptr: XReg, offset: u8) -> ControlFlow<Done> {
        self.xload64le_offset32(dst, ptr, offset.into())
    }

    fn xstore8_offset8(&mut self, ptr: XReg, offset: u8, src: XReg) -> ControlFlow<Done> {
        self.xstore8_offset32(ptr, offset.into(), src)
    }

    fn xstore16le_offset8(&mut self, ptr: XReg, offset: u8, src: XReg) -> ControlFlow<Done> {
        self.xstore16le_offset32(ptr, offset.into(), src)
    }

    fn xstore32le_offset8(&mut self, ptr: XReg, offset: u8, src: XReg) -> ControlFlow<Done> {
        self.xstore32le_offset32(ptr, offset.into(), src)
    }

    fn xstore64le_offset8(&mut self, ptr: XReg, offset: u8, src: XReg) -> ControlFlow<Done> {
        self.xstore64le_offset32(ptr, offset.into(), src)
    }

    fn xload8_u32_offset32(&mut self, dst: XReg, ptr: XReg, offset: i32) -> ControlFlow<Done> {
        let val = unsafe { self.load::<u8>(ptr, offset) };
        self.state[dst].set_u32(val.into());
        ControlFlow::Continue(())
    }

    fn xload8_s32_offset32(&mut self, dst: XReg, ptr: XReg, offset: i32) -> ControlFlow<Done> {
        let val = unsafe { self.load::<i8>(ptr, offset) };
        self.state[dst].set_i32(val.into());
        ControlFlow::Continue(())
    }

    fn xload16le_u32_offset32(&mut self, dst: XReg, ptr: XReg, offset: i32) -> ControlFlow<Done> {
        let val = unsafe { self.load::<u16>(ptr, offset) };
        self.state[dst].set_u32(u16::from_le(val).into());
        ControlFlow::Continue(())
    }

    fn xload16le_s32_offset32(&mut self, dst: XReg, ptr: XReg, offset: i32) -> ControlFlow<Done> {
        let val = unsafe { self.load::<i16>(ptr, offset) };
        self.state[dst].set_i32(i16::from_le(val).into());
        ControlFlow::Continue(())
    }

    fn xload32le_offset32(&mut self, dst: XReg, ptr: XReg, offset: i32) -> ControlFlow<Done> {
        let val = unsafe { self.load::<i32>(ptr, offset) };
        self.state[dst].set_i32(i32::from_le(val));
        ControlFlow::Continue(())
    }

    fn xload8_u64_offset32(&mut self, dst: XReg, ptr: XReg, offset: i32) -> ControlFlow<Done> {
        let val = unsafe { self.load::<u8>(ptr, offset) };
        self.state[dst].set_u64(val.into());
        ControlFlow::Continue(())
    }

    fn xload8_s64_offset32(&mut self, dst: XReg, ptr: XReg, offset: i32) -> ControlFlow<Done> {
        let val = unsafe { self.load::<i8>(ptr, offset) };
        self.state[dst].set_i64(val.into());
        ControlFlow::Continue(())
    }

    fn xload16le_u64_offset32(&mut self, dst: XReg, ptr: XReg, offset: i32) -> ControlFlow<Done> {
        let val = unsafe { self.load::<u16>(ptr, offset) };
        self.state[dst].set_u64(u16::from_le(val).into());
        ControlFlow::Continue(())
    }

    fn xload16le_s64_offset32(&mut self, dst: XReg, ptr: XReg, offset: i32) -> ControlFlow<Done> {
        let val = unsafe { self.load::<i16>(ptr, offset) };
        self.state[dst].set_i64(i16::from_le(val).into());
        ControlFlow::Continue(())
    }

    fn xload32le_u64_offset32(&mut self, dst: XReg, ptr: XReg, offset: i32) -> ControlFlow<Done> {
        let val = unsafe { self.load::<u32>(ptr, offset) };
        self.state[dst].set_u64(u32::from_le(val).into());
        ControlFlow::Continue(())
    }

    fn xload32le_s64_offset32(&mut self, dst: XReg, ptr: XReg, offset: i32) -> ControlFlow<Done> {
        let val = unsafe { self.load::<i32>(ptr, offset) };
        self.state[dst].set_i64(i32::from_le(val).into());
        ControlFlow::Continue(())
    }

    fn xload64le_offset32(&mut self, dst: XReg, ptr: XReg, offset: i32) -> ControlFlow<Done> {
        let val = unsafe { self.load::<i64>(ptr, offset) };
        self.state[dst].set_i64(i64::from_le(val));
        ControlFlow::Continue(())
    }

    fn xstore8_offset32(&mut self, ptr: XReg, offset: i32, src: XReg) -> ControlFlow<Done> {
        let val = self.state[src].get_u32() as u8;
        unsafe {
            self.store(ptr, offset, val);
        }
        ControlFlow::Continue(())
    }

    fn xstore16le_offset32(&mut self, ptr: XReg, offset: i32, src: XReg) -> ControlFlow<Done> {
        let val = self.state[src].get_u32() as u16;
        unsafe {
            self.store(ptr, offset, val.to_le());
        }
        ControlFlow::Continue(())
    }

    fn xstore32le_offset32(&mut self, ptr: XReg, offset: i32, src: XReg) -> ControlFlow<Done> {
        let val = self.state[src].get_u32();
        unsafe {
            self.store(ptr, offset, val.to_le());
        }
        ControlFlow::Continue(())
    }

    fn xstore64le_offset32(&mut self, ptr: XReg, offset: i32, src: XReg) -> ControlFlow<Done> {
        let val = self.state[src].get_u64();
        unsafe {
            self.store(ptr, offset, val.to_le());
        }
        ControlFlow::Continue(())
    }

    fn push_frame(&mut self) -> ControlFlow<Done> {
        self.push::<crate::PushFrame, _>(self.state.lr)?;
        self.push::<crate::PushFrame, _>(self.state.fp)?;
        self.state.fp = self.state[XReg::sp].get_ptr();
        ControlFlow::Continue(())
    }

    #[inline]
    fn push_frame_save(&mut self, amt: u32, regs: RegSet<XReg>) -> ControlFlow<Done> {
        // Decrement the stack pointer `amt` bytes plus 2 pointers more for
        // fp/lr.
        let ptr_size = size_of::<usize>();
        let full_amt = usize::try_from(amt).unwrap() + 2 * ptr_size;
        let new_sp = self.state[XReg::sp].get_ptr::<u8>().wrapping_sub(full_amt);
        self.set_sp::<crate::PushFrameSave>(new_sp)?;

        unsafe {
            // Emulate `push_frame` by placing `lr` and `fp` onto the stack, in
            // that order, at the top of the allocated area.
            self.store(XReg::sp, (full_amt - 1 * ptr_size) as i32, self.state.lr);
            self.store(XReg::sp, (full_amt - 2 * ptr_size) as i32, self.state.fp);

            // Set `fp` to the top of our frame, where `fp` is stored.
            let mut offset = amt as i32;
            self.state.fp = self.state[XReg::sp]
                .get_ptr::<u8>()
                .byte_offset(offset as isize);

            // Next save any registers in `regs` to the stack.
            for reg in regs {
                offset -= 8;
                self.store(XReg::sp, offset, self.state[reg].get_u64());
            }
        }
        ControlFlow::Continue(())
    }

    fn pop_frame_restore(&mut self, amt: u32, regs: RegSet<XReg>) -> ControlFlow<Done> {
        // Restore all registers in `regs`, followed by the normal `pop_frame`
        // opcode below to restore fp/lr.
        unsafe {
            let mut offset = amt as i32;
            for reg in regs {
                offset -= 8;
                let val = self.load(XReg::sp, offset);
                self.state[reg].set_u64(val);
            }
        }
        self.pop_frame()
    }

    fn pop_frame(&mut self) -> ControlFlow<Done> {
        self.set_sp_unchecked(self.state.fp);
        let fp = self.pop();
        let lr = self.pop();
        self.state.fp = fp;
        self.state.lr = lr;
        ControlFlow::Continue(())
    }

    fn br_table32(&mut self, idx: XReg, amt: u32) -> ControlFlow<Done> {
        let idx = self.state[idx].get_u32().min(amt - 1) as isize;
        // SAFETY: part of the contract of the interpreter is only dealing with
        // valid bytecode, so this offset should be safe.
        self.pc = unsafe { self.pc.offset(idx * 4) };

        // Decode the `PcRelOffset` without tampering with `self.pc` as the
        // jump is relative to `self.pc`.
        let mut tmp = self.pc;
        let rel = unwrap_uninhabited(PcRelOffset::decode(&mut tmp));
        let offset = isize::try_from(i32::from(rel)).unwrap();
        self.pc = unsafe { self.pc.offset(offset) };
        ControlFlow::Continue(())
    }

    fn stack_alloc32(&mut self, amt: u32) -> ControlFlow<Done> {
        let amt = usize::try_from(amt).unwrap();
        let new_sp = self.state[XReg::sp].get_ptr::<u8>().wrapping_sub(amt);
        self.set_sp::<crate::StackAlloc32>(new_sp)?;
        ControlFlow::Continue(())
    }

    fn stack_free32(&mut self, amt: u32) -> ControlFlow<Done> {
        let amt = usize::try_from(amt).unwrap();
        let new_sp = self.state[XReg::sp].get_ptr::<u8>().wrapping_add(amt);
        self.set_sp_unchecked(new_sp);
        ControlFlow::Continue(())
    }

    fn zext8(&mut self, dst: XReg, src: XReg) -> ControlFlow<Done> {
        let src = self.state[src].get_u64() as u8;
        self.state[dst].set_u64(src.into());
        ControlFlow::Continue(())
    }

    fn zext16(&mut self, dst: XReg, src: XReg) -> ControlFlow<Done> {
        let src = self.state[src].get_u64() as u16;
        self.state[dst].set_u64(src.into());
        ControlFlow::Continue(())
    }

    fn zext32(&mut self, dst: XReg, src: XReg) -> ControlFlow<Done> {
        let src = self.state[src].get_u64() as u32;
        self.state[dst].set_u64(src.into());
        ControlFlow::Continue(())
    }

    fn sext8(&mut self, dst: XReg, src: XReg) -> ControlFlow<Done> {
        let src = self.state[src].get_i64() as i8;
        self.state[dst].set_i64(src.into());
        ControlFlow::Continue(())
    }

    fn sext16(&mut self, dst: XReg, src: XReg) -> ControlFlow<Done> {
        let src = self.state[src].get_i64() as i16;
        self.state[dst].set_i64(src.into());
        ControlFlow::Continue(())
    }

    fn sext32(&mut self, dst: XReg, src: XReg) -> ControlFlow<Done> {
        let src = self.state[src].get_i64() as i32;
        self.state[dst].set_i64(src.into());
        ControlFlow::Continue(())
    }

    fn xdiv32_s(&mut self, operands: BinaryOperands<XReg>) -> ControlFlow<Done> {
        let a = self.state[operands.src1].get_i32();
        let b = self.state[operands.src2].get_i32();
        match a.checked_div(b) {
            Some(result) => {
                self.state[operands.dst].set_i32(result);
                ControlFlow::Continue(())
            }
            None => {
                let kind = if b == 0 {
                    TrapKind::DivideByZero
                } else {
                    TrapKind::IntegerOverflow
                };
                self.done_trap_kind::<crate::XDiv32S>(Some(kind))
            }
        }
    }

    fn xdiv64_s(&mut self, operands: BinaryOperands<XReg>) -> ControlFlow<Done> {
        let a = self.state[operands.src1].get_i64();
        let b = self.state[operands.src2].get_i64();
        match a.checked_div(b) {
            Some(result) => {
                self.state[operands.dst].set_i64(result);
                ControlFlow::Continue(())
            }
            None => {
                let kind = if b == 0 {
                    TrapKind::DivideByZero
                } else {
                    TrapKind::IntegerOverflow
                };
                self.done_trap_kind::<crate::XDiv64S>(Some(kind))
            }
        }
    }

    fn xdiv32_u(&mut self, operands: BinaryOperands<XReg>) -> ControlFlow<Done> {
        let a = self.state[operands.src1].get_u32();
        let b = self.state[operands.src2].get_u32();
        match a.checked_div(b) {
            Some(result) => {
                self.state[operands.dst].set_u32(result);
                ControlFlow::Continue(())
            }
            None => self.done_trap_kind::<crate::XDiv64U>(Some(TrapKind::DivideByZero)),
        }
    }

    fn xdiv64_u(&mut self, operands: BinaryOperands<XReg>) -> ControlFlow<Done> {
        let a = self.state[operands.src1].get_u64();
        let b = self.state[operands.src2].get_u64();
        match a.checked_div(b) {
            Some(result) => {
                self.state[operands.dst].set_u64(result);
                ControlFlow::Continue(())
            }
            None => self.done_trap_kind::<crate::XDiv64U>(Some(TrapKind::DivideByZero)),
        }
    }

    fn xrem32_s(&mut self, operands: BinaryOperands<XReg>) -> ControlFlow<Done> {
        let a = self.state[operands.src1].get_i32();
        let b = self.state[operands.src2].get_i32();
        let result = if a == i32::MIN && b == -1 {
            Some(0)
        } else {
            a.checked_rem(b)
        };
        match result {
            Some(result) => {
                self.state[operands.dst].set_i32(result);
                ControlFlow::Continue(())
            }
            None => self.done_trap_kind::<crate::XRem32S>(Some(TrapKind::DivideByZero)),
        }
    }

    fn xrem64_s(&mut self, operands: BinaryOperands<XReg>) -> ControlFlow<Done> {
        let a = self.state[operands.src1].get_i64();
        let b = self.state[operands.src2].get_i64();
        let result = if a == i64::MIN && b == -1 {
            Some(0)
        } else {
            a.checked_rem(b)
        };
        match result {
            Some(result) => {
                self.state[operands.dst].set_i64(result);
                ControlFlow::Continue(())
            }
            None => self.done_trap_kind::<crate::XRem64S>(Some(TrapKind::DivideByZero)),
        }
    }

    fn xrem32_u(&mut self, operands: BinaryOperands<XReg>) -> ControlFlow<Done> {
        let a = self.state[operands.src1].get_u32();
        let b = self.state[operands.src2].get_u32();
        match a.checked_rem(b) {
            Some(result) => {
                self.state[operands.dst].set_u32(result);
                ControlFlow::Continue(())
            }
            None => self.done_trap_kind::<crate::XRem32U>(Some(TrapKind::DivideByZero)),
        }
    }

    fn xrem64_u(&mut self, operands: BinaryOperands<XReg>) -> ControlFlow<Done> {
        let a = self.state[operands.src1].get_u64();
        let b = self.state[operands.src2].get_u64();
        match a.checked_rem(b) {
            Some(result) => {
                self.state[operands.dst].set_u64(result);
                ControlFlow::Continue(())
            }
            None => self.done_trap_kind::<crate::XRem64U>(Some(TrapKind::DivideByZero)),
        }
    }

    fn xband32(&mut self, operands: BinaryOperands<XReg>) -> ControlFlow<Done> {
        let a = self.state[operands.src1].get_u32();
        let b = self.state[operands.src2].get_u32();
        self.state[operands.dst].set_u32(a & b);
        ControlFlow::Continue(())
    }

    fn xband32_s8(&mut self, dst: XReg, src1: XReg, src2: i8) -> ControlFlow<Done> {
        self.xband32_s32(dst, src1, src2.into())
    }

    fn xband32_s32(&mut self, dst: XReg, src1: XReg, src2: i32) -> ControlFlow<Done> {
        let a = self.state[src1].get_i32();
        self.state[dst].set_i32(a & src2);
        ControlFlow::Continue(())
    }

    fn xband64(&mut self, operands: BinaryOperands<XReg>) -> ControlFlow<Done> {
        let a = self.state[operands.src1].get_u64();
        let b = self.state[operands.src2].get_u64();
        self.state[operands.dst].set_u64(a & b);
        ControlFlow::Continue(())
    }

    fn xband64_s8(&mut self, dst: XReg, src1: XReg, src2: i8) -> ControlFlow<Done> {
        self.xband64_s32(dst, src1, src2.into())
    }

    fn xband64_s32(&mut self, dst: XReg, src1: XReg, src2: i32) -> ControlFlow<Done> {
        let a = self.state[src1].get_i64();
        self.state[dst].set_i64(a & i64::from(src2));
        ControlFlow::Continue(())
    }

    fn xbor32(&mut self, operands: BinaryOperands<XReg>) -> ControlFlow<Done> {
        let a = self.state[operands.src1].get_u32();
        let b = self.state[operands.src2].get_u32();
        self.state[operands.dst].set_u32(a | b);
        ControlFlow::Continue(())
    }

    fn xbor32_s8(&mut self, dst: XReg, src1: XReg, src2: i8) -> ControlFlow<Done> {
        self.xbor32_s32(dst, src1, src2.into())
    }

    fn xbor32_s32(&mut self, dst: XReg, src1: XReg, src2: i32) -> ControlFlow<Done> {
        let a = self.state[src1].get_i32();
        self.state[dst].set_i32(a | src2);
        ControlFlow::Continue(())
    }

    fn xbor64(&mut self, operands: BinaryOperands<XReg>) -> ControlFlow<Done> {
        let a = self.state[operands.src1].get_u64();
        let b = self.state[operands.src2].get_u64();
        self.state[operands.dst].set_u64(a | b);
        ControlFlow::Continue(())
    }

    fn xbor64_s8(&mut self, dst: XReg, src1: XReg, src2: i8) -> ControlFlow<Done> {
        self.xbor64_s32(dst, src1, src2.into())
    }

    fn xbor64_s32(&mut self, dst: XReg, src1: XReg, src2: i32) -> ControlFlow<Done> {
        let a = self.state[src1].get_i64();
        self.state[dst].set_i64(a | i64::from(src2));
        ControlFlow::Continue(())
    }

    fn xbxor32(&mut self, operands: BinaryOperands<XReg>) -> ControlFlow<Done> {
        let a = self.state[operands.src1].get_u32();
        let b = self.state[operands.src2].get_u32();
        self.state[operands.dst].set_u32(a ^ b);
        ControlFlow::Continue(())
    }

    fn xbxor32_s8(&mut self, dst: XReg, src1: XReg, src2: i8) -> ControlFlow<Done> {
        self.xbxor32_s32(dst, src1, src2.into())
    }

    fn xbxor32_s32(&mut self, dst: XReg, src1: XReg, src2: i32) -> ControlFlow<Done> {
        let a = self.state[src1].get_i32();
        self.state[dst].set_i32(a ^ src2);
        ControlFlow::Continue(())
    }

    fn xbxor64(&mut self, operands: BinaryOperands<XReg>) -> ControlFlow<Done> {
        let a = self.state[operands.src1].get_u64();
        let b = self.state[operands.src2].get_u64();
        self.state[operands.dst].set_u64(a ^ b);
        ControlFlow::Continue(())
    }

    fn xbxor64_s8(&mut self, dst: XReg, src1: XReg, src2: i8) -> ControlFlow<Done> {
        self.xbxor64_s32(dst, src1, src2.into())
    }

    fn xbxor64_s32(&mut self, dst: XReg, src1: XReg, src2: i32) -> ControlFlow<Done> {
        let a = self.state[src1].get_i64();
        self.state[dst].set_i64(a ^ i64::from(src2));
        ControlFlow::Continue(())
    }

    fn xbnot32(&mut self, dst: XReg, src: XReg) -> ControlFlow<Done> {
        let a = self.state[src].get_u32();
        self.state[dst].set_u32(!a);
        ControlFlow::Continue(())
    }

    fn xbnot64(&mut self, dst: XReg, src: XReg) -> ControlFlow<Done> {
        let a = self.state[src].get_u64();
        self.state[dst].set_u64(!a);
        ControlFlow::Continue(())
    }

    fn xmin32_u(&mut self, operands: BinaryOperands<XReg>) -> ControlFlow<Done> {
        let a = self.state[operands.src1].get_u32();
        let b = self.state[operands.src2].get_u32();
        self.state[operands.dst].set_u32(a.min(b));
        ControlFlow::Continue(())
    }

    fn xmin32_s(&mut self, operands: BinaryOperands<XReg>) -> ControlFlow<Done> {
        let a = self.state[operands.src1].get_i32();
        let b = self.state[operands.src2].get_i32();
        self.state[operands.dst].set_i32(a.min(b));
        ControlFlow::Continue(())
    }

    fn xmax32_u(&mut self, operands: BinaryOperands<XReg>) -> ControlFlow<Done> {
        let a = self.state[operands.src1].get_u32();
        let b = self.state[operands.src2].get_u32();
        self.state[operands.dst].set_u32(a.max(b));
        ControlFlow::Continue(())
    }

    fn xmax32_s(&mut self, operands: BinaryOperands<XReg>) -> ControlFlow<Done> {
        let a = self.state[operands.src1].get_i32();
        let b = self.state[operands.src2].get_i32();
        self.state[operands.dst].set_i32(a.max(b));
        ControlFlow::Continue(())
    }

    fn xmin64_u(&mut self, operands: BinaryOperands<XReg>) -> ControlFlow<Done> {
        let a = self.state[operands.src1].get_u64();
        let b = self.state[operands.src2].get_u64();
        self.state[operands.dst].set_u64(a.min(b));
        ControlFlow::Continue(())
    }

    fn xmin64_s(&mut self, operands: BinaryOperands<XReg>) -> ControlFlow<Done> {
        let a = self.state[operands.src1].get_i64();
        let b = self.state[operands.src2].get_i64();
        self.state[operands.dst].set_i64(a.min(b));
        ControlFlow::Continue(())
    }

    fn xmax64_u(&mut self, operands: BinaryOperands<XReg>) -> ControlFlow<Done> {
        let a = self.state[operands.src1].get_u64();
        let b = self.state[operands.src2].get_u64();
        self.state[operands.dst].set_u64(a.max(b));
        ControlFlow::Continue(())
    }

    fn xmax64_s(&mut self, operands: BinaryOperands<XReg>) -> ControlFlow<Done> {
        let a = self.state[operands.src1].get_i64();
        let b = self.state[operands.src2].get_i64();
        self.state[operands.dst].set_i64(a.max(b));
        ControlFlow::Continue(())
    }

    fn xctz32(&mut self, dst: XReg, src: XReg) -> ControlFlow<Done> {
        let a = self.state[src].get_u32();
        self.state[dst].set_u32(a.trailing_zeros());
        ControlFlow::Continue(())
    }

    fn xctz64(&mut self, dst: XReg, src: XReg) -> ControlFlow<Done> {
        let a = self.state[src].get_u64();
        self.state[dst].set_u64(a.trailing_zeros().into());
        ControlFlow::Continue(())
    }

    fn xclz32(&mut self, dst: XReg, src: XReg) -> ControlFlow<Done> {
        let a = self.state[src].get_u32();
        self.state[dst].set_u32(a.leading_zeros());
        ControlFlow::Continue(())
    }

    fn xclz64(&mut self, dst: XReg, src: XReg) -> ControlFlow<Done> {
        let a = self.state[src].get_u64();
        self.state[dst].set_u64(a.leading_zeros().into());
        ControlFlow::Continue(())
    }

    fn xpopcnt32(&mut self, dst: XReg, src: XReg) -> ControlFlow<Done> {
        let a = self.state[src].get_u32();
        self.state[dst].set_u32(a.count_ones());
        ControlFlow::Continue(())
    }

    fn xpopcnt64(&mut self, dst: XReg, src: XReg) -> ControlFlow<Done> {
        let a = self.state[src].get_u64();
        self.state[dst].set_u64(a.count_ones().into());
        ControlFlow::Continue(())
    }

    fn xrotl32(&mut self, operands: BinaryOperands<XReg>) -> ControlFlow<Done> {
        let a = self.state[operands.src1].get_u32();
        let b = self.state[operands.src2].get_u32();
        self.state[operands.dst].set_u32(a.rotate_left(b));
        ControlFlow::Continue(())
    }

    fn xrotl64(&mut self, operands: BinaryOperands<XReg>) -> ControlFlow<Done> {
        let a = self.state[operands.src1].get_u64();
        let b = self.state[operands.src2].get_u32();
        self.state[operands.dst].set_u64(a.rotate_left(b));
        ControlFlow::Continue(())
    }

    fn xrotr32(&mut self, operands: BinaryOperands<XReg>) -> ControlFlow<Done> {
        let a = self.state[operands.src1].get_u32();
        let b = self.state[operands.src2].get_u32();
        self.state[operands.dst].set_u32(a.rotate_right(b));
        ControlFlow::Continue(())
    }

    fn xrotr64(&mut self, operands: BinaryOperands<XReg>) -> ControlFlow<Done> {
        let a = self.state[operands.src1].get_u64();
        let b = self.state[operands.src2].get_u32();
        self.state[operands.dst].set_u64(a.rotate_right(b));
        ControlFlow::Continue(())
    }

    fn xselect32(
        &mut self,
        dst: XReg,
        cond: XReg,
        if_nonzero: XReg,
        if_zero: XReg,
    ) -> ControlFlow<Done> {
        let result = if self.state[cond].get_u32() != 0 {
            self.state[if_nonzero].get_u32()
        } else {
            self.state[if_zero].get_u32()
        };
        self.state[dst].set_u32(result);
        ControlFlow::Continue(())
    }

    fn xselect64(
        &mut self,
        dst: XReg,
        cond: XReg,
        if_nonzero: XReg,
        if_zero: XReg,
    ) -> ControlFlow<Done> {
        let result = if self.state[cond].get_u32() != 0 {
            self.state[if_nonzero].get_u64()
        } else {
            self.state[if_zero].get_u64()
        };
        self.state[dst].set_u64(result);
        ControlFlow::Continue(())
    }

    fn xabs32(&mut self, dst: XReg, src: XReg) -> ControlFlow<Done> {
        let a = self.state[src].get_i32();
        self.state[dst].set_i32(a.wrapping_abs());
        ControlFlow::Continue(())
    }

    fn xabs64(&mut self, dst: XReg, src: XReg) -> ControlFlow<Done> {
        let a = self.state[src].get_i64();
        self.state[dst].set_i64(a.wrapping_abs());
        ControlFlow::Continue(())
    }
}

impl ExtendedOpVisitor for Interpreter<'_> {
    fn nop(&mut self) -> ControlFlow<Done> {
        ControlFlow::Continue(())
    }

    fn trap(&mut self) -> ControlFlow<Done> {
        self.done_trap::<crate::Trap>()
    }

    fn call_indirect_host(&mut self, id: u8) -> ControlFlow<Done> {
        self.done_call_indirect_host(id)
    }

    fn bswap32(&mut self, dst: XReg, src: XReg) -> ControlFlow<Done> {
        let src = self.state[src].get_u32();
        self.state[dst].set_u32(src.swap_bytes());
        ControlFlow::Continue(())
    }

    fn bswap64(&mut self, dst: XReg, src: XReg) -> ControlFlow<Done> {
        let src = self.state[src].get_u64();
        self.state[dst].set_u64(src.swap_bytes());
        ControlFlow::Continue(())
    }

    fn xbmask32(&mut self, dst: XReg, src: XReg) -> Self::Return {
        let a = self.state[src].get_u32();
        if a == 0 {
            self.state[dst].set_u32(0);
        } else {
            self.state[dst].set_i32(-1);
        }
        ControlFlow::Continue(())
    }

    fn xbmask64(&mut self, dst: XReg, src: XReg) -> Self::Return {
        let a = self.state[src].get_u64();
        if a == 0 {
            self.state[dst].set_u64(0);
        } else {
            self.state[dst].set_i64(-1);
        }
        ControlFlow::Continue(())
    }

    fn xadd32_uoverflow_trap(&mut self, operands: BinaryOperands<XReg>) -> ControlFlow<Done> {
        let a = self.state[operands.src1].get_u32();
        let b = self.state[operands.src2].get_u32();
        match a.checked_add(b) {
            Some(c) => {
                self.state[operands.dst].set_u32(c);
                ControlFlow::Continue(())
            }
            None => self.done_trap::<crate::Xadd32UoverflowTrap>(),
        }
    }

    fn xadd64_uoverflow_trap(&mut self, operands: BinaryOperands<XReg>) -> ControlFlow<Done> {
        let a = self.state[operands.src1].get_u64();
        let b = self.state[operands.src2].get_u64();
        match a.checked_add(b) {
            Some(c) => {
                self.state[operands.dst].set_u64(c);
                ControlFlow::Continue(())
            }
            None => self.done_trap::<crate::Xadd64UoverflowTrap>(),
        }
    }

    fn xmulhi64_s(&mut self, operands: BinaryOperands<XReg>) -> ControlFlow<Done> {
        let a = self.state[operands.src1].get_i64();
        let b = self.state[operands.src2].get_i64();
        let result = ((i128::from(a) * i128::from(b)) >> 64) as i64;
        self.state[operands.dst].set_i64(result);
        ControlFlow::Continue(())
    }

    fn xmulhi64_u(&mut self, operands: BinaryOperands<XReg>) -> ControlFlow<Done> {
        let a = self.state[operands.src1].get_u64();
        let b = self.state[operands.src2].get_u64();
        let result = ((u128::from(a) * u128::from(b)) >> 64) as u64;
        self.state[operands.dst].set_u64(result);
        ControlFlow::Continue(())
    }

    fn xpush32(&mut self, src: XReg) -> ControlFlow<Done> {
        self.push::<crate::XPush32, _>(self.state[src].get_u32())?;
        ControlFlow::Continue(())
    }

    fn xpush32_many(&mut self, srcs: RegSet<XReg>) -> ControlFlow<Done> {
        for src in srcs {
            self.push::<crate::XPush32Many, _>(self.state[src].get_u32())?;
        }
        ControlFlow::Continue(())
    }

    fn xpush64(&mut self, src: XReg) -> ControlFlow<Done> {
        self.push::<crate::XPush64, _>(self.state[src].get_u64())?;
        ControlFlow::Continue(())
    }

    fn xpush64_many(&mut self, srcs: RegSet<XReg>) -> ControlFlow<Done> {
        for src in srcs {
            self.push::<crate::XPush64Many, _>(self.state[src].get_u64())?;
        }
        ControlFlow::Continue(())
    }

    fn xpop32(&mut self, dst: XReg) -> ControlFlow<Done> {
        let val = self.pop();
        self.state[dst].set_u32(val);
        ControlFlow::Continue(())
    }

    fn xpop32_many(&mut self, dsts: RegSet<XReg>) -> ControlFlow<Done> {
        for dst in dsts.into_iter().rev() {
            let val = self.pop();
            self.state[dst].set_u32(val);
        }
        ControlFlow::Continue(())
    }

    fn xpop64(&mut self, dst: XReg) -> ControlFlow<Done> {
        let val = self.pop();
        self.state[dst].set_u64(val);
        ControlFlow::Continue(())
    }

    fn xpop64_many(&mut self, dsts: RegSet<XReg>) -> ControlFlow<Done> {
        for dst in dsts.into_iter().rev() {
            let val = self.pop();
            self.state[dst].set_u64(val);
        }
        ControlFlow::Continue(())
    }

    fn xload16be_u64_offset32(&mut self, dst: XReg, ptr: XReg, offset: i32) -> ControlFlow<Done> {
        let val = unsafe { self.load::<u16>(ptr, offset) };
        self.state[dst].set_u64(u16::from_be(val).into());
        ControlFlow::Continue(())
    }

    fn xload16be_s64_offset32(&mut self, dst: XReg, ptr: XReg, offset: i32) -> ControlFlow<Done> {
        let val = unsafe { self.load::<i16>(ptr, offset) };
        self.state[dst].set_i64(i16::from_be(val).into());
        ControlFlow::Continue(())
    }

    fn xload32be_u64_offset32(&mut self, dst: XReg, ptr: XReg, offset: i32) -> ControlFlow<Done> {
        let val = unsafe { self.load::<u32>(ptr, offset) };
        self.state[dst].set_u64(u32::from_be(val).into());
        ControlFlow::Continue(())
    }

    fn xload32be_s64_offset32(&mut self, dst: XReg, ptr: XReg, offset: i32) -> ControlFlow<Done> {
        let val = unsafe { self.load::<i32>(ptr, offset) };
        self.state[dst].set_i64(i32::from_be(val).into());
        ControlFlow::Continue(())
    }

    fn xload64be_offset32(&mut self, dst: XReg, ptr: XReg, offset: i32) -> ControlFlow<Done> {
        let val = unsafe { self.load::<i64>(ptr, offset) };
        self.state[dst].set_i64(i64::from_be(val));
        ControlFlow::Continue(())
    }

    fn xstore16be_offset32(&mut self, ptr: XReg, offset: i32, src: XReg) -> ControlFlow<Done> {
        let val = self.state[src].get_u32() as u16;
        unsafe {
            self.store(ptr, offset, val.to_be());
        }
        ControlFlow::Continue(())
    }

    fn xstore32be_offset32(&mut self, ptr: XReg, offset: i32, src: XReg) -> ControlFlow<Done> {
        let val = self.state[src].get_u32();
        unsafe {
            self.store(ptr, offset, val.to_be());
        }
        ControlFlow::Continue(())
    }

    fn xstore64be_offset32(&mut self, ptr: XReg, offset: i32, src: XReg) -> ControlFlow<Done> {
        let val = self.state[src].get_u64();
        unsafe {
            self.store(ptr, offset, val.to_be());
        }
        ControlFlow::Continue(())
    }

    fn fload32be_offset32(&mut self, dst: FReg, ptr: XReg, offset: i32) -> ControlFlow<Done> {
        let val = unsafe { self.load::<u32>(ptr, offset) };
        self.state[dst].set_f32(f32::from_bits(u32::from_be(val)));
        ControlFlow::Continue(())
    }

    fn fload64be_offset32(&mut self, dst: FReg, ptr: XReg, offset: i32) -> ControlFlow<Done> {
        let val = unsafe { self.load::<u64>(ptr, offset) };
        self.state[dst].set_f64(f64::from_bits(u64::from_be(val)));
        ControlFlow::Continue(())
    }

    fn fstore32be_offset32(&mut self, ptr: XReg, offset: i32, src: FReg) -> ControlFlow<Done> {
        let val = self.state[src].get_f32();
        unsafe {
            self.store(ptr, offset, val.to_bits().to_be());
        }
        ControlFlow::Continue(())
    }

    fn fstore64be_offset32(&mut self, ptr: XReg, offset: i32, src: FReg) -> ControlFlow<Done> {
        let val = self.state[src].get_f64();
        unsafe {
            self.store(ptr, offset, val.to_bits().to_be());
        }
        ControlFlow::Continue(())
    }

    fn fload32le_offset32(&mut self, dst: FReg, ptr: XReg, offset: i32) -> ControlFlow<Done> {
        let val = unsafe { self.load::<u32>(ptr, offset) };
        self.state[dst].set_f32(f32::from_bits(u32::from_le(val)));
        ControlFlow::Continue(())
    }

    fn fload64le_offset32(&mut self, dst: FReg, ptr: XReg, offset: i32) -> ControlFlow<Done> {
        let val = unsafe { self.load::<u64>(ptr, offset) };
        self.state[dst].set_f64(f64::from_bits(u64::from_le(val)));
        ControlFlow::Continue(())
    }

    fn fstore32le_offset32(&mut self, ptr: XReg, offset: i32, src: FReg) -> ControlFlow<Done> {
        let val = self.state[src].get_f32();
        unsafe {
            self.store(ptr, offset, val.to_bits().to_le());
        }
        ControlFlow::Continue(())
    }

    fn fstore64le_offset32(&mut self, ptr: XReg, offset: i32, src: FReg) -> ControlFlow<Done> {
        let val = self.state[src].get_f64();
        unsafe {
            self.store(ptr, offset, val.to_bits().to_le());
        }
        ControlFlow::Continue(())
    }

    fn vload128le_offset32(&mut self, dst: VReg, ptr: XReg, offset: i32) -> ControlFlow<Done> {
        let val = unsafe { self.load::<u128>(ptr, offset) };
        self.state[dst].set_u128(u128::from_le(val));
        ControlFlow::Continue(())
    }

    fn vstore128le_offset32(&mut self, ptr: XReg, offset: i32, src: VReg) -> ControlFlow<Done> {
        let val = self.state[src].get_u128();
        unsafe {
            self.store(ptr, offset, val.to_le());
        }
        ControlFlow::Continue(())
    }

    fn xmov_fp(&mut self, dst: XReg) -> ControlFlow<Done> {
        let fp = self.state.fp;
        self.state[dst].set_ptr(fp);
        ControlFlow::Continue(())
    }

    fn xmov_lr(&mut self, dst: XReg) -> ControlFlow<Done> {
        let lr = self.state.lr;
        self.state[dst].set_ptr(lr);
        ControlFlow::Continue(())
    }

    fn fmov(&mut self, dst: FReg, src: FReg) -> ControlFlow<Done> {
        let val = self.state[src];
        self.state[dst] = val;
        ControlFlow::Continue(())
    }

    fn vmov(&mut self, dst: VReg, src: VReg) -> ControlFlow<Done> {
        let val = self.state[src];
        self.state[dst] = val;
        ControlFlow::Continue(())
    }

    fn fconst32(&mut self, dst: FReg, bits: u32) -> ControlFlow<Done> {
        self.state[dst].set_f32(f32::from_bits(bits));
        ControlFlow::Continue(())
    }

    fn fconst64(&mut self, dst: FReg, bits: u64) -> ControlFlow<Done> {
        self.state[dst].set_f64(f64::from_bits(bits));
        ControlFlow::Continue(())
    }

    fn bitcast_int_from_float_32(&mut self, dst: XReg, src: FReg) -> ControlFlow<Done> {
        let val = self.state[src].get_f32();
        self.state[dst].set_u32(val.to_bits());
        ControlFlow::Continue(())
    }

    fn bitcast_int_from_float_64(&mut self, dst: XReg, src: FReg) -> ControlFlow<Done> {
        let val = self.state[src].get_f64();
        self.state[dst].set_u64(val.to_bits());
        ControlFlow::Continue(())
    }

    fn bitcast_float_from_int_32(&mut self, dst: FReg, src: XReg) -> ControlFlow<Done> {
        let val = self.state[src].get_u32();
        self.state[dst].set_f32(f32::from_bits(val));
        ControlFlow::Continue(())
    }

    fn bitcast_float_from_int_64(&mut self, dst: FReg, src: XReg) -> ControlFlow<Done> {
        let val = self.state[src].get_u64();
        self.state[dst].set_f64(f64::from_bits(val));
        ControlFlow::Continue(())
    }

    fn feq32(&mut self, dst: XReg, src1: FReg, src2: FReg) -> ControlFlow<Done> {
        let a = self.state[src1].get_f32();
        let b = self.state[src2].get_f32();
        self.state[dst].set_u32(u32::from(a == b));
        ControlFlow::Continue(())
    }

    fn fneq32(&mut self, dst: XReg, src1: FReg, src2: FReg) -> ControlFlow<Done> {
        let a = self.state[src1].get_f32();
        let b = self.state[src2].get_f32();
        self.state[dst].set_u32(u32::from(a != b));
        ControlFlow::Continue(())
    }

    fn flt32(&mut self, dst: XReg, src1: FReg, src2: FReg) -> ControlFlow<Done> {
        let a = self.state[src1].get_f32();
        let b = self.state[src2].get_f32();
        self.state[dst].set_u32(u32::from(a < b));
        ControlFlow::Continue(())
    }

    fn flteq32(&mut self, dst: XReg, src1: FReg, src2: FReg) -> ControlFlow<Done> {
        let a = self.state[src1].get_f32();
        let b = self.state[src2].get_f32();
        self.state[dst].set_u32(u32::from(a <= b));
        ControlFlow::Continue(())
    }

    fn feq64(&mut self, dst: XReg, src1: FReg, src2: FReg) -> ControlFlow<Done> {
        let a = self.state[src1].get_f64();
        let b = self.state[src2].get_f64();
        self.state[dst].set_u32(u32::from(a == b));
        ControlFlow::Continue(())
    }

    fn fneq64(&mut self, dst: XReg, src1: FReg, src2: FReg) -> ControlFlow<Done> {
        let a = self.state[src1].get_f64();
        let b = self.state[src2].get_f64();
        self.state[dst].set_u32(u32::from(a != b));
        ControlFlow::Continue(())
    }

    fn flt64(&mut self, dst: XReg, src1: FReg, src2: FReg) -> ControlFlow<Done> {
        let a = self.state[src1].get_f64();
        let b = self.state[src2].get_f64();
        self.state[dst].set_u32(u32::from(a < b));
        ControlFlow::Continue(())
    }

    fn flteq64(&mut self, dst: XReg, src1: FReg, src2: FReg) -> ControlFlow<Done> {
        let a = self.state[src1].get_f64();
        let b = self.state[src2].get_f64();
        self.state[dst].set_u32(u32::from(a <= b));
        ControlFlow::Continue(())
    }

    fn fselect32(
        &mut self,
        dst: FReg,
        cond: XReg,
        if_nonzero: FReg,
        if_zero: FReg,
    ) -> ControlFlow<Done> {
        let result = if self.state[cond].get_u32() != 0 {
            self.state[if_nonzero].get_f32()
        } else {
            self.state[if_zero].get_f32()
        };
        self.state[dst].set_f32(result);
        ControlFlow::Continue(())
    }

    fn fselect64(
        &mut self,
        dst: FReg,
        cond: XReg,
        if_nonzero: FReg,
        if_zero: FReg,
    ) -> ControlFlow<Done> {
        let result = if self.state[cond].get_u32() != 0 {
            self.state[if_nonzero].get_f64()
        } else {
            self.state[if_zero].get_f64()
        };
        self.state[dst].set_f64(result);
        ControlFlow::Continue(())
    }

    fn f32_from_x32_s(&mut self, dst: FReg, src: XReg) -> ControlFlow<Done> {
        let a = self.state[src].get_i32();
        self.state[dst].set_f32(a as f32);
        ControlFlow::Continue(())
    }

    fn f32_from_x32_u(&mut self, dst: FReg, src: XReg) -> ControlFlow<Done> {
        let a = self.state[src].get_u32();
        self.state[dst].set_f32(a as f32);
        ControlFlow::Continue(())
    }

    fn f32_from_x64_s(&mut self, dst: FReg, src: XReg) -> ControlFlow<Done> {
        let a = self.state[src].get_i64();
        self.state[dst].set_f32(a as f32);
        ControlFlow::Continue(())
    }

    fn f32_from_x64_u(&mut self, dst: FReg, src: XReg) -> ControlFlow<Done> {
        let a = self.state[src].get_u64();
        self.state[dst].set_f32(a as f32);
        ControlFlow::Continue(())
    }

    fn f64_from_x32_s(&mut self, dst: FReg, src: XReg) -> ControlFlow<Done> {
        let a = self.state[src].get_i32();
        self.state[dst].set_f64(a as f64);
        ControlFlow::Continue(())
    }

    fn f64_from_x32_u(&mut self, dst: FReg, src: XReg) -> ControlFlow<Done> {
        let a = self.state[src].get_u32();
        self.state[dst].set_f64(a as f64);
        ControlFlow::Continue(())
    }

    fn f64_from_x64_s(&mut self, dst: FReg, src: XReg) -> ControlFlow<Done> {
        let a = self.state[src].get_i64();
        self.state[dst].set_f64(a as f64);
        ControlFlow::Continue(())
    }

    fn f64_from_x64_u(&mut self, dst: FReg, src: XReg) -> ControlFlow<Done> {
        let a = self.state[src].get_u64();
        self.state[dst].set_f64(a as f64);
        ControlFlow::Continue(())
    }

    fn x32_from_f32_s(&mut self, dst: XReg, src: FReg) -> ControlFlow<Done> {
        let a = self.state[src].get_f32();
        self.check_xnn_from_fnn::<crate::X32FromF32S>(a.into(), -2147483649.0, 2147483648.0)?;
        self.state[dst].set_i32(a as i32);
        ControlFlow::Continue(())
    }

    fn x32_from_f32_u(&mut self, dst: XReg, src: FReg) -> ControlFlow<Done> {
        let a = self.state[src].get_f32();
        self.check_xnn_from_fnn::<crate::X32FromF32U>(a.into(), -1.0, 4294967296.0)?;
        self.state[dst].set_u32(a as u32);
        ControlFlow::Continue(())
    }

    fn x64_from_f32_s(&mut self, dst: XReg, src: FReg) -> ControlFlow<Done> {
        let a = self.state[src].get_f32();
        self.check_xnn_from_fnn::<crate::X64FromF32S>(
            a.into(),
            -9223372036854777856.0,
            9223372036854775808.0,
        )?;
        self.state[dst].set_i64(a as i64);
        ControlFlow::Continue(())
    }

    fn x64_from_f32_u(&mut self, dst: XReg, src: FReg) -> ControlFlow<Done> {
        let a = self.state[src].get_f32();
        self.check_xnn_from_fnn::<crate::X64FromF32U>(a.into(), -1.0, 18446744073709551616.0)?;
        self.state[dst].set_u64(a as u64);
        ControlFlow::Continue(())
    }

    fn x32_from_f64_s(&mut self, dst: XReg, src: FReg) -> ControlFlow<Done> {
        let a = self.state[src].get_f64();
        self.check_xnn_from_fnn::<crate::X32FromF64S>(a, -2147483649.0, 2147483648.0)?;
        self.state[dst].set_i32(a as i32);
        ControlFlow::Continue(())
    }

    fn x32_from_f64_u(&mut self, dst: XReg, src: FReg) -> ControlFlow<Done> {
        let a = self.state[src].get_f64();
        self.check_xnn_from_fnn::<crate::X32FromF64U>(a, -1.0, 4294967296.0)?;
        self.state[dst].set_u32(a as u32);
        ControlFlow::Continue(())
    }

    fn x64_from_f64_s(&mut self, dst: XReg, src: FReg) -> ControlFlow<Done> {
        let a = self.state[src].get_f64();
        self.check_xnn_from_fnn::<crate::X64FromF64S>(
            a,
            -9223372036854777856.0,
            9223372036854775808.0,
        )?;
        self.state[dst].set_i64(a as i64);
        ControlFlow::Continue(())
    }

    fn x64_from_f64_u(&mut self, dst: XReg, src: FReg) -> ControlFlow<Done> {
        let a = self.state[src].get_f64();
        self.check_xnn_from_fnn::<crate::X64FromF64U>(a, -1.0, 18446744073709551616.0)?;
        self.state[dst].set_u64(a as u64);
        ControlFlow::Continue(())
    }

    fn x32_from_f32_s_sat(&mut self, dst: XReg, src: FReg) -> ControlFlow<Done> {
        let a = self.state[src].get_f32();
        self.state[dst].set_i32(a as i32);
        ControlFlow::Continue(())
    }

    fn x32_from_f32_u_sat(&mut self, dst: XReg, src: FReg) -> ControlFlow<Done> {
        let a = self.state[src].get_f32();
        self.state[dst].set_u32(a as u32);
        ControlFlow::Continue(())
    }

    fn x64_from_f32_s_sat(&mut self, dst: XReg, src: FReg) -> ControlFlow<Done> {
        let a = self.state[src].get_f32();
        self.state[dst].set_i64(a as i64);
        ControlFlow::Continue(())
    }

    fn x64_from_f32_u_sat(&mut self, dst: XReg, src: FReg) -> ControlFlow<Done> {
        let a = self.state[src].get_f32();
        self.state[dst].set_u64(a as u64);
        ControlFlow::Continue(())
    }

    fn x32_from_f64_s_sat(&mut self, dst: XReg, src: FReg) -> ControlFlow<Done> {
        let a = self.state[src].get_f64();
        self.state[dst].set_i32(a as i32);
        ControlFlow::Continue(())
    }

    fn x32_from_f64_u_sat(&mut self, dst: XReg, src: FReg) -> ControlFlow<Done> {
        let a = self.state[src].get_f64();
        self.state[dst].set_u32(a as u32);
        ControlFlow::Continue(())
    }

    fn x64_from_f64_s_sat(&mut self, dst: XReg, src: FReg) -> ControlFlow<Done> {
        let a = self.state[src].get_f64();
        self.state[dst].set_i64(a as i64);
        ControlFlow::Continue(())
    }

    fn x64_from_f64_u_sat(&mut self, dst: XReg, src: FReg) -> ControlFlow<Done> {
        let a = self.state[src].get_f64();
        self.state[dst].set_u64(a as u64);
        ControlFlow::Continue(())
    }

    fn f32_from_f64(&mut self, dst: FReg, src: FReg) -> ControlFlow<Done> {
        let a = self.state[src].get_f64();
        self.state[dst].set_f32(a as f32);
        ControlFlow::Continue(())
    }

    fn f64_from_f32(&mut self, dst: FReg, src: FReg) -> ControlFlow<Done> {
        let a = self.state[src].get_f32();
        self.state[dst].set_f64(a.into());
        ControlFlow::Continue(())
    }

    fn fcopysign32(&mut self, operands: BinaryOperands<FReg>) -> ControlFlow<Done> {
        let a = self.state[operands.src1].get_f32();
        let b = self.state[operands.src2].get_f32();
        self.state[operands.dst].set_f32(a.wasm_copysign(b));
        ControlFlow::Continue(())
    }

    fn fcopysign64(&mut self, operands: BinaryOperands<FReg>) -> ControlFlow<Done> {
        let a = self.state[operands.src1].get_f64();
        let b = self.state[operands.src2].get_f64();
        self.state[operands.dst].set_f64(a.wasm_copysign(b));
        ControlFlow::Continue(())
    }

    fn fadd32(&mut self, operands: BinaryOperands<FReg>) -> ControlFlow<Done> {
        let a = self.state[operands.src1].get_f32();
        let b = self.state[operands.src2].get_f32();
        self.state[operands.dst].set_f32(a + b);
        ControlFlow::Continue(())
    }

    fn fsub32(&mut self, operands: BinaryOperands<FReg>) -> ControlFlow<Done> {
        let a = self.state[operands.src1].get_f32();
        let b = self.state[operands.src2].get_f32();
        self.state[operands.dst].set_f32(a - b);
        ControlFlow::Continue(())
    }

    fn fmul32(&mut self, operands: BinaryOperands<FReg>) -> ControlFlow<Done> {
        let a = self.state[operands.src1].get_f32();
        let b = self.state[operands.src2].get_f32();
        self.state[operands.dst].set_f32(a * b);
        ControlFlow::Continue(())
    }

    fn fdiv32(&mut self, operands: BinaryOperands<FReg>) -> ControlFlow<Done> {
        let a = self.state[operands.src1].get_f32();
        let b = self.state[operands.src2].get_f32();
        self.state[operands.dst].set_f32(a / b);
        ControlFlow::Continue(())
    }

    fn vdivf32x4(&mut self, operands: BinaryOperands<VReg>) -> ControlFlow<Done> {
        let a = self.state[operands.src1].get_f32x4();
        let b = self.state[operands.src2].get_f32x4();
        let mut result = [0.0f32; 4];

        for i in 0..4 {
            result[i] = a[i] / b[i];
        }

        self.state[operands.dst].set_f32x4(result);
        ControlFlow::Continue(())
    }

    fn fmaximum32(&mut self, operands: BinaryOperands<FReg>) -> ControlFlow<Done> {
        let a = self.state[operands.src1].get_f32();
        let b = self.state[operands.src2].get_f32();
        self.state[operands.dst].set_f32(a.wasm_maximum(b));
        ControlFlow::Continue(())
    }

    fn fminimum32(&mut self, operands: BinaryOperands<FReg>) -> ControlFlow<Done> {
        let a = self.state[operands.src1].get_f32();
        let b = self.state[operands.src2].get_f32();
        self.state[operands.dst].set_f32(a.wasm_minimum(b));
        ControlFlow::Continue(())
    }

    fn ftrunc32(&mut self, dst: FReg, src: FReg) -> ControlFlow<Done> {
        let a = self.state[src].get_f32();
        self.state[dst].set_f32(a.wasm_trunc());
        ControlFlow::Continue(())
    }

    fn vtrunc32x4(&mut self, dst: VReg, src: VReg) -> ControlFlow<Done> {
        let mut a = self.state[src].get_f32x4();
        for elem in a.iter_mut() {
            *elem = elem.wasm_trunc();
        }
        self.state[dst].set_f32x4(a);
        ControlFlow::Continue(())
    }

    fn vtrunc64x2(&mut self, dst: VReg, src: VReg) -> ControlFlow<Done> {
        let mut a = self.state[src].get_f64x2();
        for elem in a.iter_mut() {
            *elem = elem.wasm_trunc();
        }
        self.state[dst].set_f64x2(a);
        ControlFlow::Continue(())
    }

    fn ffloor32(&mut self, dst: FReg, src: FReg) -> ControlFlow<Done> {
        let a = self.state[src].get_f32();
        self.state[dst].set_f32(a.wasm_floor());
        ControlFlow::Continue(())
    }

    fn vfloor32x4(&mut self, dst: VReg, src: VReg) -> ControlFlow<Done> {
        let mut a = self.state[src].get_f32x4();
        for elem in a.iter_mut() {
            *elem = elem.wasm_floor();
        }
        self.state[dst].set_f32x4(a);
        ControlFlow::Continue(())
    }

    fn vfloor64x2(&mut self, dst: VReg, src: VReg) -> ControlFlow<Done> {
        let mut a = self.state[src].get_f64x2();
        for elem in a.iter_mut() {
            *elem = elem.wasm_floor();
        }
        self.state[dst].set_f64x2(a);
        ControlFlow::Continue(())
    }

    fn fceil32(&mut self, dst: FReg, src: FReg) -> ControlFlow<Done> {
        let a = self.state[src].get_f32();
        self.state[dst].set_f32(a.wasm_ceil());
        ControlFlow::Continue(())
    }

    fn vceil32x4(&mut self, dst: VReg, src: VReg) -> ControlFlow<Done> {
        let mut a = self.state[src].get_f32x4();
        for elem in a.iter_mut() {
            *elem = elem.wasm_ceil();
        }
        self.state[dst].set_f32x4(a);

        ControlFlow::Continue(())
    }

    fn vceil64x2(&mut self, dst: VReg, src: VReg) -> ControlFlow<Done> {
        let mut a = self.state[src].get_f64x2();
        for elem in a.iter_mut() {
            *elem = elem.wasm_ceil();
        }
        self.state[dst].set_f64x2(a);

        ControlFlow::Continue(())
    }

    fn fnearest32(&mut self, dst: FReg, src: FReg) -> ControlFlow<Done> {
        let a = self.state[src].get_f32();
        self.state[dst].set_f32(a.wasm_nearest());
        ControlFlow::Continue(())
    }

    fn vnearest32x4(&mut self, dst: VReg, src: VReg) -> ControlFlow<Done> {
        let mut a = self.state[src].get_f32x4();
        for elem in a.iter_mut() {
            *elem = elem.wasm_nearest();
        }
        self.state[dst].set_f32x4(a);
        ControlFlow::Continue(())
    }

    fn vnearest64x2(&mut self, dst: VReg, src: VReg) -> ControlFlow<Done> {
        let mut a = self.state[src].get_f64x2();
        for elem in a.iter_mut() {
            *elem = elem.wasm_nearest();
        }
        self.state[dst].set_f64x2(a);
        ControlFlow::Continue(())
    }

    fn fsqrt32(&mut self, dst: FReg, src: FReg) -> ControlFlow<Done> {
        let a = self.state[src].get_f32();
        self.state[dst].set_f32(a.wasm_sqrt());
        ControlFlow::Continue(())
    }

    fn vsqrt32x4(&mut self, dst: VReg, src: VReg) -> ControlFlow<Done> {
        let mut a = self.state[src].get_f32x4();
        for elem in a.iter_mut() {
            *elem = elem.wasm_sqrt();
        }
        self.state[dst].set_f32x4(a);
        ControlFlow::Continue(())
    }

    fn vsqrt64x2(&mut self, dst: VReg, src: VReg) -> ControlFlow<Done> {
        let mut a = self.state[src].get_f64x2();
        for elem in a.iter_mut() {
            *elem = elem.wasm_sqrt();
        }
        self.state[dst].set_f64x2(a);
        ControlFlow::Continue(())
    }

    fn fneg32(&mut self, dst: FReg, src: FReg) -> ControlFlow<Done> {
        let a = self.state[src].get_f32();
        self.state[dst].set_f32(-a);
        ControlFlow::Continue(())
    }

    fn fabs32(&mut self, dst: FReg, src: FReg) -> ControlFlow<Done> {
        let a = self.state[src].get_f32();
        self.state[dst].set_f32(a.wasm_abs());
        ControlFlow::Continue(())
    }

    fn fadd64(&mut self, operands: BinaryOperands<FReg>) -> ControlFlow<Done> {
        let a = self.state[operands.src1].get_f64();
        let b = self.state[operands.src2].get_f64();
        self.state[operands.dst].set_f64(a + b);
        ControlFlow::Continue(())
    }

    fn fsub64(&mut self, operands: BinaryOperands<FReg>) -> ControlFlow<Done> {
        let a = self.state[operands.src1].get_f64();
        let b = self.state[operands.src2].get_f64();
        self.state[operands.dst].set_f64(a - b);
        ControlFlow::Continue(())
    }

    fn fmul64(&mut self, operands: BinaryOperands<FReg>) -> ControlFlow<Done> {
        let a = self.state[operands.src1].get_f64();
        let b = self.state[operands.src2].get_f64();
        self.state[operands.dst].set_f64(a * b);
        ControlFlow::Continue(())
    }

    fn fdiv64(&mut self, operands: BinaryOperands<FReg>) -> ControlFlow<Done> {
        let a = self.state[operands.src1].get_f64();
        let b = self.state[operands.src2].get_f64();
        self.state[operands.dst].set_f64(a / b);
        ControlFlow::Continue(())
    }

    fn fmaximum64(&mut self, operands: BinaryOperands<FReg>) -> ControlFlow<Done> {
        let a = self.state[operands.src1].get_f64();
        let b = self.state[operands.src2].get_f64();
        self.state[operands.dst].set_f64(a.wasm_maximum(b));
        ControlFlow::Continue(())
    }

    fn fminimum64(&mut self, operands: BinaryOperands<FReg>) -> ControlFlow<Done> {
        let a = self.state[operands.src1].get_f64();
        let b = self.state[operands.src2].get_f64();
        self.state[operands.dst].set_f64(a.wasm_minimum(b));
        ControlFlow::Continue(())
    }

    fn ftrunc64(&mut self, dst: FReg, src: FReg) -> ControlFlow<Done> {
        let a = self.state[src].get_f64();
        self.state[dst].set_f64(a.wasm_trunc());
        ControlFlow::Continue(())
    }

    fn ffloor64(&mut self, dst: FReg, src: FReg) -> ControlFlow<Done> {
        let a = self.state[src].get_f64();
        self.state[dst].set_f64(a.wasm_floor());
        ControlFlow::Continue(())
    }

    fn fceil64(&mut self, dst: FReg, src: FReg) -> ControlFlow<Done> {
        let a = self.state[src].get_f64();
        self.state[dst].set_f64(a.wasm_ceil());
        ControlFlow::Continue(())
    }

    fn fnearest64(&mut self, dst: FReg, src: FReg) -> ControlFlow<Done> {
        let a = self.state[src].get_f64();
        self.state[dst].set_f64(a.wasm_nearest());
        ControlFlow::Continue(())
    }

    fn fsqrt64(&mut self, dst: FReg, src: FReg) -> ControlFlow<Done> {
        let a = self.state[src].get_f64();
        self.state[dst].set_f64(a.wasm_sqrt());
        ControlFlow::Continue(())
    }

    fn fneg64(&mut self, dst: FReg, src: FReg) -> ControlFlow<Done> {
        let a = self.state[src].get_f64();
        self.state[dst].set_f64(-a);
        ControlFlow::Continue(())
    }

    fn fabs64(&mut self, dst: FReg, src: FReg) -> ControlFlow<Done> {
        let a = self.state[src].get_f64();
        self.state[dst].set_f64(a.wasm_abs());
        ControlFlow::Continue(())
    }

    fn vaddi8x16(&mut self, operands: BinaryOperands<VReg>) -> ControlFlow<Done> {
        let mut a = self.state[operands.src1].get_i8x16();
        let b = self.state[operands.src2].get_i8x16();
        for (a, b) in a.iter_mut().zip(b) {
            *a = a.wrapping_add(b);
        }
        self.state[operands.dst].set_i8x16(a);
        ControlFlow::Continue(())
    }

    fn vaddi16x8(&mut self, operands: BinaryOperands<VReg>) -> ControlFlow<Done> {
        let mut a = self.state[operands.src1].get_i16x8();
        let b = self.state[operands.src2].get_i16x8();
        for (a, b) in a.iter_mut().zip(b) {
            *a = a.wrapping_add(b);
        }
        self.state[operands.dst].set_i16x8(a);
        ControlFlow::Continue(())
    }

    fn vaddi32x4(&mut self, operands: BinaryOperands<VReg>) -> ControlFlow<Done> {
        let mut a = self.state[operands.src1].get_i32x4();
        let b = self.state[operands.src2].get_i32x4();
        for (a, b) in a.iter_mut().zip(b) {
            *a = a.wrapping_add(b);
        }
        self.state[operands.dst].set_i32x4(a);
        ControlFlow::Continue(())
    }

    fn vaddi64x2(&mut self, operands: BinaryOperands<VReg>) -> ControlFlow<Done> {
        let mut a = self.state[operands.src1].get_i64x2();
        let b = self.state[operands.src2].get_i64x2();
        for (a, b) in a.iter_mut().zip(b) {
            *a = a.wrapping_add(b);
        }
        self.state[operands.dst].set_i64x2(a);
        ControlFlow::Continue(())
    }

    fn vaddf32x4(&mut self, operands: BinaryOperands<VReg>) -> ControlFlow<Done> {
        let mut a = self.state[operands.src1].get_f32x4();
        let b = self.state[operands.src2].get_f32x4();
        for (a, b) in a.iter_mut().zip(b) {
            *a += b;
        }
        self.state[operands.dst].set_f32x4(a);
        ControlFlow::Continue(())
    }

    fn vaddf64x2(&mut self, operands: BinaryOperands<VReg>) -> ControlFlow<Done> {
        let mut a = self.state[operands.src1].get_f64x2();
        let b = self.state[operands.src2].get_f64x2();
        for (a, b) in a.iter_mut().zip(b) {
            *a += b;
        }
        self.state[operands.dst].set_f64x2(a);
        ControlFlow::Continue(())
    }

<<<<<<< HEAD
    fn vaddpairwisei16x8_s(&mut self, operands: BinaryOperands<VReg>) -> ControlFlow<Done> {
        let a = self.state[operands.src1].get_i16x8();
        let b = self.state[operands.src2].get_i16x8();
        let mut result = [0i16; 8];
        let half = result.len() / 2;
        for i in 0..half {
            result[i] = a[2 * i].wrapping_add(a[2 * i + 1]);
            result[i + half] = b[2 * i].wrapping_add(b[2 * i + 1]);
        }
        self.state[operands.dst].set_i16x8(result);
        ControlFlow::Continue(())
    }

    fn vaddpairwisei32x4_s(&mut self, operands: BinaryOperands<VReg>) -> ControlFlow<Done> {
        let a = self.state[operands.src1].get_i32x4();
        let b = self.state[operands.src2].get_i32x4();
        let mut result = [0i32; 4];
        result[0] = a[0].wrapping_add(a[1]);
        result[1] = a[2].wrapping_add(a[3]);
        result[2] = b[0].wrapping_add(b[1]);
        result[3] = b[2].wrapping_add(b[3]);
        self.state[operands.dst].set_i32x4(result);
=======
    fn vaddi8x16_sat(&mut self, operands: BinaryOperands<VReg>) -> ControlFlow<Done> {
        let mut a = self.state[operands.src1].get_i8x16();
        let b = self.state[operands.src2].get_i8x16();
        for (a, b) in a.iter_mut().zip(b) {
            *a = (*a).saturating_add(b);
        }
        self.state[operands.dst].set_i8x16(a);
        ControlFlow::Continue(())
    }

    fn vaddu8x16_sat(&mut self, operands: BinaryOperands<VReg>) -> ControlFlow<Done> {
        let mut a = self.state[operands.src1].get_u8x16();
        let b = self.state[operands.src2].get_u8x16();
        for (a, b) in a.iter_mut().zip(b) {
            *a = (*a).saturating_add(b);
        }
        self.state[operands.dst].set_u8x16(a);
        ControlFlow::Continue(())
    }

    fn vaddi16x8_sat(&mut self, operands: BinaryOperands<VReg>) -> ControlFlow<Done> {
        let mut a = self.state[operands.src1].get_i16x8();
        let b = self.state[operands.src2].get_i16x8();
        for (a, b) in a.iter_mut().zip(b) {
            *a = (*a).saturating_add(b);
        }
        self.state[operands.dst].set_i16x8(a);
        ControlFlow::Continue(())
    }

    fn vaddu16x8_sat(&mut self, operands: BinaryOperands<VReg>) -> ControlFlow<Done> {
        let mut a = self.state[operands.src1].get_u16x8();
        let b = self.state[operands.src2].get_u16x8();
        for (a, b) in a.iter_mut().zip(b) {
            *a = (*a).saturating_add(b);
        }
        self.state[operands.dst].set_u16x8(a);
>>>>>>> 8d1c6c37
        ControlFlow::Continue(())
    }

    fn vshli8x16(&mut self, operands: BinaryOperands<VReg, VReg, XReg>) -> ControlFlow<Done> {
        let a = self.state[operands.src1].get_i8x16();
        let b = self.state[operands.src2].get_u32();
        self.state[operands.dst].set_i8x16(a.map(|a| a.wrapping_shl(b)));
        ControlFlow::Continue(())
    }

    fn vshli16x8(&mut self, operands: BinaryOperands<VReg, VReg, XReg>) -> ControlFlow<Done> {
        let a = self.state[operands.src1].get_i16x8();
        let b = self.state[operands.src2].get_u32();
        self.state[operands.dst].set_i16x8(a.map(|a| a.wrapping_shl(b)));
        ControlFlow::Continue(())
    }

    fn vshli32x4(&mut self, operands: BinaryOperands<VReg, VReg, XReg>) -> ControlFlow<Done> {
        let a = self.state[operands.src1].get_i32x4();
        let b = self.state[operands.src2].get_u32();
        self.state[operands.dst].set_i32x4(a.map(|a| a.wrapping_shl(b)));
        ControlFlow::Continue(())
    }

    fn vshli64x2(&mut self, operands: BinaryOperands<VReg, VReg, XReg>) -> ControlFlow<Done> {
        let a = self.state[operands.src1].get_i64x2();
        let b = self.state[operands.src2].get_u32();
        self.state[operands.dst].set_i64x2(a.map(|a| a.wrapping_shl(b)));
        ControlFlow::Continue(())
    }

    fn vshri8x16_s(&mut self, operands: BinaryOperands<VReg, VReg, XReg>) -> ControlFlow<Done> {
        let a = self.state[operands.src1].get_i8x16();
        let b = self.state[operands.src2].get_u32();
        self.state[operands.dst].set_i8x16(a.map(|a| a.wrapping_shr(b)));
        ControlFlow::Continue(())
    }

    fn vshri16x8_s(&mut self, operands: BinaryOperands<VReg, VReg, XReg>) -> ControlFlow<Done> {
        let a = self.state[operands.src1].get_i16x8();
        let b = self.state[operands.src2].get_u32();
        self.state[operands.dst].set_i16x8(a.map(|a| a.wrapping_shr(b)));
        ControlFlow::Continue(())
    }

    fn vshri32x4_s(&mut self, operands: BinaryOperands<VReg, VReg, XReg>) -> ControlFlow<Done> {
        let a = self.state[operands.src1].get_i32x4();
        let b = self.state[operands.src2].get_u32();
        self.state[operands.dst].set_i32x4(a.map(|a| a.wrapping_shr(b)));
        ControlFlow::Continue(())
    }

    fn vshri64x2_s(&mut self, operands: BinaryOperands<VReg, VReg, XReg>) -> ControlFlow<Done> {
        let a = self.state[operands.src1].get_i64x2();
        let b = self.state[operands.src2].get_u32();
        self.state[operands.dst].set_i64x2(a.map(|a| a.wrapping_shr(b)));
        ControlFlow::Continue(())
    }

    fn vshri8x16_u(&mut self, operands: BinaryOperands<VReg, VReg, XReg>) -> ControlFlow<Done> {
        let a = self.state[operands.src1].get_u8x16();
        let b = self.state[operands.src2].get_u32();
        self.state[operands.dst].set_u8x16(a.map(|a| a.wrapping_shr(b)));
        ControlFlow::Continue(())
    }

    fn vshri16x8_u(&mut self, operands: BinaryOperands<VReg, VReg, XReg>) -> ControlFlow<Done> {
        let a = self.state[operands.src1].get_u16x8();
        let b = self.state[operands.src2].get_u32();
        self.state[operands.dst].set_u16x8(a.map(|a| a.wrapping_shr(b)));
        ControlFlow::Continue(())
    }

    fn vshri32x4_u(&mut self, operands: BinaryOperands<VReg, VReg, XReg>) -> ControlFlow<Done> {
        let a = self.state[operands.src1].get_u32x4();
        let b = self.state[operands.src2].get_u32();
        self.state[operands.dst].set_u32x4(a.map(|a| a.wrapping_shr(b)));
        ControlFlow::Continue(())
    }

    fn vshri64x2_u(&mut self, operands: BinaryOperands<VReg, VReg, XReg>) -> ControlFlow<Done> {
        let a = self.state[operands.src1].get_u64x2();
        let b = self.state[operands.src2].get_u32();
        self.state[operands.dst].set_u64x2(a.map(|a| a.wrapping_shr(b)));
        ControlFlow::Continue(())
    }

    fn vconst128(&mut self, dst: VReg, val: u128) -> ControlFlow<Done> {
        self.state[dst].set_u128(val);
        ControlFlow::Continue(())
    }

    fn vsplatx8(&mut self, dst: VReg, src: XReg) -> ControlFlow<Done> {
        let val = self.state[src].get_u32() as u8;
        self.state[dst].set_u8x16([val; 16]);
        ControlFlow::Continue(())
    }

    fn vsplatx16(&mut self, dst: VReg, src: XReg) -> ControlFlow<Done> {
        let val = self.state[src].get_u32() as u16;
        self.state[dst].set_u16x8([val; 8]);
        ControlFlow::Continue(())
    }

    fn vsplatx32(&mut self, dst: VReg, src: XReg) -> ControlFlow<Done> {
        let val = self.state[src].get_u32();
        self.state[dst].set_u32x4([val; 4]);
        ControlFlow::Continue(())
    }

    fn vsplatx64(&mut self, dst: VReg, src: XReg) -> ControlFlow<Done> {
        let val = self.state[src].get_u64();
        self.state[dst].set_u64x2([val; 2]);
        ControlFlow::Continue(())
    }

    fn vsplatf32(&mut self, dst: VReg, src: FReg) -> ControlFlow<Done> {
        let val = self.state[src].get_f32();
        self.state[dst].set_f32x4([val; 4]);
        ControlFlow::Continue(())
    }

    fn vsplatf64(&mut self, dst: VReg, src: FReg) -> ControlFlow<Done> {
        let val = self.state[src].get_f64();
        self.state[dst].set_f64x2([val; 2]);
        ControlFlow::Continue(())
    }

    fn vload8x8_s_offset32(&mut self, dst: VReg, ptr: XReg, offset: i32) -> ControlFlow<Done> {
        let val = unsafe { self.load::<[i8; 8]>(ptr, offset) };
        self.state[dst].set_i16x8(val.map(|i| i.into()));
        ControlFlow::Continue(())
    }

    fn vload8x8_u_offset32(&mut self, dst: VReg, ptr: XReg, offset: i32) -> ControlFlow<Done> {
        let val = unsafe { self.load::<[u8; 8]>(ptr, offset) };
        self.state[dst].set_u16x8(val.map(|i| i.into()));
        ControlFlow::Continue(())
    }

    fn vload16x4le_s_offset32(&mut self, dst: VReg, ptr: XReg, offset: i32) -> ControlFlow<Done> {
        let val = unsafe { self.load::<[i16; 4]>(ptr, offset) };
        self.state[dst].set_i32x4(val.map(|i| i16::from_le(i).into()));
        ControlFlow::Continue(())
    }

    fn vload16x4le_u_offset32(&mut self, dst: VReg, ptr: XReg, offset: i32) -> ControlFlow<Done> {
        let val = unsafe { self.load::<[u16; 4]>(ptr, offset) };
        self.state[dst].set_u32x4(val.map(|i| u16::from_le(i).into()));
        ControlFlow::Continue(())
    }

    fn vload32x2le_s_offset32(&mut self, dst: VReg, ptr: XReg, offset: i32) -> ControlFlow<Done> {
        let val = unsafe { self.load::<[i32; 2]>(ptr, offset) };
        self.state[dst].set_i64x2(val.map(|i| i32::from_le(i).into()));
        ControlFlow::Continue(())
    }

    fn vload32x2le_u_offset32(&mut self, dst: VReg, ptr: XReg, offset: i32) -> ControlFlow<Done> {
        let val = unsafe { self.load::<[u32; 2]>(ptr, offset) };
        self.state[dst].set_u64x2(val.map(|i| u32::from_le(i).into()));
        ControlFlow::Continue(())
    }

    fn vband128(&mut self, operands: BinaryOperands<VReg>) -> ControlFlow<Done> {
        let a = self.state[operands.src1].get_u128();
        let b = self.state[operands.src2].get_u128();
        self.state[operands.dst].set_u128(a & b);
        ControlFlow::Continue(())
    }

    fn vbor128(&mut self, operands: BinaryOperands<VReg>) -> ControlFlow<Done> {
        let a = self.state[operands.src1].get_u128();
        let b = self.state[operands.src2].get_u128();
        self.state[operands.dst].set_u128(a | b);
        ControlFlow::Continue(())
    }

    fn vbxor128(&mut self, operands: BinaryOperands<VReg>) -> ControlFlow<Done> {
        let a = self.state[operands.src1].get_u128();
        let b = self.state[operands.src2].get_u128();
        self.state[operands.dst].set_u128(a ^ b);
        ControlFlow::Continue(())
    }

    fn vbnot128(&mut self, dst: VReg, src: VReg) -> ControlFlow<Done> {
        let a = self.state[src].get_u128();
        self.state[dst].set_u128(!a);
        ControlFlow::Continue(())
    }

    fn vbitselect128(&mut self, dst: VReg, c: VReg, x: VReg, y: VReg) -> ControlFlow<Done> {
        let c = self.state[c].get_u128();
        let x = self.state[x].get_u128();
        let y = self.state[y].get_u128();
        self.state[dst].set_u128((c & x) | (!c & y));
        ControlFlow::Continue(())
    }

    fn vbitmask8x16(&mut self, dst: XReg, src: VReg) -> ControlFlow<Done> {
        let a = self.state[src].get_u8x16();
        let mut result = 0;
        for item in a.iter().rev() {
            result <<= 1;
            result |= (*item >> 7) as u32;
        }
        self.state[dst].set_u32(result);
        ControlFlow::Continue(())
    }

    fn vbitmask16x8(&mut self, dst: XReg, src: VReg) -> ControlFlow<Done> {
        let a = self.state[src].get_u16x8();
        let mut result = 0;
        for item in a.iter().rev() {
            result <<= 1;
            result |= (*item >> 15) as u32;
        }
        self.state[dst].set_u32(result);
        ControlFlow::Continue(())
    }

    fn vbitmask32x4(&mut self, dst: XReg, src: VReg) -> ControlFlow<Done> {
        let a = self.state[src].get_u32x4();
        let mut result = 0;
        for item in a.iter().rev() {
            result <<= 1;
            result |= *item >> 31;
        }
        self.state[dst].set_u32(result);
        ControlFlow::Continue(())
    }

    fn vbitmask64x2(&mut self, dst: XReg, src: VReg) -> ControlFlow<Done> {
        let a = self.state[src].get_u64x2();
        let mut result = 0;
        for item in a.iter().rev() {
            result <<= 1;
            result |= (*item >> 63) as u32;
        }
        self.state[dst].set_u32(result);
        ControlFlow::Continue(())
    }

    fn valltrue8x16(&mut self, dst: XReg, src: VReg) -> ControlFlow<Done> {
        let a = self.state[src].get_u8x16();
        let result = a.iter().all(|a| *a != 0);
        self.state[dst].set_u32(u32::from(result));
        ControlFlow::Continue(())
    }

    fn valltrue16x8(&mut self, dst: XReg, src: VReg) -> ControlFlow<Done> {
        let a = self.state[src].get_u16x8();
        let result = a.iter().all(|a| *a != 0);
        self.state[dst].set_u32(u32::from(result));
        ControlFlow::Continue(())
    }

    fn valltrue32x4(&mut self, dst: XReg, src: VReg) -> ControlFlow<Done> {
        let a = self.state[src].get_u32x4();
        let result = a.iter().all(|a| *a != 0);
        self.state[dst].set_u32(u32::from(result));
        ControlFlow::Continue(())
    }

    fn valltrue64x2(&mut self, dst: XReg, src: VReg) -> ControlFlow<Done> {
        let a = self.state[src].get_u64x2();
        let result = a.iter().all(|a| *a != 0);
        self.state[dst].set_u32(u32::from(result));
        ControlFlow::Continue(())
    }

    fn vanytrue8x16(&mut self, dst: XReg, src: VReg) -> ControlFlow<Done> {
        let a = self.state[src].get_u8x16();
        let result = a.iter().any(|a| *a != 0);
        self.state[dst].set_u32(u32::from(result));
        ControlFlow::Continue(())
    }

    fn vanytrue16x8(&mut self, dst: XReg, src: VReg) -> ControlFlow<Done> {
        let a = self.state[src].get_u16x8();
        let result = a.iter().any(|a| *a != 0);
        self.state[dst].set_u32(u32::from(result));
        ControlFlow::Continue(())
    }

    fn vanytrue32x4(&mut self, dst: XReg, src: VReg) -> ControlFlow<Done> {
        let a = self.state[src].get_u32x4();
        let result = a.iter().any(|a| *a != 0);
        self.state[dst].set_u32(u32::from(result));
        ControlFlow::Continue(())
    }

    fn vanytrue64x2(&mut self, dst: XReg, src: VReg) -> ControlFlow<Done> {
        let a = self.state[src].get_u64x2();
        let result = a.iter().any(|a| *a != 0);
        self.state[dst].set_u32(u32::from(result));
        ControlFlow::Continue(())
    }

    fn vf32x4_from_i32x4_s(&mut self, dst: VReg, src: VReg) -> ControlFlow<Done> {
        let a = self.state[src].get_i32x4();
        self.state[dst].set_f32x4(a.map(|i| i as f32));
        ControlFlow::Continue(())
    }

    fn vf32x4_from_i32x4_u(&mut self, dst: VReg, src: VReg) -> ControlFlow<Done> {
        let a = self.state[src].get_u32x4();
        self.state[dst].set_f32x4(a.map(|i| i as f32));
        ControlFlow::Continue(())
    }

    fn vf64x2_from_i64x2_s(&mut self, dst: VReg, src: VReg) -> ControlFlow<Done> {
        let a = self.state[src].get_i64x2();
        self.state[dst].set_f64x2(a.map(|i| i as f64));
        ControlFlow::Continue(())
    }

    fn vf64x2_from_i64x2_u(&mut self, dst: VReg, src: VReg) -> ControlFlow<Done> {
        let a = self.state[src].get_u64x2();
        self.state[dst].set_f64x2(a.map(|i| i as f64));
        ControlFlow::Continue(())
    }

    fn vwidenlow8x16_s(&mut self, dst: VReg, src: VReg) -> ControlFlow<Done> {
        let a = *self.state[src].get_i8x16().first_chunk().unwrap();
        self.state[dst].set_i16x8(a.map(|i| i.into()));
        ControlFlow::Continue(())
    }

    fn vwidenlow8x16_u(&mut self, dst: VReg, src: VReg) -> ControlFlow<Done> {
        let a = *self.state[src].get_u8x16().first_chunk().unwrap();
        self.state[dst].set_u16x8(a.map(|i| i.into()));
        ControlFlow::Continue(())
    }

    fn vwidenlow16x8_s(&mut self, dst: VReg, src: VReg) -> ControlFlow<Done> {
        let a = *self.state[src].get_i16x8().first_chunk().unwrap();
        self.state[dst].set_i32x4(a.map(|i| i.into()));
        ControlFlow::Continue(())
    }

    fn vwidenlow16x8_u(&mut self, dst: VReg, src: VReg) -> ControlFlow<Done> {
        let a = *self.state[src].get_u16x8().first_chunk().unwrap();
        self.state[dst].set_u32x4(a.map(|i| i.into()));
        ControlFlow::Continue(())
    }

    fn vwidenlow32x4_s(&mut self, dst: VReg, src: VReg) -> ControlFlow<Done> {
        let a = *self.state[src].get_i32x4().first_chunk().unwrap();
        self.state[dst].set_i64x2(a.map(|i| i.into()));
        ControlFlow::Continue(())
    }

    fn vwidenlow32x4_u(&mut self, dst: VReg, src: VReg) -> ControlFlow<Done> {
        let a = *self.state[src].get_u32x4().first_chunk().unwrap();
        self.state[dst].set_u64x2(a.map(|i| i.into()));
        ControlFlow::Continue(())
    }

    fn vwidenhigh8x16_s(&mut self, dst: VReg, src: VReg) -> ControlFlow<Done> {
        let a = *self.state[src].get_i8x16().last_chunk().unwrap();
        self.state[dst].set_i16x8(a.map(|i| i.into()));
        ControlFlow::Continue(())
    }

    fn vwidenhigh8x16_u(&mut self, dst: VReg, src: VReg) -> ControlFlow<Done> {
        let a = *self.state[src].get_u8x16().last_chunk().unwrap();
        self.state[dst].set_u16x8(a.map(|i| i.into()));
        ControlFlow::Continue(())
    }

    fn vwidenhigh16x8_s(&mut self, dst: VReg, src: VReg) -> ControlFlow<Done> {
        let a = *self.state[src].get_i16x8().last_chunk().unwrap();
        self.state[dst].set_i32x4(a.map(|i| i.into()));
        ControlFlow::Continue(())
    }

    fn vwidenhigh16x8_u(&mut self, dst: VReg, src: VReg) -> ControlFlow<Done> {
        let a = *self.state[src].get_u16x8().last_chunk().unwrap();
        self.state[dst].set_u32x4(a.map(|i| i.into()));
        ControlFlow::Continue(())
    }

    fn vwidenhigh32x4_s(&mut self, dst: VReg, src: VReg) -> ControlFlow<Done> {
        let a = *self.state[src].get_i32x4().last_chunk().unwrap();
        self.state[dst].set_i64x2(a.map(|i| i.into()));
        ControlFlow::Continue(())
    }

    fn vwidenhigh32x4_u(&mut self, dst: VReg, src: VReg) -> ControlFlow<Done> {
        let a = *self.state[src].get_u32x4().last_chunk().unwrap();
        self.state[dst].set_u64x2(a.map(|i| i.into()));
        ControlFlow::Continue(())
    }

    fn vnarrow16x8_s(&mut self, operands: BinaryOperands<VReg>) -> ControlFlow<Done> {
        let a = self.state[operands.src1].get_i16x8();
        let b = self.state[operands.src2].get_i16x8();
        let mut result = [0; 16];
        for (i, d) in a.iter().chain(&b).zip(&mut result) {
            *d = (*i)
                .try_into()
                .unwrap_or(if *i < 0 { i8::MIN } else { i8::MAX });
        }
        self.state[operands.dst].set_i8x16(result);
        ControlFlow::Continue(())
    }

    fn vnarrow16x8_u(&mut self, operands: BinaryOperands<VReg>) -> ControlFlow<Done> {
        let a = self.state[operands.src1].get_i16x8();
        let b = self.state[operands.src2].get_i16x8();
        let mut result = [0; 16];
        for (i, d) in a.iter().chain(&b).zip(&mut result) {
            *d = (*i)
                .try_into()
                .unwrap_or(if *i < 0 { u8::MIN } else { u8::MAX });
        }
        self.state[operands.dst].set_u8x16(result);
        ControlFlow::Continue(())
    }

    fn vnarrow32x4_s(&mut self, operands: BinaryOperands<VReg>) -> ControlFlow<Done> {
        let a = self.state[operands.src1].get_i32x4();
        let b = self.state[operands.src2].get_i32x4();
        let mut result = [0; 8];
        for (i, d) in a.iter().chain(&b).zip(&mut result) {
            *d = (*i)
                .try_into()
                .unwrap_or(if *i < 0 { i16::MIN } else { i16::MAX });
        }
        self.state[operands.dst].set_i16x8(result);
        ControlFlow::Continue(())
    }

    fn vnarrow32x4_u(&mut self, operands: BinaryOperands<VReg>) -> ControlFlow<Done> {
        let a = self.state[operands.src1].get_i32x4();
        let b = self.state[operands.src2].get_i32x4();
        let mut result = [0; 8];
        for (i, d) in a.iter().chain(&b).zip(&mut result) {
            *d = (*i)
                .try_into()
                .unwrap_or(if *i < 0 { u16::MIN } else { u16::MAX });
        }
        self.state[operands.dst].set_u16x8(result);
        ControlFlow::Continue(())
    }

    fn vfpromotelow(&mut self, dst: VReg, src: VReg) -> ControlFlow<Done> {
        let a = self.state[src].get_f32x4();
        self.state[dst].set_f64x2([a[0].into(), a[1].into()]);
        ControlFlow::Continue(())
    }

    fn vfdemote(&mut self, dst: VReg, src: VReg) -> ControlFlow<Done> {
        let a = self.state[src].get_f64x2();
        self.state[dst].set_f32x4([a[0] as f32, a[1] as f32, 0.0, 0.0]);
        ControlFlow::Continue(())
    }

    fn vsubi8x16(&mut self, operands: BinaryOperands<VReg>) -> ControlFlow<Done> {
        let mut a = self.state[operands.src1].get_i8x16();
        let b = self.state[operands.src2].get_i8x16();
        for (a, b) in a.iter_mut().zip(b) {
            *a = a.wrapping_sub(b);
        }
        self.state[operands.dst].set_i8x16(a);
        ControlFlow::Continue(())
    }

    fn vsubi16x8(&mut self, operands: BinaryOperands<VReg>) -> ControlFlow<Done> {
        let mut a = self.state[operands.src1].get_i16x8();
        let b = self.state[operands.src2].get_i16x8();
        for (a, b) in a.iter_mut().zip(b) {
            *a = a.wrapping_sub(b);
        }
        self.state[operands.dst].set_i16x8(a);
        ControlFlow::Continue(())
    }

    fn vsubi32x4(&mut self, operands: BinaryOperands<VReg>) -> ControlFlow<Done> {
        let mut a = self.state[operands.src1].get_i32x4();
        let b = self.state[operands.src2].get_i32x4();
        for (a, b) in a.iter_mut().zip(b) {
            *a = a.wrapping_sub(b);
        }
        self.state[operands.dst].set_i32x4(a);
        ControlFlow::Continue(())
    }

    fn vsubi64x2(&mut self, operands: BinaryOperands<VReg>) -> ControlFlow<Done> {
        let mut a = self.state[operands.src1].get_i64x2();
        let b = self.state[operands.src2].get_i64x2();
        for (a, b) in a.iter_mut().zip(b) {
            *a = a.wrapping_sub(b);
        }
        self.state[operands.dst].set_i64x2(a);
        ControlFlow::Continue(())
    }

    fn vsubi8x16_sat(&mut self, operands: BinaryOperands<VReg>) -> ControlFlow<Done> {
        let mut a = self.state[operands.src1].get_i8x16();
        let b = self.state[operands.src2].get_i8x16();
        for (a, b) in a.iter_mut().zip(b) {
            *a = a.saturating_sub(b);
        }
        self.state[operands.dst].set_i8x16(a);
        ControlFlow::Continue(())
    }

    fn vsubu8x16_sat(&mut self, operands: BinaryOperands<VReg>) -> ControlFlow<Done> {
        let mut a = self.state[operands.src1].get_u8x16();
        let b = self.state[operands.src2].get_u8x16();
        for (a, b) in a.iter_mut().zip(b) {
            *a = a.saturating_sub(b);
        }
        self.state[operands.dst].set_u8x16(a);
        ControlFlow::Continue(())
    }

    fn vsubi16x8_sat(&mut self, operands: BinaryOperands<VReg>) -> ControlFlow<Done> {
        let mut a = self.state[operands.src1].get_i16x8();
        let b = self.state[operands.src2].get_i16x8();
        for (a, b) in a.iter_mut().zip(b) {
            *a = a.saturating_sub(b);
        }
        self.state[operands.dst].set_i16x8(a);
        ControlFlow::Continue(())
    }

    fn vsubu16x8_sat(&mut self, operands: BinaryOperands<VReg>) -> ControlFlow<Done> {
        let mut a = self.state[operands.src1].get_u16x8();
        let b = self.state[operands.src2].get_u16x8();
        for (a, b) in a.iter_mut().zip(b) {
            *a = a.saturating_sub(b);
        }
        self.state[operands.dst].set_u16x8(a);
        ControlFlow::Continue(())
    }

    fn vmuli8x16(&mut self, operands: BinaryOperands<VReg>) -> ControlFlow<Done> {
        let mut a = self.state[operands.src1].get_i8x16();
        let b = self.state[operands.src2].get_i8x16();
        for (a, b) in a.iter_mut().zip(b) {
            *a = a.wrapping_mul(b);
        }
        self.state[operands.dst].set_i8x16(a);
        ControlFlow::Continue(())
    }

    fn vmuli16x8(&mut self, operands: BinaryOperands<VReg>) -> ControlFlow<Done> {
        let mut a = self.state[operands.src1].get_i16x8();
        let b = self.state[operands.src2].get_i16x8();
        for (a, b) in a.iter_mut().zip(b) {
            *a = a.wrapping_mul(b);
        }
        self.state[operands.dst].set_i16x8(a);
        ControlFlow::Continue(())
    }

    fn vmuli32x4(&mut self, operands: BinaryOperands<VReg>) -> ControlFlow<Done> {
        let mut a = self.state[operands.src1].get_i32x4();
        let b = self.state[operands.src2].get_i32x4();
        for (a, b) in a.iter_mut().zip(b) {
            *a = a.wrapping_mul(b);
        }
        self.state[operands.dst].set_i32x4(a);
        ControlFlow::Continue(())
    }

    fn vmuli64x2(&mut self, operands: BinaryOperands<VReg>) -> ControlFlow<Done> {
        let mut a = self.state[operands.src1].get_i64x2();
        let b = self.state[operands.src2].get_i64x2();
        for (a, b) in a.iter_mut().zip(b) {
            *a = a.wrapping_mul(b);
        }
        self.state[operands.dst].set_i64x2(a);
        ControlFlow::Continue(())
    }

    fn vqmulrsi16x8(&mut self, operands: BinaryOperands<VReg>) -> ControlFlow<Done> {
        let mut a = self.state[operands.src1].get_i16x8();
        let b = self.state[operands.src2].get_i16x8();
        const MIN: i32 = i16::MIN as i32;
        const MAX: i32 = i16::MAX as i32;
        for (a, b) in a.iter_mut().zip(b) {
            let r = (i32::from(*a) * i32::from(b) + (1 << 14)) >> 15;
            *a = r.clamp(MIN, MAX) as i16;
        }
        self.state[operands.dst].set_i16x8(a);
        ControlFlow::Continue(())
    }

    fn vpopcnt8x16(&mut self, dst: VReg, src: VReg) -> ControlFlow<Done> {
        let a = self.state[src].get_u8x16();
        self.state[dst].set_u8x16(a.map(|i| i.count_ones() as u8));
        ControlFlow::Continue(())
    }

    fn xextractv8x16(&mut self, dst: XReg, src: VReg, lane: u8) -> ControlFlow<Done> {
        let a = unsafe { *self.state[src].get_u8x16().get_unchecked(usize::from(lane)) };
        self.state[dst].set_u32(u32::from(a));
        ControlFlow::Continue(())
    }

    fn xextractv16x8(&mut self, dst: XReg, src: VReg, lane: u8) -> ControlFlow<Done> {
        let a = unsafe { *self.state[src].get_u16x8().get_unchecked(usize::from(lane)) };
        self.state[dst].set_u32(u32::from(a));
        ControlFlow::Continue(())
    }

    fn xextractv32x4(&mut self, dst: XReg, src: VReg, lane: u8) -> ControlFlow<Done> {
        let a = unsafe { *self.state[src].get_u32x4().get_unchecked(usize::from(lane)) };
        self.state[dst].set_u32(a);
        ControlFlow::Continue(())
    }

    fn xextractv64x2(&mut self, dst: XReg, src: VReg, lane: u8) -> ControlFlow<Done> {
        let a = unsafe { *self.state[src].get_u64x2().get_unchecked(usize::from(lane)) };
        self.state[dst].set_u64(a);
        ControlFlow::Continue(())
    }

    fn fextractv32x4(&mut self, dst: FReg, src: VReg, lane: u8) -> ControlFlow<Done> {
        let a = unsafe { *self.state[src].get_f32x4().get_unchecked(usize::from(lane)) };
        self.state[dst].set_f32(a);
        ControlFlow::Continue(())
    }

    fn fextractv64x2(&mut self, dst: FReg, src: VReg, lane: u8) -> ControlFlow<Done> {
        let a = unsafe { *self.state[src].get_f64x2().get_unchecked(usize::from(lane)) };
        self.state[dst].set_f64(a);
        ControlFlow::Continue(())
    }

    fn vinsertx8(
        &mut self,
        operands: BinaryOperands<VReg, VReg, XReg>,
        lane: u8,
    ) -> ControlFlow<Done> {
        let mut a = self.state[operands.src1].get_u8x16();
        let b = self.state[operands.src2].get_u32() as u8;
        unsafe {
            *a.get_unchecked_mut(usize::from(lane)) = b;
        }
        self.state[operands.dst].set_u8x16(a);
        ControlFlow::Continue(())
    }

    fn vinsertx16(
        &mut self,
        operands: BinaryOperands<VReg, VReg, XReg>,
        lane: u8,
    ) -> ControlFlow<Done> {
        let mut a = self.state[operands.src1].get_u16x8();
        let b = self.state[operands.src2].get_u32() as u16;
        unsafe {
            *a.get_unchecked_mut(usize::from(lane)) = b;
        }
        self.state[operands.dst].set_u16x8(a);
        ControlFlow::Continue(())
    }

    fn vinsertx32(
        &mut self,
        operands: BinaryOperands<VReg, VReg, XReg>,
        lane: u8,
    ) -> ControlFlow<Done> {
        let mut a = self.state[operands.src1].get_u32x4();
        let b = self.state[operands.src2].get_u32();
        unsafe {
            *a.get_unchecked_mut(usize::from(lane)) = b;
        }
        self.state[operands.dst].set_u32x4(a);
        ControlFlow::Continue(())
    }

    fn vinsertx64(
        &mut self,
        operands: BinaryOperands<VReg, VReg, XReg>,
        lane: u8,
    ) -> ControlFlow<Done> {
        let mut a = self.state[operands.src1].get_u64x2();
        let b = self.state[operands.src2].get_u64();
        unsafe {
            *a.get_unchecked_mut(usize::from(lane)) = b;
        }
        self.state[operands.dst].set_u64x2(a);
        ControlFlow::Continue(())
    }

    fn vinsertf32(
        &mut self,
        operands: BinaryOperands<VReg, VReg, FReg>,
        lane: u8,
    ) -> ControlFlow<Done> {
        let mut a = self.state[operands.src1].get_f32x4();
        let b = self.state[operands.src2].get_f32();
        unsafe {
            *a.get_unchecked_mut(usize::from(lane)) = b;
        }
        self.state[operands.dst].set_f32x4(a);
        ControlFlow::Continue(())
    }

    fn vinsertf64(
        &mut self,
        operands: BinaryOperands<VReg, VReg, FReg>,
        lane: u8,
    ) -> ControlFlow<Done> {
        let mut a = self.state[operands.src1].get_f64x2();
        let b = self.state[operands.src2].get_f64();
        unsafe {
            *a.get_unchecked_mut(usize::from(lane)) = b;
        }
        self.state[operands.dst].set_f64x2(a);
        ControlFlow::Continue(())
    }

    fn veq8x16(&mut self, operands: BinaryOperands<VReg>) -> ControlFlow<Done> {
        let a = self.state[operands.src1].get_u8x16();
        let b = self.state[operands.src2].get_u8x16();
        let mut c = [0; 16];
        for ((a, b), c) in a.iter().zip(&b).zip(&mut c) {
            *c = if a == b { u8::MAX } else { 0 };
        }
        self.state[operands.dst].set_u8x16(c);
        ControlFlow::Continue(())
    }

    fn vneq8x16(&mut self, operands: BinaryOperands<VReg>) -> ControlFlow<Done> {
        let a = self.state[operands.src1].get_u8x16();
        let b = self.state[operands.src2].get_u8x16();
        let mut c = [0; 16];
        for ((a, b), c) in a.iter().zip(&b).zip(&mut c) {
            *c = if a != b { u8::MAX } else { 0 };
        }
        self.state[operands.dst].set_u8x16(c);
        ControlFlow::Continue(())
    }

    fn vslt8x16(&mut self, operands: BinaryOperands<VReg>) -> ControlFlow<Done> {
        let a = self.state[operands.src1].get_i8x16();
        let b = self.state[operands.src2].get_i8x16();
        let mut c = [0; 16];
        for ((a, b), c) in a.iter().zip(&b).zip(&mut c) {
            *c = if a < b { u8::MAX } else { 0 };
        }
        self.state[operands.dst].set_u8x16(c);
        ControlFlow::Continue(())
    }

    fn vslteq8x16(&mut self, operands: BinaryOperands<VReg>) -> ControlFlow<Done> {
        let a = self.state[operands.src1].get_i8x16();
        let b = self.state[operands.src2].get_i8x16();
        let mut c = [0; 16];
        for ((a, b), c) in a.iter().zip(&b).zip(&mut c) {
            *c = if a <= b { u8::MAX } else { 0 };
        }
        self.state[operands.dst].set_u8x16(c);
        ControlFlow::Continue(())
    }

    fn vult8x16(&mut self, operands: BinaryOperands<VReg>) -> ControlFlow<Done> {
        let a = self.state[operands.src1].get_u8x16();
        let b = self.state[operands.src2].get_u8x16();
        let mut c = [0; 16];
        for ((a, b), c) in a.iter().zip(&b).zip(&mut c) {
            *c = if a < b { u8::MAX } else { 0 };
        }
        self.state[operands.dst].set_u8x16(c);
        ControlFlow::Continue(())
    }

    fn vulteq8x16(&mut self, operands: BinaryOperands<VReg>) -> ControlFlow<Done> {
        let a = self.state[operands.src1].get_u8x16();
        let b = self.state[operands.src2].get_u8x16();
        let mut c = [0; 16];
        for ((a, b), c) in a.iter().zip(&b).zip(&mut c) {
            *c = if a <= b { u8::MAX } else { 0 };
        }
        self.state[operands.dst].set_u8x16(c);
        ControlFlow::Continue(())
    }

    fn veq16x8(&mut self, operands: BinaryOperands<VReg>) -> ControlFlow<Done> {
        let a = self.state[operands.src1].get_u16x8();
        let b = self.state[operands.src2].get_u16x8();
        let mut c = [0; 8];
        for ((a, b), c) in a.iter().zip(&b).zip(&mut c) {
            *c = if a == b { u16::MAX } else { 0 };
        }
        self.state[operands.dst].set_u16x8(c);
        ControlFlow::Continue(())
    }

    fn vneq16x8(&mut self, operands: BinaryOperands<VReg>) -> ControlFlow<Done> {
        let a = self.state[operands.src1].get_u16x8();
        let b = self.state[operands.src2].get_u16x8();
        let mut c = [0; 8];
        for ((a, b), c) in a.iter().zip(&b).zip(&mut c) {
            *c = if a != b { u16::MAX } else { 0 };
        }
        self.state[operands.dst].set_u16x8(c);
        ControlFlow::Continue(())
    }

    fn vslt16x8(&mut self, operands: BinaryOperands<VReg>) -> ControlFlow<Done> {
        let a = self.state[operands.src1].get_i16x8();
        let b = self.state[operands.src2].get_i16x8();
        let mut c = [0; 8];
        for ((a, b), c) in a.iter().zip(&b).zip(&mut c) {
            *c = if a < b { u16::MAX } else { 0 };
        }
        self.state[operands.dst].set_u16x8(c);
        ControlFlow::Continue(())
    }

    fn vslteq16x8(&mut self, operands: BinaryOperands<VReg>) -> ControlFlow<Done> {
        let a = self.state[operands.src1].get_i16x8();
        let b = self.state[operands.src2].get_i16x8();
        let mut c = [0; 8];
        for ((a, b), c) in a.iter().zip(&b).zip(&mut c) {
            *c = if a <= b { u16::MAX } else { 0 };
        }
        self.state[operands.dst].set_u16x8(c);
        ControlFlow::Continue(())
    }

    fn vult16x8(&mut self, operands: BinaryOperands<VReg>) -> ControlFlow<Done> {
        let a = self.state[operands.src1].get_u16x8();
        let b = self.state[operands.src2].get_u16x8();
        let mut c = [0; 8];
        for ((a, b), c) in a.iter().zip(&b).zip(&mut c) {
            *c = if a < b { u16::MAX } else { 0 };
        }
        self.state[operands.dst].set_u16x8(c);
        ControlFlow::Continue(())
    }

    fn vulteq16x8(&mut self, operands: BinaryOperands<VReg>) -> ControlFlow<Done> {
        let a = self.state[operands.src1].get_u16x8();
        let b = self.state[operands.src2].get_u16x8();
        let mut c = [0; 8];
        for ((a, b), c) in a.iter().zip(&b).zip(&mut c) {
            *c = if a <= b { u16::MAX } else { 0 };
        }
        self.state[operands.dst].set_u16x8(c);
        ControlFlow::Continue(())
    }

    fn veq32x4(&mut self, operands: BinaryOperands<VReg>) -> ControlFlow<Done> {
        let a = self.state[operands.src1].get_u32x4();
        let b = self.state[operands.src2].get_u32x4();
        let mut c = [0; 4];
        for ((a, b), c) in a.iter().zip(&b).zip(&mut c) {
            *c = if a == b { u32::MAX } else { 0 };
        }
        self.state[operands.dst].set_u32x4(c);
        ControlFlow::Continue(())
    }

    fn vneq32x4(&mut self, operands: BinaryOperands<VReg>) -> ControlFlow<Done> {
        let a = self.state[operands.src1].get_u32x4();
        let b = self.state[operands.src2].get_u32x4();
        let mut c = [0; 4];
        for ((a, b), c) in a.iter().zip(&b).zip(&mut c) {
            *c = if a != b { u32::MAX } else { 0 };
        }
        self.state[operands.dst].set_u32x4(c);
        ControlFlow::Continue(())
    }

    fn vslt32x4(&mut self, operands: BinaryOperands<VReg>) -> ControlFlow<Done> {
        let a = self.state[operands.src1].get_i32x4();
        let b = self.state[operands.src2].get_i32x4();
        let mut c = [0; 4];
        for ((a, b), c) in a.iter().zip(&b).zip(&mut c) {
            *c = if a < b { u32::MAX } else { 0 };
        }
        self.state[operands.dst].set_u32x4(c);
        ControlFlow::Continue(())
    }

    fn vslteq32x4(&mut self, operands: BinaryOperands<VReg>) -> ControlFlow<Done> {
        let a = self.state[operands.src1].get_i32x4();
        let b = self.state[operands.src2].get_i32x4();
        let mut c = [0; 4];
        for ((a, b), c) in a.iter().zip(&b).zip(&mut c) {
            *c = if a <= b { u32::MAX } else { 0 };
        }
        self.state[operands.dst].set_u32x4(c);
        ControlFlow::Continue(())
    }

    fn vult32x4(&mut self, operands: BinaryOperands<VReg>) -> ControlFlow<Done> {
        let a = self.state[operands.src1].get_u32x4();
        let b = self.state[operands.src2].get_u32x4();
        let mut c = [0; 4];
        for ((a, b), c) in a.iter().zip(&b).zip(&mut c) {
            *c = if a < b { u32::MAX } else { 0 };
        }
        self.state[operands.dst].set_u32x4(c);
        ControlFlow::Continue(())
    }

    fn vulteq32x4(&mut self, operands: BinaryOperands<VReg>) -> ControlFlow<Done> {
        let a = self.state[operands.src1].get_u32x4();
        let b = self.state[operands.src2].get_u32x4();
        let mut c = [0; 4];
        for ((a, b), c) in a.iter().zip(&b).zip(&mut c) {
            *c = if a <= b { u32::MAX } else { 0 };
        }
        self.state[operands.dst].set_u32x4(c);
        ControlFlow::Continue(())
    }

    fn veq64x2(&mut self, operands: BinaryOperands<VReg>) -> ControlFlow<Done> {
        let a = self.state[operands.src1].get_u64x2();
        let b = self.state[operands.src2].get_u64x2();
        let mut c = [0; 2];
        for ((a, b), c) in a.iter().zip(&b).zip(&mut c) {
            *c = if a == b { u64::MAX } else { 0 };
        }
        self.state[operands.dst].set_u64x2(c);
        ControlFlow::Continue(())
    }

    fn vneq64x2(&mut self, operands: BinaryOperands<VReg>) -> ControlFlow<Done> {
        let a = self.state[operands.src1].get_u64x2();
        let b = self.state[operands.src2].get_u64x2();
        let mut c = [0; 2];
        for ((a, b), c) in a.iter().zip(&b).zip(&mut c) {
            *c = if a != b { u64::MAX } else { 0 };
        }
        self.state[operands.dst].set_u64x2(c);
        ControlFlow::Continue(())
    }

    fn vslt64x2(&mut self, operands: BinaryOperands<VReg>) -> ControlFlow<Done> {
        let a = self.state[operands.src1].get_i64x2();
        let b = self.state[operands.src2].get_i64x2();
        let mut c = [0; 2];
        for ((a, b), c) in a.iter().zip(&b).zip(&mut c) {
            *c = if a < b { u64::MAX } else { 0 };
        }
        self.state[operands.dst].set_u64x2(c);
        ControlFlow::Continue(())
    }

    fn vslteq64x2(&mut self, operands: BinaryOperands<VReg>) -> ControlFlow<Done> {
        let a = self.state[operands.src1].get_i64x2();
        let b = self.state[operands.src2].get_i64x2();
        let mut c = [0; 2];
        for ((a, b), c) in a.iter().zip(&b).zip(&mut c) {
            *c = if a <= b { u64::MAX } else { 0 };
        }
        self.state[operands.dst].set_u64x2(c);
        ControlFlow::Continue(())
    }

    fn vult64x2(&mut self, operands: BinaryOperands<VReg>) -> ControlFlow<Done> {
        let a = self.state[operands.src1].get_u64x2();
        let b = self.state[operands.src2].get_u64x2();
        let mut c = [0; 2];
        for ((a, b), c) in a.iter().zip(&b).zip(&mut c) {
            *c = if a < b { u64::MAX } else { 0 };
        }
        self.state[operands.dst].set_u64x2(c);
        ControlFlow::Continue(())
    }

    fn vulteq64x2(&mut self, operands: BinaryOperands<VReg>) -> ControlFlow<Done> {
        let a = self.state[operands.src1].get_u64x2();
        let b = self.state[operands.src2].get_u64x2();
        let mut c = [0; 2];
        for ((a, b), c) in a.iter().zip(&b).zip(&mut c) {
            *c = if a <= b { u64::MAX } else { 0 };
        }
        self.state[operands.dst].set_u64x2(c);
        ControlFlow::Continue(())
    }

    fn vneg8x16(&mut self, dst: VReg, src: VReg) -> ControlFlow<Done> {
        let a = self.state[src].get_i8x16();
        self.state[dst].set_i8x16(a.map(|i| i.wrapping_neg()));
        ControlFlow::Continue(())
    }

    fn vneg16x8(&mut self, dst: VReg, src: VReg) -> ControlFlow<Done> {
        let a = self.state[src].get_i16x8();
        self.state[dst].set_i16x8(a.map(|i| i.wrapping_neg()));
        ControlFlow::Continue(())
    }

    fn vneg32x4(&mut self, dst: VReg, src: VReg) -> ControlFlow<Done> {
        let a = self.state[src].get_i32x4();
        self.state[dst].set_i32x4(a.map(|i| i.wrapping_neg()));
        ControlFlow::Continue(())
    }

    fn vneg64x2(&mut self, dst: VReg, src: VReg) -> ControlFlow<Done> {
        let a = self.state[src].get_i64x2();
        self.state[dst].set_i64x2(a.map(|i| i.wrapping_neg()));
        ControlFlow::Continue(())
    }

    fn vmin8x16_s(&mut self, operands: BinaryOperands<VReg>) -> ControlFlow<Done> {
        let mut a = self.state[operands.src1].get_i8x16();
        let b = self.state[operands.src2].get_i8x16();
        for (a, b) in a.iter_mut().zip(&b) {
            *a = (*a).min(*b);
        }
        self.state[operands.dst].set_i8x16(a);
        ControlFlow::Continue(())
    }

    fn vmin8x16_u(&mut self, operands: BinaryOperands<VReg>) -> ControlFlow<Done> {
        let mut a = self.state[operands.src1].get_u8x16();
        let b = self.state[operands.src2].get_u8x16();
        for (a, b) in a.iter_mut().zip(&b) {
            *a = (*a).min(*b);
        }
        self.state[operands.dst].set_u8x16(a);
        ControlFlow::Continue(())
    }

    fn vmin16x8_s(&mut self, operands: BinaryOperands<VReg>) -> ControlFlow<Done> {
        let mut a = self.state[operands.src1].get_i16x8();
        let b = self.state[operands.src2].get_i16x8();
        for (a, b) in a.iter_mut().zip(&b) {
            *a = (*a).min(*b);
        }
        self.state[operands.dst].set_i16x8(a);
        ControlFlow::Continue(())
    }

    fn vmin16x8_u(&mut self, operands: BinaryOperands<VReg>) -> ControlFlow<Done> {
        let mut a = self.state[operands.src1].get_u16x8();
        let b = self.state[operands.src2].get_u16x8();
        for (a, b) in a.iter_mut().zip(&b) {
            *a = (*a).min(*b);
        }
        self.state[operands.dst].set_u16x8(a);
        ControlFlow::Continue(())
    }

    fn vmin32x4_s(&mut self, operands: BinaryOperands<VReg>) -> ControlFlow<Done> {
        let mut a = self.state[operands.src1].get_i32x4();
        let b = self.state[operands.src2].get_i32x4();
        for (a, b) in a.iter_mut().zip(&b) {
            *a = (*a).min(*b);
        }
        self.state[operands.dst].set_i32x4(a);
        ControlFlow::Continue(())
    }

    fn vmin32x4_u(&mut self, operands: BinaryOperands<VReg>) -> ControlFlow<Done> {
        let mut a = self.state[operands.src1].get_u32x4();
        let b = self.state[operands.src2].get_u32x4();
        for (a, b) in a.iter_mut().zip(&b) {
            *a = (*a).min(*b);
        }
        self.state[operands.dst].set_u32x4(a);
        ControlFlow::Continue(())
    }

    fn vmax8x16_s(&mut self, operands: BinaryOperands<VReg>) -> ControlFlow<Done> {
        let mut a = self.state[operands.src1].get_i8x16();
        let b = self.state[operands.src2].get_i8x16();
        for (a, b) in a.iter_mut().zip(&b) {
            *a = (*a).max(*b);
        }
        self.state[operands.dst].set_i8x16(a);
        ControlFlow::Continue(())
    }

    fn vmax8x16_u(&mut self, operands: BinaryOperands<VReg>) -> ControlFlow<Done> {
        let mut a = self.state[operands.src1].get_u8x16();
        let b = self.state[operands.src2].get_u8x16();
        for (a, b) in a.iter_mut().zip(&b) {
            *a = (*a).max(*b);
        }
        self.state[operands.dst].set_u8x16(a);
        ControlFlow::Continue(())
    }

    fn vmax16x8_s(&mut self, operands: BinaryOperands<VReg>) -> ControlFlow<Done> {
        let mut a = self.state[operands.src1].get_i16x8();
        let b = self.state[operands.src2].get_i16x8();
        for (a, b) in a.iter_mut().zip(&b) {
            *a = (*a).max(*b);
        }
        self.state[operands.dst].set_i16x8(a);
        ControlFlow::Continue(())
    }

    fn vmax16x8_u(&mut self, operands: BinaryOperands<VReg>) -> ControlFlow<Done> {
        let mut a = self.state[operands.src1].get_u16x8();
        let b = self.state[operands.src2].get_u16x8();
        for (a, b) in a.iter_mut().zip(&b) {
            *a = (*a).max(*b);
        }
        self.state[operands.dst].set_u16x8(a);
        ControlFlow::Continue(())
    }

    fn vmax32x4_s(&mut self, operands: BinaryOperands<VReg>) -> ControlFlow<Done> {
        let mut a = self.state[operands.src1].get_i32x4();
        let b = self.state[operands.src2].get_i32x4();
        for (a, b) in a.iter_mut().zip(&b) {
            *a = (*a).max(*b);
        }
        self.state[operands.dst].set_i32x4(a);
        ControlFlow::Continue(())
    }

    fn vmax32x4_u(&mut self, operands: BinaryOperands<VReg>) -> ControlFlow<Done> {
        let mut a = self.state[operands.src1].get_u32x4();
        let b = self.state[operands.src2].get_u32x4();
        for (a, b) in a.iter_mut().zip(&b) {
            *a = (*a).max(*b);
        }
        self.state[operands.dst].set_u32x4(a);
        ControlFlow::Continue(())
    }

    fn vabs8x16(&mut self, dst: VReg, src: VReg) -> ControlFlow<Done> {
        let a = self.state[src].get_i8x16();
        self.state[dst].set_i8x16(a.map(|i| i.wrapping_abs()));
        ControlFlow::Continue(())
    }

    fn vabs16x8(&mut self, dst: VReg, src: VReg) -> ControlFlow<Done> {
        let a = self.state[src].get_i16x8();
        self.state[dst].set_i16x8(a.map(|i| i.wrapping_abs()));
        ControlFlow::Continue(())
    }

    fn vabs32x4(&mut self, dst: VReg, src: VReg) -> ControlFlow<Done> {
        let a = self.state[src].get_i32x4();
        self.state[dst].set_i32x4(a.map(|i| i.wrapping_abs()));
        ControlFlow::Continue(())
    }

    fn vabs64x2(&mut self, dst: VReg, src: VReg) -> ControlFlow<Done> {
        let a = self.state[src].get_i64x2();
        self.state[dst].set_i64x2(a.map(|i| i.wrapping_abs()));
        ControlFlow::Continue(())
    }

    fn vabsf32x4(&mut self, dst: VReg, src: VReg) -> ControlFlow<Done> {
        let a = self.state[src].get_f32x4();
        self.state[dst].set_f32x4(a.map(|i| i.wasm_abs()));
        ControlFlow::Continue(())
    }

    fn vabsf64x2(&mut self, dst: VReg, src: VReg) -> ControlFlow<Done> {
        let a = self.state[src].get_f64x2();
        self.state[dst].set_f64x2(a.map(|i| i.wasm_abs()));
        ControlFlow::Continue(())
    }

    fn vmaximumf32x4(&mut self, operands: BinaryOperands<VReg>) -> ControlFlow<Done> {
        let mut a = self.state[operands.src1].get_f32x4();
        let b = self.state[operands.src2].get_f32x4();
        for (a, b) in a.iter_mut().zip(&b) {
            *a = a.wasm_maximum(*b);
        }
        self.state[operands.dst].set_f32x4(a);
        ControlFlow::Continue(())
    }

    fn vmaximumf64x2(&mut self, operands: BinaryOperands<VReg>) -> ControlFlow<Done> {
        let mut a = self.state[operands.src1].get_f64x2();
        let b = self.state[operands.src2].get_f64x2();
        for (a, b) in a.iter_mut().zip(&b) {
            *a = a.wasm_maximum(*b);
        }
        self.state[operands.dst].set_f64x2(a);
        ControlFlow::Continue(())
    }

    fn vminimumf32x4(&mut self, operands: BinaryOperands<VReg>) -> ControlFlow<Done> {
        let mut a = self.state[operands.src1].get_f32x4();
        let b = self.state[operands.src2].get_f32x4();
        for (a, b) in a.iter_mut().zip(&b) {
            *a = a.wasm_minimum(*b);
        }
        self.state[operands.dst].set_f32x4(a);
        ControlFlow::Continue(())
    }

    fn vminimumf64x2(&mut self, operands: BinaryOperands<VReg>) -> ControlFlow<Done> {
        let mut a = self.state[operands.src1].get_f64x2();
        let b = self.state[operands.src2].get_f64x2();
        for (a, b) in a.iter_mut().zip(&b) {
            *a = a.wasm_minimum(*b);
        }
        self.state[operands.dst].set_f64x2(a);
        ControlFlow::Continue(())
    }

    fn vshuffle(&mut self, dst: VReg, src1: VReg, src2: VReg, mask: u128) -> ControlFlow<Done> {
        let a = self.state[src1].get_u8x16();
        let b = self.state[src2].get_u8x16();
        let result = mask.to_le_bytes().map(|m| {
            if m < 16 {
                a[m as usize]
            } else {
                b[m as usize - 16]
            }
        });
        self.state[dst].set_u8x16(result);
        ControlFlow::Continue(())
    }

    fn vswizzlei8x16(&mut self, operands: BinaryOperands<VReg>) -> ControlFlow<Done> {
        let src1 = self.state[operands.src1].get_i8x16();
        let src2 = self.state[operands.src2].get_i8x16();
        let mut dst = [0i8; 16];
        for (i, &idx) in src2.iter().enumerate() {
            if (idx as usize) < 16 {
                dst[i] = src1[idx as usize];
            } else {
                dst[i] = 0
            }
        }
        self.state[operands.dst].set_i8x16(dst);
        ControlFlow::Continue(())
    }

    fn vavground8x16(&mut self, operands: BinaryOperands<VReg>) -> ControlFlow<Done> {
        let mut a = self.state[operands.src1].get_u8x16();
        let b = self.state[operands.src2].get_u8x16();
        for (a, b) in a.iter_mut().zip(&b) {
            // use wider precision to avoid overflow
            *a = ((u32::from(*a) + u32::from(*b) + 1) / 2) as u8;
        }
        self.state[operands.dst].set_u8x16(a);
        ControlFlow::Continue(())
    }

    fn vavground16x8(&mut self, operands: BinaryOperands<VReg>) -> ControlFlow<Done> {
        let mut a = self.state[operands.src1].get_u16x8();
        let b = self.state[operands.src2].get_u16x8();
        for (a, b) in a.iter_mut().zip(&b) {
            // use wider precision to avoid overflow
            *a = ((u32::from(*a) + u32::from(*b) + 1) / 2) as u16;
        }
        self.state[operands.dst].set_u16x8(a);
        ControlFlow::Continue(())
    }
}<|MERGE_RESOLUTION|>--- conflicted
+++ resolved
@@ -3299,7 +3299,46 @@
         ControlFlow::Continue(())
     }
 
-<<<<<<< HEAD
+    fn vaddi8x16_sat(&mut self, operands: BinaryOperands<VReg>) -> ControlFlow<Done> {
+        let mut a = self.state[operands.src1].get_i8x16();
+        let b = self.state[operands.src2].get_i8x16();
+        for (a, b) in a.iter_mut().zip(b) {
+            *a = (*a).saturating_add(b);
+        }
+        self.state[operands.dst].set_i8x16(a);
+        ControlFlow::Continue(())
+    }
+
+    fn vaddu8x16_sat(&mut self, operands: BinaryOperands<VReg>) -> ControlFlow<Done> {
+        let mut a = self.state[operands.src1].get_u8x16();
+        let b = self.state[operands.src2].get_u8x16();
+        for (a, b) in a.iter_mut().zip(b) {
+            *a = (*a).saturating_add(b);
+        }
+        self.state[operands.dst].set_u8x16(a);
+        ControlFlow::Continue(())
+    }
+
+    fn vaddi16x8_sat(&mut self, operands: BinaryOperands<VReg>) -> ControlFlow<Done> {
+        let mut a = self.state[operands.src1].get_i16x8();
+        let b = self.state[operands.src2].get_i16x8();
+        for (a, b) in a.iter_mut().zip(b) {
+            *a = (*a).saturating_add(b);
+        }
+        self.state[operands.dst].set_i16x8(a);
+        ControlFlow::Continue(())
+    }
+
+    fn vaddu16x8_sat(&mut self, operands: BinaryOperands<VReg>) -> ControlFlow<Done> {
+        let mut a = self.state[operands.src1].get_u16x8();
+        let b = self.state[operands.src2].get_u16x8();
+        for (a, b) in a.iter_mut().zip(b) {
+            *a = (*a).saturating_add(b);
+        }
+        self.state[operands.dst].set_u16x8(a);
+        ControlFlow::Continue(())
+    }
+
     fn vaddpairwisei16x8_s(&mut self, operands: BinaryOperands<VReg>) -> ControlFlow<Done> {
         let a = self.state[operands.src1].get_i16x8();
         let b = self.state[operands.src2].get_i16x8();
@@ -3322,45 +3361,6 @@
         result[2] = b[0].wrapping_add(b[1]);
         result[3] = b[2].wrapping_add(b[3]);
         self.state[operands.dst].set_i32x4(result);
-=======
-    fn vaddi8x16_sat(&mut self, operands: BinaryOperands<VReg>) -> ControlFlow<Done> {
-        let mut a = self.state[operands.src1].get_i8x16();
-        let b = self.state[operands.src2].get_i8x16();
-        for (a, b) in a.iter_mut().zip(b) {
-            *a = (*a).saturating_add(b);
-        }
-        self.state[operands.dst].set_i8x16(a);
-        ControlFlow::Continue(())
-    }
-
-    fn vaddu8x16_sat(&mut self, operands: BinaryOperands<VReg>) -> ControlFlow<Done> {
-        let mut a = self.state[operands.src1].get_u8x16();
-        let b = self.state[operands.src2].get_u8x16();
-        for (a, b) in a.iter_mut().zip(b) {
-            *a = (*a).saturating_add(b);
-        }
-        self.state[operands.dst].set_u8x16(a);
-        ControlFlow::Continue(())
-    }
-
-    fn vaddi16x8_sat(&mut self, operands: BinaryOperands<VReg>) -> ControlFlow<Done> {
-        let mut a = self.state[operands.src1].get_i16x8();
-        let b = self.state[operands.src2].get_i16x8();
-        for (a, b) in a.iter_mut().zip(b) {
-            *a = (*a).saturating_add(b);
-        }
-        self.state[operands.dst].set_i16x8(a);
-        ControlFlow::Continue(())
-    }
-
-    fn vaddu16x8_sat(&mut self, operands: BinaryOperands<VReg>) -> ControlFlow<Done> {
-        let mut a = self.state[operands.src1].get_u16x8();
-        let b = self.state[operands.src2].get_u16x8();
-        for (a, b) in a.iter_mut().zip(b) {
-            *a = (*a).saturating_add(b);
-        }
-        self.state[operands.dst].set_u16x8(a);
->>>>>>> 8d1c6c37
         ControlFlow::Continue(())
     }
 
