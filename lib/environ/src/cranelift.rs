//! Support for compiling with Cranelift.

use crate::compilation::{Compilation, CompileError, Relocation, RelocationTarget, Relocations};
use crate::func_environ::{
    get_func_name, get_imported_memory32_grow_name, get_imported_memory32_size_name,
    get_memory32_grow_name, get_memory32_size_name, FuncEnvironment,
};
use crate::module::Module;
use cranelift_codegen::binemit;
use cranelift_codegen::ir;
use cranelift_codegen::ir::ExternalName;
use cranelift_codegen::isa;
use cranelift_codegen::Context;
use cranelift_entity::PrimaryMap;
use cranelift_wasm::{DefinedFuncIndex, FuncIndex, FuncTranslator};
use rayon::prelude::{IntoParallelRefIterator, ParallelIterator};
use std::vec::Vec;

/// Implementation of a relocation sink that just saves all the information for later
struct RelocSink {
    /// Relocations recorded for the function.
    func_relocs: Vec<Relocation>,
}

impl binemit::RelocSink for RelocSink {
    fn reloc_ebb(
        &mut self,
        _offset: binemit::CodeOffset,
        _reloc: binemit::Reloc,
        _ebb_offset: binemit::CodeOffset,
    ) {
        // This should use the `offsets` field of `ir::Function`.
        panic!("ebb headers not yet implemented");
    }
    fn reloc_external(
        &mut self,
        offset: binemit::CodeOffset,
        reloc: binemit::Reloc,
        name: &ExternalName,
        addend: binemit::Addend,
    ) {
        let reloc_target = if *name == get_memory32_grow_name() {
            RelocationTarget::Memory32Grow
        } else if *name == get_imported_memory32_grow_name() {
            RelocationTarget::ImportedMemory32Grow
        } else if *name == get_memory32_size_name() {
            RelocationTarget::Memory32Size
        } else if *name == get_imported_memory32_size_name() {
            RelocationTarget::ImportedMemory32Size
        } else if let ExternalName::User { namespace, index } = *name {
            debug_assert!(namespace == 0);
            RelocationTarget::UserFunc(FuncIndex::from_u32(index))
        } else if let ExternalName::LibCall(libcall) = *name {
            RelocationTarget::LibCall(libcall)
        } else {
            panic!("unrecognized external name")
        };
        self.func_relocs.push(Relocation {
            reloc,
            reloc_target,
            offset,
            addend,
        });
    }
    fn reloc_jt(
        &mut self,
        _offset: binemit::CodeOffset,
        _reloc: binemit::Reloc,
        _jt: ir::JumpTable,
    ) {
        panic!("jump tables not yet implemented");
    }
}

impl RelocSink {
    /// Return a new `RelocSink` instance.
    pub fn new() -> Self {
        Self {
            func_relocs: Vec::new(),
        }
    }
}

/// Compile the module using Cranelift, producing a compilation result with
/// associated relocations.
pub fn compile_module<'data, 'module>(
    module: &'module Module,
    function_body_inputs: PrimaryMap<DefinedFuncIndex, &'data [u8]>,
    isa: &dyn isa::TargetIsa,
) -> Result<(Compilation, Relocations), CompileError> {
<<<<<<< HEAD
    let mut functions = PrimaryMap::new();
    let mut relocations = PrimaryMap::new();
=======
    let mut functions = PrimaryMap::with_capacity(function_body_inputs.len());
    let mut relocations = PrimaryMap::with_capacity(function_body_inputs.len());
    for (i, input) in function_body_inputs.into_iter() {
        let func_index = module.func_index(i);
        let mut context = Context::new();
        context.func.name = get_func_name(func_index);
        context.func.signature = module.signatures[module.functions[func_index]].clone();
>>>>>>> 04d4b20d

    function_body_inputs
        .into_iter()
        .collect::<Vec<(DefinedFuncIndex, &&'data [u8])>>()
        .par_iter()
        .map(|(i, input)| {
            let func_index = module.func_index(*i);
            let mut context = Context::new();
            context.func.name = get_func_name(func_index);
            context.func.signature = module.signatures[module.functions[func_index]].clone();

            let mut trans = FuncTranslator::new();
            trans
                .translate(
                    input,
                    &mut context.func,
                    &mut FuncEnvironment::new(isa.frontend_config(), module),
                )
                .map_err(CompileError::Wasm)?;

            let mut code_buf: Vec<u8> = Vec::new();
            let mut reloc_sink = RelocSink::new();
            let mut trap_sink = binemit::NullTrapSink {};
            context
                .compile_and_emit(isa, &mut code_buf, &mut reloc_sink, &mut trap_sink)
                .map_err(CompileError::Codegen)?;
            Ok((code_buf, reloc_sink.func_relocs))
        })
        .collect::<Result<Vec<_>, CompileError>>()?
        .into_iter()
        .for_each(|(function, relocs)| {
            functions.push(function);
            relocations.push(relocs);
        });

    // TODO: Reorganize where we create the Vec for the resolved imports.
    Ok((Compilation::new(functions), relocations))
}<|MERGE_RESOLUTION|>--- conflicted
+++ resolved
@@ -88,18 +88,8 @@
     function_body_inputs: PrimaryMap<DefinedFuncIndex, &'data [u8]>,
     isa: &dyn isa::TargetIsa,
 ) -> Result<(Compilation, Relocations), CompileError> {
-<<<<<<< HEAD
-    let mut functions = PrimaryMap::new();
-    let mut relocations = PrimaryMap::new();
-=======
     let mut functions = PrimaryMap::with_capacity(function_body_inputs.len());
     let mut relocations = PrimaryMap::with_capacity(function_body_inputs.len());
-    for (i, input) in function_body_inputs.into_iter() {
-        let func_index = module.func_index(i);
-        let mut context = Context::new();
-        context.func.name = get_func_name(func_index);
-        context.func.signature = module.signatures[module.functions[func_index]].clone();
->>>>>>> 04d4b20d
 
     function_body_inputs
         .into_iter()
