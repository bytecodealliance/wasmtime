--- conflicted
+++ resolved
@@ -1003,11 +1003,7 @@
     use super::*;
     use cursor::{Cursor, FuncCursor};
     use ir::types;
-<<<<<<< HEAD
-    use ir::{Function, Opcode, InstructionData, TrapCode};
-=======
     use ir::{Function, InstructionData, Opcode, TrapCode};
->>>>>>> 24c8e652
     use std::string::ToString;
 
     #[test]
