//! This module contains the bulk of the interesting code performing the translation between
//! WebAssembly and Cranelift IR.
//!
//! The translation is done in one pass, opcode by opcode. Two main data structures are used during
//! code translations: the value stack and the control stack. The value stack mimics the execution
//! of the WebAssembly stack machine: each instruction result is pushed onto the stack and
//! instruction arguments are popped off the stack. Similarly, when encountering a control flow
//! block, it is pushed onto the control stack and popped off when encountering the corresponding
//! `End`.
//!
//! Another data structure, the translation state, records information concerning unreachable code
//! status and about if inserting a return at the end of the function is necessary.
//!
//! Some of the WebAssembly instructions need information about the environment for which they
//! are being translated:
//!
//! - the loads and stores need the memory base address;
//! - the `get_global` and `set_global` instructions depend on how the globals are implemented;
//! - `memory.size` and `memory.grow` are runtime functions;
//! - `call_indirect` has to translate the function index into the address of where this
//!    is;
//!
//! That is why `translate_function_body` takes an object having the `WasmRuntime` trait as
//! argument.
//!
//! There is extra complexity associated with translation of 128-bit SIMD instructions.
//! Wasm only considers there to be a single 128-bit vector type.  But CLIF's type system
//! distinguishes different lane configurations, so considers 8X16, 16X8, 32X4 and 64X2 to be
//! different types.  The result is that, in wasm, it's perfectly OK to take the output of (eg)
//! an `add.16x8` and use that as an operand of a `sub.32x4`, without using any cast.  But when
//! translated into CLIF, that will cause a verifier error due to the apparent type mismatch.
//!
//! This file works around that problem by liberally inserting `bitcast` instructions in many
//! places -- mostly, before the use of vector values, either as arguments to CLIF instructions
//! or as block actual parameters.  These are no-op casts which nevertheless have different
//! input and output types, and are used (mostly) to "convert" 16X8, 32X4 and 64X2-typed vectors
//! to the "canonical" type, 8X16.  Hence the functions `optionally_bitcast_vector`,
//! `bitcast_arguments`, `pop*_with_bitcast`, `canonicalise_then_jump`,
//! `canonicalise_then_br{z,nz}`, `is_non_canonical_v128` and `canonicalise_v128_values`.
//! Note that the `bitcast*` functions are occasionally used to convert to some type other than
//! 8X16, but the `canonicalise*` functions always convert to type 8X16.
//!
//! Be careful when adding support for new vector instructions.  And when adding new jumps, even
//! if they are apparently don't have any connection to vectors.  Never generate any kind of
//! (inter-block) jump directly.  Instead use `canonicalise_then_jump` and
//! `canonicalise_then_br{z,nz}`.
//!
//! The use of bitcasts is ugly and inefficient, but currently unavoidable:
//!
//! * they make the logic in this file fragile: miss out a bitcast for any reason, and there is
//!   the risk of the system failing in the verifier.  At least for debug builds.
//!
//! * in the new backends, they potentially interfere with pattern matching on CLIF -- the
//!   patterns need to take into account the presence of bitcast nodes.
//!
//! * in the new backends, they get translated into machine-level vector-register-copy
//!   instructions, none of which are actually necessary.  We then depend on the register
//!   allocator to coalesce them all out.
//!
//! * they increase the total number of CLIF nodes that have to be processed, hence slowing down
//!   the compilation pipeline.  Also, the extra coalescing work generates a slowdown.
//!
//! A better solution which would avoid all four problems would be to remove the 8X16, 16X8,
//! 32X4 and 64X2 types from CLIF and instead have a single V128 type.
//!
//! For further background see also:
//!   <https://github.com/bytecodealliance/wasmtime/issues/1147>
//!     ("Too many raw_bitcasts in SIMD code")
//!   <https://github.com/bytecodealliance/cranelift/pull/1251>
//!     ("Add X128 type to represent WebAssembly's V128 type")
//!   <https://github.com/bytecodealliance/cranelift/pull/1236>
//!     ("Relax verification to allow I8X16 to act as a default vector type")

mod bounds_checks;

use super::{hash_map, HashMap};
use crate::environ::{FuncEnvironment, GlobalVariable};
use crate::state::{ControlStackFrame, ElseData, FuncTranslationState};
use crate::translation_utils::{
    block_with_params, blocktype_params_results, f32_translation, f64_translation,
};
use crate::wasm_unsupported;
use crate::{FuncIndex, GlobalIndex, MemoryIndex, TableIndex, TypeIndex, WasmResult};
use core::{i32, u32};
use cranelift_codegen::ir::condcodes::{FloatCC, IntCC};
use cranelift_codegen::ir::immediates::Offset32;
use cranelift_codegen::ir::types::*;
use cranelift_codegen::ir::{
    self, AtomicRmwOp, ConstantData, InstBuilder, JumpTableData, MemFlags, Value, ValueLabel,
};
use cranelift_codegen::packed_option::ReservedValue;
use cranelift_frontend::{FunctionBuilder, Variable};
use itertools::Itertools;
use smallvec::SmallVec;
use std::convert::TryFrom;
use std::vec::Vec;
use wasmparser::{FuncValidator, MemArg, Operator, WasmModuleResources};

/// Given a `Reachability<T>`, unwrap the inner `T` or, when unreachable, set
/// `state.reachable = false` and return.
///
/// Used in combination with calling `prepare_addr` and `prepare_atomic_addr`
/// when we can statically determine that a Wasm access will unconditionally
/// trap.
macro_rules! unwrap_or_return_unreachable_state {
    ($state:ident, $value:expr) => {
        match $value {
            Reachability::Reachable(x) => x,
            Reachability::Unreachable => {
                $state.reachable = false;
                return Ok(());
            }
        }
    };
}

// Clippy warns about "align: _" but its important to document that the flags field is ignored
#[cfg_attr(
    feature = "cargo-clippy",
    allow(clippy::unneeded_field_pattern, clippy::cognitive_complexity)
)]
/// Translates wasm operators into Cranelift IR instructions.
pub fn translate_operator<FE: FuncEnvironment + ?Sized>(
    validator: &mut FuncValidator<impl WasmModuleResources>,
    op: &Operator,
    builder: &mut FunctionBuilder,
    state: &mut FuncTranslationState,
    environ: &mut FE,
) -> WasmResult<()> {
    if !state.reachable {
        translate_unreachable_operator(validator, &op, builder, state, environ)?;
        return Ok(());
    }

    // Given that we believe the current block is reachable, the FunctionBuilder ought to agree.
    debug_assert!(!builder.is_unreachable());

    // This big match treats all Wasm code operators.
    match op {
        /********************************** Locals ****************************************
         *  `get_local` and `set_local` are treated as non-SSA variables and will completely
         *  disappear in the Cranelift Code
         ***********************************************************************************/
        Operator::LocalGet { local_index } => {
            let val = builder.use_var(Variable::from_u32(*local_index));
            state.push1(val);
            let label = ValueLabel::from_u32(*local_index);
            builder.set_val_label(val, label);
        }
        Operator::LocalSet { local_index } => {
            let mut val = state.pop1();

            // Ensure SIMD values are cast to their default Cranelift type, I8x16.
            let ty = builder.func.dfg.value_type(val);
            if ty.is_vector() {
                val = optionally_bitcast_vector(val, I8X16, builder);
            }

            builder.def_var(Variable::from_u32(*local_index), val);
            let label = ValueLabel::from_u32(*local_index);
            builder.set_val_label(val, label);
        }
        Operator::LocalTee { local_index } => {
            let mut val = state.peek1();

            // Ensure SIMD values are cast to their default Cranelift type, I8x16.
            let ty = builder.func.dfg.value_type(val);
            if ty.is_vector() {
                val = optionally_bitcast_vector(val, I8X16, builder);
            }

            builder.def_var(Variable::from_u32(*local_index), val);
            let label = ValueLabel::from_u32(*local_index);
            builder.set_val_label(val, label);
        }
        /********************************** Globals ****************************************
         *  `get_global` and `set_global` are handled by the environment.
         ***********************************************************************************/
        Operator::GlobalGet { global_index } => {
            let val = match state.get_global(builder.func, *global_index, environ)? {
                GlobalVariable::Const(val) => val,
                GlobalVariable::Memory { gv, offset, ty } => {
                    let addr = builder.ins().global_value(environ.pointer_type(), gv);
                    let mut flags = ir::MemFlags::trusted();
                    // Put globals in the "table" abstract heap category as well.
                    flags.set_table();
                    builder.ins().load(ty, flags, addr, offset)
                }
                GlobalVariable::Custom => environ.translate_custom_global_get(
                    builder.cursor(),
                    GlobalIndex::from_u32(*global_index),
                )?,
            };
            state.push1(val);
        }
        Operator::GlobalSet { global_index } => {
            match state.get_global(builder.func, *global_index, environ)? {
                GlobalVariable::Const(_) => panic!("global #{} is a constant", *global_index),
                GlobalVariable::Memory { gv, offset, ty } => {
                    let addr = builder.ins().global_value(environ.pointer_type(), gv);
                    let mut flags = ir::MemFlags::trusted();
                    // Put globals in the "table" abstract heap category as well.
                    flags.set_table();
                    let mut val = state.pop1();
                    // Ensure SIMD values are cast to their default Cranelift type, I8x16.
                    if ty.is_vector() {
                        val = optionally_bitcast_vector(val, I8X16, builder);
                    }
                    debug_assert_eq!(ty, builder.func.dfg.value_type(val));
                    builder.ins().store(flags, val, addr, offset);
                }
                GlobalVariable::Custom => {
                    let val = state.pop1();
                    environ.translate_custom_global_set(
                        builder.cursor(),
                        GlobalIndex::from_u32(*global_index),
                        val,
                    )?;
                }
            }
        }
        /********************************* Stack misc ***************************************
         *  `drop`, `nop`, `unreachable` and `select`.
         ***********************************************************************************/
        Operator::Drop => {
            state.pop1();
        }
        Operator::Select => {
            let (mut arg1, mut arg2, cond) = state.pop3();
            if builder.func.dfg.value_type(arg1).is_vector() {
                arg1 = optionally_bitcast_vector(arg1, I8X16, builder);
            }
            if builder.func.dfg.value_type(arg2).is_vector() {
                arg2 = optionally_bitcast_vector(arg2, I8X16, builder);
            }
            state.push1(builder.ins().select(cond, arg1, arg2));
        }
        Operator::TypedSelect { ty: _ } => {
            // We ignore the explicit type parameter as it is only needed for
            // validation, which we require to have been performed before
            // translation.
            let (mut arg1, mut arg2, cond) = state.pop3();
            if builder.func.dfg.value_type(arg1).is_vector() {
                arg1 = optionally_bitcast_vector(arg1, I8X16, builder);
            }
            if builder.func.dfg.value_type(arg2).is_vector() {
                arg2 = optionally_bitcast_vector(arg2, I8X16, builder);
            }
            state.push1(builder.ins().select(cond, arg1, arg2));
        }
        Operator::Nop => {
            // We do nothing
        }
        Operator::Unreachable => {
            builder.ins().trap(ir::TrapCode::UnreachableCodeReached);
            state.reachable = false;
        }
        /***************************** Control flow blocks **********************************
         *  When starting a control flow block, we create a new `Block` that will hold the code
         *  after the block, and we push a frame on the control stack. Depending on the type
         *  of block, we create a new `Block` for the body of the block with an associated
         *  jump instruction.
         *
         *  The `End` instruction pops the last control frame from the control stack, seals
         *  the destination block (since `br` instructions targeting it only appear inside the
         *  block and have already been translated) and modify the value stack to use the
         *  possible `Block`'s arguments values.
         ***********************************************************************************/
        Operator::Block { blockty } => {
            let (params, results) = blocktype_params_results(validator, *blockty)?;
            let next = block_with_params(builder, results.clone(), environ)?;
            state.push_block(next, params.len(), results.len());
        }
        Operator::Loop { blockty } => {
            let (params, results) = blocktype_params_results(validator, *blockty)?;
            let loop_body = block_with_params(builder, params.clone(), environ)?;
            let next = block_with_params(builder, results.clone(), environ)?;
            canonicalise_then_jump(builder, loop_body, state.peekn(params.len()));
            state.push_loop(loop_body, next, params.len(), results.len());

            // Pop the initial `Block` actuals and replace them with the `Block`'s
            // params since control flow joins at the top of the loop.
            state.popn(params.len());
            state
                .stack
                .extend_from_slice(builder.block_params(loop_body));

            builder.switch_to_block(loop_body);
            environ.translate_loop_header(builder)?;
        }
        Operator::If { blockty } => {
            let val = state.pop1();

            let next_block = builder.create_block();
            let (params, results) = blocktype_params_results(validator, *blockty)?;
            let (destination, else_data) = if params.clone().eq(results.clone()) {
                // It is possible there is no `else` block, so we will only
                // allocate a block for it if/when we find the `else`. For now,
                // we if the condition isn't true, then we jump directly to the
                // destination block following the whole `if...end`. If we do end
                // up discovering an `else`, then we will allocate a block for it
                // and go back and patch the jump.
                let destination = block_with_params(builder, results.clone(), environ)?;
                let branch_inst = canonicalise_brif(
                    builder,
                    val,
                    next_block,
                    &[],
                    destination,
                    state.peekn(params.len()),
                );
                (
                    destination,
                    ElseData::NoElse {
                        branch_inst,
                        placeholder: destination,
                    },
                )
            } else {
                // The `if` type signature is not valid without an `else` block,
                // so we eagerly allocate the `else` block here.
                let destination = block_with_params(builder, results.clone(), environ)?;
                let else_block = block_with_params(builder, params.clone(), environ)?;
                canonicalise_brif(
                    builder,
                    val,
                    next_block,
                    &[],
                    else_block,
                    state.peekn(params.len()),
                );
                builder.seal_block(else_block);
                (destination, ElseData::WithElse { else_block })
            };

            builder.seal_block(next_block); // Only predecessor is the current block.
            builder.switch_to_block(next_block);

            // Here we append an argument to a Block targeted by an argumentless jump instruction
            // But in fact there are two cases:
            // - either the If does not have a Else clause, in that case ty = EmptyBlock
            //   and we add nothing;
            // - either the If have an Else clause, in that case the destination of this jump
            //   instruction will be changed later when we translate the Else operator.
            state.push_if(
                destination,
                else_data,
                params.len(),
                results.len(),
                *blockty,
            );
        }
        Operator::Else => {
            let i = state.control_stack.len() - 1;
            match state.control_stack[i] {
                ControlStackFrame::If {
                    ref else_data,
                    head_is_reachable,
                    ref mut consequent_ends_reachable,
                    num_return_values,
                    blocktype,
                    destination,
                    ..
                } => {
                    // We finished the consequent, so record its final
                    // reachability state.
                    debug_assert!(consequent_ends_reachable.is_none());
                    *consequent_ends_reachable = Some(state.reachable);

                    if head_is_reachable {
                        // We have a branch from the head of the `if` to the `else`.
                        state.reachable = true;

                        // Ensure we have a block for the `else` block (it may have
                        // already been pre-allocated, see `ElseData` for details).
                        let else_block = match *else_data {
                            ElseData::NoElse {
                                branch_inst,
                                placeholder,
                            } => {
                                let (params, _results) =
                                    blocktype_params_results(validator, blocktype)?;
                                debug_assert_eq!(params.len(), num_return_values);
                                let else_block =
                                    block_with_params(builder, params.clone(), environ)?;
                                canonicalise_then_jump(
                                    builder,
                                    destination,
                                    state.peekn(params.len()),
                                );
                                state.popn(params.len());

                                builder.change_jump_destination(
                                    branch_inst,
                                    placeholder,
                                    else_block,
                                );
                                builder.seal_block(else_block);
                                else_block
                            }
                            ElseData::WithElse { else_block } => {
                                canonicalise_then_jump(
                                    builder,
                                    destination,
                                    state.peekn(num_return_values),
                                );
                                state.popn(num_return_values);
                                else_block
                            }
                        };

                        // You might be expecting that we push the parameters for this
                        // `else` block here, something like this:
                        //
                        //     state.pushn(&control_stack_frame.params);
                        //
                        // We don't do that because they are already on the top of the stack
                        // for us: we pushed the parameters twice when we saw the initial
                        // `if` so that we wouldn't have to save the parameters in the
                        // `ControlStackFrame` as another `Vec` allocation.

                        builder.switch_to_block(else_block);

                        // We don't bother updating the control frame's `ElseData`
                        // to `WithElse` because nothing else will read it.
                    }
                }
                _ => unreachable!(),
            }
        }
        Operator::End => {
            let frame = state.control_stack.pop().unwrap();
            let next_block = frame.following_code();
            let return_count = frame.num_return_values();
            let return_args = state.peekn_mut(return_count);

            canonicalise_then_jump(builder, next_block, return_args);
            // You might expect that if we just finished an `if` block that
            // didn't have a corresponding `else` block, then we would clean
            // up our duplicate set of parameters that we pushed earlier
            // right here. However, we don't have to explicitly do that,
            // since we truncate the stack back to the original height
            // below.

            builder.switch_to_block(next_block);
            builder.seal_block(next_block);

            // If it is a loop we also have to seal the body loop block
            if let ControlStackFrame::Loop { header, .. } = frame {
                builder.seal_block(header)
            }

            frame.truncate_value_stack_to_original_size(&mut state.stack);
            state
                .stack
                .extend_from_slice(builder.block_params(next_block));
        }
        /**************************** Branch instructions *********************************
         * The branch instructions all have as arguments a target nesting level, which
         * corresponds to how many control stack frames do we have to pop to get the
         * destination `Block`.
         *
         * Once the destination `Block` is found, we sometimes have to declare a certain depth
         * of the stack unreachable, because some branch instructions are terminator.
         *
         * The `br_table` case is much more complicated because Cranelift's `br_table` instruction
         * does not support jump arguments like all the other branch instructions. That is why, in
         * the case where we would use jump arguments for every other branch instruction, we
         * need to split the critical edges leaving the `br_tables` by creating one `Block` per
         * table destination; the `br_table` will point to these newly created `Blocks` and these
         * `Block`s contain only a jump instruction pointing to the final destination, this time with
         * jump arguments.
         *
         * This system is also implemented in Cranelift's SSA construction algorithm, because
         * `use_var` located in a destination `Block` of a `br_table` might trigger the addition
         * of jump arguments in each predecessor branch instruction, one of which might be a
         * `br_table`.
         ***********************************************************************************/
        Operator::Br { relative_depth } => {
            let i = state.control_stack.len() - 1 - (*relative_depth as usize);
            let (return_count, br_destination) = {
                let frame = &mut state.control_stack[i];
                // We signal that all the code that follows until the next End is unreachable
                frame.set_branched_to_exit();
                let return_count = if frame.is_loop() {
                    frame.num_param_values()
                } else {
                    frame.num_return_values()
                };
                (return_count, frame.br_destination())
            };
            let destination_args = state.peekn_mut(return_count);
            canonicalise_then_jump(builder, br_destination, destination_args);
            state.popn(return_count);
            state.reachable = false;
        }
        Operator::BrIf { relative_depth } => translate_br_if(*relative_depth, builder, state),
        Operator::BrTable { targets } => {
            let default = targets.default();
            let mut min_depth = default;
            for depth in targets.targets() {
                let depth = depth?;
                if depth < min_depth {
                    min_depth = depth;
                }
            }
            let jump_args_count = {
                let i = state.control_stack.len() - 1 - (min_depth as usize);
                let min_depth_frame = &state.control_stack[i];
                if min_depth_frame.is_loop() {
                    min_depth_frame.num_param_values()
                } else {
                    min_depth_frame.num_return_values()
                }
            };
            let val = state.pop1();
            let mut data = Vec::with_capacity(targets.len() as usize);
            if jump_args_count == 0 {
                // No jump arguments
                for depth in targets.targets() {
                    let depth = depth?;
                    let block = {
                        let i = state.control_stack.len() - 1 - (depth as usize);
                        let frame = &mut state.control_stack[i];
                        frame.set_branched_to_exit();
                        frame.br_destination()
                    };
                    data.push(builder.func.dfg.block_call(block, &[]));
                }
                let block = {
                    let i = state.control_stack.len() - 1 - (default as usize);
                    let frame = &mut state.control_stack[i];
                    frame.set_branched_to_exit();
                    frame.br_destination()
                };
                let block = builder.func.dfg.block_call(block, &[]);
                let jt = builder.create_jump_table(JumpTableData::new(block, &data));
                builder.ins().br_table(val, jt);
            } else {
                // Here we have jump arguments, but Cranelift's br_table doesn't support them
                // We then proceed to split the edges going out of the br_table
                let return_count = jump_args_count;
                let mut dest_block_sequence = vec![];
                let mut dest_block_map = HashMap::new();
                for depth in targets.targets() {
                    let depth = depth?;
                    let branch_block = match dest_block_map.entry(depth as usize) {
                        hash_map::Entry::Occupied(entry) => *entry.get(),
                        hash_map::Entry::Vacant(entry) => {
                            let block = builder.create_block();
                            dest_block_sequence.push((depth as usize, block));
                            *entry.insert(block)
                        }
                    };
                    data.push(builder.func.dfg.block_call(branch_block, &[]));
                }
                let default_branch_block = match dest_block_map.entry(default as usize) {
                    hash_map::Entry::Occupied(entry) => *entry.get(),
                    hash_map::Entry::Vacant(entry) => {
                        let block = builder.create_block();
                        dest_block_sequence.push((default as usize, block));
                        *entry.insert(block)
                    }
                };
                let default_branch_block = builder.func.dfg.block_call(default_branch_block, &[]);
                let jt = builder.create_jump_table(JumpTableData::new(default_branch_block, &data));
                builder.ins().br_table(val, jt);
                for (depth, dest_block) in dest_block_sequence {
                    builder.switch_to_block(dest_block);
                    builder.seal_block(dest_block);
                    let real_dest_block = {
                        let i = state.control_stack.len() - 1 - depth;
                        let frame = &mut state.control_stack[i];
                        frame.set_branched_to_exit();
                        frame.br_destination()
                    };
                    let destination_args = state.peekn_mut(return_count);
                    canonicalise_then_jump(builder, real_dest_block, destination_args);
                }
                state.popn(return_count);
            }
            state.reachable = false;
        }
        Operator::Return => {
            let return_count = {
                let frame = &mut state.control_stack[0];
                frame.num_return_values()
            };
            {
                let return_args = state.peekn_mut(return_count);
                bitcast_wasm_returns(environ, return_args, builder);
                builder.ins().return_(return_args);
            }
            state.popn(return_count);
            state.reachable = false;
        }
        /********************************** Exception handing **********************************/
        Operator::Try { .. }
        | Operator::Catch { .. }
        | Operator::Throw { .. }
        | Operator::Rethrow { .. }
        | Operator::Delegate { .. }
        | Operator::CatchAll => {
            return Err(wasm_unsupported!(
                "proposed exception handling operator {:?}",
                op
            ));
        }
        /************************************ Calls ****************************************
         * The call instructions pop off their arguments from the stack and append their
         * return values to it. `call_indirect` needs environment support because there is an
         * argument referring to an index in the external functions table of the module.
         ************************************************************************************/
        Operator::Call { function_index } => {
            let (fref, num_args) = state.get_direct_func(builder.func, *function_index, environ)?;

            // Bitcast any vector arguments to their default type, I8X16, before calling.
            let args = state.peekn_mut(num_args);
            bitcast_wasm_params(
                environ,
                builder.func.dfg.ext_funcs[fref].signature,
                args,
                builder,
            );

            let call = environ.translate_call(
                builder.cursor(),
                FuncIndex::from_u32(*function_index),
                fref,
                args,
            )?;
            let inst_results = builder.inst_results(call);
            debug_assert_eq!(
                inst_results.len(),
                builder.func.dfg.signatures[builder.func.dfg.ext_funcs[fref].signature]
                    .returns
                    .len(),
                "translate_call results should match the call signature"
            );
            state.popn(num_args);
            state.pushn(inst_results);
        }
        Operator::CallIndirect {
            type_index,
            table_index,
            table_byte: _,
        } => {
            // `type_index` is the index of the function's signature and
            // `table_index` is the index of the table to search the function
            // in.
            let (sigref, num_args) = state.get_indirect_sig(builder.func, *type_index, environ)?;
            let table = state.get_or_create_table(builder.func, *table_index, environ)?;
            let callee = state.pop1();

            // Bitcast any vector arguments to their default type, I8X16, before calling.
            let args = state.peekn_mut(num_args);
            bitcast_wasm_params(environ, sigref, args, builder);

            let call = environ.translate_call_indirect(
                builder,
                TableIndex::from_u32(*table_index),
                table,
                TypeIndex::from_u32(*type_index),
                sigref,
                callee,
                state.peekn(num_args),
            )?;
            let inst_results = builder.inst_results(call);
            debug_assert_eq!(
                inst_results.len(),
                builder.func.dfg.signatures[sigref].returns.len(),
                "translate_call_indirect results should match the call signature"
            );
            state.popn(num_args);
            state.pushn(inst_results);
        }
        /******************************* Memory management ***********************************
         * Memory management is handled by environment. It is usually translated into calls to
         * special functions.
         ************************************************************************************/
        Operator::MemoryGrow { mem, mem_byte: _ } => {
            // The WebAssembly MVP only supports one linear memory, but we expect the reserved
            // argument to be a memory index.
            let heap_index = MemoryIndex::from_u32(*mem);
            let heap = state.get_heap(builder.func, *mem, environ)?;
            let val = state.pop1();
            state.push1(environ.translate_memory_grow(builder.cursor(), heap_index, heap, val)?)
        }
        Operator::MemorySize { mem, mem_byte: _ } => {
            let heap_index = MemoryIndex::from_u32(*mem);
            let heap = state.get_heap(builder.func, *mem, environ)?;
            state.push1(environ.translate_memory_size(builder.cursor(), heap_index, heap)?);
        }
        /******************************* Load instructions ***********************************
         * Wasm specifies an integer alignment flag but we drop it in Cranelift.
         * The memory base address is provided by the environment.
         ************************************************************************************/
        Operator::I32Load8U { memarg } => {
            unwrap_or_return_unreachable_state!(
                state,
                translate_load(memarg, ir::Opcode::Uload8, I32, builder, state, environ)?
            );
        }
        Operator::I32Load16U { memarg } => {
            unwrap_or_return_unreachable_state!(
                state,
                translate_load(memarg, ir::Opcode::Uload16, I32, builder, state, environ)?
            );
        }
        Operator::I32Load8S { memarg } => {
            unwrap_or_return_unreachable_state!(
                state,
                translate_load(memarg, ir::Opcode::Sload8, I32, builder, state, environ)?
            );
        }
        Operator::I32Load16S { memarg } => {
            unwrap_or_return_unreachable_state!(
                state,
                translate_load(memarg, ir::Opcode::Sload16, I32, builder, state, environ)?
            );
        }
        Operator::I64Load8U { memarg } => {
            unwrap_or_return_unreachable_state!(
                state,
                translate_load(memarg, ir::Opcode::Uload8, I64, builder, state, environ)?
            );
        }
        Operator::I64Load16U { memarg } => {
            unwrap_or_return_unreachable_state!(
                state,
                translate_load(memarg, ir::Opcode::Uload16, I64, builder, state, environ)?
            );
        }
        Operator::I64Load8S { memarg } => {
            unwrap_or_return_unreachable_state!(
                state,
                translate_load(memarg, ir::Opcode::Sload8, I64, builder, state, environ)?
            );
        }
        Operator::I64Load16S { memarg } => {
            unwrap_or_return_unreachable_state!(
                state,
                translate_load(memarg, ir::Opcode::Sload16, I64, builder, state, environ)?
            );
        }
        Operator::I64Load32S { memarg } => {
            unwrap_or_return_unreachable_state!(
                state,
                translate_load(memarg, ir::Opcode::Sload32, I64, builder, state, environ)?
            );
        }
        Operator::I64Load32U { memarg } => {
            unwrap_or_return_unreachable_state!(
                state,
                translate_load(memarg, ir::Opcode::Uload32, I64, builder, state, environ)?
            );
        }
        Operator::I32Load { memarg } => {
            unwrap_or_return_unreachable_state!(
                state,
                translate_load(memarg, ir::Opcode::Load, I32, builder, state, environ)?
            );
        }
        Operator::F32Load { memarg } => {
            unwrap_or_return_unreachable_state!(
                state,
                translate_load(memarg, ir::Opcode::Load, F32, builder, state, environ)?
            );
        }
        Operator::I64Load { memarg } => {
            unwrap_or_return_unreachable_state!(
                state,
                translate_load(memarg, ir::Opcode::Load, I64, builder, state, environ)?
            );
        }
        Operator::F64Load { memarg } => {
            unwrap_or_return_unreachable_state!(
                state,
                translate_load(memarg, ir::Opcode::Load, F64, builder, state, environ)?
            );
        }
        Operator::V128Load { memarg } => {
            unwrap_or_return_unreachable_state!(
                state,
                translate_load(memarg, ir::Opcode::Load, I8X16, builder, state, environ)?
            );
        }
        Operator::V128Load8x8S { memarg } => {
            let (flags, base) = unwrap_or_return_unreachable_state!(
                state,
                prepare_addr(memarg, 8, builder, state, environ)?
            );
            let loaded = builder.ins().sload8x8(flags, base, 0);
            state.push1(loaded);
        }
        Operator::V128Load8x8U { memarg } => {
            let (flags, base) = unwrap_or_return_unreachable_state!(
                state,
                prepare_addr(memarg, 8, builder, state, environ)?
            );
            let loaded = builder.ins().uload8x8(flags, base, 0);
            state.push1(loaded);
        }
        Operator::V128Load16x4S { memarg } => {
            let (flags, base) = unwrap_or_return_unreachable_state!(
                state,
                prepare_addr(memarg, 8, builder, state, environ)?
            );
            let loaded = builder.ins().sload16x4(flags, base, 0);
            state.push1(loaded);
        }
        Operator::V128Load16x4U { memarg } => {
            let (flags, base) = unwrap_or_return_unreachable_state!(
                state,
                prepare_addr(memarg, 8, builder, state, environ)?
            );
            let loaded = builder.ins().uload16x4(flags, base, 0);
            state.push1(loaded);
        }
        Operator::V128Load32x2S { memarg } => {
            let (flags, base) = unwrap_or_return_unreachable_state!(
                state,
                prepare_addr(memarg, 8, builder, state, environ)?
            );
            let loaded = builder.ins().sload32x2(flags, base, 0);
            state.push1(loaded);
        }
        Operator::V128Load32x2U { memarg } => {
            let (flags, base) = unwrap_or_return_unreachable_state!(
                state,
                prepare_addr(memarg, 8, builder, state, environ)?
            );
            let loaded = builder.ins().uload32x2(flags, base, 0);
            state.push1(loaded);
        }
        /****************************** Store instructions ***********************************
         * Wasm specifies an integer alignment flag but we drop it in Cranelift.
         * The memory base address is provided by the environment.
         ************************************************************************************/
        Operator::I32Store { memarg }
        | Operator::I64Store { memarg }
        | Operator::F32Store { memarg }
        | Operator::F64Store { memarg } => {
            translate_store(memarg, ir::Opcode::Store, builder, state, environ)?;
        }
        Operator::I32Store8 { memarg } | Operator::I64Store8 { memarg } => {
            translate_store(memarg, ir::Opcode::Istore8, builder, state, environ)?;
        }
        Operator::I32Store16 { memarg } | Operator::I64Store16 { memarg } => {
            translate_store(memarg, ir::Opcode::Istore16, builder, state, environ)?;
        }
        Operator::I64Store32 { memarg } => {
            translate_store(memarg, ir::Opcode::Istore32, builder, state, environ)?;
        }
        Operator::V128Store { memarg } => {
            translate_store(memarg, ir::Opcode::Store, builder, state, environ)?;
        }
        /****************************** Nullary Operators ************************************/
        Operator::I32Const { value } => state.push1(builder.ins().iconst(I32, i64::from(*value))),
        Operator::I64Const { value } => state.push1(builder.ins().iconst(I64, *value)),
        Operator::F32Const { value } => {
            state.push1(builder.ins().f32const(f32_translation(*value)));
        }
        Operator::F64Const { value } => {
            state.push1(builder.ins().f64const(f64_translation(*value)));
        }
        /******************************* Unary Operators *************************************/
        Operator::I32Clz | Operator::I64Clz => {
            let arg = state.pop1();
            state.push1(builder.ins().clz(arg));
        }
        Operator::I32Ctz | Operator::I64Ctz => {
            let arg = state.pop1();
            state.push1(builder.ins().ctz(arg));
        }
        Operator::I32Popcnt | Operator::I64Popcnt => {
            let arg = state.pop1();
            state.push1(builder.ins().popcnt(arg));
        }
        Operator::I64ExtendI32S => {
            let val = state.pop1();
            state.push1(builder.ins().sextend(I64, val));
        }
        Operator::I64ExtendI32U => {
            let val = state.pop1();
            state.push1(builder.ins().uextend(I64, val));
        }
        Operator::I32WrapI64 => {
            let val = state.pop1();
            state.push1(builder.ins().ireduce(I32, val));
        }
        Operator::F32Sqrt | Operator::F64Sqrt => {
            let arg = state.pop1();
            state.push1(builder.ins().sqrt(arg));
        }
        Operator::F32Ceil | Operator::F64Ceil => {
            let arg = state.pop1();
            state.push1(builder.ins().ceil(arg));
        }
        Operator::F32Floor | Operator::F64Floor => {
            let arg = state.pop1();
            state.push1(builder.ins().floor(arg));
        }
        Operator::F32Trunc | Operator::F64Trunc => {
            let arg = state.pop1();
            state.push1(builder.ins().trunc(arg));
        }
        Operator::F32Nearest | Operator::F64Nearest => {
            let arg = state.pop1();
            state.push1(builder.ins().nearest(arg));
        }
        Operator::F32Abs | Operator::F64Abs => {
            let val = state.pop1();
            state.push1(builder.ins().fabs(val));
        }
        Operator::F32Neg | Operator::F64Neg => {
            let arg = state.pop1();
            state.push1(builder.ins().fneg(arg));
        }
        Operator::F64ConvertI64U | Operator::F64ConvertI32U => {
            let val = state.pop1();
            state.push1(builder.ins().fcvt_from_uint(F64, val));
        }
        Operator::F64ConvertI64S | Operator::F64ConvertI32S => {
            let val = state.pop1();
            state.push1(builder.ins().fcvt_from_sint(F64, val));
        }
        Operator::F32ConvertI64S | Operator::F32ConvertI32S => {
            let val = state.pop1();
            state.push1(builder.ins().fcvt_from_sint(F32, val));
        }
        Operator::F32ConvertI64U | Operator::F32ConvertI32U => {
            let val = state.pop1();
            state.push1(builder.ins().fcvt_from_uint(F32, val));
        }
        Operator::F64PromoteF32 => {
            let val = state.pop1();
            state.push1(builder.ins().fpromote(F64, val));
        }
        Operator::F32DemoteF64 => {
            let val = state.pop1();
            state.push1(builder.ins().fdemote(F32, val));
        }
        Operator::I64TruncF64S | Operator::I64TruncF32S => {
            let val = state.pop1();
            state.push1(builder.ins().fcvt_to_sint(I64, val));
        }
        Operator::I32TruncF64S | Operator::I32TruncF32S => {
            let val = state.pop1();
            state.push1(builder.ins().fcvt_to_sint(I32, val));
        }
        Operator::I64TruncF64U | Operator::I64TruncF32U => {
            let val = state.pop1();
            state.push1(builder.ins().fcvt_to_uint(I64, val));
        }
        Operator::I32TruncF64U | Operator::I32TruncF32U => {
            let val = state.pop1();
            state.push1(builder.ins().fcvt_to_uint(I32, val));
        }
        Operator::I64TruncSatF64S | Operator::I64TruncSatF32S => {
            let val = state.pop1();
            state.push1(builder.ins().fcvt_to_sint_sat(I64, val));
        }
        Operator::I32TruncSatF64S | Operator::I32TruncSatF32S => {
            let val = state.pop1();
            state.push1(builder.ins().fcvt_to_sint_sat(I32, val));
        }
        Operator::I64TruncSatF64U | Operator::I64TruncSatF32U => {
            let val = state.pop1();
            state.push1(builder.ins().fcvt_to_uint_sat(I64, val));
        }
        Operator::I32TruncSatF64U | Operator::I32TruncSatF32U => {
            let val = state.pop1();
            state.push1(builder.ins().fcvt_to_uint_sat(I32, val));
        }
        Operator::F32ReinterpretI32 => {
            let val = state.pop1();
            state.push1(builder.ins().bitcast(F32, MemFlags::new(), val));
        }
        Operator::F64ReinterpretI64 => {
            let val = state.pop1();
            state.push1(builder.ins().bitcast(F64, MemFlags::new(), val));
        }
        Operator::I32ReinterpretF32 => {
            let val = state.pop1();
            state.push1(builder.ins().bitcast(I32, MemFlags::new(), val));
        }
        Operator::I64ReinterpretF64 => {
            let val = state.pop1();
            state.push1(builder.ins().bitcast(I64, MemFlags::new(), val));
        }
        Operator::I32Extend8S => {
            let val = state.pop1();
            state.push1(builder.ins().ireduce(I8, val));
            let val = state.pop1();
            state.push1(builder.ins().sextend(I32, val));
        }
        Operator::I32Extend16S => {
            let val = state.pop1();
            state.push1(builder.ins().ireduce(I16, val));
            let val = state.pop1();
            state.push1(builder.ins().sextend(I32, val));
        }
        Operator::I64Extend8S => {
            let val = state.pop1();
            state.push1(builder.ins().ireduce(I8, val));
            let val = state.pop1();
            state.push1(builder.ins().sextend(I64, val));
        }
        Operator::I64Extend16S => {
            let val = state.pop1();
            state.push1(builder.ins().ireduce(I16, val));
            let val = state.pop1();
            state.push1(builder.ins().sextend(I64, val));
        }
        Operator::I64Extend32S => {
            let val = state.pop1();
            state.push1(builder.ins().ireduce(I32, val));
            let val = state.pop1();
            state.push1(builder.ins().sextend(I64, val));
        }
        /****************************** Binary Operators ************************************/
        Operator::I32Add | Operator::I64Add => {
            let (arg1, arg2) = state.pop2();
            state.push1(builder.ins().iadd(arg1, arg2));
        }
        Operator::I32And | Operator::I64And => {
            let (arg1, arg2) = state.pop2();
            state.push1(builder.ins().band(arg1, arg2));
        }
        Operator::I32Or | Operator::I64Or => {
            let (arg1, arg2) = state.pop2();
            state.push1(builder.ins().bor(arg1, arg2));
        }
        Operator::I32Xor | Operator::I64Xor => {
            let (arg1, arg2) = state.pop2();
            state.push1(builder.ins().bxor(arg1, arg2));
        }
        Operator::I32Shl | Operator::I64Shl => {
            let (arg1, arg2) = state.pop2();
            state.push1(builder.ins().ishl(arg1, arg2));
        }
        Operator::I32ShrS | Operator::I64ShrS => {
            let (arg1, arg2) = state.pop2();
            state.push1(builder.ins().sshr(arg1, arg2));
        }
        Operator::I32ShrU | Operator::I64ShrU => {
            let (arg1, arg2) = state.pop2();
            state.push1(builder.ins().ushr(arg1, arg2));
        }
        Operator::I32Rotl | Operator::I64Rotl => {
            let (arg1, arg2) = state.pop2();
            state.push1(builder.ins().rotl(arg1, arg2));
        }
        Operator::I32Rotr | Operator::I64Rotr => {
            let (arg1, arg2) = state.pop2();
            state.push1(builder.ins().rotr(arg1, arg2));
        }
        Operator::F32Add | Operator::F64Add => {
            let (arg1, arg2) = state.pop2();
            state.push1(builder.ins().fadd(arg1, arg2));
        }
        Operator::I32Sub | Operator::I64Sub => {
            let (arg1, arg2) = state.pop2();
            state.push1(builder.ins().isub(arg1, arg2));
        }
        Operator::F32Sub | Operator::F64Sub => {
            let (arg1, arg2) = state.pop2();
            state.push1(builder.ins().fsub(arg1, arg2));
        }
        Operator::I32Mul | Operator::I64Mul => {
            let (arg1, arg2) = state.pop2();
            state.push1(builder.ins().imul(arg1, arg2));
        }
        Operator::F32Mul | Operator::F64Mul => {
            let (arg1, arg2) = state.pop2();
            state.push1(builder.ins().fmul(arg1, arg2));
        }
        Operator::F32Div | Operator::F64Div => {
            let (arg1, arg2) = state.pop2();
            state.push1(builder.ins().fdiv(arg1, arg2));
        }
        Operator::I32DivS | Operator::I64DivS => {
            let (arg1, arg2) = state.pop2();
            state.push1(builder.ins().sdiv(arg1, arg2));
        }
        Operator::I32DivU | Operator::I64DivU => {
            let (arg1, arg2) = state.pop2();
            state.push1(builder.ins().udiv(arg1, arg2));
        }
        Operator::I32RemS | Operator::I64RemS => {
            let (arg1, arg2) = state.pop2();
            state.push1(builder.ins().srem(arg1, arg2));
        }
        Operator::I32RemU | Operator::I64RemU => {
            let (arg1, arg2) = state.pop2();
            state.push1(builder.ins().urem(arg1, arg2));
        }
        Operator::F32Min | Operator::F64Min => {
            let (arg1, arg2) = state.pop2();
            state.push1(builder.ins().fmin(arg1, arg2));
        }
        Operator::F32Max | Operator::F64Max => {
            let (arg1, arg2) = state.pop2();
            state.push1(builder.ins().fmax(arg1, arg2));
        }
        Operator::F32Copysign | Operator::F64Copysign => {
            let (arg1, arg2) = state.pop2();
            state.push1(builder.ins().fcopysign(arg1, arg2));
        }
        /**************************** Comparison Operators **********************************/
        Operator::I32LtS | Operator::I64LtS => {
            translate_icmp(IntCC::SignedLessThan, builder, state)
        }
        Operator::I32LtU | Operator::I64LtU => {
            translate_icmp(IntCC::UnsignedLessThan, builder, state)
        }
        Operator::I32LeS | Operator::I64LeS => {
            translate_icmp(IntCC::SignedLessThanOrEqual, builder, state)
        }
        Operator::I32LeU | Operator::I64LeU => {
            translate_icmp(IntCC::UnsignedLessThanOrEqual, builder, state)
        }
        Operator::I32GtS | Operator::I64GtS => {
            translate_icmp(IntCC::SignedGreaterThan, builder, state)
        }
        Operator::I32GtU | Operator::I64GtU => {
            translate_icmp(IntCC::UnsignedGreaterThan, builder, state)
        }
        Operator::I32GeS | Operator::I64GeS => {
            translate_icmp(IntCC::SignedGreaterThanOrEqual, builder, state)
        }
        Operator::I32GeU | Operator::I64GeU => {
            translate_icmp(IntCC::UnsignedGreaterThanOrEqual, builder, state)
        }
        Operator::I32Eqz | Operator::I64Eqz => {
            let arg = state.pop1();
            let val = builder.ins().icmp_imm(IntCC::Equal, arg, 0);
            state.push1(builder.ins().uextend(I32, val));
        }
        Operator::I32Eq | Operator::I64Eq => translate_icmp(IntCC::Equal, builder, state),
        Operator::F32Eq | Operator::F64Eq => translate_fcmp(FloatCC::Equal, builder, state),
        Operator::I32Ne | Operator::I64Ne => translate_icmp(IntCC::NotEqual, builder, state),
        Operator::F32Ne | Operator::F64Ne => translate_fcmp(FloatCC::NotEqual, builder, state),
        Operator::F32Gt | Operator::F64Gt => translate_fcmp(FloatCC::GreaterThan, builder, state),
        Operator::F32Ge | Operator::F64Ge => {
            translate_fcmp(FloatCC::GreaterThanOrEqual, builder, state)
        }
        Operator::F32Lt | Operator::F64Lt => translate_fcmp(FloatCC::LessThan, builder, state),
        Operator::F32Le | Operator::F64Le => {
            translate_fcmp(FloatCC::LessThanOrEqual, builder, state)
        }
        Operator::RefNull { hty } => {
<<<<<<< HEAD
            state.push1(environ.translate_ref_null(builder.cursor(), (*hty).into())?)
=======
            state.push1(environ.translate_ref_null(builder.cursor(), (*hty).try_into()?)?)
>>>>>>> c8c224ea
        }
        Operator::RefIsNull => {
            let value = state.pop1();
            state.push1(environ.translate_ref_is_null(builder.cursor(), value)?);
        }
        Operator::RefFunc { function_index } => {
            let index = FuncIndex::from_u32(*function_index);
            state.push1(environ.translate_ref_func(builder.cursor(), index)?);
        }
        Operator::MemoryAtomicWait32 { memarg } | Operator::MemoryAtomicWait64 { memarg } => {
            // The WebAssembly MVP only supports one linear memory and
            // wasmparser will ensure that the memory indices specified are
            // zero.
            let implied_ty = match op {
                Operator::MemoryAtomicWait64 { .. } => I64,
                Operator::MemoryAtomicWait32 { .. } => I32,
                _ => unreachable!(),
            };
            let heap_index = MemoryIndex::from_u32(memarg.memory);
            let heap = state.get_heap(builder.func, memarg.memory, environ)?;
            let timeout = state.pop1(); // 64 (fixed)
            let expected = state.pop1(); // 32 or 64 (per the `Ixx` in `IxxAtomicWait`)
            assert!(builder.func.dfg.value_type(expected) == implied_ty);
            let addr = state.pop1();
            let effective_addr = if memarg.offset == 0 {
                addr
            } else {
                let index_type = environ.heaps()[heap].index_type;
                let offset = builder.ins().iconst(index_type, memarg.offset as i64);
                builder
                    .ins()
                    .uadd_overflow_trap(addr, offset, ir::TrapCode::HeapOutOfBounds)
            };
            // `fn translate_atomic_wait` can inspect the type of `expected` to figure out what
            // code it needs to generate, if it wants.
            let res = environ.translate_atomic_wait(
                builder.cursor(),
                heap_index,
                heap,
                effective_addr,
                expected,
                timeout,
            )?;
            state.push1(res);
        }
        Operator::MemoryAtomicNotify { memarg } => {
            let heap_index = MemoryIndex::from_u32(memarg.memory);
            let heap = state.get_heap(builder.func, memarg.memory, environ)?;
            let count = state.pop1(); // 32 (fixed)
            let addr = state.pop1();
            let effective_addr = if memarg.offset == 0 {
                addr
            } else {
                let index_type = environ.heaps()[heap].index_type;
                let offset = builder.ins().iconst(index_type, memarg.offset as i64);
                builder
                    .ins()
                    .uadd_overflow_trap(addr, offset, ir::TrapCode::HeapOutOfBounds)
            };
            let res = environ.translate_atomic_notify(
                builder.cursor(),
                heap_index,
                heap,
                effective_addr,
                count,
            )?;
            state.push1(res);
        }
        Operator::I32AtomicLoad { memarg } => {
            translate_atomic_load(I32, I32, memarg, builder, state, environ)?
        }
        Operator::I64AtomicLoad { memarg } => {
            translate_atomic_load(I64, I64, memarg, builder, state, environ)?
        }
        Operator::I32AtomicLoad8U { memarg } => {
            translate_atomic_load(I32, I8, memarg, builder, state, environ)?
        }
        Operator::I32AtomicLoad16U { memarg } => {
            translate_atomic_load(I32, I16, memarg, builder, state, environ)?
        }
        Operator::I64AtomicLoad8U { memarg } => {
            translate_atomic_load(I64, I8, memarg, builder, state, environ)?
        }
        Operator::I64AtomicLoad16U { memarg } => {
            translate_atomic_load(I64, I16, memarg, builder, state, environ)?
        }
        Operator::I64AtomicLoad32U { memarg } => {
            translate_atomic_load(I64, I32, memarg, builder, state, environ)?
        }

        Operator::I32AtomicStore { memarg } => {
            translate_atomic_store(I32, memarg, builder, state, environ)?
        }
        Operator::I64AtomicStore { memarg } => {
            translate_atomic_store(I64, memarg, builder, state, environ)?
        }
        Operator::I32AtomicStore8 { memarg } => {
            translate_atomic_store(I8, memarg, builder, state, environ)?
        }
        Operator::I32AtomicStore16 { memarg } => {
            translate_atomic_store(I16, memarg, builder, state, environ)?
        }
        Operator::I64AtomicStore8 { memarg } => {
            translate_atomic_store(I8, memarg, builder, state, environ)?
        }
        Operator::I64AtomicStore16 { memarg } => {
            translate_atomic_store(I16, memarg, builder, state, environ)?
        }
        Operator::I64AtomicStore32 { memarg } => {
            translate_atomic_store(I32, memarg, builder, state, environ)?
        }

        Operator::I32AtomicRmwAdd { memarg } => {
            translate_atomic_rmw(I32, I32, AtomicRmwOp::Add, memarg, builder, state, environ)?
        }
        Operator::I64AtomicRmwAdd { memarg } => {
            translate_atomic_rmw(I64, I64, AtomicRmwOp::Add, memarg, builder, state, environ)?
        }
        Operator::I32AtomicRmw8AddU { memarg } => {
            translate_atomic_rmw(I32, I8, AtomicRmwOp::Add, memarg, builder, state, environ)?
        }
        Operator::I32AtomicRmw16AddU { memarg } => {
            translate_atomic_rmw(I32, I16, AtomicRmwOp::Add, memarg, builder, state, environ)?
        }
        Operator::I64AtomicRmw8AddU { memarg } => {
            translate_atomic_rmw(I64, I8, AtomicRmwOp::Add, memarg, builder, state, environ)?
        }
        Operator::I64AtomicRmw16AddU { memarg } => {
            translate_atomic_rmw(I64, I16, AtomicRmwOp::Add, memarg, builder, state, environ)?
        }
        Operator::I64AtomicRmw32AddU { memarg } => {
            translate_atomic_rmw(I64, I32, AtomicRmwOp::Add, memarg, builder, state, environ)?
        }

        Operator::I32AtomicRmwSub { memarg } => {
            translate_atomic_rmw(I32, I32, AtomicRmwOp::Sub, memarg, builder, state, environ)?
        }
        Operator::I64AtomicRmwSub { memarg } => {
            translate_atomic_rmw(I64, I64, AtomicRmwOp::Sub, memarg, builder, state, environ)?
        }
        Operator::I32AtomicRmw8SubU { memarg } => {
            translate_atomic_rmw(I32, I8, AtomicRmwOp::Sub, memarg, builder, state, environ)?
        }
        Operator::I32AtomicRmw16SubU { memarg } => {
            translate_atomic_rmw(I32, I16, AtomicRmwOp::Sub, memarg, builder, state, environ)?
        }
        Operator::I64AtomicRmw8SubU { memarg } => {
            translate_atomic_rmw(I64, I8, AtomicRmwOp::Sub, memarg, builder, state, environ)?
        }
        Operator::I64AtomicRmw16SubU { memarg } => {
            translate_atomic_rmw(I64, I16, AtomicRmwOp::Sub, memarg, builder, state, environ)?
        }
        Operator::I64AtomicRmw32SubU { memarg } => {
            translate_atomic_rmw(I64, I32, AtomicRmwOp::Sub, memarg, builder, state, environ)?
        }

        Operator::I32AtomicRmwAnd { memarg } => {
            translate_atomic_rmw(I32, I32, AtomicRmwOp::And, memarg, builder, state, environ)?
        }
        Operator::I64AtomicRmwAnd { memarg } => {
            translate_atomic_rmw(I64, I64, AtomicRmwOp::And, memarg, builder, state, environ)?
        }
        Operator::I32AtomicRmw8AndU { memarg } => {
            translate_atomic_rmw(I32, I8, AtomicRmwOp::And, memarg, builder, state, environ)?
        }
        Operator::I32AtomicRmw16AndU { memarg } => {
            translate_atomic_rmw(I32, I16, AtomicRmwOp::And, memarg, builder, state, environ)?
        }
        Operator::I64AtomicRmw8AndU { memarg } => {
            translate_atomic_rmw(I64, I8, AtomicRmwOp::And, memarg, builder, state, environ)?
        }
        Operator::I64AtomicRmw16AndU { memarg } => {
            translate_atomic_rmw(I64, I16, AtomicRmwOp::And, memarg, builder, state, environ)?
        }
        Operator::I64AtomicRmw32AndU { memarg } => {
            translate_atomic_rmw(I64, I32, AtomicRmwOp::And, memarg, builder, state, environ)?
        }

        Operator::I32AtomicRmwOr { memarg } => {
            translate_atomic_rmw(I32, I32, AtomicRmwOp::Or, memarg, builder, state, environ)?
        }
        Operator::I64AtomicRmwOr { memarg } => {
            translate_atomic_rmw(I64, I64, AtomicRmwOp::Or, memarg, builder, state, environ)?
        }
        Operator::I32AtomicRmw8OrU { memarg } => {
            translate_atomic_rmw(I32, I8, AtomicRmwOp::Or, memarg, builder, state, environ)?
        }
        Operator::I32AtomicRmw16OrU { memarg } => {
            translate_atomic_rmw(I32, I16, AtomicRmwOp::Or, memarg, builder, state, environ)?
        }
        Operator::I64AtomicRmw8OrU { memarg } => {
            translate_atomic_rmw(I64, I8, AtomicRmwOp::Or, memarg, builder, state, environ)?
        }
        Operator::I64AtomicRmw16OrU { memarg } => {
            translate_atomic_rmw(I64, I16, AtomicRmwOp::Or, memarg, builder, state, environ)?
        }
        Operator::I64AtomicRmw32OrU { memarg } => {
            translate_atomic_rmw(I64, I32, AtomicRmwOp::Or, memarg, builder, state, environ)?
        }

        Operator::I32AtomicRmwXor { memarg } => {
            translate_atomic_rmw(I32, I32, AtomicRmwOp::Xor, memarg, builder, state, environ)?
        }
        Operator::I64AtomicRmwXor { memarg } => {
            translate_atomic_rmw(I64, I64, AtomicRmwOp::Xor, memarg, builder, state, environ)?
        }
        Operator::I32AtomicRmw8XorU { memarg } => {
            translate_atomic_rmw(I32, I8, AtomicRmwOp::Xor, memarg, builder, state, environ)?
        }
        Operator::I32AtomicRmw16XorU { memarg } => {
            translate_atomic_rmw(I32, I16, AtomicRmwOp::Xor, memarg, builder, state, environ)?
        }
        Operator::I64AtomicRmw8XorU { memarg } => {
            translate_atomic_rmw(I64, I8, AtomicRmwOp::Xor, memarg, builder, state, environ)?
        }
        Operator::I64AtomicRmw16XorU { memarg } => {
            translate_atomic_rmw(I64, I16, AtomicRmwOp::Xor, memarg, builder, state, environ)?
        }
        Operator::I64AtomicRmw32XorU { memarg } => {
            translate_atomic_rmw(I64, I32, AtomicRmwOp::Xor, memarg, builder, state, environ)?
        }

        Operator::I32AtomicRmwXchg { memarg } => {
            translate_atomic_rmw(I32, I32, AtomicRmwOp::Xchg, memarg, builder, state, environ)?
        }
        Operator::I64AtomicRmwXchg { memarg } => {
            translate_atomic_rmw(I64, I64, AtomicRmwOp::Xchg, memarg, builder, state, environ)?
        }
        Operator::I32AtomicRmw8XchgU { memarg } => {
            translate_atomic_rmw(I32, I8, AtomicRmwOp::Xchg, memarg, builder, state, environ)?
        }
        Operator::I32AtomicRmw16XchgU { memarg } => {
            translate_atomic_rmw(I32, I16, AtomicRmwOp::Xchg, memarg, builder, state, environ)?
        }
        Operator::I64AtomicRmw8XchgU { memarg } => {
            translate_atomic_rmw(I64, I8, AtomicRmwOp::Xchg, memarg, builder, state, environ)?
        }
        Operator::I64AtomicRmw16XchgU { memarg } => {
            translate_atomic_rmw(I64, I16, AtomicRmwOp::Xchg, memarg, builder, state, environ)?
        }
        Operator::I64AtomicRmw32XchgU { memarg } => {
            translate_atomic_rmw(I64, I32, AtomicRmwOp::Xchg, memarg, builder, state, environ)?
        }

        Operator::I32AtomicRmwCmpxchg { memarg } => {
            translate_atomic_cas(I32, I32, memarg, builder, state, environ)?
        }
        Operator::I64AtomicRmwCmpxchg { memarg } => {
            translate_atomic_cas(I64, I64, memarg, builder, state, environ)?
        }
        Operator::I32AtomicRmw8CmpxchgU { memarg } => {
            translate_atomic_cas(I32, I8, memarg, builder, state, environ)?
        }
        Operator::I32AtomicRmw16CmpxchgU { memarg } => {
            translate_atomic_cas(I32, I16, memarg, builder, state, environ)?
        }
        Operator::I64AtomicRmw8CmpxchgU { memarg } => {
            translate_atomic_cas(I64, I8, memarg, builder, state, environ)?
        }
        Operator::I64AtomicRmw16CmpxchgU { memarg } => {
            translate_atomic_cas(I64, I16, memarg, builder, state, environ)?
        }
        Operator::I64AtomicRmw32CmpxchgU { memarg } => {
            translate_atomic_cas(I64, I32, memarg, builder, state, environ)?
        }

        Operator::AtomicFence { .. } => {
            builder.ins().fence();
        }
        Operator::MemoryCopy { src_mem, dst_mem } => {
            let src_index = MemoryIndex::from_u32(*src_mem);
            let dst_index = MemoryIndex::from_u32(*dst_mem);
            let src_heap = state.get_heap(builder.func, *src_mem, environ)?;
            let dst_heap = state.get_heap(builder.func, *dst_mem, environ)?;
            let len = state.pop1();
            let src_pos = state.pop1();
            let dst_pos = state.pop1();
            environ.translate_memory_copy(
                builder.cursor(),
                src_index,
                src_heap,
                dst_index,
                dst_heap,
                dst_pos,
                src_pos,
                len,
            )?;
        }
        Operator::MemoryFill { mem } => {
            let heap_index = MemoryIndex::from_u32(*mem);
            let heap = state.get_heap(builder.func, *mem, environ)?;
            let len = state.pop1();
            let val = state.pop1();
            let dest = state.pop1();
            environ.translate_memory_fill(builder.cursor(), heap_index, heap, dest, val, len)?;
        }
        Operator::MemoryInit { data_index, mem } => {
            let heap_index = MemoryIndex::from_u32(*mem);
            let heap = state.get_heap(builder.func, *mem, environ)?;
            let len = state.pop1();
            let src = state.pop1();
            let dest = state.pop1();
            environ.translate_memory_init(
                builder.cursor(),
                heap_index,
                heap,
                *data_index,
                dest,
                src,
                len,
            )?;
        }
        Operator::DataDrop { data_index } => {
            environ.translate_data_drop(builder.cursor(), *data_index)?;
        }
        Operator::TableSize { table: index } => {
            let table = state.get_or_create_table(builder.func, *index, environ)?;
            state.push1(environ.translate_table_size(
                builder.cursor(),
                TableIndex::from_u32(*index),
                table,
            )?);
        }
        Operator::TableGrow { table: index } => {
            let table_index = TableIndex::from_u32(*index);
            let table = state.get_or_create_table(builder.func, *index, environ)?;
            let delta = state.pop1();
            let init_value = state.pop1();
            state.push1(environ.translate_table_grow(
                builder.cursor(),
                table_index,
                table,
                delta,
                init_value,
            )?);
        }
        Operator::TableGet { table: index } => {
            let table_index = TableIndex::from_u32(*index);
            let table = state.get_or_create_table(builder.func, *index, environ)?;
            let index = state.pop1();
            state.push1(environ.translate_table_get(builder, table_index, table, index)?);
        }
        Operator::TableSet { table: index } => {
            let table_index = TableIndex::from_u32(*index);
            let table = state.get_or_create_table(builder.func, *index, environ)?;
            let value = state.pop1();
            let index = state.pop1();
            environ.translate_table_set(builder, table_index, table, value, index)?;
        }
        Operator::TableCopy {
            dst_table: dst_table_index,
            src_table: src_table_index,
        } => {
            let dst_table = state.get_or_create_table(builder.func, *dst_table_index, environ)?;
            let src_table = state.get_or_create_table(builder.func, *src_table_index, environ)?;
            let len = state.pop1();
            let src = state.pop1();
            let dest = state.pop1();
            environ.translate_table_copy(
                builder.cursor(),
                TableIndex::from_u32(*dst_table_index),
                dst_table,
                TableIndex::from_u32(*src_table_index),
                src_table,
                dest,
                src,
                len,
            )?;
        }
        Operator::TableFill { table } => {
            let table_index = TableIndex::from_u32(*table);
            let len = state.pop1();
            let val = state.pop1();
            let dest = state.pop1();
            environ.translate_table_fill(builder.cursor(), table_index, dest, val, len)?;
        }
        Operator::TableInit {
            elem_index,
            table: table_index,
        } => {
            let table = state.get_or_create_table(builder.func, *table_index, environ)?;
            let len = state.pop1();
            let src = state.pop1();
            let dest = state.pop1();
            environ.translate_table_init(
                builder.cursor(),
                *elem_index,
                TableIndex::from_u32(*table_index),
                table,
                dest,
                src,
                len,
            )?;
        }
        Operator::ElemDrop { elem_index } => {
            environ.translate_elem_drop(builder.cursor(), *elem_index)?;
        }
        Operator::V128Const { value } => {
            let data = value.bytes().to_vec().into();
            let handle = builder.func.dfg.constants.insert(data);
            let value = builder.ins().vconst(I8X16, handle);
            // the v128.const is typed in CLIF as a I8x16 but bitcast to a different type
            // before use
            state.push1(value)
        }
        Operator::I8x16Splat | Operator::I16x8Splat => {
            let reduced = builder.ins().ireduce(type_of(op).lane_type(), state.pop1());
            let splatted = builder.ins().splat(type_of(op), reduced);
            state.push1(splatted)
        }
        Operator::I32x4Splat
        | Operator::I64x2Splat
        | Operator::F32x4Splat
        | Operator::F64x2Splat => {
            let splatted = builder.ins().splat(type_of(op), state.pop1());
            state.push1(splatted)
        }
        Operator::V128Load8Splat { memarg }
        | Operator::V128Load16Splat { memarg }
        | Operator::V128Load32Splat { memarg }
        | Operator::V128Load64Splat { memarg } => {
            unwrap_or_return_unreachable_state!(
                state,
                translate_load(
                    memarg,
                    ir::Opcode::Load,
                    type_of(op).lane_type(),
                    builder,
                    state,
                    environ,
                )?
            );
            let splatted = builder.ins().splat(type_of(op), state.pop1());
            state.push1(splatted)
        }
        Operator::V128Load32Zero { memarg } | Operator::V128Load64Zero { memarg } => {
            unwrap_or_return_unreachable_state!(
                state,
                translate_load(
                    memarg,
                    ir::Opcode::Load,
                    type_of(op).lane_type(),
                    builder,
                    state,
                    environ,
                )?
            );
            let as_vector = builder.ins().scalar_to_vector(type_of(op), state.pop1());
            state.push1(as_vector)
        }
        Operator::V128Load8Lane { memarg, lane }
        | Operator::V128Load16Lane { memarg, lane }
        | Operator::V128Load32Lane { memarg, lane }
        | Operator::V128Load64Lane { memarg, lane } => {
            let vector = pop1_with_bitcast(state, type_of(op), builder);
            unwrap_or_return_unreachable_state!(
                state,
                translate_load(
                    memarg,
                    ir::Opcode::Load,
                    type_of(op).lane_type(),
                    builder,
                    state,
                    environ,
                )?
            );
            let replacement = state.pop1();
            state.push1(builder.ins().insertlane(vector, replacement, *lane))
        }
        Operator::V128Store8Lane { memarg, lane }
        | Operator::V128Store16Lane { memarg, lane }
        | Operator::V128Store32Lane { memarg, lane }
        | Operator::V128Store64Lane { memarg, lane } => {
            let vector = pop1_with_bitcast(state, type_of(op), builder);
            state.push1(builder.ins().extractlane(vector, lane.clone()));
            translate_store(memarg, ir::Opcode::Store, builder, state, environ)?;
        }
        Operator::I8x16ExtractLaneS { lane } | Operator::I16x8ExtractLaneS { lane } => {
            let vector = pop1_with_bitcast(state, type_of(op), builder);
            let extracted = builder.ins().extractlane(vector, lane.clone());
            state.push1(builder.ins().sextend(I32, extracted))
        }
        Operator::I8x16ExtractLaneU { lane } | Operator::I16x8ExtractLaneU { lane } => {
            let vector = pop1_with_bitcast(state, type_of(op), builder);
            let extracted = builder.ins().extractlane(vector, lane.clone());
            state.push1(builder.ins().uextend(I32, extracted));
            // On x86, PEXTRB zeroes the upper bits of the destination register of extractlane so
            // uextend could be elided; for now, uextend is needed for Cranelift's type checks to
            // work.
        }
        Operator::I32x4ExtractLane { lane }
        | Operator::I64x2ExtractLane { lane }
        | Operator::F32x4ExtractLane { lane }
        | Operator::F64x2ExtractLane { lane } => {
            let vector = pop1_with_bitcast(state, type_of(op), builder);
            state.push1(builder.ins().extractlane(vector, lane.clone()))
        }
        Operator::I8x16ReplaceLane { lane } | Operator::I16x8ReplaceLane { lane } => {
            let (vector, replacement) = state.pop2();
            let ty = type_of(op);
            let reduced = builder.ins().ireduce(ty.lane_type(), replacement);
            let vector = optionally_bitcast_vector(vector, ty, builder);
            state.push1(builder.ins().insertlane(vector, reduced, *lane))
        }
        Operator::I32x4ReplaceLane { lane }
        | Operator::I64x2ReplaceLane { lane }
        | Operator::F32x4ReplaceLane { lane }
        | Operator::F64x2ReplaceLane { lane } => {
            let (vector, replacement) = state.pop2();
            let vector = optionally_bitcast_vector(vector, type_of(op), builder);
            state.push1(builder.ins().insertlane(vector, replacement, *lane))
        }
        Operator::I8x16Shuffle { lanes, .. } => {
            let (a, b) = pop2_with_bitcast(state, I8X16, builder);
            let lanes = ConstantData::from(lanes.as_ref());
            let mask = builder.func.dfg.immediates.push(lanes);
            let shuffled = builder.ins().shuffle(a, b, mask);
            state.push1(shuffled)
            // At this point the original types of a and b are lost; users of this value (i.e. this
            // WASM-to-CLIF translator) may need to bitcast for type-correctness. This is due
            // to WASM using the less specific v128 type for certain operations and more specific
            // types (e.g. i8x16) for others.
        }
        Operator::I8x16Swizzle => {
            let (a, b) = pop2_with_bitcast(state, I8X16, builder);
            state.push1(builder.ins().swizzle(a, b))
        }
        Operator::I8x16Add | Operator::I16x8Add | Operator::I32x4Add | Operator::I64x2Add => {
            let (a, b) = pop2_with_bitcast(state, type_of(op), builder);
            state.push1(builder.ins().iadd(a, b))
        }
        Operator::I8x16AddSatS | Operator::I16x8AddSatS => {
            let (a, b) = pop2_with_bitcast(state, type_of(op), builder);
            state.push1(builder.ins().sadd_sat(a, b))
        }
        Operator::I8x16AddSatU | Operator::I16x8AddSatU => {
            let (a, b) = pop2_with_bitcast(state, type_of(op), builder);
            state.push1(builder.ins().uadd_sat(a, b))
        }
        Operator::I8x16Sub | Operator::I16x8Sub | Operator::I32x4Sub | Operator::I64x2Sub => {
            let (a, b) = pop2_with_bitcast(state, type_of(op), builder);
            state.push1(builder.ins().isub(a, b))
        }
        Operator::I8x16SubSatS | Operator::I16x8SubSatS => {
            let (a, b) = pop2_with_bitcast(state, type_of(op), builder);
            state.push1(builder.ins().ssub_sat(a, b))
        }
        Operator::I8x16SubSatU | Operator::I16x8SubSatU => {
            let (a, b) = pop2_with_bitcast(state, type_of(op), builder);
            state.push1(builder.ins().usub_sat(a, b))
        }
        Operator::I8x16MinS | Operator::I16x8MinS | Operator::I32x4MinS => {
            let (a, b) = pop2_with_bitcast(state, type_of(op), builder);
            state.push1(builder.ins().smin(a, b))
        }
        Operator::I8x16MinU | Operator::I16x8MinU | Operator::I32x4MinU => {
            let (a, b) = pop2_with_bitcast(state, type_of(op), builder);
            state.push1(builder.ins().umin(a, b))
        }
        Operator::I8x16MaxS | Operator::I16x8MaxS | Operator::I32x4MaxS => {
            let (a, b) = pop2_with_bitcast(state, type_of(op), builder);
            state.push1(builder.ins().smax(a, b))
        }
        Operator::I8x16MaxU | Operator::I16x8MaxU | Operator::I32x4MaxU => {
            let (a, b) = pop2_with_bitcast(state, type_of(op), builder);
            state.push1(builder.ins().umax(a, b))
        }
        Operator::I8x16AvgrU | Operator::I16x8AvgrU => {
            let (a, b) = pop2_with_bitcast(state, type_of(op), builder);
            state.push1(builder.ins().avg_round(a, b))
        }
        Operator::I8x16Neg | Operator::I16x8Neg | Operator::I32x4Neg | Operator::I64x2Neg => {
            let a = pop1_with_bitcast(state, type_of(op), builder);
            state.push1(builder.ins().ineg(a))
        }
        Operator::I8x16Abs | Operator::I16x8Abs | Operator::I32x4Abs | Operator::I64x2Abs => {
            let a = pop1_with_bitcast(state, type_of(op), builder);
            state.push1(builder.ins().iabs(a))
        }
        Operator::I16x8Mul | Operator::I32x4Mul | Operator::I64x2Mul => {
            let (a, b) = pop2_with_bitcast(state, type_of(op), builder);
            state.push1(builder.ins().imul(a, b))
        }
        Operator::V128Or => {
            let (a, b) = pop2_with_bitcast(state, type_of(op), builder);
            state.push1(builder.ins().bor(a, b))
        }
        Operator::V128Xor => {
            let (a, b) = pop2_with_bitcast(state, type_of(op), builder);
            state.push1(builder.ins().bxor(a, b))
        }
        Operator::V128And => {
            let (a, b) = pop2_with_bitcast(state, type_of(op), builder);
            state.push1(builder.ins().band(a, b))
        }
        Operator::V128AndNot => {
            let (a, b) = pop2_with_bitcast(state, type_of(op), builder);
            state.push1(builder.ins().band_not(a, b))
        }
        Operator::V128Not => {
            let a = state.pop1();
            state.push1(builder.ins().bnot(a));
        }
        Operator::I8x16Shl | Operator::I16x8Shl | Operator::I32x4Shl | Operator::I64x2Shl => {
            let (a, b) = state.pop2();
            let bitcast_a = optionally_bitcast_vector(a, type_of(op), builder);
            // The spec expects to shift with `b mod lanewidth`; This is directly compatible
            // with cranelift's instruction.
            state.push1(builder.ins().ishl(bitcast_a, b))
        }
        Operator::I8x16ShrU | Operator::I16x8ShrU | Operator::I32x4ShrU | Operator::I64x2ShrU => {
            let (a, b) = state.pop2();
            let bitcast_a = optionally_bitcast_vector(a, type_of(op), builder);
            // The spec expects to shift with `b mod lanewidth`; This is directly compatible
            // with cranelift's instruction.
            state.push1(builder.ins().ushr(bitcast_a, b))
        }
        Operator::I8x16ShrS | Operator::I16x8ShrS | Operator::I32x4ShrS | Operator::I64x2ShrS => {
            let (a, b) = state.pop2();
            let bitcast_a = optionally_bitcast_vector(a, type_of(op), builder);
            // The spec expects to shift with `b mod lanewidth`; This is directly compatible
            // with cranelift's instruction.
            state.push1(builder.ins().sshr(bitcast_a, b))
        }
        Operator::V128Bitselect => {
            let (a, b, c) = pop3_with_bitcast(state, I8X16, builder);
            // The CLIF operand ordering is slightly different and the types of all three
            // operands must match (hence the bitcast).
            state.push1(builder.ins().bitselect(c, a, b))
        }
        Operator::V128AnyTrue => {
            let a = pop1_with_bitcast(state, type_of(op), builder);
            let bool_result = builder.ins().vany_true(a);
            state.push1(builder.ins().uextend(I32, bool_result))
        }
        Operator::I8x16AllTrue
        | Operator::I16x8AllTrue
        | Operator::I32x4AllTrue
        | Operator::I64x2AllTrue => {
            let a = pop1_with_bitcast(state, type_of(op), builder);
            let bool_result = builder.ins().vall_true(a);
            state.push1(builder.ins().uextend(I32, bool_result))
        }
        Operator::I8x16Bitmask
        | Operator::I16x8Bitmask
        | Operator::I32x4Bitmask
        | Operator::I64x2Bitmask => {
            let a = pop1_with_bitcast(state, type_of(op), builder);
            state.push1(builder.ins().vhigh_bits(I32, a));
        }
        Operator::I8x16Eq | Operator::I16x8Eq | Operator::I32x4Eq | Operator::I64x2Eq => {
            translate_vector_icmp(IntCC::Equal, type_of(op), builder, state)
        }
        Operator::I8x16Ne | Operator::I16x8Ne | Operator::I32x4Ne | Operator::I64x2Ne => {
            translate_vector_icmp(IntCC::NotEqual, type_of(op), builder, state)
        }
        Operator::I8x16GtS | Operator::I16x8GtS | Operator::I32x4GtS | Operator::I64x2GtS => {
            translate_vector_icmp(IntCC::SignedGreaterThan, type_of(op), builder, state)
        }
        Operator::I8x16LtS | Operator::I16x8LtS | Operator::I32x4LtS | Operator::I64x2LtS => {
            translate_vector_icmp(IntCC::SignedLessThan, type_of(op), builder, state)
        }
        Operator::I8x16GtU | Operator::I16x8GtU | Operator::I32x4GtU => {
            translate_vector_icmp(IntCC::UnsignedGreaterThan, type_of(op), builder, state)
        }
        Operator::I8x16LtU | Operator::I16x8LtU | Operator::I32x4LtU => {
            translate_vector_icmp(IntCC::UnsignedLessThan, type_of(op), builder, state)
        }
        Operator::I8x16GeS | Operator::I16x8GeS | Operator::I32x4GeS | Operator::I64x2GeS => {
            translate_vector_icmp(IntCC::SignedGreaterThanOrEqual, type_of(op), builder, state)
        }
        Operator::I8x16LeS | Operator::I16x8LeS | Operator::I32x4LeS | Operator::I64x2LeS => {
            translate_vector_icmp(IntCC::SignedLessThanOrEqual, type_of(op), builder, state)
        }
        Operator::I8x16GeU | Operator::I16x8GeU | Operator::I32x4GeU => translate_vector_icmp(
            IntCC::UnsignedGreaterThanOrEqual,
            type_of(op),
            builder,
            state,
        ),
        Operator::I8x16LeU | Operator::I16x8LeU | Operator::I32x4LeU => {
            translate_vector_icmp(IntCC::UnsignedLessThanOrEqual, type_of(op), builder, state)
        }
        Operator::F32x4Eq | Operator::F64x2Eq => {
            translate_vector_fcmp(FloatCC::Equal, type_of(op), builder, state)
        }
        Operator::F32x4Ne | Operator::F64x2Ne => {
            translate_vector_fcmp(FloatCC::NotEqual, type_of(op), builder, state)
        }
        Operator::F32x4Lt | Operator::F64x2Lt => {
            translate_vector_fcmp(FloatCC::LessThan, type_of(op), builder, state)
        }
        Operator::F32x4Gt | Operator::F64x2Gt => {
            translate_vector_fcmp(FloatCC::GreaterThan, type_of(op), builder, state)
        }
        Operator::F32x4Le | Operator::F64x2Le => {
            translate_vector_fcmp(FloatCC::LessThanOrEqual, type_of(op), builder, state)
        }
        Operator::F32x4Ge | Operator::F64x2Ge => {
            translate_vector_fcmp(FloatCC::GreaterThanOrEqual, type_of(op), builder, state)
        }
        Operator::F32x4Add | Operator::F64x2Add => {
            let (a, b) = pop2_with_bitcast(state, type_of(op), builder);
            state.push1(builder.ins().fadd(a, b))
        }
        Operator::F32x4Sub | Operator::F64x2Sub => {
            let (a, b) = pop2_with_bitcast(state, type_of(op), builder);
            state.push1(builder.ins().fsub(a, b))
        }
        Operator::F32x4Mul | Operator::F64x2Mul => {
            let (a, b) = pop2_with_bitcast(state, type_of(op), builder);
            state.push1(builder.ins().fmul(a, b))
        }
        Operator::F32x4Div | Operator::F64x2Div => {
            let (a, b) = pop2_with_bitcast(state, type_of(op), builder);
            state.push1(builder.ins().fdiv(a, b))
        }
        Operator::F32x4Max | Operator::F64x2Max => {
            let (a, b) = pop2_with_bitcast(state, type_of(op), builder);
            state.push1(builder.ins().fmax(a, b))
        }
        Operator::F32x4Min | Operator::F64x2Min => {
            let (a, b) = pop2_with_bitcast(state, type_of(op), builder);
            state.push1(builder.ins().fmin(a, b))
        }
        Operator::F32x4PMax | Operator::F64x2PMax => {
            let (a, b) = pop2_with_bitcast(state, type_of(op), builder);
            state.push1(builder.ins().fmax_pseudo(a, b))
        }
        Operator::F32x4PMin | Operator::F64x2PMin => {
            let (a, b) = pop2_with_bitcast(state, type_of(op), builder);
            state.push1(builder.ins().fmin_pseudo(a, b))
        }
        Operator::F32x4Sqrt | Operator::F64x2Sqrt => {
            let a = pop1_with_bitcast(state, type_of(op), builder);
            state.push1(builder.ins().sqrt(a))
        }
        Operator::F32x4Neg | Operator::F64x2Neg => {
            let a = pop1_with_bitcast(state, type_of(op), builder);
            state.push1(builder.ins().fneg(a))
        }
        Operator::F32x4Abs | Operator::F64x2Abs => {
            let a = pop1_with_bitcast(state, type_of(op), builder);
            state.push1(builder.ins().fabs(a))
        }
        Operator::F32x4ConvertI32x4S => {
            let a = pop1_with_bitcast(state, I32X4, builder);
            state.push1(builder.ins().fcvt_from_sint(F32X4, a))
        }
        Operator::F32x4ConvertI32x4U => {
            let a = pop1_with_bitcast(state, I32X4, builder);
            state.push1(builder.ins().fcvt_from_uint(F32X4, a))
        }
        Operator::F64x2ConvertLowI32x4S => {
            let a = pop1_with_bitcast(state, I32X4, builder);
            state.push1(builder.ins().fcvt_low_from_sint(F64X2, a));
        }
        Operator::F64x2ConvertLowI32x4U => {
            let a = pop1_with_bitcast(state, I32X4, builder);
            let widened_a = builder.ins().uwiden_low(a);
            state.push1(builder.ins().fcvt_from_uint(F64X2, widened_a));
        }
        Operator::F64x2PromoteLowF32x4 => {
            let a = pop1_with_bitcast(state, F32X4, builder);
            state.push1(builder.ins().fvpromote_low(a));
        }
        Operator::F32x4DemoteF64x2Zero => {
            let a = pop1_with_bitcast(state, F64X2, builder);
            state.push1(builder.ins().fvdemote(a));
        }
        Operator::I32x4TruncSatF32x4S => {
            let a = pop1_with_bitcast(state, F32X4, builder);
            state.push1(builder.ins().fcvt_to_sint_sat(I32X4, a))
        }
        Operator::I32x4TruncSatF64x2SZero => {
            let a = pop1_with_bitcast(state, F64X2, builder);
            let converted_a = builder.ins().fcvt_to_sint_sat(I64X2, a);
            let handle = builder.func.dfg.constants.insert(vec![0u8; 16].into());
            let zero = builder.ins().vconst(I64X2, handle);

            state.push1(builder.ins().snarrow(converted_a, zero));
        }

        // FIXME(#5913): the relaxed instructions here are translated the same
        // as the saturating instructions, even when the code generator
        // configuration allow for different semantics across hosts. On x86,
        // however, it's theoretically possible to have a slightly more optimal
        // lowering which accounts for NaN differently, although the lowering is
        // still not trivial (e.g. one instruction). At this time the
        // more-optimal-but-still-large lowering for x86 is not implemented so
        // the relaxed instructions are listed here instead of down below with
        // the other relaxed instructions. An x86-specific implementation (or
        // perhaps for other backends too) should be added and the codegen for
        // the relaxed instruction should conditionally be different.
        Operator::I32x4RelaxedTruncF32x4U | Operator::I32x4TruncSatF32x4U => {
            let a = pop1_with_bitcast(state, F32X4, builder);
            state.push1(builder.ins().fcvt_to_uint_sat(I32X4, a))
        }
        Operator::I32x4RelaxedTruncF64x2UZero | Operator::I32x4TruncSatF64x2UZero => {
            let a = pop1_with_bitcast(state, F64X2, builder);
            let converted_a = builder.ins().fcvt_to_uint_sat(I64X2, a);
            let handle = builder.func.dfg.constants.insert(vec![0u8; 16].into());
            let zero = builder.ins().vconst(I64X2, handle);

            state.push1(builder.ins().uunarrow(converted_a, zero));
        }

        Operator::I8x16NarrowI16x8S => {
            let (a, b) = pop2_with_bitcast(state, I16X8, builder);
            state.push1(builder.ins().snarrow(a, b))
        }
        Operator::I16x8NarrowI32x4S => {
            let (a, b) = pop2_with_bitcast(state, I32X4, builder);
            state.push1(builder.ins().snarrow(a, b))
        }
        Operator::I8x16NarrowI16x8U => {
            let (a, b) = pop2_with_bitcast(state, I16X8, builder);
            state.push1(builder.ins().unarrow(a, b))
        }
        Operator::I16x8NarrowI32x4U => {
            let (a, b) = pop2_with_bitcast(state, I32X4, builder);
            state.push1(builder.ins().unarrow(a, b))
        }
        Operator::I16x8ExtendLowI8x16S => {
            let a = pop1_with_bitcast(state, I8X16, builder);
            state.push1(builder.ins().swiden_low(a))
        }
        Operator::I16x8ExtendHighI8x16S => {
            let a = pop1_with_bitcast(state, I8X16, builder);
            state.push1(builder.ins().swiden_high(a))
        }
        Operator::I16x8ExtendLowI8x16U => {
            let a = pop1_with_bitcast(state, I8X16, builder);
            state.push1(builder.ins().uwiden_low(a))
        }
        Operator::I16x8ExtendHighI8x16U => {
            let a = pop1_with_bitcast(state, I8X16, builder);
            state.push1(builder.ins().uwiden_high(a))
        }
        Operator::I32x4ExtendLowI16x8S => {
            let a = pop1_with_bitcast(state, I16X8, builder);
            state.push1(builder.ins().swiden_low(a))
        }
        Operator::I32x4ExtendHighI16x8S => {
            let a = pop1_with_bitcast(state, I16X8, builder);
            state.push1(builder.ins().swiden_high(a))
        }
        Operator::I32x4ExtendLowI16x8U => {
            let a = pop1_with_bitcast(state, I16X8, builder);
            state.push1(builder.ins().uwiden_low(a))
        }
        Operator::I32x4ExtendHighI16x8U => {
            let a = pop1_with_bitcast(state, I16X8, builder);
            state.push1(builder.ins().uwiden_high(a))
        }
        Operator::I64x2ExtendLowI32x4S => {
            let a = pop1_with_bitcast(state, I32X4, builder);
            state.push1(builder.ins().swiden_low(a))
        }
        Operator::I64x2ExtendHighI32x4S => {
            let a = pop1_with_bitcast(state, I32X4, builder);
            state.push1(builder.ins().swiden_high(a))
        }
        Operator::I64x2ExtendLowI32x4U => {
            let a = pop1_with_bitcast(state, I32X4, builder);
            state.push1(builder.ins().uwiden_low(a))
        }
        Operator::I64x2ExtendHighI32x4U => {
            let a = pop1_with_bitcast(state, I32X4, builder);
            state.push1(builder.ins().uwiden_high(a))
        }
        Operator::I16x8ExtAddPairwiseI8x16S => {
            let a = pop1_with_bitcast(state, I8X16, builder);
            let widen_low = builder.ins().swiden_low(a);
            let widen_high = builder.ins().swiden_high(a);
            state.push1(builder.ins().iadd_pairwise(widen_low, widen_high));
        }
        Operator::I32x4ExtAddPairwiseI16x8S => {
            let a = pop1_with_bitcast(state, I16X8, builder);
            let widen_low = builder.ins().swiden_low(a);
            let widen_high = builder.ins().swiden_high(a);
            state.push1(builder.ins().iadd_pairwise(widen_low, widen_high));
        }
        Operator::I16x8ExtAddPairwiseI8x16U => {
            let a = pop1_with_bitcast(state, I8X16, builder);
            let widen_low = builder.ins().uwiden_low(a);
            let widen_high = builder.ins().uwiden_high(a);
            state.push1(builder.ins().iadd_pairwise(widen_low, widen_high));
        }
        Operator::I32x4ExtAddPairwiseI16x8U => {
            let a = pop1_with_bitcast(state, I16X8, builder);
            let widen_low = builder.ins().uwiden_low(a);
            let widen_high = builder.ins().uwiden_high(a);
            state.push1(builder.ins().iadd_pairwise(widen_low, widen_high));
        }
        Operator::F32x4Ceil | Operator::F64x2Ceil => {
            // This is something of a misuse of `type_of`, because that produces the return type
            // of `op`.  In this case we want the arg type, but we know it's the same as the
            // return type.  Same for the 3 cases below.
            let arg = pop1_with_bitcast(state, type_of(op), builder);
            state.push1(builder.ins().ceil(arg));
        }
        Operator::F32x4Floor | Operator::F64x2Floor => {
            let arg = pop1_with_bitcast(state, type_of(op), builder);
            state.push1(builder.ins().floor(arg));
        }
        Operator::F32x4Trunc | Operator::F64x2Trunc => {
            let arg = pop1_with_bitcast(state, type_of(op), builder);
            state.push1(builder.ins().trunc(arg));
        }
        Operator::F32x4Nearest | Operator::F64x2Nearest => {
            let arg = pop1_with_bitcast(state, type_of(op), builder);
            state.push1(builder.ins().nearest(arg));
        }
        Operator::I32x4DotI16x8S => {
            let (a, b) = pop2_with_bitcast(state, I16X8, builder);
            let alow = builder.ins().swiden_low(a);
            let blow = builder.ins().swiden_low(b);
            let low = builder.ins().imul(alow, blow);
            let ahigh = builder.ins().swiden_high(a);
            let bhigh = builder.ins().swiden_high(b);
            let high = builder.ins().imul(ahigh, bhigh);
            state.push1(builder.ins().iadd_pairwise(low, high));
        }
        Operator::I8x16Popcnt => {
            let arg = pop1_with_bitcast(state, type_of(op), builder);
            state.push1(builder.ins().popcnt(arg));
        }
        Operator::I16x8Q15MulrSatS => {
            let (a, b) = pop2_with_bitcast(state, I16X8, builder);
            state.push1(builder.ins().sqmul_round_sat(a, b))
        }
        Operator::I16x8ExtMulLowI8x16S => {
            let (a, b) = pop2_with_bitcast(state, I8X16, builder);
            let a_low = builder.ins().swiden_low(a);
            let b_low = builder.ins().swiden_low(b);
            state.push1(builder.ins().imul(a_low, b_low));
        }
        Operator::I16x8ExtMulHighI8x16S => {
            let (a, b) = pop2_with_bitcast(state, I8X16, builder);
            let a_high = builder.ins().swiden_high(a);
            let b_high = builder.ins().swiden_high(b);
            state.push1(builder.ins().imul(a_high, b_high));
        }
        Operator::I16x8ExtMulLowI8x16U => {
            let (a, b) = pop2_with_bitcast(state, I8X16, builder);
            let a_low = builder.ins().uwiden_low(a);
            let b_low = builder.ins().uwiden_low(b);
            state.push1(builder.ins().imul(a_low, b_low));
        }
        Operator::I16x8ExtMulHighI8x16U => {
            let (a, b) = pop2_with_bitcast(state, I8X16, builder);
            let a_high = builder.ins().uwiden_high(a);
            let b_high = builder.ins().uwiden_high(b);
            state.push1(builder.ins().imul(a_high, b_high));
        }
        Operator::I32x4ExtMulLowI16x8S => {
            let (a, b) = pop2_with_bitcast(state, I16X8, builder);
            let a_low = builder.ins().swiden_low(a);
            let b_low = builder.ins().swiden_low(b);
            state.push1(builder.ins().imul(a_low, b_low));
        }
        Operator::I32x4ExtMulHighI16x8S => {
            let (a, b) = pop2_with_bitcast(state, I16X8, builder);
            let a_high = builder.ins().swiden_high(a);
            let b_high = builder.ins().swiden_high(b);
            state.push1(builder.ins().imul(a_high, b_high));
        }
        Operator::I32x4ExtMulLowI16x8U => {
            let (a, b) = pop2_with_bitcast(state, I16X8, builder);
            let a_low = builder.ins().uwiden_low(a);
            let b_low = builder.ins().uwiden_low(b);
            state.push1(builder.ins().imul(a_low, b_low));
        }
        Operator::I32x4ExtMulHighI16x8U => {
            let (a, b) = pop2_with_bitcast(state, I16X8, builder);
            let a_high = builder.ins().uwiden_high(a);
            let b_high = builder.ins().uwiden_high(b);
            state.push1(builder.ins().imul(a_high, b_high));
        }
        Operator::I64x2ExtMulLowI32x4S => {
            let (a, b) = pop2_with_bitcast(state, I32X4, builder);
            let a_low = builder.ins().swiden_low(a);
            let b_low = builder.ins().swiden_low(b);
            state.push1(builder.ins().imul(a_low, b_low));
        }
        Operator::I64x2ExtMulHighI32x4S => {
            let (a, b) = pop2_with_bitcast(state, I32X4, builder);
            let a_high = builder.ins().swiden_high(a);
            let b_high = builder.ins().swiden_high(b);
            state.push1(builder.ins().imul(a_high, b_high));
        }
        Operator::I64x2ExtMulLowI32x4U => {
            let (a, b) = pop2_with_bitcast(state, I32X4, builder);
            let a_low = builder.ins().uwiden_low(a);
            let b_low = builder.ins().uwiden_low(b);
            state.push1(builder.ins().imul(a_low, b_low));
        }
        Operator::I64x2ExtMulHighI32x4U => {
            let (a, b) = pop2_with_bitcast(state, I32X4, builder);
            let a_high = builder.ins().uwiden_high(a);
            let b_high = builder.ins().uwiden_high(b);
            state.push1(builder.ins().imul(a_high, b_high));
        }
        Operator::ReturnCall { .. } | Operator::ReturnCallIndirect { .. } => {
            return Err(wasm_unsupported!("proposed tail-call operator {:?}", op));
        }
        Operator::MemoryDiscard { .. } => {
            return Err(wasm_unsupported!(
                "proposed memory-control operator {:?}",
                op
            ));
        }

        Operator::F32x4RelaxedMax | Operator::F64x2RelaxedMax => {
            let (a, b) = pop2_with_bitcast(state, type_of(op), builder);
            state.push1(
                if environ.relaxed_simd_deterministic() || !environ.is_x86() {
                    // Deterministic semantics match the `fmax` instruction, or
                    // the `fAAxBB.max` wasm instruction.
                    builder.ins().fmax(a, b)
                } else {
                    builder.ins().fmax_pseudo(a, b)
                },
            )
        }

        Operator::F32x4RelaxedMin | Operator::F64x2RelaxedMin => {
            let (a, b) = pop2_with_bitcast(state, type_of(op), builder);
            state.push1(
                if environ.relaxed_simd_deterministic() || !environ.is_x86() {
                    // Deterministic semantics match the `fmin` instruction, or
                    // the `fAAxBB.min` wasm instruction.
                    builder.ins().fmin(a, b)
                } else {
                    builder.ins().fmin_pseudo(a, b)
                },
            );
        }

        Operator::I8x16RelaxedSwizzle => {
            let (a, b) = pop2_with_bitcast(state, I8X16, builder);
            state.push1(
                if environ.relaxed_simd_deterministic() || !environ.is_x86() {
                    // Deterministic semantics match the `i8x16.swizzle`
                    // instruction which is the CLIF `swizzle`.
                    builder.ins().swizzle(a, b)
                } else {
                    builder.ins().x86_pshufb(a, b)
                },
            );
        }

        Operator::F32x4RelaxedMadd | Operator::F64x2RelaxedMadd => {
            let (a, b, c) = pop3_with_bitcast(state, type_of(op), builder);
            state.push1(
                if environ.relaxed_simd_deterministic() || environ.has_native_fma() {
                    // Deterministic semantics are "fused multiply and add"
                    // which the CLIF `fma` guarantees.
                    builder.ins().fma(a, b, c)
                } else {
                    let mul = builder.ins().fmul(a, b);
                    builder.ins().fadd(mul, c)
                },
            );
        }
        Operator::F32x4RelaxedNmadd | Operator::F64x2RelaxedNmadd => {
            let (a, b, c) = pop3_with_bitcast(state, type_of(op), builder);
            let a = builder.ins().fneg(a);
            state.push1(
                if environ.relaxed_simd_deterministic() || environ.has_native_fma() {
                    // Deterministic semantics are "fused multiply and add"
                    // which the CLIF `fma` guarantees.
                    builder.ins().fma(a, b, c)
                } else {
                    let mul = builder.ins().fmul(a, b);
                    builder.ins().fadd(mul, c)
                },
            );
        }

        Operator::I8x16RelaxedLaneselect
        | Operator::I16x8RelaxedLaneselect
        | Operator::I32x4RelaxedLaneselect
        | Operator::I64x2RelaxedLaneselect => {
            let ty = type_of(op);
            let (a, b, c) = pop3_with_bitcast(state, ty, builder);
            // Note that the variable swaps here are intentional due to
            // the difference of the order of the wasm op and the clif
            // op.
            //
            // Additionally note that even on x86 the I16X8 type uses the
            // `bitselect` instruction since x86 has no corresponding
            // `blendv`-style instruction for 16-bit operands.
            state.push1(
                if environ.relaxed_simd_deterministic() || !environ.is_x86() || ty == I16X8 {
                    // Deterministic semantics are a `bitselect` along the lines
                    // of the wasm `v128.bitselect` instruction.
                    builder.ins().bitselect(c, a, b)
                } else {
                    builder.ins().x86_blendv(c, a, b)
                },
            );
        }

        Operator::I32x4RelaxedTruncF32x4S => {
            let a = pop1_with_bitcast(state, F32X4, builder);
            state.push1(
                if environ.relaxed_simd_deterministic() || !environ.is_x86() {
                    // Deterministic semantics are to match the
                    // `i32x4.trunc_sat_f32x4_s` instruction.
                    builder.ins().fcvt_to_sint_sat(I32X4, a)
                } else {
                    builder.ins().x86_cvtt2dq(I32X4, a)
                },
            )
        }
        Operator::I32x4RelaxedTruncF64x2SZero => {
            let a = pop1_with_bitcast(state, F64X2, builder);
            let converted_a = if environ.relaxed_simd_deterministic() || !environ.is_x86() {
                // Deterministic semantics are to match the
                // `i32x4.trunc_sat_f64x2_s_zero` instruction.
                builder.ins().fcvt_to_sint_sat(I64X2, a)
            } else {
                builder.ins().x86_cvtt2dq(I64X2, a)
            };
            let handle = builder.func.dfg.constants.insert(vec![0u8; 16].into());
            let zero = builder.ins().vconst(I64X2, handle);

            state.push1(builder.ins().snarrow(converted_a, zero));
        }
        Operator::I16x8RelaxedQ15mulrS => {
            let (a, b) = pop2_with_bitcast(state, I16X8, builder);
            state.push1(
                if environ.relaxed_simd_deterministic() || !environ.is_x86() {
                    // Deterministic semantics are to match the
                    // `i16x8.q15mulr_sat_s` instruction.
                    builder.ins().sqmul_round_sat(a, b)
                } else {
                    builder.ins().x86_pmulhrsw(a, b)
                },
            );
        }
        Operator::I16x8RelaxedDotI8x16I7x16S => {
            let (a, b) = pop2_with_bitcast(state, I8X16, builder);
            state.push1(
                if environ.relaxed_simd_deterministic() || !environ.is_x86() {
                    // Deterministic semantics are to treat both operands as
                    // signed integers and perform the dot product.
                    let alo = builder.ins().swiden_low(a);
                    let blo = builder.ins().swiden_low(b);
                    let lo = builder.ins().imul(alo, blo);
                    let ahi = builder.ins().swiden_high(a);
                    let bhi = builder.ins().swiden_high(b);
                    let hi = builder.ins().imul(ahi, bhi);
                    builder.ins().iadd_pairwise(lo, hi)
                } else {
                    builder.ins().x86_pmaddubsw(a, b)
                },
            );
        }

        Operator::I32x4RelaxedDotI8x16I7x16AddS => {
            let c = pop1_with_bitcast(state, I32X4, builder);
            let (a, b) = pop2_with_bitcast(state, I8X16, builder);
            let dot = if environ.relaxed_simd_deterministic() || !environ.is_x86() {
                // Deterministic semantics are to treat both operands as
                // signed integers and perform the dot product.
                let alo = builder.ins().swiden_low(a);
                let blo = builder.ins().swiden_low(b);
                let lo = builder.ins().imul(alo, blo);
                let ahi = builder.ins().swiden_high(a);
                let bhi = builder.ins().swiden_high(b);
                let hi = builder.ins().imul(ahi, bhi);
                builder.ins().iadd_pairwise(lo, hi)
            } else {
                builder.ins().x86_pmaddubsw(a, b)
            };
            let dotlo = builder.ins().swiden_low(dot);
            let dothi = builder.ins().swiden_high(dot);
            let dot32 = builder.ins().iadd_pairwise(dotlo, dothi);
            state.push1(builder.ins().iadd(dot32, c));
        }

        Operator::CallRef { .. }
        | Operator::ReturnCallRef { .. }
        | Operator::BrOnNull { .. }
        | Operator::BrOnNonNull { .. }
        | Operator::RefAsNonNull => {
            return Err(wasm_unsupported!(
                "proposed function-references operator {:?}",
                op
            ));
        }

        Operator::ReturnCallRef { hty: _ } => {
            return Err(wasm_unsupported!(
                "proposed tail-call operator for function references {:?}",
                op
            ));
        }
        Operator::BrOnNull { relative_depth } => {
            let r = state.pop1();
            let (br_destination, inputs) = translate_br_if_args(*relative_depth, state);
            let is_null = environ.translate_ref_is_null(builder.cursor(), r)?;
            let else_block = builder.create_block();
            canonicalise_brif(builder, is_null, br_destination, inputs, else_block, &[]);

            builder.seal_block(else_block); // The only predecessor is the current block.
            builder.switch_to_block(else_block);
            state.push1(r);
        }
        Operator::BrOnNonNull { relative_depth } => {
            // We write this a bit differently from the spec to avoid an extra
            // block/branch and the typed accounting thereof. Instead of the
            // spec's approach, it's described as such:
            // Peek the value val from the stack.
            // If val is ref.null ht, then: pop the value val from the stack.
            // Else: Execute the instruction (br relative_depth).
            let is_null = environ.translate_ref_is_null(builder.cursor(), state.peek1())?;
            let (br_destination, inputs) = translate_br_if_args(*relative_depth, state);
            let else_block = builder.create_block();
            canonicalise_brif(builder, is_null, else_block, &[], br_destination, inputs);

            // In the null case, pop the ref
            state.pop1();

            builder.seal_block(else_block); // The only predecessor is the current block.

            // The rest of the translation operates on our is null case, which is
            // currently an empty block
            builder.switch_to_block(else_block);
        }
        Operator::CallRef { hty } => {
            // Get function signature
            let index = match hty {
                wasmparser::HeapType::TypedFunc(type_idx) => u32::from(*type_idx),
                _ => panic!("expected typed func"),
            };
            // `index` is the index of the function's signature and `table_index` is the index of
            // the table to search the function in.
            let (sigref, num_args) = state.get_indirect_sig(builder.func, index, environ)?;
            let callee = state.pop1();

            // Bitcast any vector arguments to their default type, I8X16, before calling.
            let args = state.peekn_mut(num_args);
            bitcast_wasm_params(environ, sigref, args, builder);

            let call =
                environ.translate_call_ref(builder, sigref, callee, state.peekn(num_args))?;

            let inst_results = builder.inst_results(call);
            debug_assert_eq!(
                inst_results.len(),
                builder.func.dfg.signatures[sigref].returns.len(),
                "translate_call_ref results should match the call signature"
            );
            state.popn(num_args);
            state.pushn(inst_results);
        }
        Operator::RefAsNonNull => {
            let r = state.pop1();
            let is_null = environ.translate_ref_is_null(builder.cursor(), r)?;
            builder.ins().trapnz(is_null, ir::TrapCode::NullReference);
            state.push1(r);
        }
    };
    Ok(())
}

// Clippy warns us of some fields we are deliberately ignoring
#[cfg_attr(feature = "cargo-clippy", allow(clippy::unneeded_field_pattern))]
/// Deals with a Wasm instruction located in an unreachable portion of the code. Most of them
/// are dropped but special ones like `End` or `Else` signal the potential end of the unreachable
/// portion so the translation state must be updated accordingly.
fn translate_unreachable_operator<FE: FuncEnvironment + ?Sized>(
    validator: &FuncValidator<impl WasmModuleResources>,
    op: &Operator,
    builder: &mut FunctionBuilder,
    state: &mut FuncTranslationState,
    environ: &mut FE,
) -> WasmResult<()> {
    debug_assert!(!state.reachable);
    match *op {
        Operator::If { blockty } => {
            // Push a placeholder control stack entry. The if isn't reachable,
            // so we don't have any branches anywhere.
            state.push_if(
                ir::Block::reserved_value(),
                ElseData::NoElse {
                    branch_inst: ir::Inst::reserved_value(),
                    placeholder: ir::Block::reserved_value(),
                },
                0,
                0,
                blockty,
            );
        }
        Operator::Loop { blockty: _ } | Operator::Block { blockty: _ } => {
            state.push_block(ir::Block::reserved_value(), 0, 0);
        }
        Operator::Else => {
            let i = state.control_stack.len() - 1;
            match state.control_stack[i] {
                ControlStackFrame::If {
                    ref else_data,
                    head_is_reachable,
                    ref mut consequent_ends_reachable,
                    blocktype,
                    ..
                } => {
                    debug_assert!(consequent_ends_reachable.is_none());
                    *consequent_ends_reachable = Some(state.reachable);

                    if head_is_reachable {
                        // We have a branch from the head of the `if` to the `else`.
                        state.reachable = true;

                        let else_block = match *else_data {
                            ElseData::NoElse {
                                branch_inst,
                                placeholder,
                            } => {
                                let (params, _results) =
                                    blocktype_params_results(validator, blocktype)?;
                                let else_block = block_with_params(builder, params, environ)?;
                                let frame = state.control_stack.last().unwrap();
                                frame.truncate_value_stack_to_else_params(&mut state.stack);

                                // We change the target of the branch instruction.
                                builder.change_jump_destination(
                                    branch_inst,
                                    placeholder,
                                    else_block,
                                );
                                builder.seal_block(else_block);
                                else_block
                            }
                            ElseData::WithElse { else_block } => {
                                let frame = state.control_stack.last().unwrap();
                                frame.truncate_value_stack_to_else_params(&mut state.stack);
                                else_block
                            }
                        };

                        builder.switch_to_block(else_block);

                        // Again, no need to push the parameters for the `else`,
                        // since we already did when we saw the original `if`. See
                        // the comment for translating `Operator::Else` in
                        // `translate_operator` for details.
                    }
                }
                _ => unreachable!(),
            }
        }
        Operator::End => {
            let stack = &mut state.stack;
            let control_stack = &mut state.control_stack;
            let frame = control_stack.pop().unwrap();

            // Pop unused parameters from stack.
            frame.truncate_value_stack_to_original_size(stack);

            let reachable_anyway = match frame {
                // If it is a loop we also have to seal the body loop block
                ControlStackFrame::Loop { header, .. } => {
                    builder.seal_block(header);
                    // And loops can't have branches to the end.
                    false
                }
                // If we never set `consequent_ends_reachable` then that means
                // we are finishing the consequent now, and there was no
                // `else`. Whether the following block is reachable depends only
                // on if the head was reachable.
                ControlStackFrame::If {
                    head_is_reachable,
                    consequent_ends_reachable: None,
                    ..
                } => head_is_reachable,
                // Since we are only in this function when in unreachable code,
                // we know that the alternative just ended unreachable. Whether
                // the following block is reachable depends on if the consequent
                // ended reachable or not.
                ControlStackFrame::If {
                    head_is_reachable,
                    consequent_ends_reachable: Some(consequent_ends_reachable),
                    ..
                } => head_is_reachable && consequent_ends_reachable,
                // All other control constructs are already handled.
                _ => false,
            };

            if frame.exit_is_branched_to() || reachable_anyway {
                builder.switch_to_block(frame.following_code());
                builder.seal_block(frame.following_code());

                // And add the return values of the block but only if the next block is reachable
                // (which corresponds to testing if the stack depth is 1)
                stack.extend_from_slice(builder.block_params(frame.following_code()));
                state.reachable = true;
            }
        }
        _ => {
            // We don't translate because this is unreachable code
        }
    }

    Ok(())
}

/// This function is a generalized helper for validating that a wasm-supplied
/// heap address is in-bounds.
///
/// This function takes a litany of parameters and requires that the *Wasm*
/// address to be verified is at the top of the stack in `state`. This will
/// generate necessary IR to validate that the heap address is correctly
/// in-bounds, and various parameters are returned describing the valid *native*
/// heap address if execution reaches that point.
///
/// Returns `None` when the Wasm access will unconditionally trap.
fn prepare_addr<FE>(
    memarg: &MemArg,
    access_size: u8,
    builder: &mut FunctionBuilder,
    state: &mut FuncTranslationState,
    environ: &mut FE,
) -> WasmResult<Reachability<(MemFlags, Value)>>
where
    FE: FuncEnvironment + ?Sized,
{
    let index = state.pop1();
    let heap = state.get_heap(builder.func, memarg.memory, environ)?;

    // How exactly the bounds check is performed here and what it's performed
    // on is a bit tricky. Generally we want to rely on access violations (e.g.
    // segfaults) to generate traps since that means we don't have to bounds
    // check anything explicitly.
    //
    // (1) If we don't have a guard page of unmapped memory, though, then we
    // can't rely on this trapping behavior through segfaults. Instead we need
    // to bounds-check the entire memory access here which is everything from
    // `addr32 + offset` to `addr32 + offset + width` (not inclusive). In this
    // scenario our adjusted offset that we're checking is `memarg.offset +
    // access_size`. Note that we do saturating arithmetic here to avoid
    // overflow. THe addition here is in the 64-bit space, which means that
    // we'll never overflow for 32-bit wasm but for 64-bit this is an issue. If
    // our effective offset is u64::MAX though then it's impossible for for
    // that to actually be a valid offset because otherwise the wasm linear
    // memory would take all of the host memory!
    //
    // (2) If we have a guard page, however, then we can perform a further
    // optimization of the generated code by only checking multiples of the
    // offset-guard size to be more CSE-friendly. Knowing that we have at least
    // 1 page of a guard page we're then able to disregard the `width` since we
    // know it's always less than one page. Our bounds check will be for the
    // first byte which will either succeed and be guaranteed to fault if it's
    // actually out of bounds, or the bounds check itself will fail. In any case
    // we assert that the width is reasonably small for now so this assumption
    // can be adjusted in the future if we get larger widths.
    //
    // Put another way we can say, where `y < offset_guard_size`:
    //
    //      n * offset_guard_size + y = offset
    //
    // We'll then pass `n * offset_guard_size` as the bounds check value. If
    // this traps then our `offset` would have trapped anyway. If this check
    // passes we know
    //
    //      addr32 + n * offset_guard_size < bound
    //
    // which means
    //
    //      addr32 + n * offset_guard_size + y < bound + offset_guard_size
    //
    // because `y < offset_guard_size`, which then means:
    //
    //      addr32 + offset < bound + offset_guard_size
    //
    // Since we know that that guard size bytes are all unmapped we're
    // guaranteed that `offset` and the `width` bytes after it are either
    // in-bounds or will hit the guard page, meaning we'll get the desired
    // semantics we want.
    //
    // ---
    //
    // With all that in mind remember that the goal is to bounds check as few
    // things as possible. To facilitate this the "fast path" is expected to be
    // hit like so:
    //
    // * For wasm32, wasmtime defaults to 4gb "static" memories with 2gb guard
    //   regions. This means that for all offsets <=2gb, we hit the optimized
    //   case for `heap_addr` on static memories 4gb in size in cranelift's
    //   legalization of `heap_addr`, eliding the bounds check entirely.
    //
    // * For wasm64 offsets <=2gb will generate a single `heap_addr`
    //   instruction, but at this time all heaps are "dyanmic" which means that
    //   a single bounds check is forced. Ideally we'd do better here, but
    //   that's the current state of affairs.
    //
    // Basically we assume that most configurations have a guard page and most
    // offsets in `memarg` are <=2gb, which means we get the fast path of one
    // `heap_addr` instruction plus a hardcoded i32-offset in memory-related
    // instructions.
    let heap = environ.heaps()[heap].clone();
    let addr = match u32::try_from(memarg.offset) {
        // If our offset fits within a u32, then we can place the it into the
        // offset immediate of the `heap_addr` instruction.
        Ok(offset) => bounds_checks::bounds_check_and_compute_addr(
            builder,
            environ,
            &heap,
            index,
            offset,
            access_size,
        )?,

        // If the offset doesn't fit within a u32, then we can't pass it
        // directly into `heap_addr`.
        //
        // One reasonable question you might ask is "why not?". There's no
        // fundamental reason why `heap_addr` *must* take a 32-bit offset. The
        // reason this isn't done, though, is that blindly changing the offset
        // to a 64-bit offset increases the size of the `InstructionData` enum
        // in cranelift by 8 bytes (16 to 24). This can have significant
        // performance implications so the conclusion when this was written was
        // that we shouldn't do that.
        //
        // Without the ability to put the whole offset into the `heap_addr`
        // instruction we need to fold the offset into the address itself with
        // an unsigned addition. In doing so though we need to check for
        // overflow because that would mean the address is out-of-bounds (wasm
        // bounds checks happen on the effective 33 or 65 bit address once the
        // offset is factored in).
        //
        // Once we have the effective address, offset already folded in, then
        // `heap_addr` is used to verify that the address is indeed in-bounds.
        //
        // Note that this is generating what's likely to be at least two
        // branches, one for the overflow and one for the bounds check itself.
        // For now though that should hopefully be ok since 4gb+ offsets are
        // relatively odd/rare. In the future if needed we can look into
        // optimizing this more.
        Err(_) => {
            let offset = builder.ins().iconst(heap.index_type, memarg.offset as i64);
            let adjusted_index =
                builder
                    .ins()
                    .uadd_overflow_trap(index, offset, ir::TrapCode::HeapOutOfBounds);
            bounds_checks::bounds_check_and_compute_addr(
                builder,
                environ,
                &heap,
                adjusted_index,
                0,
                access_size,
            )?
        }
    };
    let addr = match addr {
        Reachability::Unreachable => return Ok(Reachability::Unreachable),
        Reachability::Reachable(a) => a,
    };

    // Note that we don't set `is_aligned` here, even if the load instruction's
    // alignment immediate may says it's aligned, because WebAssembly's
    // immediate field is just a hint, while Cranelift's aligned flag needs a
    // guarantee. WebAssembly memory accesses are always little-endian.
    let mut flags = MemFlags::new();
    flags.set_endianness(ir::Endianness::Little);

    // The access occurs to the `heap` disjoint category of abstract
    // state. This may allow alias analysis to merge redundant loads,
    // etc. when heap accesses occur interleaved with other (table,
    // vmctx, stack) accesses.
    flags.set_heap();

    Ok(Reachability::Reachable((flags, addr)))
}

fn align_atomic_addr(
    memarg: &MemArg,
    loaded_bytes: u8,
    builder: &mut FunctionBuilder,
    state: &mut FuncTranslationState,
) {
    // Atomic addresses must all be aligned correctly, and for now we check
    // alignment before we check out-of-bounds-ness. The order of this check may
    // need to be updated depending on the outcome of the official threads
    // proposal itself.
    //
    // Note that with an offset>0 we generate an `iadd_imm` where the result is
    // thrown away after the offset check. This may truncate the offset and the
    // result may overflow as well, but those conditions won't affect the
    // alignment check itself. This can probably be optimized better and we
    // should do so in the future as well.
    if loaded_bytes > 1 {
        let addr = state.pop1(); // "peek" via pop then push
        state.push1(addr);
        let effective_addr = if memarg.offset == 0 {
            addr
        } else {
            builder
                .ins()
                .iadd_imm(addr, i64::from(memarg.offset as i32))
        };
        debug_assert!(loaded_bytes.is_power_of_two());
        let misalignment = builder
            .ins()
            .band_imm(effective_addr, i64::from(loaded_bytes - 1));
        let f = builder.ins().icmp_imm(IntCC::NotEqual, misalignment, 0);
        builder.ins().trapnz(f, ir::TrapCode::HeapMisaligned);
    }
}

/// Like `prepare_addr` but for atomic accesses.
///
/// Returns `None` when the Wasm access will unconditionally trap.
fn prepare_atomic_addr<FE: FuncEnvironment + ?Sized>(
    memarg: &MemArg,
    loaded_bytes: u8,
    builder: &mut FunctionBuilder,
    state: &mut FuncTranslationState,
    environ: &mut FE,
) -> WasmResult<Reachability<(MemFlags, Value)>> {
    align_atomic_addr(memarg, loaded_bytes, builder, state);
    prepare_addr(memarg, loaded_bytes, builder, state, environ)
}

/// Like `Option<T>` but specifically for passing information about transitions
/// from reachable to unreachable state and the like from callees to callers.
///
/// Marked `must_use` to force callers to update
/// `FuncTranslationState::reachable` as necessary.
#[derive(PartialEq, Eq)]
#[must_use]
pub enum Reachability<T> {
    /// The Wasm execution state is reachable, here is a `T`.
    Reachable(T),
    /// The Wasm execution state has been determined to be statically
    /// unreachable. It is the receiver of this value's responsibility to update
    /// `FuncTranslationState::reachable` as necessary.
    Unreachable,
}

/// Translate a load instruction.
///
/// Returns the execution state's reachability after the load is translated.
fn translate_load<FE: FuncEnvironment + ?Sized>(
    memarg: &MemArg,
    opcode: ir::Opcode,
    result_ty: Type,
    builder: &mut FunctionBuilder,
    state: &mut FuncTranslationState,
    environ: &mut FE,
) -> WasmResult<Reachability<()>> {
    let (flags, base) = match prepare_addr(
        memarg,
        mem_op_size(opcode, result_ty),
        builder,
        state,
        environ,
    )? {
        Reachability::Unreachable => return Ok(Reachability::Unreachable),
        Reachability::Reachable((f, b)) => (f, b),
    };
    let (load, dfg) = builder
        .ins()
        .Load(opcode, result_ty, flags, Offset32::new(0), base);
    state.push1(dfg.first_result(load));
    Ok(Reachability::Reachable(()))
}

/// Translate a store instruction.
fn translate_store<FE: FuncEnvironment + ?Sized>(
    memarg: &MemArg,
    opcode: ir::Opcode,
    builder: &mut FunctionBuilder,
    state: &mut FuncTranslationState,
    environ: &mut FE,
) -> WasmResult<()> {
    let val = state.pop1();
    let val_ty = builder.func.dfg.value_type(val);

    let (flags, base) = unwrap_or_return_unreachable_state!(
        state,
        prepare_addr(memarg, mem_op_size(opcode, val_ty), builder, state, environ)?
    );
    builder
        .ins()
        .Store(opcode, val_ty, flags, Offset32::new(0), val, base);
    Ok(())
}

fn mem_op_size(opcode: ir::Opcode, ty: Type) -> u8 {
    match opcode {
        ir::Opcode::Istore8 | ir::Opcode::Sload8 | ir::Opcode::Uload8 => 1,
        ir::Opcode::Istore16 | ir::Opcode::Sload16 | ir::Opcode::Uload16 => 2,
        ir::Opcode::Istore32 | ir::Opcode::Sload32 | ir::Opcode::Uload32 => 4,
        ir::Opcode::Store | ir::Opcode::Load => u8::try_from(ty.bytes()).unwrap(),
        _ => panic!("unknown size of mem op for {:?}", opcode),
    }
}

fn translate_icmp(cc: IntCC, builder: &mut FunctionBuilder, state: &mut FuncTranslationState) {
    let (arg0, arg1) = state.pop2();
    let val = builder.ins().icmp(cc, arg0, arg1);
    state.push1(builder.ins().uextend(I32, val));
}

fn translate_atomic_rmw<FE: FuncEnvironment + ?Sized>(
    widened_ty: Type,
    access_ty: Type,
    op: AtomicRmwOp,
    memarg: &MemArg,
    builder: &mut FunctionBuilder,
    state: &mut FuncTranslationState,
    environ: &mut FE,
) -> WasmResult<()> {
    let mut arg2 = state.pop1();
    let arg2_ty = builder.func.dfg.value_type(arg2);

    // The operation is performed at type `access_ty`, and the old value is zero-extended
    // to type `widened_ty`.
    match access_ty {
        I8 | I16 | I32 | I64 => {}
        _ => {
            return Err(wasm_unsupported!(
                "atomic_rmw: unsupported access type {:?}",
                access_ty
            ))
        }
    };
    let w_ty_ok = match widened_ty {
        I32 | I64 => true,
        _ => false,
    };
    assert!(w_ty_ok && widened_ty.bytes() >= access_ty.bytes());

    assert!(arg2_ty.bytes() >= access_ty.bytes());
    if arg2_ty.bytes() > access_ty.bytes() {
        arg2 = builder.ins().ireduce(access_ty, arg2);
    }

    let (flags, addr) = unwrap_or_return_unreachable_state!(
        state,
        prepare_atomic_addr(
            memarg,
            u8::try_from(access_ty.bytes()).unwrap(),
            builder,
            state,
            environ,
        )?
    );

    let mut res = builder.ins().atomic_rmw(access_ty, flags, op, addr, arg2);
    if access_ty != widened_ty {
        res = builder.ins().uextend(widened_ty, res);
    }
    state.push1(res);
    Ok(())
}

fn translate_atomic_cas<FE: FuncEnvironment + ?Sized>(
    widened_ty: Type,
    access_ty: Type,
    memarg: &MemArg,
    builder: &mut FunctionBuilder,
    state: &mut FuncTranslationState,
    environ: &mut FE,
) -> WasmResult<()> {
    let (mut expected, mut replacement) = state.pop2();
    let expected_ty = builder.func.dfg.value_type(expected);
    let replacement_ty = builder.func.dfg.value_type(replacement);

    // The compare-and-swap is performed at type `access_ty`, and the old value is zero-extended
    // to type `widened_ty`.
    match access_ty {
        I8 | I16 | I32 | I64 => {}
        _ => {
            return Err(wasm_unsupported!(
                "atomic_cas: unsupported access type {:?}",
                access_ty
            ))
        }
    };
    let w_ty_ok = match widened_ty {
        I32 | I64 => true,
        _ => false,
    };
    assert!(w_ty_ok && widened_ty.bytes() >= access_ty.bytes());

    assert!(expected_ty.bytes() >= access_ty.bytes());
    if expected_ty.bytes() > access_ty.bytes() {
        expected = builder.ins().ireduce(access_ty, expected);
    }
    assert!(replacement_ty.bytes() >= access_ty.bytes());
    if replacement_ty.bytes() > access_ty.bytes() {
        replacement = builder.ins().ireduce(access_ty, replacement);
    }

    let (flags, addr) = unwrap_or_return_unreachable_state!(
        state,
        prepare_atomic_addr(
            memarg,
            u8::try_from(access_ty.bytes()).unwrap(),
            builder,
            state,
            environ,
        )?
    );
    let mut res = builder.ins().atomic_cas(flags, addr, expected, replacement);
    if access_ty != widened_ty {
        res = builder.ins().uextend(widened_ty, res);
    }
    state.push1(res);
    Ok(())
}

fn translate_atomic_load<FE: FuncEnvironment + ?Sized>(
    widened_ty: Type,
    access_ty: Type,
    memarg: &MemArg,
    builder: &mut FunctionBuilder,
    state: &mut FuncTranslationState,
    environ: &mut FE,
) -> WasmResult<()> {
    // The load is performed at type `access_ty`, and the loaded value is zero extended
    // to `widened_ty`.
    match access_ty {
        I8 | I16 | I32 | I64 => {}
        _ => {
            return Err(wasm_unsupported!(
                "atomic_load: unsupported access type {:?}",
                access_ty
            ))
        }
    };
    let w_ty_ok = match widened_ty {
        I32 | I64 => true,
        _ => false,
    };
    assert!(w_ty_ok && widened_ty.bytes() >= access_ty.bytes());

    let (flags, addr) = unwrap_or_return_unreachable_state!(
        state,
        prepare_atomic_addr(
            memarg,
            u8::try_from(access_ty.bytes()).unwrap(),
            builder,
            state,
            environ,
        )?
    );
    let mut res = builder.ins().atomic_load(access_ty, flags, addr);
    if access_ty != widened_ty {
        res = builder.ins().uextend(widened_ty, res);
    }
    state.push1(res);
    Ok(())
}

fn translate_atomic_store<FE: FuncEnvironment + ?Sized>(
    access_ty: Type,
    memarg: &MemArg,
    builder: &mut FunctionBuilder,
    state: &mut FuncTranslationState,
    environ: &mut FE,
) -> WasmResult<()> {
    let mut data = state.pop1();
    let data_ty = builder.func.dfg.value_type(data);

    // The operation is performed at type `access_ty`, and the data to be stored may first
    // need to be narrowed accordingly.
    match access_ty {
        I8 | I16 | I32 | I64 => {}
        _ => {
            return Err(wasm_unsupported!(
                "atomic_store: unsupported access type {:?}",
                access_ty
            ))
        }
    };
    let d_ty_ok = match data_ty {
        I32 | I64 => true,
        _ => false,
    };
    assert!(d_ty_ok && data_ty.bytes() >= access_ty.bytes());

    if data_ty.bytes() > access_ty.bytes() {
        data = builder.ins().ireduce(access_ty, data);
    }

    let (flags, addr) = unwrap_or_return_unreachable_state!(
        state,
        prepare_atomic_addr(
            memarg,
            u8::try_from(access_ty.bytes()).unwrap(),
            builder,
            state,
            environ,
        )?
    );
    builder.ins().atomic_store(flags, data, addr);
    Ok(())
}

fn translate_vector_icmp(
    cc: IntCC,
    needed_type: Type,
    builder: &mut FunctionBuilder,
    state: &mut FuncTranslationState,
) {
    let (a, b) = state.pop2();
    let bitcast_a = optionally_bitcast_vector(a, needed_type, builder);
    let bitcast_b = optionally_bitcast_vector(b, needed_type, builder);
    state.push1(builder.ins().icmp(cc, bitcast_a, bitcast_b))
}

fn translate_fcmp(cc: FloatCC, builder: &mut FunctionBuilder, state: &mut FuncTranslationState) {
    let (arg0, arg1) = state.pop2();
    let val = builder.ins().fcmp(cc, arg0, arg1);
    state.push1(builder.ins().uextend(I32, val));
}

fn translate_vector_fcmp(
    cc: FloatCC,
    needed_type: Type,
    builder: &mut FunctionBuilder,
    state: &mut FuncTranslationState,
) {
    let (a, b) = state.pop2();
    let bitcast_a = optionally_bitcast_vector(a, needed_type, builder);
    let bitcast_b = optionally_bitcast_vector(b, needed_type, builder);
    state.push1(builder.ins().fcmp(cc, bitcast_a, bitcast_b))
}

fn translate_br_if(
    relative_depth: u32,
    builder: &mut FunctionBuilder,
    state: &mut FuncTranslationState,
) {
    let val = state.pop1();
    let (br_destination, inputs) = translate_br_if_args(relative_depth, state);
    let next_block = builder.create_block();
    canonicalise_brif(builder, val, br_destination, inputs, next_block, &[]);

    builder.seal_block(next_block); // The only predecessor is the current block.
    builder.switch_to_block(next_block);
}

fn translate_br_if_args(
    relative_depth: u32,
    state: &mut FuncTranslationState,
) -> (ir::Block, &mut [ir::Value]) {
    let i = state.control_stack.len() - 1 - (relative_depth as usize);
    let (return_count, br_destination) = {
        let frame = &mut state.control_stack[i];
        // The values returned by the branch are still available for the reachable
        // code that comes after it
        frame.set_branched_to_exit();
        let return_count = if frame.is_loop() {
            frame.num_param_values()
        } else {
            frame.num_return_values()
        };
        (return_count, frame.br_destination())
    };
    let inputs = state.peekn_mut(return_count);
    (br_destination, inputs)
}

/// Determine the returned value type of a WebAssembly operator
fn type_of(operator: &Operator) -> Type {
    match operator {
        Operator::V128Load { .. }
        | Operator::V128Store { .. }
        | Operator::V128Const { .. }
        | Operator::V128Not
        | Operator::V128And
        | Operator::V128AndNot
        | Operator::V128Or
        | Operator::V128Xor
        | Operator::V128AnyTrue
        | Operator::V128Bitselect => I8X16, // default type representing V128

        Operator::I8x16Shuffle { .. }
        | Operator::I8x16Splat
        | Operator::V128Load8Splat { .. }
        | Operator::V128Load8Lane { .. }
        | Operator::V128Store8Lane { .. }
        | Operator::I8x16ExtractLaneS { .. }
        | Operator::I8x16ExtractLaneU { .. }
        | Operator::I8x16ReplaceLane { .. }
        | Operator::I8x16Eq
        | Operator::I8x16Ne
        | Operator::I8x16LtS
        | Operator::I8x16LtU
        | Operator::I8x16GtS
        | Operator::I8x16GtU
        | Operator::I8x16LeS
        | Operator::I8x16LeU
        | Operator::I8x16GeS
        | Operator::I8x16GeU
        | Operator::I8x16Neg
        | Operator::I8x16Abs
        | Operator::I8x16AllTrue
        | Operator::I8x16Shl
        | Operator::I8x16ShrS
        | Operator::I8x16ShrU
        | Operator::I8x16Add
        | Operator::I8x16AddSatS
        | Operator::I8x16AddSatU
        | Operator::I8x16Sub
        | Operator::I8x16SubSatS
        | Operator::I8x16SubSatU
        | Operator::I8x16MinS
        | Operator::I8x16MinU
        | Operator::I8x16MaxS
        | Operator::I8x16MaxU
        | Operator::I8x16AvgrU
        | Operator::I8x16Bitmask
        | Operator::I8x16Popcnt
        | Operator::I8x16RelaxedLaneselect => I8X16,

        Operator::I16x8Splat
        | Operator::V128Load16Splat { .. }
        | Operator::V128Load16Lane { .. }
        | Operator::V128Store16Lane { .. }
        | Operator::I16x8ExtractLaneS { .. }
        | Operator::I16x8ExtractLaneU { .. }
        | Operator::I16x8ReplaceLane { .. }
        | Operator::I16x8Eq
        | Operator::I16x8Ne
        | Operator::I16x8LtS
        | Operator::I16x8LtU
        | Operator::I16x8GtS
        | Operator::I16x8GtU
        | Operator::I16x8LeS
        | Operator::I16x8LeU
        | Operator::I16x8GeS
        | Operator::I16x8GeU
        | Operator::I16x8Neg
        | Operator::I16x8Abs
        | Operator::I16x8AllTrue
        | Operator::I16x8Shl
        | Operator::I16x8ShrS
        | Operator::I16x8ShrU
        | Operator::I16x8Add
        | Operator::I16x8AddSatS
        | Operator::I16x8AddSatU
        | Operator::I16x8Sub
        | Operator::I16x8SubSatS
        | Operator::I16x8SubSatU
        | Operator::I16x8MinS
        | Operator::I16x8MinU
        | Operator::I16x8MaxS
        | Operator::I16x8MaxU
        | Operator::I16x8AvgrU
        | Operator::I16x8Mul
        | Operator::I16x8Bitmask
        | Operator::I16x8RelaxedLaneselect => I16X8,

        Operator::I32x4Splat
        | Operator::V128Load32Splat { .. }
        | Operator::V128Load32Lane { .. }
        | Operator::V128Store32Lane { .. }
        | Operator::I32x4ExtractLane { .. }
        | Operator::I32x4ReplaceLane { .. }
        | Operator::I32x4Eq
        | Operator::I32x4Ne
        | Operator::I32x4LtS
        | Operator::I32x4LtU
        | Operator::I32x4GtS
        | Operator::I32x4GtU
        | Operator::I32x4LeS
        | Operator::I32x4LeU
        | Operator::I32x4GeS
        | Operator::I32x4GeU
        | Operator::I32x4Neg
        | Operator::I32x4Abs
        | Operator::I32x4AllTrue
        | Operator::I32x4Shl
        | Operator::I32x4ShrS
        | Operator::I32x4ShrU
        | Operator::I32x4Add
        | Operator::I32x4Sub
        | Operator::I32x4Mul
        | Operator::I32x4MinS
        | Operator::I32x4MinU
        | Operator::I32x4MaxS
        | Operator::I32x4MaxU
        | Operator::I32x4Bitmask
        | Operator::I32x4TruncSatF32x4S
        | Operator::I32x4TruncSatF32x4U
        | Operator::I32x4RelaxedLaneselect
        | Operator::V128Load32Zero { .. } => I32X4,

        Operator::I64x2Splat
        | Operator::V128Load64Splat { .. }
        | Operator::V128Load64Lane { .. }
        | Operator::V128Store64Lane { .. }
        | Operator::I64x2ExtractLane { .. }
        | Operator::I64x2ReplaceLane { .. }
        | Operator::I64x2Eq
        | Operator::I64x2Ne
        | Operator::I64x2LtS
        | Operator::I64x2GtS
        | Operator::I64x2LeS
        | Operator::I64x2GeS
        | Operator::I64x2Neg
        | Operator::I64x2Abs
        | Operator::I64x2AllTrue
        | Operator::I64x2Shl
        | Operator::I64x2ShrS
        | Operator::I64x2ShrU
        | Operator::I64x2Add
        | Operator::I64x2Sub
        | Operator::I64x2Mul
        | Operator::I64x2Bitmask
        | Operator::I64x2RelaxedLaneselect
        | Operator::V128Load64Zero { .. } => I64X2,

        Operator::F32x4Splat
        | Operator::F32x4ExtractLane { .. }
        | Operator::F32x4ReplaceLane { .. }
        | Operator::F32x4Eq
        | Operator::F32x4Ne
        | Operator::F32x4Lt
        | Operator::F32x4Gt
        | Operator::F32x4Le
        | Operator::F32x4Ge
        | Operator::F32x4Abs
        | Operator::F32x4Neg
        | Operator::F32x4Sqrt
        | Operator::F32x4Add
        | Operator::F32x4Sub
        | Operator::F32x4Mul
        | Operator::F32x4Div
        | Operator::F32x4Min
        | Operator::F32x4Max
        | Operator::F32x4PMin
        | Operator::F32x4PMax
        | Operator::F32x4ConvertI32x4S
        | Operator::F32x4ConvertI32x4U
        | Operator::F32x4Ceil
        | Operator::F32x4Floor
        | Operator::F32x4Trunc
        | Operator::F32x4Nearest
        | Operator::F32x4RelaxedMax
        | Operator::F32x4RelaxedMin
        | Operator::F32x4RelaxedMadd
        | Operator::F32x4RelaxedNmadd => F32X4,

        Operator::F64x2Splat
        | Operator::F64x2ExtractLane { .. }
        | Operator::F64x2ReplaceLane { .. }
        | Operator::F64x2Eq
        | Operator::F64x2Ne
        | Operator::F64x2Lt
        | Operator::F64x2Gt
        | Operator::F64x2Le
        | Operator::F64x2Ge
        | Operator::F64x2Abs
        | Operator::F64x2Neg
        | Operator::F64x2Sqrt
        | Operator::F64x2Add
        | Operator::F64x2Sub
        | Operator::F64x2Mul
        | Operator::F64x2Div
        | Operator::F64x2Min
        | Operator::F64x2Max
        | Operator::F64x2PMin
        | Operator::F64x2PMax
        | Operator::F64x2Ceil
        | Operator::F64x2Floor
        | Operator::F64x2Trunc
        | Operator::F64x2Nearest
        | Operator::F64x2RelaxedMax
        | Operator::F64x2RelaxedMin
        | Operator::F64x2RelaxedMadd
        | Operator::F64x2RelaxedNmadd => F64X2,

        _ => unimplemented!(
            "Currently only SIMD instructions are mapped to their return type; the \
             following instruction is not mapped: {:?}",
            operator
        ),
    }
}

/// Some SIMD operations only operate on I8X16 in CLIF; this will convert them to that type by
/// adding a bitcast if necessary.
fn optionally_bitcast_vector(
    value: Value,
    needed_type: Type,
    builder: &mut FunctionBuilder,
) -> Value {
    if builder.func.dfg.value_type(value) != needed_type {
        let mut flags = MemFlags::new();
        flags.set_endianness(ir::Endianness::Little);
        builder.ins().bitcast(needed_type, flags, value)
    } else {
        value
    }
}

#[inline(always)]
fn is_non_canonical_v128(ty: ir::Type) -> bool {
    match ty {
        I64X2 | I32X4 | I16X8 | F32X4 | F64X2 => true,
        _ => false,
    }
}

/// Cast to I8X16, any vector values in `values` that are of "non-canonical" type (meaning, not
/// I8X16), and return them in a slice.  A pre-scan is made to determine whether any casts are
/// actually necessary, and if not, the original slice is returned.  Otherwise the cast values
/// are returned in a slice that belongs to the caller-supplied `SmallVec`.
fn canonicalise_v128_values<'a>(
    tmp_canonicalised: &'a mut SmallVec<[ir::Value; 16]>,
    builder: &mut FunctionBuilder,
    values: &'a [ir::Value],
) -> &'a [ir::Value] {
    debug_assert!(tmp_canonicalised.is_empty());
    // First figure out if any of the parameters need to be cast.  Mostly they don't need to be.
    let any_non_canonical = values
        .iter()
        .any(|v| is_non_canonical_v128(builder.func.dfg.value_type(*v)));
    // Hopefully we take this exit most of the time, hence doing no heap allocation.
    if !any_non_canonical {
        return values;
    }
    // Otherwise we'll have to cast, and push the resulting `Value`s into `canonicalised`.
    for v in values {
        tmp_canonicalised.push(if is_non_canonical_v128(builder.func.dfg.value_type(*v)) {
            let mut flags = MemFlags::new();
            flags.set_endianness(ir::Endianness::Little);
            builder.ins().bitcast(I8X16, flags, *v)
        } else {
            *v
        });
    }
    tmp_canonicalised.as_slice()
}

/// Generate a `jump` instruction, but first cast all 128-bit vector values to I8X16 if they
/// don't have that type.  This is done in somewhat roundabout way so as to ensure that we
/// almost never have to do any heap allocation.
fn canonicalise_then_jump(
    builder: &mut FunctionBuilder,
    destination: ir::Block,
    params: &[ir::Value],
) -> ir::Inst {
    let mut tmp_canonicalised = SmallVec::<[ir::Value; 16]>::new();
    let canonicalised = canonicalise_v128_values(&mut tmp_canonicalised, builder, params);
    builder.ins().jump(destination, canonicalised)
}

/// The same but for a `brif` instruction.
fn canonicalise_brif(
    builder: &mut FunctionBuilder,
    cond: ir::Value,
    block_then: ir::Block,
    params_then: &[ir::Value],
    block_else: ir::Block,
    params_else: &[ir::Value],
) -> ir::Inst {
    let mut tmp_canonicalised_then = SmallVec::<[ir::Value; 16]>::new();
    let canonicalised_then =
        canonicalise_v128_values(&mut tmp_canonicalised_then, builder, params_then);
    let mut tmp_canonicalised_else = SmallVec::<[ir::Value; 16]>::new();
    let canonicalised_else =
        canonicalise_v128_values(&mut tmp_canonicalised_else, builder, params_else);
    builder.ins().brif(
        cond,
        block_then,
        canonicalised_then,
        block_else,
        canonicalised_else,
    )
}

/// A helper for popping and bitcasting a single value; since SIMD values can lose their type by
/// using v128 (i.e. CLIF's I8x16) we must re-type the values using a bitcast to avoid CLIF
/// typing issues.
fn pop1_with_bitcast(
    state: &mut FuncTranslationState,
    needed_type: Type,
    builder: &mut FunctionBuilder,
) -> Value {
    optionally_bitcast_vector(state.pop1(), needed_type, builder)
}

/// A helper for popping and bitcasting two values; since SIMD values can lose their type by
/// using v128 (i.e. CLIF's I8x16) we must re-type the values using a bitcast to avoid CLIF
/// typing issues.
fn pop2_with_bitcast(
    state: &mut FuncTranslationState,
    needed_type: Type,
    builder: &mut FunctionBuilder,
) -> (Value, Value) {
    let (a, b) = state.pop2();
    let bitcast_a = optionally_bitcast_vector(a, needed_type, builder);
    let bitcast_b = optionally_bitcast_vector(b, needed_type, builder);
    (bitcast_a, bitcast_b)
}

fn pop3_with_bitcast(
    state: &mut FuncTranslationState,
    needed_type: Type,
    builder: &mut FunctionBuilder,
) -> (Value, Value, Value) {
    let (a, b, c) = state.pop3();
    let bitcast_a = optionally_bitcast_vector(a, needed_type, builder);
    let bitcast_b = optionally_bitcast_vector(b, needed_type, builder);
    let bitcast_c = optionally_bitcast_vector(c, needed_type, builder);
    (bitcast_a, bitcast_b, bitcast_c)
}

fn bitcast_arguments<'a>(
    builder: &FunctionBuilder,
    arguments: &'a mut [Value],
    params: &[ir::AbiParam],
    param_predicate: impl Fn(usize) -> bool,
) -> Vec<(Type, &'a mut Value)> {
    let filtered_param_types = params
        .iter()
        .enumerate()
        .filter(|(i, _)| param_predicate(*i))
        .map(|(_, param)| param.value_type);

    // zip_eq, from the itertools::Itertools trait, is like Iterator::zip but panics if one
    // iterator ends before the other. The `param_predicate` is required to select exactly as many
    // elements of `params` as there are elements in `arguments`.
    let pairs = filtered_param_types.zip_eq(arguments.iter_mut());

    // The arguments which need to be bitcasted are those which have some vector type but the type
    // expected by the parameter is not the same vector type as that of the provided argument.
    pairs
        .filter(|(param_type, _)| param_type.is_vector())
        .filter(|(param_type, arg)| {
            let arg_type = builder.func.dfg.value_type(**arg);
            assert!(
                arg_type.is_vector(),
                "unexpected type mismatch: expected {}, argument {} was actually of type {}",
                param_type,
                *arg,
                arg_type
            );

            // This is the same check that would be done by `optionally_bitcast_vector`, except we
            // can't take a mutable borrow of the FunctionBuilder here, so we defer inserting the
            // bitcast instruction to the caller.
            arg_type != *param_type
        })
        .collect()
}

/// A helper for bitcasting a sequence of return values for the function currently being built. If
/// a value is a vector type that does not match its expected type, this will modify the value in
/// place to point to the result of a `bitcast`. This conversion is necessary to translate Wasm
/// code that uses `V128` as function parameters (or implicitly in block parameters) and still use
/// specific CLIF types (e.g. `I32X4`) in the function body.
pub fn bitcast_wasm_returns<FE: FuncEnvironment + ?Sized>(
    environ: &mut FE,
    arguments: &mut [Value],
    builder: &mut FunctionBuilder,
) {
    let changes = bitcast_arguments(builder, arguments, &builder.func.signature.returns, |i| {
        environ.is_wasm_return(&builder.func.signature, i)
    });
    for (t, arg) in changes {
        let mut flags = MemFlags::new();
        flags.set_endianness(ir::Endianness::Little);
        *arg = builder.ins().bitcast(t, flags, *arg);
    }
}

/// Like `bitcast_wasm_returns`, but for the parameters being passed to a specified callee.
fn bitcast_wasm_params<FE: FuncEnvironment + ?Sized>(
    environ: &mut FE,
    callee_signature: ir::SigRef,
    arguments: &mut [Value],
    builder: &mut FunctionBuilder,
) {
    let callee_signature = &builder.func.dfg.signatures[callee_signature];
    let changes = bitcast_arguments(builder, arguments, &callee_signature.params, |i| {
        environ.is_wasm_parameter(&callee_signature, i)
    });
    for (t, arg) in changes {
        let mut flags = MemFlags::new();
        flags.set_endianness(ir::Endianness::Little);
        *arg = builder.ins().bitcast(t, flags, *arg);
    }
}<|MERGE_RESOLUTION|>--- conflicted
+++ resolved
@@ -1151,11 +1151,7 @@
             translate_fcmp(FloatCC::LessThanOrEqual, builder, state)
         }
         Operator::RefNull { hty } => {
-<<<<<<< HEAD
             state.push1(environ.translate_ref_null(builder.cursor(), (*hty).into())?)
-=======
-            state.push1(environ.translate_ref_null(builder.cursor(), (*hty).try_into()?)?)
->>>>>>> c8c224ea
         }
         Operator::RefIsNull => {
             let value = state.pop1();
@@ -2338,17 +2334,6 @@
             let dothi = builder.ins().swiden_high(dot);
             let dot32 = builder.ins().iadd_pairwise(dotlo, dothi);
             state.push1(builder.ins().iadd(dot32, c));
-        }
-
-        Operator::CallRef { .. }
-        | Operator::ReturnCallRef { .. }
-        | Operator::BrOnNull { .. }
-        | Operator::BrOnNonNull { .. }
-        | Operator::RefAsNonNull => {
-            return Err(wasm_unsupported!(
-                "proposed function-references operator {:?}",
-                op
-            ));
         }
 
         Operator::ReturnCallRef { hty: _ } => {
