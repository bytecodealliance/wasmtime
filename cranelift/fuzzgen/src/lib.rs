--- conflicted
+++ resolved
@@ -15,7 +15,6 @@
 
 pub type TestCaseInput = Vec<DataValue>;
 
-<<<<<<< HEAD
 /// Simple wrapper to generate a single Cranelift `Function`.
 #[derive(Debug)]
 pub struct SingleFunction(pub Function);
@@ -29,9 +28,6 @@
     }
 }
 
-#[derive(Debug)]
-=======
->>>>>>> c5bc368c
 pub struct TestCase {
     pub func: Function,
     /// Generate multiple test inputs for each test case.
