use crate::codegen::ir::{ArgumentExtension, ArgumentPurpose};
use crate::config::Config;
use anyhow::Result;
use arbitrary::{Arbitrary, Unstructured};
use cranelift::codegen::ir::instructions::InstructionFormat;
use cranelift::codegen::ir::stackslot::StackSize;
use cranelift::codegen::ir::{types::*, FuncRef, LibCall, UserExternalName, UserFuncName};
use cranelift::codegen::ir::{
    AbiParam, Block, ExternalName, Function, Opcode, Signature, StackSlot, Type, Value,
};
use cranelift::codegen::isa::CallConv;
use cranelift::frontend::{FunctionBuilder, FunctionBuilderContext, Switch, Variable};
use cranelift::prelude::{
    EntityRef, ExtFuncData, FloatCC, InstBuilder, IntCC, JumpTableData, MemFlags, StackSlotData,
    StackSlotKind,
};
use std::collections::HashMap;
use std::ops::RangeInclusive;
use target_lexicon::{Architecture, Triple};
<<<<<<< HEAD

/// Generates a Vec with `len` elements comprised of `options`
fn arbitrary_vec<T: Clone>(
    u: &mut Unstructured,
    len: usize,
    options: &[T],
) -> arbitrary::Result<Vec<T>> {
    (0..len).map(|_| u.choose(options).cloned()).collect()
}
=======
>>>>>>> db9efcb0

type BlockSignature = Vec<Type>;

fn insert_opcode(
    fgen: &mut FunctionGenerator,
    builder: &mut FunctionBuilder,
    opcode: Opcode,
    args: &'static [Type],
    rets: &'static [Type],
) -> Result<()> {
    let mut vals = Vec::with_capacity(args.len());
    for &arg in args.into_iter() {
        let var = fgen.get_variable_of_type(arg)?;
        let val = builder.use_var(var);
        vals.push(val);
    }

    // For pretty much every instruction the control type is the return type
    // except for Iconcat and Isplit which are *special* and the control type
    // is the input type.
    let ctrl_type = if opcode == Opcode::Iconcat || opcode == Opcode::Isplit {
        args.first()
    } else {
        rets.first()
    }
    .copied()
    .unwrap_or(INVALID);

    // Choose the appropriate instruction format for this opcode
    let (inst, dfg) = match opcode.format() {
        InstructionFormat::NullAry => builder.ins().NullAry(opcode, ctrl_type),
        InstructionFormat::Unary => builder.ins().Unary(opcode, ctrl_type, vals[0]),
        InstructionFormat::Binary => builder.ins().Binary(opcode, ctrl_type, vals[0], vals[1]),
        InstructionFormat::Ternary => builder
            .ins()
            .Ternary(opcode, ctrl_type, vals[0], vals[1], vals[2]),
        _ => unimplemented!(),
    };
    let results = dfg.inst_results(inst).to_vec();

    for (val, &ty) in results.into_iter().zip(rets) {
        let var = fgen.get_variable_of_type(ty)?;
        builder.def_var(var, val);
    }
    Ok(())
}

fn insert_call(
    fgen: &mut FunctionGenerator,
    builder: &mut FunctionBuilder,
    opcode: Opcode,
    _args: &'static [Type],
    _rets: &'static [Type],
) -> Result<()> {
    assert_eq!(opcode, Opcode::Call, "only call handled at the moment");
    let (sig, func_ref) = fgen.u.choose(&fgen.resources.func_refs)?.clone();

    let actuals = fgen.generate_values_for_signature(
        builder,
        sig.params.iter().map(|abi_param| abi_param.value_type),
    )?;

    builder.ins().call(func_ref, &actuals);
    Ok(())
}

fn insert_stack_load(
    fgen: &mut FunctionGenerator,
    builder: &mut FunctionBuilder,
    _opcode: Opcode,
    _args: &'static [Type],
    rets: &'static [Type],
) -> Result<()> {
    let typevar = rets[0];
    let type_size = typevar.bytes();
    let (slot, slot_size) = fgen.stack_slot_with_size(type_size)?;
    let offset = fgen.u.int_in_range(0..=(slot_size - type_size))? as i32;

    let val = builder.ins().stack_load(typevar, slot, offset);
    let var = fgen.get_variable_of_type(typevar)?;
    builder.def_var(var, val);

    Ok(())
}

fn insert_stack_store(
    fgen: &mut FunctionGenerator,
    builder: &mut FunctionBuilder,
    _opcode: Opcode,
    args: &'static [Type],
    _rets: &'static [Type],
) -> Result<()> {
    let typevar = args[0];
    let type_size = typevar.bytes();
    let (slot, slot_size) = fgen.stack_slot_with_size(type_size)?;
    let offset = fgen.u.int_in_range(0..=(slot_size - type_size))? as i32;

    let arg0 = fgen.get_variable_of_type(typevar)?;
    let arg0 = builder.use_var(arg0);

    builder.ins().stack_store(arg0, slot, offset);
    Ok(())
}

fn insert_cmp(
    fgen: &mut FunctionGenerator,
    builder: &mut FunctionBuilder,
    opcode: Opcode,
    args: &'static [Type],
    rets: &'static [Type],
) -> Result<()> {
    let lhs = fgen.get_variable_of_type(args[0])?;
    let lhs = builder.use_var(lhs);

    let rhs = fgen.get_variable_of_type(args[1])?;
    let rhs = builder.use_var(rhs);

    let res = if opcode == Opcode::Fcmp {
        let cc = *fgen.u.choose(FloatCC::all())?;

        // Some FloatCC's are not implemented on AArch64, see:
        // https://github.com/bytecodealliance/wasmtime/issues/4850
        // We filter out condition codes that aren't supported by the target at
        // this point after randomly choosing one, instead of randomly choosing a
        // supported one, to avoid invalidating the corpus when these get implemented.
        if matches!(fgen.target_triple.architecture, Architecture::Aarch64(_))
            && ![
                FloatCC::Ordered,
                FloatCC::Unordered,
                FloatCC::Equal,
                FloatCC::NotEqual,
                FloatCC::LessThan,
                FloatCC::LessThanOrEqual,
                FloatCC::GreaterThan,
                FloatCC::GreaterThanOrEqual,
            ]
            .contains(&cc)
        {
            return Err(arbitrary::Error::IncorrectFormat.into());
        };

        builder.ins().fcmp(cc, lhs, rhs)
    } else {
        let cc = *fgen.u.choose(IntCC::all())?;
        builder.ins().icmp(cc, lhs, rhs)
    };

    let var = fgen.get_variable_of_type(rets[0])?;
    builder.def_var(var, res);

    Ok(())
}

fn insert_const(
    fgen: &mut FunctionGenerator,
    builder: &mut FunctionBuilder,
    _opcode: Opcode,
    _args: &'static [Type],
    rets: &'static [Type],
) -> Result<()> {
    let typevar = rets[0];
    let var = fgen.get_variable_of_type(typevar)?;
    let val = fgen.generate_const(builder, typevar)?;
    builder.def_var(var, val);
    Ok(())
}

fn insert_bitcast(
    fgen: &mut FunctionGenerator,
    builder: &mut FunctionBuilder,
    _opcode: Opcode,
    args: &'static [Type],
    rets: &'static [Type],
) -> Result<()> {
    let from_var = fgen.get_variable_of_type(args[0])?;
    let from_val = builder.use_var(from_var);

    let to_var = fgen.get_variable_of_type(rets[0])?;

    // TODO: We can generate little/big endian flags here.
    let memflags = MemFlags::new();

    let res = builder.ins().bitcast(rets[0], memflags, from_val);
    builder.def_var(to_var, res);
    Ok(())
}

fn insert_load_store(
    fgen: &mut FunctionGenerator,
    builder: &mut FunctionBuilder,
    opcode: Opcode,
    args: &'static [Type],
    rets: &'static [Type],
) -> Result<()> {
    let ctrl_type = *rets.first().or(args.first()).unwrap();
    let type_size = ctrl_type.bytes();

    // Should we generate an aligned address
    let is_atomic = [Opcode::AtomicLoad, Opcode::AtomicStore].contains(&opcode);
    let is_aarch64 = matches!(fgen.target_triple.architecture, Architecture::Aarch64(_));
    let aligned = if is_atomic && is_aarch64 {
        // AArch64 has issues with unaligned atomics.
        // https://github.com/bytecodealliance/wasmtime/issues/5483
        true
    } else {
        bool::arbitrary(fgen.u)?
    };

    let mut flags = MemFlags::new();
    // Even if we picked an aligned address, we can always generate unaligned memflags
    if aligned && bool::arbitrary(fgen.u)? {
        flags.set_aligned();
    }
    // If the address is aligned, then we know it won't trap
    if aligned && bool::arbitrary(fgen.u)? {
        flags.set_notrap();
    }

    let (address, max_offset) = fgen.generate_load_store_address(builder, type_size, aligned)?;

    // Pick an offset to pass into the load/store.
    let offset = if aligned {
        0
    } else {
        fgen.u.int_in_range(0..=max_offset)? as i32
    }
    .into();

    // The variable being loaded or stored into
    let var = fgen.get_variable_of_type(ctrl_type)?;

    match opcode.format() {
        InstructionFormat::LoadNoOffset => {
            let (inst, dfg) = builder
                .ins()
                .LoadNoOffset(opcode, ctrl_type, flags, address);

            let new_val = dfg.first_result(inst);
            builder.def_var(var, new_val);
        }
        InstructionFormat::StoreNoOffset => {
            let val = builder.use_var(var);

            builder
                .ins()
                .StoreNoOffset(opcode, ctrl_type, flags, val, address);
        }
        InstructionFormat::Store => {
            let val = builder.use_var(var);

            builder
                .ins()
                .Store(opcode, ctrl_type, flags, offset, val, address);
        }
        InstructionFormat::Load => {
            let (inst, dfg) = builder
                .ins()
                .Load(opcode, ctrl_type, flags, offset, address);

            let new_val = dfg.first_result(inst);
            builder.def_var(var, new_val);
        }
        _ => unimplemented!(),
    }

    Ok(())
}

type OpcodeInserter = fn(
    fgen: &mut FunctionGenerator,
    builder: &mut FunctionBuilder,
    Opcode,
    &'static [Type],
    &'static [Type],
) -> Result<()>;

/// Returns true if we believe this `OpcodeSignature` should compile correctly
/// for the given target triple. We currently have a range of known issues
/// with specific lowerings on specific backends, and we don't want to get
/// fuzz bug reports for those. Over time our goal is to eliminate all of these
/// exceptions.
fn valid_for_target(triple: &Triple, op: Opcode, args: &[Type], rets: &[Type]) -> bool {
    macro_rules! exceptions {
        ( $(($($cases:pat),*)),* $(,)?) => {
            match (op, args, rets) {
                $( ($($cases,)* ..) => false, )*
                _ => true,
            }
        }
    }

    match triple.architecture {
        Architecture::X86_64 => {
            exceptions!(
                (Opcode::IaddCout, &[I8, I8]),
                (Opcode::IaddCout, &[I16, I16]),
                (Opcode::IaddCout, &[I128, I128]),
                // https://github.com/bytecodealliance/wasmtime/issues/5468
                (Opcode::Smulhi, &[I8, I8]),
                // https://github.com/bytecodealliance/wasmtime/issues/5468
                (Opcode::Umulhi, &[I8, I8]),
                // https://github.com/bytecodealliance/wasmtime/issues/4756
                (Opcode::Udiv, &[I128, I128]),
                // https://github.com/bytecodealliance/wasmtime/issues/4770
                (Opcode::Sdiv, &[I128, I128]),
                // https://github.com/bytecodealliance/wasmtime/issues/5474
                (Opcode::Urem, &[I128, I128]),
                // https://github.com/bytecodealliance/wasmtime/issues/5474
                (Opcode::Srem, &[I128, I128]),
                // https://github.com/bytecodealliance/wasmtime/issues/5466
                (Opcode::Iabs, &[I128]),
                // https://github.com/bytecodealliance/wasmtime/issues/3370
                (Opcode::Smin, &[I128, I128]),
                // https://github.com/bytecodealliance/wasmtime/issues/3370
                (Opcode::Umin, &[I128, I128]),
                // https://github.com/bytecodealliance/wasmtime/issues/3370
                (Opcode::Smax, &[I128, I128]),
                // https://github.com/bytecodealliance/wasmtime/issues/3370
                (Opcode::Umax, &[I128, I128]),
                // https://github.com/bytecodealliance/wasmtime/issues/4870
                (Opcode::Band, &[F32, F32]),
                (Opcode::Band, &[F64, F64]),
                // https://github.com/bytecodealliance/wasmtime/issues/4870
                (Opcode::Bor, &[F32, F32]),
                (Opcode::Bor, &[F64, F64]),
                // https://github.com/bytecodealliance/wasmtime/issues/4870
                (Opcode::Bxor, &[F32, F32]),
                (Opcode::Bxor, &[F64, F64]),
                // https://github.com/bytecodealliance/wasmtime/issues/4870
                (Opcode::Bnot, &[F32, F32]),
                (Opcode::Bnot, &[F64, F64]),
                // https://github.com/bytecodealliance/wasmtime/issues/5041
                (Opcode::BandNot, &[I8, I8]),
                (Opcode::BandNot, &[I16, I16]),
                (Opcode::BandNot, &[I32, I32]),
                (Opcode::BandNot, &[I64, I64]),
                (Opcode::BandNot, &[I128, I128]),
                // https://github.com/bytecodealliance/wasmtime/issues/4870
                (Opcode::BandNot, &[F32, F32]),
                (Opcode::BandNot, &[F64, F64]),
                // https://github.com/bytecodealliance/wasmtime/issues/5041
                (Opcode::BorNot, &[I8, I8]),
                (Opcode::BorNot, &[I16, I16]),
                (Opcode::BorNot, &[I32, I32]),
                (Opcode::BorNot, &[I64, I64]),
                (Opcode::BorNot, &[I128, I128]),
                // https://github.com/bytecodealliance/wasmtime/issues/4870
                (Opcode::BorNot, &[F32, F32]),
                (Opcode::BorNot, &[F64, F64]),
                // https://github.com/bytecodealliance/wasmtime/issues/5041
                (Opcode::BxorNot, &[I8, I8]),
                (Opcode::BxorNot, &[I16, I16]),
                (Opcode::BxorNot, &[I32, I32]),
                (Opcode::BxorNot, &[I64, I64]),
                (Opcode::BxorNot, &[I128, I128]),
                // https://github.com/bytecodealliance/wasmtime/issues/4870
                (Opcode::BxorNot, &[F32, F32]),
                (Opcode::BxorNot, &[F64, F64]),
                // https://github.com/bytecodealliance/wasmtime/issues/5107
                (Opcode::Cls, &[I8], &[I8]),
                (Opcode::Cls, &[I16], &[I16]),
                (Opcode::Cls, &[I32], &[I32]),
                (Opcode::Cls, &[I64], &[I64]),
                (Opcode::Cls, &[I128], &[I128]),
                // https://github.com/bytecodealliance/wasmtime/issues/5197
                (Opcode::Bitselect, &[I8, I8, I8]),
                (Opcode::Bitselect, &[I16, I16, I16]),
                (Opcode::Bitselect, &[I32, I32, I32]),
                (Opcode::Bitselect, &[I64, I64, I64]),
                (Opcode::Bitselect, &[I128, I128, I128]),
                // https://github.com/bytecodealliance/wasmtime/issues/4897
                // https://github.com/bytecodealliance/wasmtime/issues/4899
                (Opcode::FcvtToUint, &[F32], &[I8]),
                (Opcode::FcvtToUint, &[F32], &[I16]),
                (Opcode::FcvtToUint, &[F32], &[I128]),
                (Opcode::FcvtToUint, &[F64], &[I8]),
                (Opcode::FcvtToUint, &[F64], &[I16]),
                (Opcode::FcvtToUint, &[F64], &[I128]),
                // https://github.com/bytecodealliance/wasmtime/issues/4897
                // https://github.com/bytecodealliance/wasmtime/issues/4899
                (Opcode::FcvtToUintSat, &[F32], &[I8]),
                (Opcode::FcvtToUintSat, &[F32], &[I16]),
                (Opcode::FcvtToUintSat, &[F32], &[I128]),
                (Opcode::FcvtToUintSat, &[F64], &[I8]),
                (Opcode::FcvtToUintSat, &[F64], &[I16]),
                (Opcode::FcvtToUintSat, &[F64], &[I128]),
                // https://github.com/bytecodealliance/wasmtime/issues/4897
                // https://github.com/bytecodealliance/wasmtime/issues/4899
                (Opcode::FcvtToSint, &[F32], &[I8]),
                (Opcode::FcvtToSint, &[F32], &[I16]),
                (Opcode::FcvtToSint, &[F32], &[I128]),
                (Opcode::FcvtToSint, &[F64], &[I8]),
                (Opcode::FcvtToSint, &[F64], &[I16]),
                (Opcode::FcvtToSint, &[F64], &[I128]),
                // https://github.com/bytecodealliance/wasmtime/issues/4897
                // https://github.com/bytecodealliance/wasmtime/issues/4899
                (Opcode::FcvtToSintSat, &[F32], &[I8]),
                (Opcode::FcvtToSintSat, &[F32], &[I16]),
                (Opcode::FcvtToSintSat, &[F32], &[I128]),
                (Opcode::FcvtToSintSat, &[F64], &[I8]),
                (Opcode::FcvtToSintSat, &[F64], &[I16]),
                (Opcode::FcvtToSintSat, &[F64], &[I128]),
                // https://github.com/bytecodealliance/wasmtime/issues/4900
                (Opcode::FcvtFromUint, &[I128], &[F32]),
                (Opcode::FcvtFromUint, &[I128], &[F64]),
                // https://github.com/bytecodealliance/wasmtime/issues/4900
                (Opcode::FcvtFromSint, &[I128], &[F32]),
                (Opcode::FcvtFromSint, &[I128], &[F64]),
            )
        }

        Architecture::Aarch64(_) => {
            exceptions!(
                (Opcode::IaddCout, &[I128, I128]),
                // https://github.com/bytecodealliance/wasmtime/issues/4864
                (Opcode::Udiv, &[I128, I128]),
                // https://github.com/bytecodealliance/wasmtime/issues/4864
                (Opcode::Sdiv, &[I128, I128]),
                // https://github.com/bytecodealliance/wasmtime/issues/5472
                (Opcode::Urem, &[I128, I128]),
                // https://github.com/bytecodealliance/wasmtime/issues/5472
                (Opcode::Srem, &[I128, I128]),
                // https://github.com/bytecodealliance/wasmtime/issues/5467
                (Opcode::Iabs, &[I128]),
                // https://github.com/bytecodealliance/wasmtime/issues/4313
                (Opcode::Smin, &[I128, I128]),
                // https://github.com/bytecodealliance/wasmtime/issues/4313
                (Opcode::Umin, &[I128, I128]),
                // https://github.com/bytecodealliance/wasmtime/issues/4313
                (Opcode::Smax, &[I128, I128]),
                // https://github.com/bytecodealliance/wasmtime/issues/4313
                (Opcode::Umax, &[I128, I128]),
                // https://github.com/bytecodealliance/wasmtime/issues/4870
                (Opcode::Band, &[F32, F32]),
                (Opcode::Band, &[F64, F64]),
                // https://github.com/bytecodealliance/wasmtime/issues/4870
                (Opcode::Bor, &[F32, F32]),
                (Opcode::Bor, &[F64, F64]),
                // https://github.com/bytecodealliance/wasmtime/issues/4870
                (Opcode::Bxor, &[F32, F32]),
                (Opcode::Bxor, &[F64, F64]),
                // https://github.com/bytecodealliance/wasmtime/issues/4870
                (Opcode::Bnot, &[F32, F32]),
                (Opcode::Bnot, &[F64, F64]),
                // https://github.com/bytecodealliance/wasmtime/issues/4870
                (Opcode::BandNot, &[F32, F32]),
                (Opcode::BandNot, &[F64, F64]),
                // https://github.com/bytecodealliance/wasmtime/issues/4870
                (Opcode::BorNot, &[F32, F32]),
                (Opcode::BorNot, &[F64, F64]),
                // https://github.com/bytecodealliance/wasmtime/issues/4870
                (Opcode::BxorNot, &[F32, F32]),
                (Opcode::BxorNot, &[F64, F64]),
                // https://github.com/bytecodealliance/wasmtime/issues/5198
                (Opcode::Bitselect, &[I128, I128, I128]),
                // https://github.com/bytecodealliance/wasmtime/issues/4934
                (Opcode::FcvtToUint, &[F32]),
                (Opcode::FcvtToUint, &[F64]),
                // https://github.com/bytecodealliance/wasmtime/issues/4934
                (Opcode::FcvtToUintSat, &[F32]),
                (Opcode::FcvtToUintSat, &[F64]),
                // https://github.com/bytecodealliance/wasmtime/issues/4934
                (Opcode::FcvtToSint, &[F32]),
                (Opcode::FcvtToSint, &[F64]),
                // https://github.com/bytecodealliance/wasmtime/issues/4934
                (Opcode::FcvtToSintSat, &[F32]),
                (Opcode::FcvtToSintSat, &[F64]),
                // https://github.com/bytecodealliance/wasmtime/issues/4933
                (Opcode::FcvtFromUint, &[I128], &[F32]),
                (Opcode::FcvtFromUint, &[I128], &[F64]),
                // https://github.com/bytecodealliance/wasmtime/issues/4933
                (Opcode::FcvtFromSint, &[I128], &[F32]),
                (Opcode::FcvtFromSint, &[I128], &[F64]),
            )
        }

        Architecture::S390x => {
            exceptions!(
                (Opcode::IaddCout),
                (Opcode::Udiv, &[I128, I128]),
                (Opcode::Sdiv, &[I128, I128]),
                (Opcode::Urem, &[I128, I128]),
                (Opcode::Srem, &[I128, I128]),
                (Opcode::Band, &[F32, F32]),
                (Opcode::Band, &[F64, F64]),
                (Opcode::Bor, &[F32, F32]),
                (Opcode::Bor, &[F64, F64]),
                (Opcode::Bxor, &[F32, F32]),
                (Opcode::Bxor, &[F64, F64]),
                (Opcode::Bnot, &[F32, F32]),
                (Opcode::Bnot, &[F64, F64]),
                (Opcode::BandNot, &[F32, F32]),
                (Opcode::BandNot, &[F64, F64]),
                (Opcode::BorNot, &[F32, F32]),
                (Opcode::BorNot, &[F64, F64]),
                (Opcode::BxorNot, &[F32, F32]),
                (Opcode::BxorNot, &[F64, F64]),
                (Opcode::FcvtToUint, &[F32], &[I128]),
                (Opcode::FcvtToUint, &[F64], &[I128]),
                (Opcode::FcvtToUintSat, &[F32], &[I128]),
                (Opcode::FcvtToUintSat, &[F64], &[I128]),
                (Opcode::FcvtToSint, &[F32], &[I128]),
                (Opcode::FcvtToSint, &[F64], &[I128]),
                (Opcode::FcvtToSintSat, &[F32], &[I128]),
                (Opcode::FcvtToSintSat, &[F64], &[I128]),
                (Opcode::FcvtFromUint, &[I128], &[F32]),
                (Opcode::FcvtFromUint, &[I128], &[F64]),
                (Opcode::FcvtFromSint, &[I128], &[F32]),
                (Opcode::FcvtFromSint, &[I128], &[F64]),
            )
        }

        Architecture::Riscv64(_) => {
            exceptions!(
                // TODO
                (Opcode::IaddCout),
                // TODO
                (Opcode::Udiv, &[I128, I128]),
                // TODO
                (Opcode::Sdiv, &[I128, I128]),
                // TODO
                (Opcode::Urem, &[I128, I128]),
                // TODO
                (Opcode::Srem, &[I128, I128]),
                // TODO
                (Opcode::Iabs, &[I128]),
                // TODO
                (Opcode::Bitselect, &[I128, I128, I128]),
                // TODO
                (Opcode::Bswap),
                // https://github.com/bytecodealliance/wasmtime/issues/5528
                (Opcode::FcvtToUint, &[F32], &[I8]),
                (Opcode::FcvtToUint, &[F32], &[I16]),
                // TODO
                (Opcode::FcvtToUint, &[F32], &[I128]),
                // https://github.com/bytecodealliance/wasmtime/issues/5528
                (Opcode::FcvtToUint, &[F64], &[I8]),
                (Opcode::FcvtToUint, &[F64], &[I16]),
                // TODO
                (Opcode::FcvtToUint, &[F64], &[I128]),
                // https://github.com/bytecodealliance/wasmtime/issues/5528
                (Opcode::FcvtToUintSat, &[F32], &[I8]),
                (Opcode::FcvtToUintSat, &[F32], &[I16]),
                // TODO
                (Opcode::FcvtToUintSat, &[F32], &[I128]),
                // https://github.com/bytecodealliance/wasmtime/issues/5528
                (Opcode::FcvtToUintSat, &[F64], &[I8]),
                (Opcode::FcvtToUintSat, &[F64], &[I16]),
                // TODO
                (Opcode::FcvtToUintSat, &[F64], &[I128]),
                // https://github.com/bytecodealliance/wasmtime/issues/5528
                (Opcode::FcvtToSint, &[F32], &[I8]),
                (Opcode::FcvtToSint, &[F32], &[I16]),
                // TODO
                (Opcode::FcvtToSint, &[F32], &[I128]),
                // https://github.com/bytecodealliance/wasmtime/issues/5528
                (Opcode::FcvtToSint, &[F64], &[I8]),
                (Opcode::FcvtToSint, &[F64], &[I16]),
                // TODO
                (Opcode::FcvtToSint, &[F64], &[I128]),
                // https://github.com/bytecodealliance/wasmtime/issues/5528
                (Opcode::FcvtToSintSat, &[F32], &[I8]),
                (Opcode::FcvtToSintSat, &[F32], &[I16]),
                // TODO
                (Opcode::FcvtToSintSat, &[F32], &[I128]),
                // https://github.com/bytecodealliance/wasmtime/issues/5528
                (Opcode::FcvtToSintSat, &[F64], &[I8]),
                (Opcode::FcvtToSintSat, &[F64], &[I16]),
                // TODO
                (Opcode::FcvtToSintSat, &[F64], &[I128]),
                // https://github.com/bytecodealliance/wasmtime/issues/5528
                (Opcode::FcvtFromUint, &[I8], &[F32]),
                (Opcode::FcvtFromUint, &[I8], &[F64]),
                (Opcode::FcvtFromUint, &[I16], &[F32]),
                (Opcode::FcvtFromUint, &[I16], &[F64]),
                // TODO
                (Opcode::FcvtFromUint, &[I128], &[F32]),
                (Opcode::FcvtFromUint, &[I128], &[F64]),
                // https://github.com/bytecodealliance/wasmtime/issues/5528
                (Opcode::FcvtFromSint, &[I8], &[F32]),
                (Opcode::FcvtFromSint, &[I8], &[F64]),
                (Opcode::FcvtFromSint, &[I16], &[F32]),
                (Opcode::FcvtFromSint, &[I16], &[F64]),
                // TODO
                (Opcode::FcvtFromSint, &[I128], &[F32]),
                (Opcode::FcvtFromSint, &[I128], &[F64]),
                // TODO
                (Opcode::BandNot, &[F32, F32]),
                (Opcode::BandNot, &[F64, F64]),
                // TODO
                (Opcode::BorNot, &[F32, F32]),
                (Opcode::BorNot, &[F64, F64]),
                // TODO
                (Opcode::BxorNot, &[F32, F32]),
                (Opcode::BxorNot, &[F64, F64]),
            )
        }

        _ => true,
    }
}

type OpcodeSignature = (
    Opcode,
    &'static [Type], // Args
    &'static [Type], // Rets
    OpcodeInserter,
);

// TODO: Derive this from the `cranelift-meta` generator.
#[rustfmt::skip]
const OPCODE_SIGNATURES: &[OpcodeSignature] = &[
    (Opcode::Nop, &[], &[], insert_opcode),
    // Iadd
    (Opcode::Iadd, &[I8, I8], &[I8], insert_opcode),
    (Opcode::Iadd, &[I16, I16], &[I16], insert_opcode),
    (Opcode::Iadd, &[I32, I32], &[I32], insert_opcode),
    (Opcode::Iadd, &[I64, I64], &[I64], insert_opcode),
    (Opcode::Iadd, &[I128, I128], &[I128], insert_opcode),
    // IaddCout
    (Opcode::IaddCout, &[I8, I8], &[I8, I8], insert_opcode),
    (Opcode::IaddCout, &[I16, I16], &[I16, I8], insert_opcode),
    (Opcode::IaddCout, &[I32, I32], &[I32, I8], insert_opcode),
    (Opcode::IaddCout, &[I64, I64], &[I64, I8], insert_opcode),
    (Opcode::IaddCout, &[I128, I128], &[I128, I8], insert_opcode),
    // Isub
    (Opcode::Isub, &[I8, I8], &[I8], insert_opcode),
    (Opcode::Isub, &[I16, I16], &[I16], insert_opcode),
    (Opcode::Isub, &[I32, I32], &[I32], insert_opcode),
    (Opcode::Isub, &[I64, I64], &[I64], insert_opcode),
    (Opcode::Isub, &[I128, I128], &[I128], insert_opcode),
    // Imul
    (Opcode::Imul, &[I8, I8], &[I8], insert_opcode),
    (Opcode::Imul, &[I16, I16], &[I16], insert_opcode),
    (Opcode::Imul, &[I32, I32], &[I32], insert_opcode),
    (Opcode::Imul, &[I64, I64], &[I64], insert_opcode),
    (Opcode::Imul, &[I128, I128], &[I128], insert_opcode),
    // Smulhi
    (Opcode::Smulhi, &[I8, I8], &[I8], insert_opcode),
    (Opcode::Smulhi, &[I16, I16], &[I16], insert_opcode),
    (Opcode::Smulhi, &[I32, I32], &[I32], insert_opcode),
    (Opcode::Smulhi, &[I64, I64], &[I64], insert_opcode),
    // Umulhi
    (Opcode::Umulhi, &[I8, I8], &[I8], insert_opcode),
    (Opcode::Umulhi, &[I16, I16], &[I16], insert_opcode),
    (Opcode::Umulhi, &[I32, I32], &[I32], insert_opcode),
    (Opcode::Umulhi, &[I64, I64], &[I64], insert_opcode),
    // Udiv
    (Opcode::Udiv, &[I8, I8], &[I8], insert_opcode),
    (Opcode::Udiv, &[I16, I16], &[I16], insert_opcode),
    (Opcode::Udiv, &[I32, I32], &[I32], insert_opcode),
    (Opcode::Udiv, &[I64, I64], &[I64], insert_opcode),
    (Opcode::Udiv, &[I128, I128], &[I128], insert_opcode),
    // Sdiv
    (Opcode::Sdiv, &[I8, I8], &[I8], insert_opcode),
    (Opcode::Sdiv, &[I16, I16], &[I16], insert_opcode),
    (Opcode::Sdiv, &[I32, I32], &[I32], insert_opcode),
    (Opcode::Sdiv, &[I64, I64], &[I64], insert_opcode),
    (Opcode::Sdiv, &[I128, I128], &[I128], insert_opcode),
    // Urem
    (Opcode::Urem, &[I8, I8], &[I8], insert_opcode),
    (Opcode::Urem, &[I16, I16], &[I16], insert_opcode),
    (Opcode::Urem, &[I32, I32], &[I32], insert_opcode),
    (Opcode::Urem, &[I64, I64], &[I64], insert_opcode),
    (Opcode::Urem, &[I128, I128], &[I128], insert_opcode),
    // Srem
    (Opcode::Srem, &[I8, I8], &[I8], insert_opcode),
    (Opcode::Srem, &[I16, I16], &[I16], insert_opcode),
    (Opcode::Srem, &[I32, I32], &[I32], insert_opcode),
    (Opcode::Srem, &[I64, I64], &[I64], insert_opcode),
    (Opcode::Srem, &[I128, I128], &[I128], insert_opcode),
    // Ineg
    (Opcode::Ineg, &[I8, I8], &[I8], insert_opcode),
    (Opcode::Ineg, &[I16, I16], &[I16], insert_opcode),
    (Opcode::Ineg, &[I32, I32], &[I32], insert_opcode),
    (Opcode::Ineg, &[I64, I64], &[I64], insert_opcode),
    (Opcode::Ineg, &[I128, I128], &[I128], insert_opcode),
    // Iabs
    (Opcode::Iabs, &[I8], &[I8], insert_opcode),
    (Opcode::Iabs, &[I16], &[I16], insert_opcode),
    (Opcode::Iabs, &[I32], &[I32], insert_opcode),
    (Opcode::Iabs, &[I64], &[I64], insert_opcode),
    (Opcode::Iabs, &[I128], &[I128], insert_opcode),
    // Smin
    (Opcode::Smin, &[I8, I8], &[I8], insert_opcode),
    (Opcode::Smin, &[I16, I16], &[I16], insert_opcode),
    (Opcode::Smin, &[I32, I32], &[I32], insert_opcode),
    (Opcode::Smin, &[I64, I64], &[I64], insert_opcode),
    (Opcode::Smin, &[I128, I128], &[I128], insert_opcode),
    // Umin
    (Opcode::Umin, &[I8, I8], &[I8], insert_opcode),
    (Opcode::Umin, &[I16, I16], &[I16], insert_opcode),
    (Opcode::Umin, &[I32, I32], &[I32], insert_opcode),
    (Opcode::Umin, &[I64, I64], &[I64], insert_opcode),
    (Opcode::Umin, &[I128, I128], &[I128], insert_opcode),
    // Smax
    (Opcode::Smax, &[I8, I8], &[I8], insert_opcode),
    (Opcode::Smax, &[I16, I16], &[I16], insert_opcode),
    (Opcode::Smax, &[I32, I32], &[I32], insert_opcode),
    (Opcode::Smax, &[I64, I64], &[I64], insert_opcode),
    (Opcode::Smax, &[I128, I128], &[I128], insert_opcode),
    // Umax
    (Opcode::Umax, &[I8, I8], &[I8], insert_opcode),
    (Opcode::Umax, &[I16, I16], &[I16], insert_opcode),
    (Opcode::Umax, &[I32, I32], &[I32], insert_opcode),
    (Opcode::Umax, &[I64, I64], &[I64], insert_opcode),
    (Opcode::Umax, &[I128, I128], &[I128], insert_opcode),
    // Rotr
    (Opcode::Rotr, &[I8, I8], &[I8], insert_opcode),
    (Opcode::Rotr, &[I8, I16], &[I8], insert_opcode),
    (Opcode::Rotr, &[I8, I32], &[I8], insert_opcode),
    (Opcode::Rotr, &[I8, I64], &[I8], insert_opcode),
    (Opcode::Rotr, &[I8, I128], &[I8], insert_opcode),
    (Opcode::Rotr, &[I16, I8], &[I16], insert_opcode),
    (Opcode::Rotr, &[I16, I16], &[I16], insert_opcode),
    (Opcode::Rotr, &[I16, I32], &[I16], insert_opcode),
    (Opcode::Rotr, &[I16, I64], &[I16], insert_opcode),
    (Opcode::Rotr, &[I16, I128], &[I16], insert_opcode),
    (Opcode::Rotr, &[I32, I8], &[I32], insert_opcode),
    (Opcode::Rotr, &[I32, I16], &[I32], insert_opcode),
    (Opcode::Rotr, &[I32, I32], &[I32], insert_opcode),
    (Opcode::Rotr, &[I32, I64], &[I32], insert_opcode),
    (Opcode::Rotr, &[I32, I128], &[I32], insert_opcode),
    (Opcode::Rotr, &[I64, I8], &[I64], insert_opcode),
    (Opcode::Rotr, &[I64, I16], &[I64], insert_opcode),
    (Opcode::Rotr, &[I64, I32], &[I64], insert_opcode),
    (Opcode::Rotr, &[I64, I64], &[I64], insert_opcode),
    (Opcode::Rotr, &[I64, I128], &[I64], insert_opcode),
    (Opcode::Rotr, &[I128, I8], &[I128], insert_opcode),
    (Opcode::Rotr, &[I128, I16], &[I128], insert_opcode),
    (Opcode::Rotr, &[I128, I32], &[I128], insert_opcode),
    (Opcode::Rotr, &[I128, I64], &[I128], insert_opcode),
    (Opcode::Rotr, &[I128, I128], &[I128], insert_opcode),
    // Rotl
    (Opcode::Rotl, &[I8, I8], &[I8], insert_opcode),
    (Opcode::Rotl, &[I8, I16], &[I8], insert_opcode),
    (Opcode::Rotl, &[I8, I32], &[I8], insert_opcode),
    (Opcode::Rotl, &[I8, I64], &[I8], insert_opcode),
    (Opcode::Rotl, &[I8, I128], &[I8], insert_opcode),
    (Opcode::Rotl, &[I16, I8], &[I16], insert_opcode),
    (Opcode::Rotl, &[I16, I16], &[I16], insert_opcode),
    (Opcode::Rotl, &[I16, I32], &[I16], insert_opcode),
    (Opcode::Rotl, &[I16, I64], &[I16], insert_opcode),
    (Opcode::Rotl, &[I16, I128], &[I16], insert_opcode),
    (Opcode::Rotl, &[I32, I8], &[I32], insert_opcode),
    (Opcode::Rotl, &[I32, I16], &[I32], insert_opcode),
    (Opcode::Rotl, &[I32, I32], &[I32], insert_opcode),
    (Opcode::Rotl, &[I32, I64], &[I32], insert_opcode),
    (Opcode::Rotl, &[I32, I128], &[I32], insert_opcode),
    (Opcode::Rotl, &[I64, I8], &[I64], insert_opcode),
    (Opcode::Rotl, &[I64, I16], &[I64], insert_opcode),
    (Opcode::Rotl, &[I64, I32], &[I64], insert_opcode),
    (Opcode::Rotl, &[I64, I64], &[I64], insert_opcode),
    (Opcode::Rotl, &[I64, I128], &[I64], insert_opcode),
    (Opcode::Rotl, &[I128, I8], &[I128], insert_opcode),
    (Opcode::Rotl, &[I128, I16], &[I128], insert_opcode),
    (Opcode::Rotl, &[I128, I32], &[I128], insert_opcode),
    (Opcode::Rotl, &[I128, I64], &[I128], insert_opcode),
    (Opcode::Rotl, &[I128, I128], &[I128], insert_opcode),
    // Ishl
    (Opcode::Ishl, &[I8, I8], &[I8], insert_opcode),
    (Opcode::Ishl, &[I8, I16], &[I8], insert_opcode),
    (Opcode::Ishl, &[I8, I32], &[I8], insert_opcode),
    (Opcode::Ishl, &[I8, I64], &[I8], insert_opcode),
    (Opcode::Ishl, &[I8, I128], &[I8], insert_opcode),
    (Opcode::Ishl, &[I16, I8], &[I16], insert_opcode),
    (Opcode::Ishl, &[I16, I16], &[I16], insert_opcode),
    (Opcode::Ishl, &[I16, I32], &[I16], insert_opcode),
    (Opcode::Ishl, &[I16, I64], &[I16], insert_opcode),
    (Opcode::Ishl, &[I16, I128], &[I16], insert_opcode),
    (Opcode::Ishl, &[I32, I8], &[I32], insert_opcode),
    (Opcode::Ishl, &[I32, I16], &[I32], insert_opcode),
    (Opcode::Ishl, &[I32, I32], &[I32], insert_opcode),
    (Opcode::Ishl, &[I32, I64], &[I32], insert_opcode),
    (Opcode::Ishl, &[I32, I128], &[I32], insert_opcode),
    (Opcode::Ishl, &[I64, I8], &[I64], insert_opcode),
    (Opcode::Ishl, &[I64, I16], &[I64], insert_opcode),
    (Opcode::Ishl, &[I64, I32], &[I64], insert_opcode),
    (Opcode::Ishl, &[I64, I64], &[I64], insert_opcode),
    (Opcode::Ishl, &[I64, I128], &[I64], insert_opcode),
    (Opcode::Ishl, &[I128, I8], &[I128], insert_opcode),
    (Opcode::Ishl, &[I128, I16], &[I128], insert_opcode),
    (Opcode::Ishl, &[I128, I32], &[I128], insert_opcode),
    (Opcode::Ishl, &[I128, I64], &[I128], insert_opcode),
    (Opcode::Ishl, &[I128, I128], &[I128], insert_opcode),
    // Sshr
    (Opcode::Sshr, &[I8, I8], &[I8], insert_opcode),
    (Opcode::Sshr, &[I8, I16], &[I8], insert_opcode),
    (Opcode::Sshr, &[I8, I32], &[I8], insert_opcode),
    (Opcode::Sshr, &[I8, I64], &[I8], insert_opcode),
    (Opcode::Sshr, &[I8, I128], &[I8], insert_opcode),
    (Opcode::Sshr, &[I16, I8], &[I16], insert_opcode),
    (Opcode::Sshr, &[I16, I16], &[I16], insert_opcode),
    (Opcode::Sshr, &[I16, I32], &[I16], insert_opcode),
    (Opcode::Sshr, &[I16, I64], &[I16], insert_opcode),
    (Opcode::Sshr, &[I16, I128], &[I16], insert_opcode),
    (Opcode::Sshr, &[I32, I8], &[I32], insert_opcode),
    (Opcode::Sshr, &[I32, I16], &[I32], insert_opcode),
    (Opcode::Sshr, &[I32, I32], &[I32], insert_opcode),
    (Opcode::Sshr, &[I32, I64], &[I32], insert_opcode),
    (Opcode::Sshr, &[I32, I128], &[I32], insert_opcode),
    (Opcode::Sshr, &[I64, I8], &[I64], insert_opcode),
    (Opcode::Sshr, &[I64, I16], &[I64], insert_opcode),
    (Opcode::Sshr, &[I64, I32], &[I64], insert_opcode),
    (Opcode::Sshr, &[I64, I64], &[I64], insert_opcode),
    (Opcode::Sshr, &[I64, I128], &[I64], insert_opcode),
    (Opcode::Sshr, &[I128, I8], &[I128], insert_opcode),
    (Opcode::Sshr, &[I128, I16], &[I128], insert_opcode),
    (Opcode::Sshr, &[I128, I32], &[I128], insert_opcode),
    (Opcode::Sshr, &[I128, I64], &[I128], insert_opcode),
    (Opcode::Sshr, &[I128, I128], &[I128], insert_opcode),
    // Ushr
    (Opcode::Ushr, &[I8, I8], &[I8], insert_opcode),
    (Opcode::Ushr, &[I8, I16], &[I8], insert_opcode),
    (Opcode::Ushr, &[I8, I32], &[I8], insert_opcode),
    (Opcode::Ushr, &[I8, I64], &[I8], insert_opcode),
    (Opcode::Ushr, &[I8, I128], &[I8], insert_opcode),
    (Opcode::Ushr, &[I16, I8], &[I16], insert_opcode),
    (Opcode::Ushr, &[I16, I16], &[I16], insert_opcode),
    (Opcode::Ushr, &[I16, I32], &[I16], insert_opcode),
    (Opcode::Ushr, &[I16, I64], &[I16], insert_opcode),
    (Opcode::Ushr, &[I16, I128], &[I16], insert_opcode),
    (Opcode::Ushr, &[I32, I8], &[I32], insert_opcode),
    (Opcode::Ushr, &[I32, I16], &[I32], insert_opcode),
    (Opcode::Ushr, &[I32, I32], &[I32], insert_opcode),
    (Opcode::Ushr, &[I32, I64], &[I32], insert_opcode),
    (Opcode::Ushr, &[I32, I128], &[I32], insert_opcode),
    (Opcode::Ushr, &[I64, I8], &[I64], insert_opcode),
    (Opcode::Ushr, &[I64, I16], &[I64], insert_opcode),
    (Opcode::Ushr, &[I64, I32], &[I64], insert_opcode),
    (Opcode::Ushr, &[I64, I64], &[I64], insert_opcode),
    (Opcode::Ushr, &[I64, I128], &[I64], insert_opcode),
    (Opcode::Ushr, &[I128, I8], &[I128], insert_opcode),
    (Opcode::Ushr, &[I128, I16], &[I128], insert_opcode),
    (Opcode::Ushr, &[I128, I32], &[I128], insert_opcode),
    (Opcode::Ushr, &[I128, I64], &[I128], insert_opcode),
    (Opcode::Ushr, &[I128, I128], &[I128], insert_opcode),
    // Uextend
    (Opcode::Uextend, &[I8], &[I16], insert_opcode),
    (Opcode::Uextend, &[I8], &[I32], insert_opcode),
    (Opcode::Uextend, &[I8], &[I64], insert_opcode),
    (Opcode::Uextend, &[I8], &[I128], insert_opcode),
    (Opcode::Uextend, &[I16], &[I32], insert_opcode),
    (Opcode::Uextend, &[I16], &[I64], insert_opcode),
    (Opcode::Uextend, &[I16], &[I128], insert_opcode),
    (Opcode::Uextend, &[I32], &[I64], insert_opcode),
    (Opcode::Uextend, &[I32], &[I128], insert_opcode),
    (Opcode::Uextend, &[I64], &[I128], insert_opcode),
    // Sextend
    (Opcode::Sextend, &[I8], &[I16], insert_opcode),
    (Opcode::Sextend, &[I8], &[I32], insert_opcode),
    (Opcode::Sextend, &[I8], &[I64], insert_opcode),
    (Opcode::Sextend, &[I8], &[I128], insert_opcode),
    (Opcode::Sextend, &[I16], &[I32], insert_opcode),
    (Opcode::Sextend, &[I16], &[I64], insert_opcode),
    (Opcode::Sextend, &[I16], &[I128], insert_opcode),
    (Opcode::Sextend, &[I32], &[I64], insert_opcode),
    (Opcode::Sextend, &[I32], &[I128], insert_opcode),
    (Opcode::Sextend, &[I64], &[I128], insert_opcode),
    // Ireduce
    (Opcode::Ireduce, &[I16], &[I8], insert_opcode),
    (Opcode::Ireduce, &[I32], &[I8], insert_opcode),
    (Opcode::Ireduce, &[I32], &[I16], insert_opcode),
    (Opcode::Ireduce, &[I64], &[I8], insert_opcode),
    (Opcode::Ireduce, &[I64], &[I16], insert_opcode),
    (Opcode::Ireduce, &[I64], &[I32], insert_opcode),
    (Opcode::Ireduce, &[I128], &[I8], insert_opcode),
    (Opcode::Ireduce, &[I128], &[I16], insert_opcode),
    (Opcode::Ireduce, &[I128], &[I32], insert_opcode),
    (Opcode::Ireduce, &[I128], &[I64], insert_opcode),
    // Isplit
    (Opcode::Isplit, &[I128], &[I64, I64], insert_opcode),
    // Iconcat
    (Opcode::Iconcat, &[I64, I64], &[I128], insert_opcode),
    // Band
    (Opcode::Band, &[I8, I8], &[I8], insert_opcode),
    (Opcode::Band, &[I16, I16], &[I16], insert_opcode),
    (Opcode::Band, &[I32, I32], &[I32], insert_opcode),
    (Opcode::Band, &[I64, I64], &[I64], insert_opcode),
    (Opcode::Band, &[I128, I128], &[I128], insert_opcode),
    (Opcode::Band, &[F32, F32], &[F32], insert_opcode),
    (Opcode::Band, &[F64, F64], &[F64], insert_opcode),
    // Bor
    (Opcode::Bor, &[I8, I8], &[I8], insert_opcode),
    (Opcode::Bor, &[I16, I16], &[I16], insert_opcode),
    (Opcode::Bor, &[I32, I32], &[I32], insert_opcode),
    (Opcode::Bor, &[I64, I64], &[I64], insert_opcode),
    (Opcode::Bor, &[I128, I128], &[I128], insert_opcode),
    (Opcode::Bor, &[F32, F32], &[F32], insert_opcode),
    (Opcode::Bor, &[F64, F64], &[F64], insert_opcode),
    // Bxor
    (Opcode::Bxor, &[I8, I8], &[I8], insert_opcode),
    (Opcode::Bxor, &[I16, I16], &[I16], insert_opcode),
    (Opcode::Bxor, &[I32, I32], &[I32], insert_opcode),
    (Opcode::Bxor, &[I64, I64], &[I64], insert_opcode),
    (Opcode::Bxor, &[I128, I128], &[I128], insert_opcode),
    (Opcode::Bxor, &[F32, F32], &[F32], insert_opcode),
    (Opcode::Bxor, &[F64, F64], &[F64], insert_opcode),
    // Bnot
    (Opcode::Bnot, &[I8, I8], &[I8], insert_opcode),
    (Opcode::Bnot, &[I16, I16], &[I16], insert_opcode),
    (Opcode::Bnot, &[I32, I32], &[I32], insert_opcode),
    (Opcode::Bnot, &[I64, I64], &[I64], insert_opcode),
    (Opcode::Bnot, &[I128, I128], &[I128], insert_opcode),
    (Opcode::Bnot, &[F32, F32], &[F32], insert_opcode),
    (Opcode::Bnot, &[F64, F64], &[F64], insert_opcode),
    // BandNot
    (Opcode::BandNot, &[I8, I8], &[I8], insert_opcode),
    (Opcode::BandNot, &[I16, I16], &[I16], insert_opcode),
    (Opcode::BandNot, &[I32, I32], &[I32], insert_opcode),
    (Opcode::BandNot, &[I64, I64], &[I64], insert_opcode),
    (Opcode::BandNot, &[I128, I128], &[I128], insert_opcode),
    (Opcode::BandNot, &[F32, F32], &[F32], insert_opcode),
    (Opcode::BandNot, &[F64, F64], &[F64], insert_opcode),
    // BorNot
    (Opcode::BorNot, &[I8, I8], &[I8], insert_opcode),
    (Opcode::BorNot, &[I16, I16], &[I16], insert_opcode),
    (Opcode::BorNot, &[I32, I32], &[I32], insert_opcode),
    (Opcode::BorNot, &[I64, I64], &[I64], insert_opcode),
    (Opcode::BorNot, &[I128, I128], &[I128], insert_opcode),
    (Opcode::BorNot, &[F32, F32], &[F32], insert_opcode),
    (Opcode::BorNot, &[F64, F64], &[F64], insert_opcode),
    // BxorNot
    (Opcode::BxorNot, &[I8, I8], &[I8], insert_opcode),
    (Opcode::BxorNot, &[I16, I16], &[I16], insert_opcode),
    (Opcode::BxorNot, &[I32, I32], &[I32], insert_opcode),
    (Opcode::BxorNot, &[I64, I64], &[I64], insert_opcode),
    (Opcode::BxorNot, &[I128, I128], &[I128], insert_opcode),
    (Opcode::BxorNot, &[F32, F32], &[F32], insert_opcode),
    (Opcode::BxorNot, &[F64, F64], &[F64], insert_opcode),
    // Bitrev
    (Opcode::Bitrev, &[I8], &[I8], insert_opcode),
    (Opcode::Bitrev, &[I16], &[I16], insert_opcode),
    (Opcode::Bitrev, &[I32], &[I32], insert_opcode),
    (Opcode::Bitrev, &[I64], &[I64], insert_opcode),
    (Opcode::Bitrev, &[I128], &[I128], insert_opcode),
    // Clz
    (Opcode::Clz, &[I8], &[I8], insert_opcode),
    (Opcode::Clz, &[I16], &[I16], insert_opcode),
    (Opcode::Clz, &[I32], &[I32], insert_opcode),
    (Opcode::Clz, &[I64], &[I64], insert_opcode),
    (Opcode::Clz, &[I128], &[I128], insert_opcode),
    // Cls
    (Opcode::Cls, &[I8], &[I8], insert_opcode),
    (Opcode::Cls, &[I16], &[I16], insert_opcode),
    (Opcode::Cls, &[I32], &[I32], insert_opcode),
    (Opcode::Cls, &[I64], &[I64], insert_opcode),
    (Opcode::Cls, &[I128], &[I128], insert_opcode),
    // Ctz
    (Opcode::Ctz, &[I8], &[I8], insert_opcode),
    (Opcode::Ctz, &[I16], &[I16], insert_opcode),
    (Opcode::Ctz, &[I32], &[I32], insert_opcode),
    (Opcode::Ctz, &[I64], &[I64], insert_opcode),
    (Opcode::Ctz, &[I128], &[I128], insert_opcode),
    // Popcnt
    (Opcode::Popcnt, &[I8], &[I8], insert_opcode),
    (Opcode::Popcnt, &[I16], &[I16], insert_opcode),
    (Opcode::Popcnt, &[I32], &[I32], insert_opcode),
    (Opcode::Popcnt, &[I64], &[I64], insert_opcode),
    (Opcode::Popcnt, &[I128], &[I128], insert_opcode),
    // Bmask
    (Opcode::Bmask, &[I8], &[I8], insert_opcode),
    (Opcode::Bmask, &[I16], &[I8], insert_opcode),
    (Opcode::Bmask, &[I32], &[I8], insert_opcode),
    (Opcode::Bmask, &[I64], &[I8], insert_opcode),
    (Opcode::Bmask, &[I128], &[I8], insert_opcode),
    (Opcode::Bmask, &[I8], &[I16], insert_opcode),
    (Opcode::Bmask, &[I16], &[I16], insert_opcode),
    (Opcode::Bmask, &[I32], &[I16], insert_opcode),
    (Opcode::Bmask, &[I64], &[I16], insert_opcode),
    (Opcode::Bmask, &[I128], &[I16], insert_opcode),
    (Opcode::Bmask, &[I8], &[I32], insert_opcode),
    (Opcode::Bmask, &[I16], &[I32], insert_opcode),
    (Opcode::Bmask, &[I32], &[I32], insert_opcode),
    (Opcode::Bmask, &[I64], &[I32], insert_opcode),
    (Opcode::Bmask, &[I128], &[I32], insert_opcode),
    (Opcode::Bmask, &[I8], &[I64], insert_opcode),
    (Opcode::Bmask, &[I16], &[I64], insert_opcode),
    (Opcode::Bmask, &[I32], &[I64], insert_opcode),
    (Opcode::Bmask, &[I64], &[I64], insert_opcode),
    (Opcode::Bmask, &[I128], &[I64], insert_opcode),
    (Opcode::Bmask, &[I8], &[I128], insert_opcode),
    (Opcode::Bmask, &[I16], &[I128], insert_opcode),
    (Opcode::Bmask, &[I32], &[I128], insert_opcode),
    (Opcode::Bmask, &[I64], &[I128], insert_opcode),
    (Opcode::Bmask, &[I128], &[I128], insert_opcode),
    // Bswap
    (Opcode::Bswap, &[I16], &[I16], insert_opcode),
    (Opcode::Bswap, &[I32], &[I32], insert_opcode),
    (Opcode::Bswap, &[I64], &[I64], insert_opcode),
    (Opcode::Bswap, &[I128], &[I128], insert_opcode),
    // Bitselect
    (Opcode::Bitselect, &[I8, I8, I8], &[I8], insert_opcode),
    (Opcode::Bitselect, &[I16, I16, I16], &[I16], insert_opcode),
    (Opcode::Bitselect, &[I32, I32, I32], &[I32], insert_opcode),
    (Opcode::Bitselect, &[I64, I64, I64], &[I64], insert_opcode),
    (Opcode::Bitselect, &[I128, I128, I128], &[I128], insert_opcode),
    // Select
    (Opcode::Select, &[I8, I8, I8], &[I8], insert_opcode),
    (Opcode::Select, &[I8, I16, I16], &[I16], insert_opcode),
    (Opcode::Select, &[I8, I32, I32], &[I32], insert_opcode),
    (Opcode::Select, &[I8, I64, I64], &[I64], insert_opcode),
    (Opcode::Select, &[I8, I128, I128], &[I128], insert_opcode),
    (Opcode::Select, &[I16, I8, I8], &[I8], insert_opcode),
    (Opcode::Select, &[I16, I16, I16], &[I16], insert_opcode),
    (Opcode::Select, &[I16, I32, I32], &[I32], insert_opcode),
    (Opcode::Select, &[I16, I64, I64], &[I64], insert_opcode),
    (Opcode::Select, &[I16, I128, I128], &[I128], insert_opcode),
    (Opcode::Select, &[I32, I8, I8], &[I8], insert_opcode),
    (Opcode::Select, &[I32, I16, I16], &[I16], insert_opcode),
    (Opcode::Select, &[I32, I32, I32], &[I32], insert_opcode),
    (Opcode::Select, &[I32, I64, I64], &[I64], insert_opcode),
    (Opcode::Select, &[I32, I128, I128], &[I128], insert_opcode),
    (Opcode::Select, &[I64, I8, I8], &[I8], insert_opcode),
    (Opcode::Select, &[I64, I16, I16], &[I16], insert_opcode),
    (Opcode::Select, &[I64, I32, I32], &[I32], insert_opcode),
    (Opcode::Select, &[I64, I64, I64], &[I64], insert_opcode),
    (Opcode::Select, &[I64, I128, I128], &[I128], insert_opcode),
    (Opcode::Select, &[I128, I8, I8], &[I8], insert_opcode),
    (Opcode::Select, &[I128, I16, I16], &[I16], insert_opcode),
    (Opcode::Select, &[I128, I32, I32], &[I32], insert_opcode),
    (Opcode::Select, &[I128, I64, I64], &[I64], insert_opcode),
    (Opcode::Select, &[I128, I128, I128], &[I128], insert_opcode),
    // SelectSpectreGuard
    (Opcode::SelectSpectreGuard, &[I8, I8, I8], &[I8], insert_opcode),
    (Opcode::SelectSpectreGuard, &[I8, I16, I16], &[I16], insert_opcode),
    (Opcode::SelectSpectreGuard, &[I8, I32, I32], &[I32], insert_opcode),
    (Opcode::SelectSpectreGuard, &[I8, I64, I64], &[I64], insert_opcode),
    (Opcode::SelectSpectreGuard, &[I8, I128, I128], &[I128], insert_opcode),
    (Opcode::SelectSpectreGuard, &[I16, I8, I8], &[I8], insert_opcode),
    (Opcode::SelectSpectreGuard, &[I16, I16, I16], &[I16], insert_opcode),
    (Opcode::SelectSpectreGuard, &[I16, I32, I32], &[I32], insert_opcode),
    (Opcode::SelectSpectreGuard, &[I16, I64, I64], &[I64], insert_opcode),
    (Opcode::SelectSpectreGuard, &[I16, I128, I128], &[I128], insert_opcode),
    (Opcode::SelectSpectreGuard, &[I32, I8, I8], &[I8], insert_opcode),
    (Opcode::SelectSpectreGuard, &[I32, I16, I16], &[I16], insert_opcode),
    (Opcode::SelectSpectreGuard, &[I32, I32, I32], &[I32], insert_opcode),
    (Opcode::SelectSpectreGuard, &[I32, I64, I64], &[I64], insert_opcode),
    (Opcode::SelectSpectreGuard, &[I32, I128, I128], &[I128], insert_opcode),
    (Opcode::SelectSpectreGuard, &[I64, I8, I8], &[I8], insert_opcode),
    (Opcode::SelectSpectreGuard, &[I64, I16, I16], &[I16], insert_opcode),
    (Opcode::SelectSpectreGuard, &[I64, I32, I32], &[I32], insert_opcode),
    (Opcode::SelectSpectreGuard, &[I64, I64, I64], &[I64], insert_opcode),
    (Opcode::SelectSpectreGuard, &[I64, I128, I128], &[I128], insert_opcode),
    (Opcode::SelectSpectreGuard, &[I128, I8, I8], &[I8], insert_opcode),
    (Opcode::SelectSpectreGuard, &[I128, I16, I16], &[I16], insert_opcode),
    (Opcode::SelectSpectreGuard, &[I128, I32, I32], &[I32], insert_opcode),
    (Opcode::SelectSpectreGuard, &[I128, I64, I64], &[I64], insert_opcode),
    (Opcode::SelectSpectreGuard, &[I128, I128, I128], &[I128], insert_opcode),
    // Fadd
    (Opcode::Fadd, &[F32, F32], &[F32], insert_opcode),
    (Opcode::Fadd, &[F64, F64], &[F64], insert_opcode),
    // Fmul
    (Opcode::Fmul, &[F32, F32], &[F32], insert_opcode),
    (Opcode::Fmul, &[F64, F64], &[F64], insert_opcode),
    // Fsub
    (Opcode::Fsub, &[F32, F32], &[F32], insert_opcode),
    (Opcode::Fsub, &[F64, F64], &[F64], insert_opcode),
    // Fdiv
    (Opcode::Fdiv, &[F32, F32], &[F32], insert_opcode),
    (Opcode::Fdiv, &[F64, F64], &[F64], insert_opcode),
    // Fmin
    (Opcode::Fmin, &[F32, F32], &[F32], insert_opcode),
    (Opcode::Fmin, &[F64, F64], &[F64], insert_opcode),
    // Fmax
    (Opcode::Fmax, &[F32, F32], &[F32], insert_opcode),
    (Opcode::Fmax, &[F64, F64], &[F64], insert_opcode),
    // FminPseudo
    (Opcode::FminPseudo, &[F32, F32], &[F32], insert_opcode),
    (Opcode::FminPseudo, &[F64, F64], &[F64], insert_opcode),
    // FmaxPseudo
    (Opcode::FmaxPseudo, &[F32, F32], &[F32], insert_opcode),
    (Opcode::FmaxPseudo, &[F64, F64], &[F64], insert_opcode),
    // Fcopysign
    (Opcode::Fcopysign, &[F32, F32], &[F32], insert_opcode),
    (Opcode::Fcopysign, &[F64, F64], &[F64], insert_opcode),
    // Fma
    (Opcode::Fma, &[F32, F32, F32], &[F32], insert_opcode),
    (Opcode::Fma, &[F64, F64, F64], &[F64], insert_opcode),
    // Fabs
    (Opcode::Fabs, &[F32], &[F32], insert_opcode),
    (Opcode::Fabs, &[F64], &[F64], insert_opcode),
    // Fneg
    (Opcode::Fneg, &[F32], &[F32], insert_opcode),
    (Opcode::Fneg, &[F64], &[F64], insert_opcode),
    // Sqrt
    (Opcode::Sqrt, &[F32], &[F32], insert_opcode),
    (Opcode::Sqrt, &[F64], &[F64], insert_opcode),
    // Ceil
    (Opcode::Ceil, &[F32], &[F32], insert_opcode),
    (Opcode::Ceil, &[F64], &[F64], insert_opcode),
    // Floor
    (Opcode::Floor, &[F32], &[F32], insert_opcode),
    (Opcode::Floor, &[F64], &[F64], insert_opcode),
    // Trunc
    (Opcode::Trunc, &[F32], &[F32], insert_opcode),
    (Opcode::Trunc, &[F64], &[F64], insert_opcode),
    // Nearest
    (Opcode::Nearest, &[F32], &[F32], insert_opcode),
    (Opcode::Nearest, &[F64], &[F64], insert_opcode),
    // Fpromote
    (Opcode::Fpromote, &[F32], &[F64], insert_opcode),
    // Fdemote
    (Opcode::Fdemote, &[F64], &[F32], insert_opcode),
    // FcvtToUint
    (Opcode::FcvtToUint, &[F32], &[I8], insert_opcode),
    (Opcode::FcvtToUint, &[F32], &[I16], insert_opcode),
    (Opcode::FcvtToUint, &[F32], &[I32], insert_opcode),
    (Opcode::FcvtToUint, &[F32], &[I64], insert_opcode),
    (Opcode::FcvtToUint, &[F32], &[I128], insert_opcode),
    (Opcode::FcvtToUint, &[F64], &[I8], insert_opcode),
    (Opcode::FcvtToUint, &[F64], &[I16], insert_opcode),
    (Opcode::FcvtToUint, &[F64], &[I32], insert_opcode),
    (Opcode::FcvtToUint, &[F64], &[I64], insert_opcode),
    (Opcode::FcvtToUint, &[F64], &[I128], insert_opcode),
    // FcvtToUintSat
    (Opcode::FcvtToUintSat, &[F32], &[I8], insert_opcode),
    (Opcode::FcvtToUintSat, &[F32], &[I16], insert_opcode),
    (Opcode::FcvtToUintSat, &[F32], &[I32], insert_opcode),
    (Opcode::FcvtToUintSat, &[F32], &[I64], insert_opcode),
    (Opcode::FcvtToUintSat, &[F32], &[I128], insert_opcode),
    (Opcode::FcvtToUintSat, &[F64], &[I8], insert_opcode),
    (Opcode::FcvtToUintSat, &[F64], &[I16], insert_opcode),
    (Opcode::FcvtToUintSat, &[F64], &[I32], insert_opcode),
    (Opcode::FcvtToUintSat, &[F64], &[I64], insert_opcode),
    (Opcode::FcvtToUintSat, &[F64], &[I128], insert_opcode),
    // FcvtToSint
    (Opcode::FcvtToSint, &[F32], &[I8], insert_opcode),
    (Opcode::FcvtToSint, &[F32], &[I16], insert_opcode),
    (Opcode::FcvtToSint, &[F32], &[I32], insert_opcode),
    (Opcode::FcvtToSint, &[F32], &[I64], insert_opcode),
    (Opcode::FcvtToSint, &[F32], &[I128], insert_opcode),
    (Opcode::FcvtToSint, &[F64], &[I8], insert_opcode),
    (Opcode::FcvtToSint, &[F64], &[I16], insert_opcode),
    (Opcode::FcvtToSint, &[F64], &[I32], insert_opcode),
    (Opcode::FcvtToSint, &[F64], &[I64], insert_opcode),
    (Opcode::FcvtToSint, &[F64], &[I128], insert_opcode),
    // FcvtToSintSat
    (Opcode::FcvtToSintSat, &[F32], &[I8], insert_opcode),
    (Opcode::FcvtToSintSat, &[F32], &[I16], insert_opcode),
    (Opcode::FcvtToSintSat, &[F32], &[I32], insert_opcode),
    (Opcode::FcvtToSintSat, &[F32], &[I64], insert_opcode),
    (Opcode::FcvtToSintSat, &[F32], &[I128], insert_opcode),
    (Opcode::FcvtToSintSat, &[F64], &[I8], insert_opcode),
    (Opcode::FcvtToSintSat, &[F64], &[I16], insert_opcode),
    (Opcode::FcvtToSintSat, &[F64], &[I32], insert_opcode),
    (Opcode::FcvtToSintSat, &[F64], &[I64], insert_opcode),
    (Opcode::FcvtToSintSat, &[F64], &[I128], insert_opcode),
    // FcvtFromUint
    (Opcode::FcvtFromUint, &[I8], &[F32], insert_opcode),
    (Opcode::FcvtFromUint, &[I16], &[F32], insert_opcode),
    (Opcode::FcvtFromUint, &[I32], &[F32], insert_opcode),
    (Opcode::FcvtFromUint, &[I64], &[F32], insert_opcode),
    (Opcode::FcvtFromUint, &[I128], &[F32], insert_opcode),
    (Opcode::FcvtFromUint, &[I8], &[F64], insert_opcode),
    (Opcode::FcvtFromUint, &[I16], &[F64], insert_opcode),
    (Opcode::FcvtFromUint, &[I32], &[F64], insert_opcode),
    (Opcode::FcvtFromUint, &[I64], &[F64], insert_opcode),
    (Opcode::FcvtFromUint, &[I128], &[F64], insert_opcode),
    // FcvtFromSint
    (Opcode::FcvtFromSint, &[I8], &[F32], insert_opcode),
    (Opcode::FcvtFromSint, &[I16], &[F32], insert_opcode),
    (Opcode::FcvtFromSint, &[I32], &[F32], insert_opcode),
    (Opcode::FcvtFromSint, &[I64], &[F32], insert_opcode),
    (Opcode::FcvtFromSint, &[I128], &[F32], insert_opcode),
    (Opcode::FcvtFromSint, &[I8], &[F64], insert_opcode),
    (Opcode::FcvtFromSint, &[I16], &[F64], insert_opcode),
    (Opcode::FcvtFromSint, &[I32], &[F64], insert_opcode),
    (Opcode::FcvtFromSint, &[I64], &[F64], insert_opcode),
    (Opcode::FcvtFromSint, &[I128], &[F64], insert_opcode),
    // Fcmp
    (Opcode::Fcmp, &[F32, F32], &[I8], insert_cmp),
    (Opcode::Fcmp, &[F64, F64], &[I8], insert_cmp),
    // Icmp
    (Opcode::Icmp, &[I8, I8], &[I8], insert_cmp),
    (Opcode::Icmp, &[I16, I16], &[I8], insert_cmp),
    (Opcode::Icmp, &[I32, I32], &[I8], insert_cmp),
    (Opcode::Icmp, &[I64, I64], &[I8], insert_cmp),
    (Opcode::Icmp, &[I128, I128], &[I8], insert_cmp),
    // Fence
    (Opcode::Fence, &[], &[], insert_opcode),
    // Stack Access
    (Opcode::StackStore, &[I8], &[], insert_stack_store),
    (Opcode::StackStore, &[I16], &[], insert_stack_store),
    (Opcode::StackStore, &[I32], &[], insert_stack_store),
    (Opcode::StackStore, &[I64], &[], insert_stack_store),
    (Opcode::StackStore, &[I128], &[], insert_stack_store),
    (Opcode::StackLoad, &[], &[I8], insert_stack_load),
    (Opcode::StackLoad, &[], &[I16], insert_stack_load),
    (Opcode::StackLoad, &[], &[I32], insert_stack_load),
    (Opcode::StackLoad, &[], &[I64], insert_stack_load),
    (Opcode::StackLoad, &[], &[I128], insert_stack_load),
    // Loads
    (Opcode::Load, &[], &[I8], insert_load_store),
    (Opcode::Load, &[], &[I16], insert_load_store),
    (Opcode::Load, &[], &[I32], insert_load_store),
    (Opcode::Load, &[], &[I64], insert_load_store),
    (Opcode::Load, &[], &[I128], insert_load_store),
    (Opcode::Load, &[], &[F32], insert_load_store),
    (Opcode::Load, &[], &[F64], insert_load_store),
    // Special Loads
    (Opcode::Uload8, &[], &[I16], insert_load_store),
    (Opcode::Uload8, &[], &[I32], insert_load_store),
    (Opcode::Uload8, &[], &[I64], insert_load_store),
    (Opcode::Uload16, &[], &[I32], insert_load_store),
    (Opcode::Uload16, &[], &[I64], insert_load_store),
    (Opcode::Uload32, &[], &[I64], insert_load_store),
    (Opcode::Sload8, &[], &[I16], insert_load_store),
    (Opcode::Sload8, &[], &[I32], insert_load_store),
    (Opcode::Sload8, &[], &[I64], insert_load_store),
    (Opcode::Sload16, &[], &[I32], insert_load_store),
    (Opcode::Sload16, &[], &[I64], insert_load_store),
    (Opcode::Sload32, &[], &[I64], insert_load_store),
    // TODO: Unimplemented in the interpreter
    // Opcode::Uload8x8
    // Opcode::Sload8x8
    // Opcode::Uload16x4
    // Opcode::Sload16x4
    // Opcode::Uload32x2
    // Opcode::Sload32x2
    // AtomicLoad
    (Opcode::AtomicLoad, &[], &[I8], insert_load_store),
    (Opcode::AtomicLoad, &[], &[I16], insert_load_store),
    (Opcode::AtomicLoad, &[], &[I32], insert_load_store),
    (Opcode::AtomicLoad, &[], &[I64], insert_load_store),
    // Stores
    (Opcode::Store, &[I8], &[], insert_load_store),
    (Opcode::Store, &[I16], &[], insert_load_store),
    (Opcode::Store, &[I32], &[], insert_load_store),
    (Opcode::Store, &[I64], &[], insert_load_store),
    (Opcode::Store, &[I128], &[], insert_load_store),
    (Opcode::Store, &[F32], &[], insert_load_store),
    (Opcode::Store, &[F64], &[], insert_load_store),
    // Special Stores
    (Opcode::Istore8, &[I16], &[], insert_load_store),
    (Opcode::Istore8, &[I32], &[], insert_load_store),
    (Opcode::Istore8, &[I64], &[], insert_load_store),
    (Opcode::Istore16, &[I32], &[], insert_load_store),
    (Opcode::Istore16, &[I64], &[], insert_load_store),
    (Opcode::Istore32, &[I64], &[], insert_load_store),
    // AtomicStore
    (Opcode::AtomicStore, &[I8], &[], insert_load_store),
    (Opcode::AtomicStore, &[I16], &[], insert_load_store),
    (Opcode::AtomicStore, &[I32], &[], insert_load_store),
    (Opcode::AtomicStore, &[I64], &[], insert_load_store),
    // Bitcast
    (Opcode::Bitcast, &[F32], &[I32], insert_bitcast),
    (Opcode::Bitcast, &[I32], &[F32], insert_bitcast),
    (Opcode::Bitcast, &[F64], &[I64], insert_bitcast),
    (Opcode::Bitcast, &[I64], &[F64], insert_bitcast),
    // Integer Consts
    (Opcode::Iconst, &[], &[I8], insert_const),
    (Opcode::Iconst, &[], &[I16], insert_const),
    (Opcode::Iconst, &[], &[I32], insert_const),
    (Opcode::Iconst, &[], &[I64], insert_const),
    // Float Consts
    (Opcode::F32const, &[], &[F32], insert_const),
    (Opcode::F64const, &[], &[F64], insert_const),
    // Call
    (Opcode::Call, &[], &[], insert_call),
];

/// These libcalls need a interpreter implementation in `cranelift-fuzzgen.rs`
const ALLOWED_LIBCALLS: &'static [LibCall] = &[
    LibCall::CeilF32,
    LibCall::CeilF64,
    LibCall::FloorF32,
    LibCall::FloorF64,
    LibCall::TruncF32,
    LibCall::TruncF64,
];

pub struct FunctionGenerator<'r, 'data>
where
    'data: 'r,
{
    u: &'r mut Unstructured<'data>,
    config: &'r Config,
    resources: Resources,
    target_triple: Triple,
}

#[derive(Debug, Clone)]
enum BlockTerminator {
    Return,
    Jump(Block),
    Br(Block, Block),
    BrTable(Block, Vec<Block>),
    Switch(Type, Block, HashMap<u128, Block>),
}

#[derive(Debug, Clone)]
enum BlockTerminatorKind {
    Return,
    Jump,
    Br,
    BrTable,
    Switch,
}

#[derive(Default)]
struct Resources {
    vars: HashMap<Type, Vec<Variable>>,
    blocks: Vec<(Block, BlockSignature)>,
    blocks_without_params: Vec<Block>,
    block_terminators: Vec<BlockTerminator>,
    func_refs: Vec<(Signature, FuncRef)>,
    stack_slots: Vec<(StackSlot, StackSize)>,
}

impl Resources {
    /// Partitions blocks at `block`. Only blocks that can be targeted by branches are considered.
    ///
    /// The first slice includes all blocks up to and including `block`.
    /// The second slice includes all remaining blocks.
    fn partition_target_blocks(
        &self,
        block: Block,
    ) -> (&[(Block, BlockSignature)], &[(Block, BlockSignature)]) {
        // Blocks are stored in-order and have no gaps, this means that we can simply index them by
        // their number. We also need to exclude the entry block since it isn't a valid target.
        let target_blocks = &self.blocks[1..];
        target_blocks.split_at(block.as_u32() as usize)
    }

    /// Returns blocks forward of `block`. Only blocks that can be targeted by branches are considered.
    fn forward_blocks(&self, block: Block) -> &[(Block, BlockSignature)] {
        let (_, forward_blocks) = self.partition_target_blocks(block);
        forward_blocks
    }

    /// Generates a slice of `blocks_without_params` ahead of `block`
    fn forward_blocks_without_params(&self, block: Block) -> &[Block] {
        let partition_point = self.blocks_without_params.partition_point(|b| *b <= block);
        &self.blocks_without_params[partition_point..]
    }
}

impl<'r, 'data> FunctionGenerator<'r, 'data>
where
    'data: 'r,
{
    pub fn new(u: &'r mut Unstructured<'data>, config: &'r Config, target_triple: Triple) -> Self {
        Self {
            u,
            config,
            resources: Resources::default(),
            target_triple,
        }
    }

    /// Generates a random value for config `param`
    fn param(&mut self, param: &RangeInclusive<usize>) -> Result<usize> {
        Ok(self.u.int_in_range(param.clone())?)
    }

    fn generate_callconv(&mut self) -> Result<CallConv> {
        // TODO: Generate random CallConvs per target
        Ok(CallConv::SystemV)
    }

    fn system_callconv(&mut self) -> CallConv {
        // TODO: This currently only runs on linux, so this is the only choice
        // We should improve this once we generate flags and targets
        CallConv::SystemV
    }

    fn generate_type(&mut self) -> Result<Type> {
        // TODO: It would be nice if we could get these directly from cranelift
        let scalars = [
            I8, I16, I32, I64, I128, F32, F64,
            // R32, R64,
        ];
        // TODO: vector types

        let ty = self.u.choose(&scalars[..])?;
        Ok(*ty)
    }

    fn generate_abi_param(&mut self) -> Result<AbiParam> {
        let value_type = self.generate_type()?;
        // TODO: There are more argument purposes to be explored...
        let purpose = ArgumentPurpose::Normal;
        let extension = if value_type.is_int() {
            *self.u.choose(&[
                ArgumentExtension::Sext,
                ArgumentExtension::Uext,
                ArgumentExtension::None,
            ])?
        } else {
            ArgumentExtension::None
        };

        Ok(AbiParam {
            value_type,
            purpose,
            extension,
        })
    }

    fn generate_signature(&mut self) -> Result<Signature> {
        let callconv = self.generate_callconv()?;
        let mut sig = Signature::new(callconv);

        for _ in 0..self.param(&self.config.signature_params)? {
            sig.params.push(self.generate_abi_param()?);
        }

        for _ in 0..self.param(&self.config.signature_rets)? {
            sig.returns.push(self.generate_abi_param()?);
        }

        Ok(sig)
    }

    /// Finds a stack slot with size of at least n bytes
    fn stack_slot_with_size(&mut self, n: u32) -> Result<(StackSlot, StackSize)> {
        let first = self
            .resources
            .stack_slots
            .partition_point(|&(_slot, size)| size < n);
        Ok(*self.u.choose(&self.resources.stack_slots[first..])?)
    }

    /// Generates an address that should allow for a store or a load.
    ///
    /// Addresses aren't generated like other values. They are never stored in variables so that
    /// we don't run the risk of returning them from a function, which would make the fuzzer
    /// complain since they are different from the interpreter to the backend.
    ///
    /// `min_size`: Controls the amount of space that the address should have.
    ///
    /// `aligned`: When passed as true, the resulting address is guaranteed to be aligned
    /// on an 8 byte boundary.
    ///
    /// Returns a valid address and the maximum possible offset that still respects `min_size`.
    fn generate_load_store_address(
        &mut self,
        builder: &mut FunctionBuilder,
        min_size: u32,
        aligned: bool,
    ) -> Result<(Value, u32)> {
        // TODO: Currently our only source of addresses is stack_addr, but we
        // should add global_value, symbol_value eventually
        let (addr, available_size) = {
            let (ss, slot_size) = self.stack_slot_with_size(min_size)?;

            // stack_slot_with_size guarantees that slot_size >= min_size
            let max_offset = slot_size - min_size;
            let offset = if aligned {
                self.u.int_in_range(0..=max_offset / min_size)? * min_size
            } else {
                self.u.int_in_range(0..=max_offset)?
            };

            let base_addr = builder.ins().stack_addr(I64, ss, offset as i32);
            let available_size = slot_size.saturating_sub(offset);
            (base_addr, available_size)
        };

        // TODO: Insert a bunch of amode opcodes here to modify the address!

        // Now that we have an address and a size, we just choose a random offset to return to the
        // caller. Preserving min_size bytes.
        let max_offset = available_size.saturating_sub(min_size);
        Ok((addr, max_offset))
    }

    /// Get a variable of type `ty` from the current function
    fn get_variable_of_type(&mut self, ty: Type) -> Result<Variable> {
        let opts = self.resources.vars.get(&ty).map_or(&[][..], Vec::as_slice);
        let var = self.u.choose(opts)?;
        Ok(*var)
    }

    /// Generates an instruction(`iconst`/`fconst`/etc...) to introduce a constant value
    fn generate_const(&mut self, builder: &mut FunctionBuilder, ty: Type) -> Result<Value> {
        Ok(match ty {
            I128 => {
                // See: https://github.com/bytecodealliance/wasmtime/issues/2906
                let hi = builder.ins().iconst(I64, self.u.arbitrary::<i64>()?);
                let lo = builder.ins().iconst(I64, self.u.arbitrary::<i64>()?);
                builder.ins().iconcat(lo, hi)
            }
            ty if ty.is_int() => {
                let imm64 = match ty {
                    I8 => self.u.arbitrary::<i8>()? as i64,
                    I16 => self.u.arbitrary::<i16>()? as i64,
                    I32 => self.u.arbitrary::<i32>()? as i64,
                    I64 => self.u.arbitrary::<i64>()?,
                    _ => unreachable!(),
                };
                builder.ins().iconst(ty, imm64)
            }
            // f{32,64}::arbitrary does not generate a bunch of important values
            // such as Signaling NaN's / NaN's with payload, so generate floats from integers.
            F32 => builder
                .ins()
                .f32const(f32::from_bits(u32::arbitrary(self.u)?)),
            F64 => builder
                .ins()
                .f64const(f64::from_bits(u64::arbitrary(self.u)?)),
            _ => unimplemented!(),
        })
    }

    /// Chooses a random block which can be targeted by a jump / branch.
    /// This means any block that is not the first block.
    fn generate_target_block(&mut self, source_block: Block) -> Result<Block> {
        // We try to mostly generate forward branches to avoid generating an excessive amount of
        // infinite loops. But they are still important, so give them a small chance of existing.
        let (backwards_blocks, forward_blocks) =
            self.resources.partition_target_blocks(source_block);
        let ratio = self.config.backwards_branch_ratio;
        let block_targets = if !backwards_blocks.is_empty() && self.u.ratio(ratio.0, ratio.1)? {
            backwards_blocks
        } else {
            forward_blocks
        };
        assert!(!block_targets.is_empty());

        let (block, _) = self.u.choose(block_targets)?.clone();
        Ok(block)
    }

    fn generate_values_for_block(
        &mut self,
        builder: &mut FunctionBuilder,
        block: Block,
    ) -> Result<Vec<Value>> {
        let (_, sig) = self.resources.blocks[block.as_u32() as usize].clone();
        self.generate_values_for_signature(builder, sig.iter().copied())
    }

    fn generate_values_for_signature<I: Iterator<Item = Type>>(
        &mut self,
        builder: &mut FunctionBuilder,
        signature: I,
    ) -> Result<Vec<Value>> {
        signature
            .map(|ty| {
                let var = self.get_variable_of_type(ty)?;
                let val = builder.use_var(var);
                Ok(val)
            })
            .collect()
    }

    /// The terminator that we need to insert has already been picked ahead of time
    /// we just need to build the instructions for it
    fn insert_terminator(
        &mut self,
        builder: &mut FunctionBuilder,
        source_block: Block,
    ) -> Result<()> {
        let terminator = self.resources.block_terminators[source_block.as_u32() as usize].clone();

        match terminator {
            BlockTerminator::Return => {
                let types: Vec<Type> = {
                    let rets = &builder.func.signature.returns;
                    rets.iter().map(|p| p.value_type).collect()
                };
                let vals = self.generate_values_for_signature(builder, types.into_iter())?;
<<<<<<< HEAD

                builder.ins().return_(&vals[..]);
            }
            BlockTerminator::Jump(target) => {
                let args = self.generate_values_for_block(builder, target)?;
                builder.ins().jump(target, &args[..]);
            }
            BlockTerminator::Br(left, right) => {
                let left_args = self.generate_values_for_block(builder, left)?;
                let right_args = self.generate_values_for_block(builder, right)?;

                let condbr_types = [I8, I16, I32, I64, I128];
                let _type = *self.u.choose(&condbr_types[..])?;
                let val = builder.use_var(self.get_variable_of_type(_type)?);
                builder
                    .ins()
                    .brif(val, left, &left_args[..], right, &right_args[..]);
            }
            BlockTerminator::BrTable(default, targets) => {
                // Create jump tables on demand
                let jt = builder.create_jump_table(JumpTableData::new(default, &targets));
=======

                builder.ins().return_(&vals[..]);
            }
            BlockTerminator::Jump(target) => {
                let args = self.generate_values_for_block(builder, target)?;
                builder.ins().jump(target, &args[..]);
            }
            BlockTerminator::Br(left, right) => {
                let left_args = self.generate_values_for_block(builder, left)?;
                let right_args = self.generate_values_for_block(builder, right)?;

                let condbr_types = [I8, I16, I32, I64, I128];
                let _type = *self.u.choose(&condbr_types[..])?;
                let val = builder.use_var(self.get_variable_of_type(_type)?);
                builder
                    .ins()
                    .brif(val, left, &left_args[..], right, &right_args[..]);
            }
            BlockTerminator::BrTable(default, targets) => {
                // Create jump tables on demand
                let mut jt = Vec::with_capacity(targets.len());
                for block in targets {
                    let args = self.generate_values_for_block(builder, block)?;
                    jt.push(builder.func.dfg.block_call(block, &args))
                }

                let args = self.generate_values_for_block(builder, default)?;
                let jt_data = JumpTableData::new(builder.func.dfg.block_call(default, &args), &jt);
                let jt = builder.create_jump_table(jt_data);
>>>>>>> db9efcb0

                // br_table only supports I32
                let val = builder.use_var(self.get_variable_of_type(I32)?);

                builder.ins().br_table(val, jt);
            }
            BlockTerminator::Switch(_type, default, entries) => {
                let mut switch = Switch::new();
                for (&entry, &block) in entries.iter() {
                    switch.set_entry(entry, block);
                }

                let switch_val = builder.use_var(self.get_variable_of_type(_type)?);

                switch.emit(builder, switch_val, default);
            }
        }

        Ok(())
    }

    /// Fills the current block with random instructions
    fn generate_instructions(&mut self, builder: &mut FunctionBuilder) -> Result<()> {
        for _ in 0..self.param(&self.config.instructions_per_block)? {
            let (op, args, rets, inserter) = *self.u.choose(OPCODE_SIGNATURES)?;

            // We filter out instructions that aren't supported by the target at this point instead
            // of building a single vector of valid instructions at the beginning of function
            // generation, to avoid invalidating the corpus when instructions are enabled/disabled.
            if !valid_for_target(&self.target_triple, op, args, rets) {
                return Err(arbitrary::Error::IncorrectFormat.into());
            }

            inserter(self, builder, op, args, rets)?;
        }

        Ok(())
    }

    fn generate_funcrefs(&mut self, builder: &mut FunctionBuilder) -> Result<()> {
        let count = self.param(&self.config.funcrefs_per_function)?;
        for func_index in 0..count.try_into().unwrap() {
            let (ext_name, sig) = if self.u.arbitrary::<bool>()? {
                let user_func_ref = builder
                    .func
                    .declare_imported_user_function(UserExternalName {
                        namespace: 0,
                        index: func_index,
                    });
                let name = ExternalName::User(user_func_ref);
                let signature = self.generate_signature()?;
                (name, signature)
            } else {
                let libcall = *self.u.choose(ALLOWED_LIBCALLS)?;
                // TODO: Use [CallConv::for_libcall] once we generate flags.
                let callconv = self.system_callconv();
                let signature = libcall.signature(callconv);
                (ExternalName::LibCall(libcall), signature)
            };

            let sig_ref = builder.import_signature(sig.clone());
            let func_ref = builder.import_function(ExtFuncData {
                name: ext_name,
                signature: sig_ref,
                colocated: self.u.arbitrary()?,
            });

            self.resources.func_refs.push((sig, func_ref));
        }

        Ok(())
    }

    fn generate_stack_slots(&mut self, builder: &mut FunctionBuilder) -> Result<()> {
        for _ in 0..self.param(&self.config.static_stack_slots_per_function)? {
            let bytes = self.param(&self.config.static_stack_slot_size)? as u32;
            let ss_data = StackSlotData::new(StackSlotKind::ExplicitSlot, bytes);
            let slot = builder.create_sized_stack_slot(ss_data);
            self.resources.stack_slots.push((slot, bytes));
        }

        self.resources
            .stack_slots
            .sort_unstable_by_key(|&(_slot, bytes)| bytes);

        Ok(())
    }

    /// Zero initializes the stack slot by inserting `stack_store`'s.
    fn initialize_stack_slots(&mut self, builder: &mut FunctionBuilder) -> Result<()> {
        let i8_zero = builder.ins().iconst(I8, 0);
        let i16_zero = builder.ins().iconst(I16, 0);
        let i32_zero = builder.ins().iconst(I32, 0);
        let i64_zero = builder.ins().iconst(I64, 0);
        let i128_zero = builder.ins().uextend(I128, i64_zero);

        for &(slot, init_size) in self.resources.stack_slots.iter() {
            let mut size = init_size;

            // Insert the largest available store for the remaining size.
            while size != 0 {
                let offset = (init_size - size) as i32;
                let (val, filled) = match size {
                    sz if sz / 16 > 0 => (i128_zero, 16),
                    sz if sz / 8 > 0 => (i64_zero, 8),
                    sz if sz / 4 > 0 => (i32_zero, 4),
                    sz if sz / 2 > 0 => (i16_zero, 2),
                    _ => (i8_zero, 1),
                };
                builder.ins().stack_store(val, slot, offset);
                size -= filled;
            }
        }
        Ok(())
    }

    /// Creates a random amount of blocks in this function
    fn generate_blocks(&mut self, builder: &mut FunctionBuilder, sig: &Signature) -> Result<()> {
        let extra_block_count = self.param(&self.config.blocks_per_function)?;

        // We must always have at least one block, so we generate the "extra" blocks and add 1 for
        // the entry block.
        let block_count = 1 + extra_block_count;

        // Blocks need to be sorted in ascending order
        self.resources.blocks = (0..block_count)
            .map(|i| {
                let is_entry = i == 0;
                let block = builder.create_block();

                // Optionally mark blocks that are not the entry block as cold
                if !is_entry {
                    if bool::arbitrary(self.u)? {
                        builder.set_cold_block(block);
                    }
                }

                // The first block has to have the function signature, but for the rest of them we generate
                // a random signature;
                if is_entry {
                    builder.append_block_params_for_function_params(block);
                    Ok((block, sig.params.iter().map(|a| a.value_type).collect()))
                } else {
                    let sig = self.generate_block_signature()?;
                    sig.iter().for_each(|ty| {
                        builder.append_block_param(block, *ty);
                    });
                    Ok((block, sig))
                }
            })
            .collect::<Result<Vec<_>>>()?;

        // Valid blocks for jump tables have to have no parameters in the signature, and must also
        // not be the first block.
        self.resources.blocks_without_params = self.resources.blocks[1..]
            .iter()
            .filter(|(_, sig)| sig.len() == 0)
            .map(|(b, _)| *b)
            .collect();

        // Compute the block CFG
        //
        // cranelift-frontend requires us to never generate unreachable blocks
        // To ensure this property we start by constructing a main "spine" of blocks. So block1 can
        // always jump to block2, and block2 can always jump to block3, etc...
        //
        // That is not a very interesting CFG, so we introduce variations on that, but always
        // ensuring that the property of pointing to the next block is maintained whatever the
        // branching mechanism we use.
        let blocks = self.resources.blocks.clone();
        self.resources.block_terminators = blocks
            .iter()
            .map(|&(block, _)| {
                let next_block = Block::with_number(block.as_u32() + 1).unwrap();
                let forward_blocks = self.resources.forward_blocks(block);
                let paramless_targets = self.resources.forward_blocks_without_params(block);
                let has_paramless_targets = !paramless_targets.is_empty();
                let next_block_is_paramless = paramless_targets.contains(&next_block);

                let mut valid_terminators = vec![];

                if forward_blocks.is_empty() {
                    // Return is only valid on the last block.
                    valid_terminators.push(BlockTerminatorKind::Return);
                } else {
                    // If we have more than one block we can allow terminators that target blocks.
                    // TODO: We could add some kind of BrReturn here, to explore edges where we
                    // exit in the middle of the function
<<<<<<< HEAD
                    valid_terminators
                        .extend_from_slice(&[BlockTerminatorKind::Jump, BlockTerminatorKind::Br]);
                }

                // BrTable and the Switch interface only allow targeting blocks without params
                // we also need to ensure that the next block has no params, since that one is
                // guaranteed to be picked in either case.
                if has_paramless_targets && next_block_is_paramless {
                    valid_terminators.extend_from_slice(&[
                        BlockTerminatorKind::BrTable,
                        BlockTerminatorKind::Switch,
                    ]);
                }

                let terminator = self.u.choose(&valid_terminators[..])?;
=======
                    valid_terminators.extend_from_slice(&[
                        BlockTerminatorKind::Jump,
                        BlockTerminatorKind::Br,
                        BlockTerminatorKind::BrTable,
                    ]);
                }

                // As the Switch interface only allows targeting blocks without params we need
                // to ensure that the next block has no params, since that one is guaranteed to be
                // picked in either case.
                if has_paramless_targets && next_block_is_paramless {
                    valid_terminators.push(BlockTerminatorKind::Switch);
                }

                let terminator = self.u.choose(&valid_terminators)?;
>>>>>>> db9efcb0

                // Choose block targets for the terminators that we picked above
                Ok(match terminator {
                    BlockTerminatorKind::Return => BlockTerminator::Return,
                    BlockTerminatorKind::Jump => BlockTerminator::Jump(next_block),
                    BlockTerminatorKind::Br => {
                        BlockTerminator::Br(next_block, self.generate_target_block(block)?)
                    }
                    // TODO: Allow generating backwards branches here
                    BlockTerminatorKind::BrTable => {
                        // Make the default the next block, and then we don't have to worry
                        // that we can reach it via the targets
                        let default = next_block;

                        let target_count = self.param(&self.config.jump_table_entries)?;
<<<<<<< HEAD
                        let targets = arbitrary_vec(
                            self.u,
                            target_count,
                            self.resources.forward_blocks_without_params(block),
=======
                        let targets = Result::from_iter(
                            (0..target_count).map(|_| self.generate_target_block(block)),
>>>>>>> db9efcb0
                        )?;

                        BlockTerminator::BrTable(default, targets)
                    }
                    BlockTerminatorKind::Switch => {
                        // Make the default the next block, and then we don't have to worry
                        // that we can reach it via the entries below
                        let default_block = next_block;

                        let _type = *self.u.choose(&[I8, I16, I32, I64, I128][..])?;

                        // Build this into a HashMap since we cannot have duplicate entries.
                        let mut entries = HashMap::new();
                        for _ in 0..self.param(&self.config.switch_cases)? {
                            // The Switch API only allows for entries that are addressable by the index type
                            // so we need to limit the range of values that we generate.
                            let (ty_min, ty_max) = _type.bounds(false);
                            let range_start = self.u.int_in_range(ty_min..=ty_max)?;

                            // We can either insert a contiguous range of blocks or a individual block
                            // This is done because the Switch API specializes contiguous ranges.
                            let range_size = if bool::arbitrary(self.u)? {
                                1
                            } else {
                                self.param(&self.config.switch_max_range_size)?
                            } as u128;

                            // Build the switch entries
                            for i in 0..range_size {
                                let index = range_start.wrapping_add(i) % ty_max;
                                let block = *self
                                    .u
                                    .choose(self.resources.forward_blocks_without_params(block))?;

                                entries.insert(index, block);
                            }
                        }

                        BlockTerminator::Switch(_type, default_block, entries)
                    }
                })
            })
            .collect::<Result<_>>()?;

        Ok(())
    }

    fn generate_block_signature(&mut self) -> Result<BlockSignature> {
        let param_count = self.param(&self.config.block_signature_params)?;

        let mut params = Vec::with_capacity(param_count);
        for _ in 0..param_count {
            params.push(self.generate_type()?);
        }
        Ok(params)
    }

    fn build_variable_pool(&mut self, builder: &mut FunctionBuilder) -> Result<()> {
        let block = builder.current_block().unwrap();

        // Define variables for the function signature
        let mut vars: Vec<_> = builder
            .func
            .signature
            .params
            .iter()
            .map(|param| param.value_type)
            .zip(builder.block_params(block).iter().copied())
            .collect();

        // Create a pool of vars that are going to be used in this function
        for _ in 0..self.param(&self.config.vars_per_function)? {
            let ty = self.generate_type()?;
            let value = self.generate_const(builder, ty)?;
            vars.push((ty, value));
        }

        for (id, (ty, value)) in vars.into_iter().enumerate() {
            let var = Variable::new(id);
            builder.declare_var(var, ty);
            builder.def_var(var, value);
            self.resources
                .vars
                .entry(ty)
                .or_insert_with(Vec::new)
                .push(var);
        }

        Ok(())
    }

    /// We generate a function in multiple stages:
    ///
    /// * First we generate a random number of empty blocks
    /// * Then we generate a random pool of variables to be used throughout the function
    /// * We then visit each block and generate random instructions
    ///
    /// Because we generate all blocks and variables up front we already know everything that
    /// we need when generating instructions (i.e. jump targets / variables)
    pub fn generate(mut self) -> Result<Function> {
        let sig = self.generate_signature()?;

        let mut fn_builder_ctx = FunctionBuilderContext::new();
        // function name must be in a different namespace than TESTFILE_NAMESPACE (0)
        let mut func = Function::with_name_signature(UserFuncName::user(1, 0), sig.clone());

        let mut builder = FunctionBuilder::new(&mut func, &mut fn_builder_ctx);

        self.generate_blocks(&mut builder, &sig)?;

        // Function preamble
        self.generate_funcrefs(&mut builder)?;
        self.generate_stack_slots(&mut builder)?;

        // Main instruction generation loop
        for (block, block_sig) in self.resources.blocks.clone().into_iter() {
            let is_block0 = block.as_u32() == 0;
            builder.switch_to_block(block);

            if is_block0 {
                // The first block is special because we must create variables both for the
                // block signature and for the variable pool. Additionally, we must also define
                // initial values for all variables that are not the function signature.
                self.build_variable_pool(&mut builder)?;

                // Stack slots have random bytes at the beginning of the function
                // initialize them to a constant value so that execution stays predictable.
                self.initialize_stack_slots(&mut builder)?;
            } else {
                // Define variables for the block params
                for (i, ty) in block_sig.iter().enumerate() {
                    let var = self.get_variable_of_type(*ty)?;
                    let block_param = builder.block_params(block)[i];
                    builder.def_var(var, block_param);
                }
            }

            // Generate block instructions
            self.generate_instructions(&mut builder)?;

            // Insert a terminator to safely exit the block
            self.insert_terminator(&mut builder, block)?;
        }

        builder.seal_all_blocks();
        builder.finalize();

        Ok(func)
    }
}<|MERGE_RESOLUTION|>--- conflicted
+++ resolved
@@ -17,18 +17,6 @@
 use std::collections::HashMap;
 use std::ops::RangeInclusive;
 use target_lexicon::{Architecture, Triple};
-<<<<<<< HEAD
-
-/// Generates a Vec with `len` elements comprised of `options`
-fn arbitrary_vec<T: Clone>(
-    u: &mut Unstructured,
-    len: usize,
-    options: &[T],
-) -> arbitrary::Result<Vec<T>> {
-    (0..len).map(|_| u.choose(options).cloned()).collect()
-}
-=======
->>>>>>> db9efcb0
 
 type BlockSignature = Vec<Type>;
 
@@ -1593,29 +1581,6 @@
                     rets.iter().map(|p| p.value_type).collect()
                 };
                 let vals = self.generate_values_for_signature(builder, types.into_iter())?;
-<<<<<<< HEAD
-
-                builder.ins().return_(&vals[..]);
-            }
-            BlockTerminator::Jump(target) => {
-                let args = self.generate_values_for_block(builder, target)?;
-                builder.ins().jump(target, &args[..]);
-            }
-            BlockTerminator::Br(left, right) => {
-                let left_args = self.generate_values_for_block(builder, left)?;
-                let right_args = self.generate_values_for_block(builder, right)?;
-
-                let condbr_types = [I8, I16, I32, I64, I128];
-                let _type = *self.u.choose(&condbr_types[..])?;
-                let val = builder.use_var(self.get_variable_of_type(_type)?);
-                builder
-                    .ins()
-                    .brif(val, left, &left_args[..], right, &right_args[..]);
-            }
-            BlockTerminator::BrTable(default, targets) => {
-                // Create jump tables on demand
-                let jt = builder.create_jump_table(JumpTableData::new(default, &targets));
-=======
 
                 builder.ins().return_(&vals[..]);
             }
@@ -1645,7 +1610,6 @@
                 let args = self.generate_values_for_block(builder, default)?;
                 let jt_data = JumpTableData::new(builder.func.dfg.block_call(default, &args), &jt);
                 let jt = builder.create_jump_table(jt_data);
->>>>>>> db9efcb0
 
                 // br_table only supports I32
                 let val = builder.use_var(self.get_variable_of_type(I32)?);
@@ -1834,23 +1798,6 @@
                     // If we have more than one block we can allow terminators that target blocks.
                     // TODO: We could add some kind of BrReturn here, to explore edges where we
                     // exit in the middle of the function
-<<<<<<< HEAD
-                    valid_terminators
-                        .extend_from_slice(&[BlockTerminatorKind::Jump, BlockTerminatorKind::Br]);
-                }
-
-                // BrTable and the Switch interface only allow targeting blocks without params
-                // we also need to ensure that the next block has no params, since that one is
-                // guaranteed to be picked in either case.
-                if has_paramless_targets && next_block_is_paramless {
-                    valid_terminators.extend_from_slice(&[
-                        BlockTerminatorKind::BrTable,
-                        BlockTerminatorKind::Switch,
-                    ]);
-                }
-
-                let terminator = self.u.choose(&valid_terminators[..])?;
-=======
                     valid_terminators.extend_from_slice(&[
                         BlockTerminatorKind::Jump,
                         BlockTerminatorKind::Br,
@@ -1866,7 +1813,6 @@
                 }
 
                 let terminator = self.u.choose(&valid_terminators)?;
->>>>>>> db9efcb0
 
                 // Choose block targets for the terminators that we picked above
                 Ok(match terminator {
@@ -1882,15 +1828,8 @@
                         let default = next_block;
 
                         let target_count = self.param(&self.config.jump_table_entries)?;
-<<<<<<< HEAD
-                        let targets = arbitrary_vec(
-                            self.u,
-                            target_count,
-                            self.resources.forward_blocks_without_params(block),
-=======
                         let targets = Result::from_iter(
                             (0..target_count).map(|_| self.generate_target_block(block)),
->>>>>>> db9efcb0
                         )?;
 
                         BlockTerminator::BrTable(default, targets)
