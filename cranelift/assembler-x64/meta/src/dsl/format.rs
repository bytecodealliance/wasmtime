//! A DSL for describing x64 instruction formats--the shape of the operands.
//!
//! Every instruction has a format that corresponds to its encoding's expected
//! operands. The format is what allows us to generate code that accepts
//! operands of the right type and check that the operands are used in the right
//! way.
//!
//! The entry point for this module is [`fmt`].
//!
//! ```
//! # use cranelift_assembler_x64_meta::dsl::{fmt, rw, r, Location::*};
//! let f = fmt("rm", [rw(r32), r(rm32)]);
//! assert_eq!(f.to_string(), "rm(r32[rw], rm32)")
//! ```

/// An abbreviated constructor for an instruction "format."
///
/// These model what the reference manual calls "instruction operand encodings,"
/// usually defined in a table after an instruction's opcodes.
pub fn fmt(
    name: impl Into<String>,
    operands: impl IntoIterator<Item = impl Into<Operand>>,
) -> Format {
    Format {
        name: name.into(),
        operands: operands.into_iter().map(Into::into).collect(),
    }
}

/// An abbreviated constructor for a "read-write" operand.
///
/// # Panics
///
/// This function panics if the location is an immediate (i.e., an immediate
/// cannot be written to).
#[must_use]
pub fn rw(op: impl Into<Operand>) -> Operand {
    let op = op.into();
    assert!(!matches!(op.location.kind(), OperandKind::Imm(_)));
    Operand {
        mutability: Mutability::ReadWrite,
        ..op
    }
}

/// An abbreviated constructor for a "read" operand.
#[must_use]
pub fn r(op: impl Into<Operand>) -> Operand {
    let op = op.into();
    assert!(op.mutability.is_read());
    op
}

/// An abbreviated constructor for a "write" operand.
#[must_use]
pub fn w(op: impl Into<Operand>) -> Operand {
    let op = op.into();
    Operand {
        mutability: Mutability::Write,
        ..op
    }
}

/// An abbreviated constructor for a memory operand that requires alignment.
pub fn align(location: Location) -> Operand {
    assert!(location.uses_memory());
    Operand {
        align: true,
        ..Operand::from(location)
    }
}

/// An abbreviated constructor for an operand that is used by the instruction
/// but not visible in its disassembly.
pub fn implicit(location: Location) -> Operand {
    assert!(matches!(location.kind(), OperandKind::FixedReg(_)));
    Operand {
        implicit: true,
        ..Operand::from(location)
    }
}

/// An abbreviated constructor for a "read" operand that is sign-extended to 64
/// bits (quadword).
///
/// # Panics
///
/// This function panics if the location size is too large to extend.
#[must_use]
pub fn sxq(location: Location) -> Operand {
    assert!(location.bits() <= 64);
    Operand {
        extension: Extension::SignExtendQuad,
        ..Operand::from(location)
    }
}

/// An abbreviated constructor for a "read" operand that is sign-extended to 32
/// bits (longword).
///
/// # Panics
///
/// This function panics if the location size is too large to extend.
#[must_use]
pub fn sxl(location: Location) -> Operand {
    assert!(location.bits() <= 32);
    Operand {
        extension: Extension::SignExtendLong,
        ..Operand::from(location)
    }
}

/// An abbreviated constructor for a "read" operand that is sign-extended to 16
/// bits (word).
///
/// # Panics
///
/// This function panics if the location size is too large to extend.
#[must_use]
pub fn sxw(location: Location) -> Operand {
    assert!(location.bits() <= 16);
    Operand {
        extension: Extension::SignExtendWord,
        ..Operand::from(location)
    }
}

/// A format describes the operands for an instruction.
pub struct Format {
    /// This name, when combined with the instruction mnemonic, uniquely
    /// identifies an instruction. The reference manual uses this name in the
    /// "Instruction Operand Encoding" table.
    pub name: String,
    /// These operands should match the "Instruction" column in the reference
    /// manual.
    pub operands: Vec<Operand>,
}

impl Format {
    /// Iterate over the operand locations.
    pub fn locations(&self) -> impl Iterator<Item = &Location> + '_ {
        self.operands.iter().map(|o| &o.location)
    }

    /// Return the location of the operand that uses memory, if any; return
    /// `None` otherwise.
    pub fn uses_memory(&self) -> Option<Location> {
        debug_assert!(
            self.locations()
                .copied()
                .filter(Location::uses_memory)
                .count()
                <= 1
        );
        self.locations().copied().find(Location::uses_memory)
    }

    /// Return `true` if any of the operands accepts a register (i.e., not an
    /// immediate); return `false` otherwise.
    #[must_use]
    pub fn uses_register(&self) -> bool {
        self.locations().any(Location::uses_register)
    }

    /// Collect into operand kinds.
    pub fn operands_by_kind(&self) -> Vec<OperandKind> {
        self.locations().map(Location::kind).collect()
    }
}

impl core::fmt::Display for Format {
    fn fmt(&self, f: &mut core::fmt::Formatter) -> core::fmt::Result {
        let Format { name, operands } = self;
        let operands = operands
            .iter()
            .map(|operand| format!("{operand}"))
            .collect::<Vec<_>>()
            .join(", ");
        write!(f, "{name}({operands})")
    }
}

/// An x64 operand.
///
/// This is designed to look and feel like the operands as expressed in Intel's
/// _Instruction Set Reference_.
///
/// ```
/// # use cranelift_assembler_x64_meta::dsl::{align, r, rw, sxq, Location::*};
/// assert_eq!(r(r8).to_string(), "r8");
/// assert_eq!(rw(rm16).to_string(), "rm16[rw]");
/// assert_eq!(sxq(imm32).to_string(), "imm32[sxq]");
/// assert_eq!(align(xmm_m128).to_string(), "xmm_m128[align]");
/// ```
#[derive(Clone, Copy, Debug)]
pub struct Operand {
    /// The location of the data: memory, register, immediate.
    pub location: Location,
    /// An operand can be read-only or read-write.
    pub mutability: Mutability,
    /// Some operands are sign- or zero-extended.
    pub extension: Extension,
    /// Some memory operands require alignment; `true` indicates that the memory
    /// address used in the operand must align to the size of the operand (e.g.,
    /// `m128` must be 16-byte aligned).
    pub align: bool,
    /// Some register operands are implicit: that is, they do not appear in the
    /// disassembled output even though they are used in the instruction.
    pub implicit: bool,
}

impl core::fmt::Display for Operand {
    fn fmt(&self, f: &mut core::fmt::Formatter) -> core::fmt::Result {
        let Self {
            location,
            mutability,
            extension,
            align,
            implicit,
        } = self;
        write!(f, "{location}")?;
        let mut flags = vec![];
        if !matches!(mutability, Mutability::Read) {
            flags.push(format!("{mutability}"));
        }
        if !matches!(extension, Extension::None) {
            flags.push(format!("{extension}"));
        }
        if *align != false {
            flags.push("align".to_owned());
        }
        if *implicit {
            flags.push("implicit".to_owned());
        }
        if !flags.is_empty() {
            write!(f, "[{}]", flags.join(","))?;
        }
        Ok(())
    }
}

impl From<Location> for Operand {
    fn from(location: Location) -> Self {
        let mutability = Mutability::default();
        let extension = Extension::default();
        let align = false;
        let implicit = false;
        Self {
            location,
            mutability,
            extension,
            align,
            implicit,
        }
    }
}

/// The kind of register used in a [`Location`].
pub enum RegClass {
    Gpr,
    Xmm,
}

impl core::fmt::Display for RegClass {
    fn fmt(&self, f: &mut core::fmt::Formatter) -> core::fmt::Result {
        match self {
            RegClass::Gpr => write!(f, "Gpr"),
            RegClass::Xmm => write!(f, "Xmm"),
        }
    }
}

/// An operand location, as expressed in Intel's _Instruction Set Reference_.
#[derive(Clone, Copy, Debug)]
#[allow(non_camel_case_types, reason = "makes DSL definitions easier to read")]
pub enum Location {
    // Fixed registers.
    al,
    ax,
    eax,
    rax,
    dx,
    edx,
    rdx,
    cl,

    // Immediate values.
    imm8,
    imm16,
    imm32,
    imm64,

    // General-purpose registers, and their memory forms.
    r8,
    r16,
    r32,
    r32a,
    r32b,
    r64,
    r64a,
    r64b,
    rm8,
    rm16,
    rm32,
    rm64,

    // XMM registers, and their memory forms.
    xmm1,
    xmm2,
    xmm3,
    xmm_m16,
    xmm_m32,
    xmm_m64,
    xmm_m128,

    // Memory-only locations.
    m8,
    m16,
    m32,
    m64,
}

impl Location {
    /// Return the number of bits accessed.
    #[must_use]
    pub fn bits(&self) -> u16 {
        use Location::*;
        match self {
            al | cl | imm8 | r8 | rm8 | m8 => 8,
<<<<<<< HEAD
            ax | dx | imm16 | r16 | rm16 | m16 | xmm_m16 => 16,
            eax | edx | imm32 | r32 | rm32 | m32 | xmm_m32 => 32,
            rax | rdx | imm64 | r64 | rm64 | m64 | xmm_m64 => 64,
=======
            ax | dx | imm16 | r16 | rm16 | m16 => 16,
            eax | edx | imm32 | r32 | r32a | r32b | rm32 | m32 | xmm_m32 => 32,
            rax | rdx | imm64 | r64 | r64a | r64b | rm64 | m64 | xmm_m64 => 64,
>>>>>>> 5603ee7b
            xmm1 | xmm2 | xmm3 | xmm_m128 => 128,
        }
    }

    /// Return the number of bytes accessed, for convenience.
    #[must_use]
    pub fn bytes(&self) -> u16 {
        self.bits() / 8
    }

    /// Return `true` if the location accesses memory; `false` otherwise.
    #[must_use]
    pub fn uses_memory(&self) -> bool {
        use OperandKind::*;
        match self.kind() {
            FixedReg(_) | Imm(_) | Reg(_) => false,
            RegMem(_) | Mem(_) => true,
        }
    }

    /// Return `true` if any of the operands accepts a register (i.e., not an
    /// immediate); return `false` otherwise.
    #[must_use]
    pub fn uses_register(&self) -> bool {
        use OperandKind::*;
        match self.kind() {
            Imm(_) => false,
            FixedReg(_) | Reg(_) | RegMem(_) | Mem(_) => true,
        }
    }

    /// Convert the location to an [`OperandKind`].
    #[must_use]
    pub fn kind(&self) -> OperandKind {
        use Location::*;
        match self {
            al | ax | eax | rax | cl | dx | edx | rdx => OperandKind::FixedReg(*self),
            imm8 | imm16 | imm32 | imm64 => OperandKind::Imm(*self),
<<<<<<< HEAD
            r8 | r16 | r32 | r64 | xmm1 | xmm2 | xmm3 => OperandKind::Reg(*self),
            rm8 | rm16 | rm32 | rm64 | xmm_m16 | xmm_m32 | xmm_m64 | xmm_m128 => {
                OperandKind::RegMem(*self)
            }
=======
            r8 | r16 | r32 | r32a | r32b | r64 | r64a | r64b | xmm1 | xmm2 | xmm3 => {
                OperandKind::Reg(*self)
            }
            rm8 | rm16 | rm32 | rm64 | xmm_m32 | xmm_m64 | xmm_m128 => OperandKind::RegMem(*self),
>>>>>>> 5603ee7b
            m8 | m16 | m32 | m64 => OperandKind::Mem(*self),
        }
    }

    /// If a location directly uses data from a register, return the register
    /// class; otherwise, return `None`. Memory-only locations, though their
    /// address is stored in a register, use data from memory and thus also
    /// return `None`.
    #[must_use]
    pub fn reg_class(&self) -> Option<RegClass> {
        use Location::*;
        match self {
            imm8 | imm16 | imm32 | imm64 | m8 | m16 | m32 | m64 => None,
<<<<<<< HEAD
            al | ax | eax | rax | cl | dx | edx | rdx | r8 | r16 | r32 | r64 | rm8 | rm16
            | rm32 | rm64 => Some(RegClass::Gpr),
            xmm1 | xmm2 | xmm3 | xmm_m16 | xmm_m32 | xmm_m64 | xmm_m128 => Some(RegClass::Xmm),
=======
            al | ax | eax | rax | cl | dx | edx | rdx | r8 | r16 | r32 | r32a | r32b | r64
            | r64a | r64b | rm8 | rm16 | rm32 | rm64 => Some(RegClass::Gpr),
            xmm1 | xmm2 | xmm3 | xmm_m32 | xmm_m64 | xmm_m128 => Some(RegClass::Xmm),
>>>>>>> 5603ee7b
        }
    }
}

impl core::fmt::Display for Location {
    fn fmt(&self, f: &mut core::fmt::Formatter) -> core::fmt::Result {
        use Location::*;
        match self {
            imm8 => write!(f, "imm8"),
            imm16 => write!(f, "imm16"),
            imm32 => write!(f, "imm32"),
            imm64 => write!(f, "imm64"),

            al => write!(f, "al"),
            ax => write!(f, "ax"),
            eax => write!(f, "eax"),
            rax => write!(f, "rax"),
            cl => write!(f, "cl"),
            dx => write!(f, "dx"),
            edx => write!(f, "edx"),
            rdx => write!(f, "rdx"),

            r8 => write!(f, "r8"),
            r16 => write!(f, "r16"),
            r32 => write!(f, "r32"),
            r32a => write!(f, "r32a"),
            r32b => write!(f, "r32b"),
            r64 => write!(f, "r64"),
            r64a => write!(f, "r64a"),
            r64b => write!(f, "r64b"),
            rm8 => write!(f, "rm8"),
            rm16 => write!(f, "rm16"),
            rm32 => write!(f, "rm32"),
            rm64 => write!(f, "rm64"),

            xmm1 => write!(f, "xmm1"),
            xmm2 => write!(f, "xmm2"),
            xmm3 => write!(f, "xmm3"),
            xmm_m16 => write!(f, "xmm_m16"),
            xmm_m32 => write!(f, "xmm_m32"),
            xmm_m64 => write!(f, "xmm_m64"),
            xmm_m128 => write!(f, "xmm_m128"),

            m8 => write!(f, "m8"),
            m16 => write!(f, "m16"),
            m32 => write!(f, "m32"),
            m64 => write!(f, "m64"),
        }
    }
}

/// Organize the operand locations by kind.
///
/// ```
/// # use cranelift_assembler_x64_meta::dsl::{OperandKind, Location};
/// let k: OperandKind = Location::imm32.kind();
/// ```
#[derive(Clone, Copy, Debug)]
pub enum OperandKind {
    FixedReg(Location),
    Imm(Location),
    Reg(Location),
    RegMem(Location),
    Mem(Location),
}

/// x64 operands can be mutable or not.
///
/// ```
/// # use cranelift_assembler_x64_meta::dsl::{r, rw, Location::r8, Mutability};
/// assert_eq!(r(r8).mutability, Mutability::Read);
/// assert_eq!(rw(r8).mutability, Mutability::ReadWrite);
/// ```
#[derive(Clone, Copy, Debug, PartialEq)]
pub enum Mutability {
    Read,
    ReadWrite,
    Write,
}

impl Mutability {
    /// Returns whether this represents a read of the operand in question.
    ///
    /// Note that for read/write operands this returns `true`.
    pub fn is_read(&self) -> bool {
        match self {
            Mutability::Read | Mutability::ReadWrite => true,
            Mutability::Write => false,
        }
    }

    /// Returns whether this represents a write of the operand in question.
    ///
    /// Note that for read/write operands this returns `true`.
    pub fn is_write(&self) -> bool {
        match self {
            Mutability::Read => false,
            Mutability::ReadWrite | Mutability::Write => true,
        }
    }
}

impl Default for Mutability {
    fn default() -> Self {
        Self::Read
    }
}

impl core::fmt::Display for Mutability {
    fn fmt(&self, f: &mut std::fmt::Formatter<'_>) -> std::fmt::Result {
        match self {
            Self::Read => write!(f, "r"),
            Self::ReadWrite => write!(f, "rw"),
            Self::Write => write!(f, "w"),
        }
    }
}

/// x64 operands may be sign- or zero-extended.
///
/// ```
/// # use cranelift_assembler_x64_meta::dsl::{Location::r8, sxw, Extension};
/// assert_eq!(sxw(r8).extension, Extension::SignExtendWord);
/// ```
#[derive(Clone, Copy, Debug, PartialEq)]
pub enum Extension {
    None,
    SignExtendQuad,
    SignExtendLong,
    SignExtendWord,
}

impl Extension {
    /// Check if the extension is sign-extended.
    #[must_use]
    pub fn is_sign_extended(&self) -> bool {
        matches!(
            self,
            Self::SignExtendQuad | Self::SignExtendLong | Self::SignExtendWord
        )
    }
}

impl Default for Extension {
    fn default() -> Self {
        Self::None
    }
}

impl core::fmt::Display for Extension {
    fn fmt(&self, f: &mut std::fmt::Formatter<'_>) -> std::fmt::Result {
        match self {
            Extension::None => write!(f, ""),
            Extension::SignExtendQuad => write!(f, "sxq"),
            Extension::SignExtendLong => write!(f, "sxl"),
            Extension::SignExtendWord => write!(f, "sxw"),
        }
    }
}<|MERGE_RESOLUTION|>--- conflicted
+++ resolved
@@ -327,15 +327,9 @@
         use Location::*;
         match self {
             al | cl | imm8 | r8 | rm8 | m8 => 8,
-<<<<<<< HEAD
             ax | dx | imm16 | r16 | rm16 | m16 | xmm_m16 => 16,
-            eax | edx | imm32 | r32 | rm32 | m32 | xmm_m32 => 32,
-            rax | rdx | imm64 | r64 | rm64 | m64 | xmm_m64 => 64,
-=======
-            ax | dx | imm16 | r16 | rm16 | m16 => 16,
             eax | edx | imm32 | r32 | r32a | r32b | rm32 | m32 | xmm_m32 => 32,
             rax | rdx | imm64 | r64 | r64a | r64b | rm64 | m64 | xmm_m64 => 64,
->>>>>>> 5603ee7b
             xmm1 | xmm2 | xmm3 | xmm_m128 => 128,
         }
     }
@@ -374,17 +368,12 @@
         match self {
             al | ax | eax | rax | cl | dx | edx | rdx => OperandKind::FixedReg(*self),
             imm8 | imm16 | imm32 | imm64 => OperandKind::Imm(*self),
-<<<<<<< HEAD
-            r8 | r16 | r32 | r64 | xmm1 | xmm2 | xmm3 => OperandKind::Reg(*self),
+            r8 | r16 | r32 | r32a | r32b | r64 | r64a | r64b | xmm1 | xmm2 | xmm3 => {
+                OperandKind::Reg(*self)
+            }
             rm8 | rm16 | rm32 | rm64 | xmm_m16 | xmm_m32 | xmm_m64 | xmm_m128 => {
                 OperandKind::RegMem(*self)
             }
-=======
-            r8 | r16 | r32 | r32a | r32b | r64 | r64a | r64b | xmm1 | xmm2 | xmm3 => {
-                OperandKind::Reg(*self)
-            }
-            rm8 | rm16 | rm32 | rm64 | xmm_m32 | xmm_m64 | xmm_m128 => OperandKind::RegMem(*self),
->>>>>>> 5603ee7b
             m8 | m16 | m32 | m64 => OperandKind::Mem(*self),
         }
     }
@@ -398,15 +387,9 @@
         use Location::*;
         match self {
             imm8 | imm16 | imm32 | imm64 | m8 | m16 | m32 | m64 => None,
-<<<<<<< HEAD
-            al | ax | eax | rax | cl | dx | edx | rdx | r8 | r16 | r32 | r64 | rm8 | rm16
-            | rm32 | rm64 => Some(RegClass::Gpr),
-            xmm1 | xmm2 | xmm3 | xmm_m16 | xmm_m32 | xmm_m64 | xmm_m128 => Some(RegClass::Xmm),
-=======
             al | ax | eax | rax | cl | dx | edx | rdx | r8 | r16 | r32 | r32a | r32b | r64
             | r64a | r64b | rm8 | rm16 | rm32 | rm64 => Some(RegClass::Gpr),
-            xmm1 | xmm2 | xmm3 | xmm_m32 | xmm_m64 | xmm_m128 => Some(RegClass::Xmm),
->>>>>>> 5603ee7b
+            xmm1 | xmm2 | xmm3 | xmm_m16 | xmm_m32 | xmm_m64 | xmm_m128 => Some(RegClass::Xmm),
         }
     }
 }
