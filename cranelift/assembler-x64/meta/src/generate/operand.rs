use super::inst::IsleConstructor;
use crate::dsl::{self, Mutability, OperandKind};

impl dsl::Operand {
    #[must_use]
    pub fn generate_type(&self) -> Option<String> {
        use dsl::OperandKind::*;
        match self.location.kind() {
            FixedReg(_) => None,
            Imm(loc) => {
                let bits = loc.bits();
                if self.extension.is_sign_extended() {
                    Some(format!("Simm{bits}"))
                } else {
                    Some(format!("Imm{bits}"))
                }
            }
            Reg(r) => match r.bits() {
                128 => Some(format!("Xmm<R::{}Xmm>", self.mutability.generate_type())),
                _ => Some(format!("Gpr<R::{}Gpr>", self.mutability.generate_type())),
            },
            RegMem(rm) => match rm.bits() {
                128 => Some(format!("XmmMem<R::{}Xmm, R::ReadGpr>", self.mutability.generate_type())),
                _ => Some(format!("GprMem<R::{}Gpr, R::ReadGpr>", self.mutability.generate_type())),
            },
        }
    }

<<<<<<< HEAD
    /// Returns the type of this operand in ISLE as a part of the ISLE "raw"
    /// constructors.
=======
    #[must_use]
    pub fn generate_mut_ty(&self, read_ty: &str, read_write_ty: &str) -> Option<String> {
        use dsl::Mutability::*;
        use dsl::OperandKind::*;
        let pick_ty = match self.mutability {
            Read => read_ty,
            ReadWrite => read_write_ty,
        };
        match self.location.kind() {
            FixedReg(_) => None,
            Imm(loc) => {
                let bits = loc.bits();
                if self.extension.is_sign_extended() {
                    Some(format!("Simm{bits}"))
                } else {
                    Some(format!("Imm{bits}"))
                }
            }
            Reg(r) => match r.bits() {
                128 => Some(format!("Xmm<{pick_ty}>")),
                _ => Some(format!("Gpr<{pick_ty}>")),
            },
            RegMem(rm) => match rm.bits() {
                128 => Some(format!("XmmMem<{pick_ty}, Gpr>")),
                _ => Some(format!("GprMem<{pick_ty}, {read_ty}>")),
            },
        }
    }

    /// Returns the type of this operand in ISLE as part of the
    /// `IsleConstructorRaw` variants.
>>>>>>> d463cf4e
    pub fn isle_param_raw(&self) -> String {
        match self.location.kind() {
            OperandKind::Imm(loc) => {
                let bits = loc.bits();
                if self.extension.is_sign_extended() {
                    format!("i{bits}")
                } else {
                    format!("u{bits}")
                }
            }
            OperandKind::Reg(r) => match r.bits() {
                128 => "Xmm".to_string(),
                _ => "Gpr".to_string(),
            },
            OperandKind::FixedReg(_) => "Gpr".to_string(),
            OperandKind::RegMem(rm) => match rm.bits() {
                128 => "XmmMem".to_string(),
                _ => "GprMem".to_string(),
            },
        }
    }

    /// Returns the parameter type used for the `IsleConstructor` variant
    /// provided.
    pub fn isle_param_for_ctor(&self, ctor: IsleConstructor) -> String {
        match self.location.kind() {
            // Writable `RegMem` operands are special here: in one constructor
            // it's operating on memory so the argument is `Amode` and in the
            // other constructor it's operating on registers so the argument is
            // a `Gpr`.
            OperandKind::RegMem(_) if self.mutability.is_write() => match ctor {
                IsleConstructor::RetMemorySideEffect => "Amode".to_string(),
                IsleConstructor::RetGpr => "Gpr".to_string(),
                IsleConstructor::RetXmm => "Xmm".to_string(),
            },

            // everything else is the same as the "raw" variant
            _ => self.isle_param_raw(),
        }
    }

    /// Returns the Rust type used for the `IsleConstructorRaw` variants.
    pub fn rust_param_raw(&self) -> String {
        match self.location.kind() {
            OperandKind::Imm(loc) => {
                let bits = loc.bits();
                if self.extension.is_sign_extended() {
                    format!("i{bits}")
                } else {
                    format!("u{bits}")
                }
            }
            OperandKind::RegMem(rm) => match rm.bits() {
                128 => "&XmmMem".to_string(),
                _ => "&GprMem".to_string(),
            },
            OperandKind::Reg(r) => match r.bits() {
                128 => "Xmm".to_string(),
                _ => "Gpr".to_string(),
            },
            OperandKind::FixedReg(_) => "Gpr".to_string(),
        }
    }

    /// Returns the conversion function, if any, when converting the ISLE type
    /// for this parameter to the assembler type for this parameter.
    /// Effectively converts `self.rust_param_raw()` to the assembler type.
    pub fn rust_convert_isle_to_assembler(&self) -> Option<&'static str> {
        match self.location.kind() {
<<<<<<< HEAD
            OperandKind::Reg(_) => Some(match self.mutability {
                Mutability::Read => "cranelift_assembler_x64::Gpr::new",
                Mutability::ReadWrite => "self.convert_gpr_to_assembler_read_write_gpr",
            }),
            OperandKind::RegMem(_) => Some(match self.mutability {
                Mutability::Read => "self.convert_gpr_mem_to_assembler_read_gpr_mem",
                Mutability::ReadWrite => "self.convert_gpr_mem_to_assembler_read_write_gpr_mem",
            }),
            OperandKind::Imm(loc) => match (self.extension.is_sign_extended(), loc.bits()) {
                (true, 8) => Some("cranelift_assembler_x64::Simm8::new"),
                (true, 16) => Some("cranelift_assembler_x64::Simm16::new"),
                (true, 32) => Some("cranelift_assembler_x64::Simm32::new"),
                (false, 8) => Some("cranelift_assembler_x64::Imm8::new"),
                (false, 16) => Some("cranelift_assembler_x64::Imm16::new"),
                (false, 32) => Some("cranelift_assembler_x64::Imm32::new"),
                _ => None,
            },
            OperandKind::FixedReg(_) => None,
=======
            OperandKind::Reg(r) => match r.bits() {
                128 => Some(match self.mutability {
                    Mutability::Read => "cranelift_assembler_x64::Xmm::new",
                    Mutability::ReadWrite => "self.convert_xmm_to_assembler_read_write_xmm",
                }),
                _ => Some(match self.mutability {
                    Mutability::Read => "cranelift_assembler_x64::Gpr::new",
                    Mutability::ReadWrite => "self.convert_gpr_to_assembler_read_write_gpr",
                }),
            },
            OperandKind::RegMem(rm) => match rm.bits() {
                128 => Some(match self.mutability {
                    Mutability::Read => "self.convert_xmm_mem_to_assembler_read_xmm_mem",
                    Mutability::ReadWrite => "self.convert_xmm_mem_to_assembler_read_write_xmm_mem",
                }),
                _ => Some(match self.mutability {
                    Mutability::Read => "self.convert_gpr_mem_to_assembler_read_gpr_mem",
                    Mutability::ReadWrite => "self.convert_gpr_mem_to_assembler_read_write_gpr_mem",
                }),
            },
            OperandKind::FixedReg(_) | OperandKind::Imm(_) => None,
>>>>>>> d463cf4e
        }
    }
}

impl dsl::Location {
<<<<<<< HEAD
=======
    /// `<operand type>`, if the operand has a type (i.e., not fixed registers).
    #[must_use]
    pub fn generate_type(&self, generic: Option<String>) -> Option<String> {
        use dsl::Location::*;
        let generic = match generic {
            Some(ty) => format!("<{ty}>"),
            None => String::new(),
        };
        match self {
            al | ax | eax | rax | cl => None,
            imm8 => Some("Imm8".into()),
            imm16 => Some("Imm16".into()),
            imm32 => Some("Imm32".into()),
            r8 | r16 | r32 | r64 => Some(format!("Gpr{generic}")),
            rm8 | rm16 | rm32 | rm64 => Some(format!("GprMem{generic}")),
            xmm => Some(format!("Xmm{generic}")),
            rm128 => Some(format!("XmmMem{generic}")),
        }
    }

>>>>>>> d463cf4e
    /// `self.<operand>.to_string(...)`
    #[must_use]
    pub fn generate_to_string(&self, extension: dsl::Extension) -> String {
        use dsl::Location::*;
        match self {
            al => "\"%al\"".into(),
            ax => "\"%ax\"".into(),
            eax => "\"%eax\"".into(),
            rax => "\"%rax\"".into(),
            cl => "\"%cl\"".into(),
            imm8 | imm16 | imm32 => {
                if extension.is_sign_extended() {
                    let variant = extension.generate_variant();
                    format!("self.{self}.to_string({variant})")
                } else {
                    format!("self.{self}.to_string()")
                }
            }
            r8 | r16 | r32 | r64 | rm8 | rm16 | rm32 | rm64 => match self.generate_size() {
                Some(size) => format!("self.{self}.to_string({size})"),
                None => unreachable!(),
            },
            xmm | rm128 => format!("self.{self}.to_string()"),
        }
    }

    /// `Size::<operand size>`
    #[must_use]
    fn generate_size(&self) -> Option<&str> {
        use dsl::Location::*;
        match self {
            al | ax | eax | rax | cl | imm8 | imm16 | imm32 => None,
            r8 | rm8 => Some("Size::Byte"),
            r16 | rm16 => Some("Size::Word"),
            r32 | rm32 => Some("Size::Doubleword"),
            r64 | rm64 => Some("Size::Quadword"),
            xmm | rm128 => panic!("no need to generate a size for XMM-sized access"),
        }
    }

    /// `Gpr(regs::...)`
    #[must_use]
    pub fn generate_fixed_reg(&self) -> Option<&str> {
        use dsl::Location::*;
        match self {
            al | ax | eax | rax => Some("reg::enc::RAX"),
            cl => Some("reg::enc::RCX"),
            imm8 | imm16 | imm32 | r8 | r16 | r32 | r64 | xmm | rm8 | rm16 | rm32 | rm64 | rm128 => None,
        }
    }
}

impl dsl::Mutability {
    #[must_use]
    pub fn generate_regalloc_call(&self) -> &str {
        match self {
            dsl::Mutability::Read => "read",
            dsl::Mutability::ReadWrite => "read_write",
        }
    }

    #[must_use]
    pub fn generate_type(&self) -> &str {
        match self {
            dsl::Mutability::Read => "Read",
            dsl::Mutability::ReadWrite => "ReadWrite",
        }
    }

    #[must_use]
    pub fn generate_xmm_regalloc_call(&self) -> &str {
        match self {
            dsl::Mutability::Read => "read_xmm",
            dsl::Mutability::ReadWrite => "read_write_xmm",
        }
    }
}

impl dsl::Extension {
    /// `Extension::...`
    #[must_use]
    pub fn generate_variant(&self) -> &str {
        use dsl::Extension::*;
        match self {
            None => "Extension::None",
            SignExtendWord => "Extension::SignExtendWord",
            SignExtendLong => "Extension::SignExtendLong",
            SignExtendQuad => "Extension::SignExtendQuad",
        }
    }
}<|MERGE_RESOLUTION|>--- conflicted
+++ resolved
@@ -26,42 +26,8 @@
         }
     }
 
-<<<<<<< HEAD
     /// Returns the type of this operand in ISLE as a part of the ISLE "raw"
     /// constructors.
-=======
-    #[must_use]
-    pub fn generate_mut_ty(&self, read_ty: &str, read_write_ty: &str) -> Option<String> {
-        use dsl::Mutability::*;
-        use dsl::OperandKind::*;
-        let pick_ty = match self.mutability {
-            Read => read_ty,
-            ReadWrite => read_write_ty,
-        };
-        match self.location.kind() {
-            FixedReg(_) => None,
-            Imm(loc) => {
-                let bits = loc.bits();
-                if self.extension.is_sign_extended() {
-                    Some(format!("Simm{bits}"))
-                } else {
-                    Some(format!("Imm{bits}"))
-                }
-            }
-            Reg(r) => match r.bits() {
-                128 => Some(format!("Xmm<{pick_ty}>")),
-                _ => Some(format!("Gpr<{pick_ty}>")),
-            },
-            RegMem(rm) => match rm.bits() {
-                128 => Some(format!("XmmMem<{pick_ty}, Gpr>")),
-                _ => Some(format!("GprMem<{pick_ty}, {read_ty}>")),
-            },
-        }
-    }
-
-    /// Returns the type of this operand in ISLE as part of the
-    /// `IsleConstructorRaw` variants.
->>>>>>> d463cf4e
     pub fn isle_param_raw(&self) -> String {
         match self.location.kind() {
             OperandKind::Imm(loc) => {
@@ -131,14 +97,17 @@
     /// Effectively converts `self.rust_param_raw()` to the assembler type.
     pub fn rust_convert_isle_to_assembler(&self) -> Option<&'static str> {
         match self.location.kind() {
-<<<<<<< HEAD
-            OperandKind::Reg(_) => Some(match self.mutability {
-                Mutability::Read => "cranelift_assembler_x64::Gpr::new",
-                Mutability::ReadWrite => "self.convert_gpr_to_assembler_read_write_gpr",
+            OperandKind::Reg(r) => Some(match (r.bits(), self.mutability) {
+                (128, Mutability::Read) => "cranelift_assembler_x64::Xmm::new",
+                (128, Mutability::ReadWrite) => "self.convert_xmm_to_assembler_read_write_xmm",
+                (_, Mutability::Read) => "cranelift_assembler_x64::Gpr::new",
+                (_, Mutability::ReadWrite) => "self.convert_gpr_to_assembler_read_write_gpr",
             }),
-            OperandKind::RegMem(_) => Some(match self.mutability {
-                Mutability::Read => "self.convert_gpr_mem_to_assembler_read_gpr_mem",
-                Mutability::ReadWrite => "self.convert_gpr_mem_to_assembler_read_write_gpr_mem",
+            OperandKind::RegMem(r) => Some(match (r.bits(), self.mutability) {
+                (128, Mutability::Read) => "self.convert_xmm_mem_to_assembler_read_xmm_mem",
+                (128, Mutability::ReadWrite) => "self.convert_xmm_mem_to_assembler_read_write_xmm_mem",
+                (_, Mutability::Read) => "self.convert_gpr_mem_to_assembler_read_gpr_mem",
+                (_, Mutability::ReadWrite) => "self.convert_gpr_mem_to_assembler_read_write_gpr_mem",
             }),
             OperandKind::Imm(loc) => match (self.extension.is_sign_extended(), loc.bits()) {
                 (true, 8) => Some("cranelift_assembler_x64::Simm8::new"),
@@ -150,57 +119,11 @@
                 _ => None,
             },
             OperandKind::FixedReg(_) => None,
-=======
-            OperandKind::Reg(r) => match r.bits() {
-                128 => Some(match self.mutability {
-                    Mutability::Read => "cranelift_assembler_x64::Xmm::new",
-                    Mutability::ReadWrite => "self.convert_xmm_to_assembler_read_write_xmm",
-                }),
-                _ => Some(match self.mutability {
-                    Mutability::Read => "cranelift_assembler_x64::Gpr::new",
-                    Mutability::ReadWrite => "self.convert_gpr_to_assembler_read_write_gpr",
-                }),
-            },
-            OperandKind::RegMem(rm) => match rm.bits() {
-                128 => Some(match self.mutability {
-                    Mutability::Read => "self.convert_xmm_mem_to_assembler_read_xmm_mem",
-                    Mutability::ReadWrite => "self.convert_xmm_mem_to_assembler_read_write_xmm_mem",
-                }),
-                _ => Some(match self.mutability {
-                    Mutability::Read => "self.convert_gpr_mem_to_assembler_read_gpr_mem",
-                    Mutability::ReadWrite => "self.convert_gpr_mem_to_assembler_read_write_gpr_mem",
-                }),
-            },
-            OperandKind::FixedReg(_) | OperandKind::Imm(_) => None,
->>>>>>> d463cf4e
         }
     }
 }
 
 impl dsl::Location {
-<<<<<<< HEAD
-=======
-    /// `<operand type>`, if the operand has a type (i.e., not fixed registers).
-    #[must_use]
-    pub fn generate_type(&self, generic: Option<String>) -> Option<String> {
-        use dsl::Location::*;
-        let generic = match generic {
-            Some(ty) => format!("<{ty}>"),
-            None => String::new(),
-        };
-        match self {
-            al | ax | eax | rax | cl => None,
-            imm8 => Some("Imm8".into()),
-            imm16 => Some("Imm16".into()),
-            imm32 => Some("Imm32".into()),
-            r8 | r16 | r32 | r64 => Some(format!("Gpr{generic}")),
-            rm8 | rm16 | rm32 | rm64 => Some(format!("GprMem{generic}")),
-            xmm => Some(format!("Xmm{generic}")),
-            rm128 => Some(format!("XmmMem{generic}")),
-        }
-    }
-
->>>>>>> d463cf4e
     /// `self.<operand>.to_string(...)`
     #[must_use]
     pub fn generate_to_string(&self, extension: dsl::Extension) -> String {
