--- conflicted
+++ resolved
@@ -349,16 +349,11 @@
     // Interpret a Cranelift instruction.
     Ok(match inst.opcode() {
         Opcode::Jump => {
-<<<<<<< HEAD
-            let block = inst.branch_destination()[0];
-            continue_at(block)?
-=======
             if let InstructionData::Jump { destination, .. } = inst {
                 continue_at(destination)?
             } else {
                 unreachable!()
             }
->>>>>>> db9efcb0
         }
         Opcode::Brif => {
             if let InstructionData::Brif {
