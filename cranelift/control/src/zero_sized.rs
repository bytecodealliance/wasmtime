//! Shims for ControlPlane when chaos mode is disabled. Enables
//! unconditional use of the type and its methods throughout cranelift.

use std::fmt::Display;

use arbitrary::Unstructured;

/// A shim for ControlPlane when chaos mode is disabled.
/// Please see the [crate-level documentation](crate).
#[derive(Debug, Clone, Default)]
pub struct ControlPlane {
    /// prevent direct instantiation (use `default` instead)
    _private: (),
}

impl ControlPlane {
    /// Generate a new control plane. This variant is used when chaos mode is
    /// disabled. It doesn't consume any bytes and always returns a default
    /// control plane.
    pub fn new(_u: &mut Unstructured, _fuel: u8) -> arbitrary::Result<Self> {
        Ok(Self::default())
    }

    /// Returns a pseudo-random boolean. This variant is used when chaos
    /// mode is disabled. It always returns `false`.
    #[inline]
    pub fn get_decision(&mut self) -> bool {
        false
    }
<<<<<<< HEAD
}

impl Display for ControlPlane {
    fn fmt(&self, f: &mut std::fmt::Formatter<'_>) -> std::fmt::Result {
        write!(f, "; control plane: ()")
=======

    /// Shuffles the items in the slice into a pseudo-random permutation.
    /// This variant is used when chaos mode is disabled. It doesn't do
    /// anything.
    #[inline]
    pub fn shuffle<T>(&mut self, _slice: &mut [T]) {}

    /// Returns a new iterator over the same items as the input iterator in
    /// a pseudo-random order. This variant is used when chaos mode is
    /// disabled. It always returns the same order.
    #[inline]
    pub fn shuffled<T>(&mut self, iter: impl Iterator<Item = T>) -> impl Iterator<Item = T> {
        iter
>>>>>>> 60ce6f5d
    }
}<|MERGE_RESOLUTION|>--- conflicted
+++ resolved
@@ -27,13 +27,6 @@
     pub fn get_decision(&mut self) -> bool {
         false
     }
-<<<<<<< HEAD
-}
-
-impl Display for ControlPlane {
-    fn fmt(&self, f: &mut std::fmt::Formatter<'_>) -> std::fmt::Result {
-        write!(f, "; control plane: ()")
-=======
 
     /// Shuffles the items in the slice into a pseudo-random permutation.
     /// This variant is used when chaos mode is disabled. It doesn't do
@@ -47,6 +40,11 @@
     #[inline]
     pub fn shuffled<T>(&mut self, iter: impl Iterator<Item = T>) -> impl Iterator<Item = T> {
         iter
->>>>>>> 60ce6f5d
+    }
+}
+
+impl Display for ControlPlane {
+    fn fmt(&self, f: &mut std::fmt::Formatter<'_>) -> std::fmt::Result {
+        write!(f, "; control plane: ()")
     }
 }