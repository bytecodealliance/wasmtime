--- conflicted
+++ resolved
@@ -13,10 +13,6 @@
 edition.workspace = true
 
 [dependencies]
-<<<<<<< HEAD
-arrayvec = "0.7"
-=======
->>>>>>> db9efcb0
 anyhow = { workspace = true, optional = true }
 bumpalo = "3"
 capstone = { workspace = true, optional = true }
