--- conflicted
+++ resolved
@@ -7,10 +7,6 @@
 use crate::ir::Function;
 use crate::ir::{Block, BlockCall, Inst, Value};
 use crate::timing;
-<<<<<<< HEAD
-use arrayvec::ArrayVec;
-=======
->>>>>>> db9efcb0
 use bumpalo::Bump;
 use cranelift_entity::SecondaryMap;
 use smallvec::SmallVec;
@@ -174,16 +170,10 @@
     /// We don't bother to include transfers that pass zero parameters
     /// since that makes more work for the solver for no purpose.
     ///
-<<<<<<< HEAD
-    /// Note that, because blocks used with `br_table`s cannot have block
-    /// arguments, there are at most two outgoing edges from these blocks.
-    dests: ArrayVec<OutEdge<'a>, 2>,
-=======
     /// We optimize for the case where a branch instruction has up to two
     /// outgoing edges, as unconditional jumps and conditional branches are
     /// more prominent than br_table.
     dests: SmallVec<[OutEdge<'a>; 2]>,
->>>>>>> db9efcb0
 }
 
 impl<'a> BlockSummary<'a> {
@@ -249,15 +239,11 @@
         let mut summary = BlockSummary::new(&bump, formals);
 
         for inst in func.layout.block_insts(b) {
-<<<<<<< HEAD
-            for (ix, dest) in func.dfg.insts[inst].branch_destination().iter().enumerate() {
-=======
             for (ix, dest) in func.dfg.insts[inst]
                 .branch_destination(&func.dfg.jump_tables)
                 .iter()
                 .enumerate()
             {
->>>>>>> db9efcb0
                 if let Some(edge) = OutEdge::new(&bump, &func.dfg, inst, ix, *dest) {
                     summary.dests.push(edge);
                 }
@@ -400,13 +386,8 @@
             }
 
             let dfg = &mut func.dfg;
-<<<<<<< HEAD
-            let block =
-                &mut dfg.insts[edge.inst].branch_destination_mut()[edge.branch_index as usize];
-=======
             let dests = dfg.insts[edge.inst].branch_destination_mut(&mut dfg.jump_tables);
             let block = &mut dests[edge.branch_index as usize];
->>>>>>> db9efcb0
 
             old_actuals.extend(block.args_slice(&dfg.value_lists));
 
