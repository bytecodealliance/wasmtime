--- conflicted
+++ resolved
@@ -6,21 +6,12 @@
 
 // Types that the generated ISLE code uses via `use super::*`.
 use super::{
-<<<<<<< HEAD
     fp_reg, lower_constant_f128, lower_constant_f32, lower_constant_f64, lower_fp_condcode,
     stack_reg, writable_zero_reg, zero_reg, AMode, ASIMDFPModImm, ASIMDMovModImm, BranchTarget,
-    CallIndInfo, CallInfo, Cond, CondBrKind, ExtendOp, FPUOpRI, FloatCC, Imm12, ImmLogic, ImmShift,
-    Inst as MInst, IntCC, JTSequenceInfo, MachLabel, MemLabel, MoveWideConst, MoveWideOp,
-    NarrowValueMode, Opcode, OperandSize, PairAMode, Reg, SImm9, ScalarSize, ShiftOpAndAmt,
-    UImm12Scaled, UImm5, VecMisc2, VectorSize, NZCV,
-=======
-    lower_constant_f128, lower_constant_f32, lower_constant_f64, lower_fp_condcode,
-    writable_zero_reg, zero_reg, AMode, ASIMDFPModImm, ASIMDMovModImm, BranchTarget, CallIndInfo,
-    CallInfo, Cond, CondBrKind, ExtendOp, FPUOpRI, FPUOpRIMod, FloatCC, Imm12, ImmLogic, ImmShift,
-    Inst as MInst, IntCC, JTSequenceInfo, MachLabel, MoveWideConst, MoveWideOp, NarrowValueMode,
-    Opcode, OperandSize, PairAMode, Reg, ScalarSize, ShiftOpAndAmt, UImm5, VecMisc2, VectorSize,
-    NZCV,
->>>>>>> 385bd0cb
+    CallIndInfo, CallInfo, Cond, CondBrKind, ExtendOp, FPUOpRI, FPUOpRIMod, FloatCC, Imm12,
+    ImmLogic, ImmShift, Inst as MInst, IntCC, JTSequenceInfo, MachLabel, MemLabel, MoveWideConst,
+    MoveWideOp, NarrowValueMode, Opcode, OperandSize, PairAMode, Reg, SImm9, ScalarSize,
+    ShiftOpAndAmt, UImm12Scaled, UImm5, VecMisc2, VectorSize, NZCV,
 };
 use crate::ir::condcodes;
 use crate::isa::aarch64::inst::{FPULeftShiftImm, FPURightShiftImm};
@@ -318,7 +309,6 @@
         zero_reg()
     }
 
-<<<<<<< HEAD
     fn stack_reg(&mut self) -> Reg {
         stack_reg()
     }
@@ -327,20 +317,6 @@
         fp_reg()
     }
 
-    fn xreg(&mut self, index: u8) -> Reg {
-        xreg(index)
-    }
-
-    fn writable_xreg(&mut self, index: u8) -> WritableReg {
-        writable_xreg(index)
-    }
-
-    fn writable_vreg(&mut self, index: u8) -> WritableReg {
-        writable_vreg(index)
-    }
-
-=======
->>>>>>> 385bd0cb
     fn extended_value_from_value(&mut self, val: Value) -> Option<ExtendedValue> {
         let (val, extend) =
             super::get_as_extended_value(self.lower_ctx, val, NarrowValueMode::None)?;
