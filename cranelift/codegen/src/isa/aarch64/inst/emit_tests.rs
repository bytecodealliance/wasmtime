--- conflicted
+++ resolved
@@ -57,7 +57,7 @@
         "retab",
     ));
     insns.push((Inst::Pacisp { key: APIKey::B }, "7F2303D5", "pacibsp"));
-<<<<<<< HEAD
+    insns.push((Inst::Xpaclri, "FF2003D5", "xpaclri"));
     insns.push((
         Inst::Bti {
             targets: BranchTargetType::J,
@@ -65,9 +65,6 @@
         "9F2403D5",
         "bti j",
     ));
-=======
-    insns.push((Inst::Xpaclri, "FF2003D5", "xpaclri"));
->>>>>>> 80c77da3
     insns.push((Inst::Nop0, "", "nop-zero-len"));
     insns.push((Inst::Nop4, "1F2003D5", "nop"));
     insns.push((Inst::Csdb, "9F2203D5", "csdb"));
