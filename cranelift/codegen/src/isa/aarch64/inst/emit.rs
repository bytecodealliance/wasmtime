--- conflicted
+++ resolved
@@ -1430,11 +1430,7 @@
 
                 sink.put4(enc_acq_rel(ty, op, rs, rt, rn));
             }
-<<<<<<< HEAD
-            &Inst::AtomicRMWLoop { ty, op, flags } => {
-=======
-            &Inst::AtomicRMWLoop { ty, op, .. } => {
->>>>>>> 385bd0cb
+            &Inst::AtomicRMWLoop { ty, op, flags, .. } => {
                 /* Emit this:
                      again:
                       ldaxr{,b,h}  x/w27, [x25]
@@ -1614,21 +1610,17 @@
                 ));
                 sink.use_label_at_offset(br_offset, again_label, LabelUse::Branch19);
             }
-<<<<<<< HEAD
             &Inst::AtomicCAS {
+                rd,
                 rs,
                 rt,
                 rn,
                 ty,
                 flags,
             } => {
-                let rs = allocs.next_writable(rs);
-=======
-            &Inst::AtomicCAS { rd, rs, rt, rn, ty } => {
                 let rd = allocs.next_writable(rd);
                 let rs = allocs.next(rs);
                 debug_assert_eq!(rd.to_reg(), rs);
->>>>>>> 385bd0cb
                 let rt = allocs.next(rt);
                 let rn = allocs.next(rn);
                 let size = match ty {
@@ -1639,20 +1631,14 @@
                     _ => panic!("Unsupported type: {}", ty),
                 };
 
-<<<<<<< HEAD
                 let srcloc = state.cur_srcloc();
                 if !srcloc.is_default() && !flags.notrap() {
                     sink.add_trap(TrapCode::HeapOutOfBounds);
                 }
 
-                sink.put4(enc_cas(size, rs, rt, rn));
-            }
-            &Inst::AtomicCASLoop { ty, flags } => {
-=======
                 sink.put4(enc_cas(size, rd, rt, rn));
             }
-            &Inst::AtomicCASLoop { ty, .. } => {
->>>>>>> 385bd0cb
+            &Inst::AtomicCASLoop { ty, flags, .. } => {
                 /* Emit this:
                     again:
                      ldaxr{,b,h} x/w27, [x25]
