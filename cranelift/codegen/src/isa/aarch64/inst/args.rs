--- conflicted
+++ resolved
@@ -115,76 +115,6 @@
     PCRel(i32),
 }
 
-<<<<<<< HEAD
-=======
-/// An addressing mode specified for a load/store operation.
-#[derive(Clone, Debug)]
-pub enum AMode {
-    //
-    // Real ARM64 addressing modes:
-    //
-    /// "post-indexed" mode as per AArch64 docs: postincrement reg after address computation.
-    /// Specialized here to SP so we don't have to emit regalloc metadata.
-    SPPostIndexed(SImm9),
-    /// "pre-indexed" mode as per AArch64 docs: preincrement reg before address computation.
-    /// Specialized here to SP so we don't have to emit regalloc metadata.
-    SPPreIndexed(SImm9),
-
-    // N.B.: RegReg, RegScaled, and RegScaledExtended all correspond to
-    // what the ISA calls the "register offset" addressing mode. We split out
-    // several options here for more ergonomic codegen.
-    /// Register plus register offset.
-    RegReg(Reg, Reg),
-
-    #[allow(dead_code)]
-    /// Register plus register offset, scaled by type's size.
-    RegScaled(Reg, Reg, Type),
-
-    /// Register plus register offset, scaled by type's size, with index sign- or zero-extended
-    /// first.
-    RegScaledExtended(Reg, Reg, Type, ExtendOp),
-
-    /// Register plus register offset, with index sign- or zero-extended first.
-    RegExtended(Reg, Reg, ExtendOp),
-
-    /// Unscaled signed 9-bit immediate offset from reg.
-    Unscaled(Reg, SImm9),
-
-    /// Scaled (by size of a type) unsigned 12-bit immediate offset from reg.
-    UnsignedOffset(Reg, UImm12Scaled),
-
-    //
-    // virtual addressing modes that are lowered at emission time:
-    //
-    /// Reference to a "label": e.g., a symbol.
-    Label(MemLabel),
-
-    /// Arbitrary offset from a register. Converted to generation of large
-    /// offsets with multiple instructions as necessary during code emission.
-    RegOffset(Reg, i64, Type),
-
-    /// Offset from the stack pointer.
-    SPOffset(i64, Type),
-
-    /// Offset from the frame pointer.
-    FPOffset(i64, Type),
-
-    /// Offset from the "nominal stack pointer", which is where the real SP is
-    /// just after stack and spill slots are allocated in the function prologue.
-    /// At emission time, this is converted to `SPOffset` with a fixup added to
-    /// the offset constant. The fixup is a running value that is tracked as
-    /// emission iterates through instructions in linear order, and can be
-    /// adjusted up and down with [Inst::VirtualSPOffsetAdj].
-    ///
-    /// The standard ABI is in charge of handling this (by emitting the
-    /// adjustment meta-instructions). It maintains the invariant that "nominal
-    /// SP" is where the actual SP is after the function prologue and before
-    /// clobber pushes. See the diagram in the documentation for
-    /// [crate::isa::aarch64::abi](the ABI module) for more details.
-    NominalSPOffset(i64, Type),
-}
-
->>>>>>> 385bd0cb
 impl AMode {
     /// Memory reference using an address in a register.
     pub fn reg(reg: Reg) -> AMode {
@@ -210,7 +140,6 @@
     pub fn with_allocs(&self, allocs: &mut AllocationConsumer<'_>) -> Self {
         // This should match `memarg_operands()`.
         match self {
-<<<<<<< HEAD
             &AMode::Unscaled { rn, simm9 } => AMode::Unscaled {
                 rn: allocs.next(rn),
                 simm9,
@@ -244,44 +173,17 @@
                 rm: allocs.next(rm),
                 extendop,
             },
-            &AMode::PreIndexed { rn, simm9 } => AMode::PreIndexed {
-                rn: allocs.next_writable(rn),
-                simm9,
-            },
-            &AMode::PostIndexed { rn, simm9 } => AMode::PostIndexed {
-                rn: allocs.next_writable(rn),
-                simm9,
-            },
             &AMode::RegOffset { rn, off, ty } => AMode::RegOffset {
                 rn: allocs.next(rn),
                 off,
                 ty,
             },
-            &AMode::FPOffset { .. }
+            &AMode::SPPreIndexed { .. }
+            | &AMode::SPPostIndexed { .. }
+            | &AMode::FPOffset { .. }
             | &AMode::SPOffset { .. }
             | &AMode::NominalSPOffset { .. }
             | AMode::Label { .. } => self.clone(),
-=======
-            &AMode::Unscaled(reg, imm9) => AMode::Unscaled(allocs.next(reg), imm9),
-            &AMode::UnsignedOffset(r, uimm12) => AMode::UnsignedOffset(allocs.next(r), uimm12),
-            &AMode::RegReg(r1, r2) => AMode::RegReg(allocs.next(r1), allocs.next(r2)),
-            &AMode::RegScaled(r1, r2, ty) => AMode::RegScaled(allocs.next(r1), allocs.next(r2), ty),
-            &AMode::RegScaledExtended(r1, r2, ty, ext) => {
-                AMode::RegScaledExtended(allocs.next(r1), allocs.next(r2), ty, ext)
-            }
-            &AMode::RegExtended(r1, r2, ext) => {
-                AMode::RegExtended(allocs.next(r1), allocs.next(r2), ext)
-            }
-            // Note that SP is not managed by regalloc, so there is no register to report in the
-            // pre/post-indexed amodes.
-            &AMode::RegOffset(r, off, ty) => AMode::RegOffset(allocs.next(r), off, ty),
-            &AMode::SPPreIndexed(..)
-            | &AMode::SPPostIndexed(..)
-            | &AMode::FPOffset(..)
-            | &AMode::SPOffset(..)
-            | &AMode::NominalSPOffset(..)
-            | AMode::Label(..) => self.clone(),
->>>>>>> 385bd0cb
         }
     }
 }
@@ -524,23 +426,12 @@
                 let op = extendop.pretty_print(0, allocs);
                 format!("[{}, {}, {}]", r1, r2, op)
             }
-<<<<<<< HEAD
             &AMode::Label { ref label } => label.pretty_print(0, allocs),
-            &AMode::PreIndexed { rn, simm9 } => {
-                let r = pretty_print_reg(rn.to_reg(), allocs);
-=======
-            &AMode::Label(ref label) => label.pretty_print(0, allocs),
-            &AMode::SPPreIndexed(simm9) => {
->>>>>>> 385bd0cb
+            &AMode::SPPreIndexed { simm9 } => {
                 let simm9 = simm9.pretty_print(8, allocs);
                 format!("[sp, {}]!", simm9)
             }
-<<<<<<< HEAD
-            &AMode::PostIndexed { rn, simm9 } => {
-                let r = pretty_print_reg(rn.to_reg(), allocs);
-=======
-            &AMode::SPPostIndexed(simm9) => {
->>>>>>> 385bd0cb
+            &AMode::SPPostIndexed { simm9 } => {
                 let simm9 = simm9.pretty_print(8, allocs);
                 format!("[sp], {}", simm9)
             }
