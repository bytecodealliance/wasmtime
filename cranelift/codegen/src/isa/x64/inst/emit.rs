--- conflicted
+++ resolved
@@ -1955,42 +1955,6 @@
                 RegMem::Mem { addr } => {
                     let addr = &addr.finalize(state, sink);
                     emit_std_reg_mem(sink, prefix, opcode, length, reg_g, addr, rex, 0);
-<<<<<<< HEAD
-                }
-            }
-        }
-
-        Inst::XmmRmRBlend {
-            op,
-            src1,
-            src2,
-            dst,
-            mask,
-        } => {
-            let src1 = allocs.next(src1.to_reg());
-            let mask = allocs.next(mask.to_reg());
-            debug_assert_eq!(mask, regs::xmm0());
-            let reg_g = allocs.next(dst.to_reg().to_reg());
-            debug_assert_eq!(src1, reg_g);
-            let src_e = src2.clone().to_reg_mem().with_allocs(allocs);
-
-            let rex = RexFlags::clear_w();
-            let (prefix, opcode, length) = match op {
-                SseOpcode::Blendvps => (LegacyPrefixes::_66, 0x0F3814, 3),
-                SseOpcode::Blendvpd => (LegacyPrefixes::_66, 0x0F3815, 3),
-                SseOpcode::Pblendvb => (LegacyPrefixes::_66, 0x0F3810, 3),
-                _ => unimplemented!("Opcode {:?} not implemented", op),
-            };
-
-            match src_e {
-                RegMem::Reg { reg: reg_e } => {
-                    emit_std_reg_reg(sink, prefix, opcode, length, reg_g, reg_e, rex);
-                }
-                RegMem::Mem { addr } => {
-                    let addr = &addr.finalize(state, sink);
-                    emit_std_reg_mem(sink, prefix, opcode, length, reg_g, addr, rex, 0);
-=======
->>>>>>> db9efcb0
                 }
             }
         }
