--- conflicted
+++ resolved
@@ -134,13 +134,10 @@
                         popcnt => features.push(InstructionSet::Popcnt),
                         avx => features.push(InstructionSet::AVX),
                         avx2 => features.push(InstructionSet::AVX2),
-                        cmpxchg16b => features.push(InstructionSet::CMPXCHG16b),
-<<<<<<< HEAD
                         avx512f => features.push(InstructionSet::AVX512F),
                         avx512vl => features.push(InstructionSet::AVX512VL),
-=======
+                        cmpxchg16b => features.push(InstructionSet::CMPXCHG16b),
                         fma => features.push(InstructionSet::FMA),
->>>>>>> 6f523e7b
                     }
                 }
                 features
