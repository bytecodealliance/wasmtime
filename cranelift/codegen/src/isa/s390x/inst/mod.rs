//! This module defines s390x-specific machine instruction types.

use crate::binemit::{Addend, CodeOffset, Reloc};
use crate::ir::{types, ExternalName, Opcode, Type};
use crate::isa::CallConv;
use crate::machinst::*;
use crate::{settings, CodegenError, CodegenResult};
use alloc::boxed::Box;
use alloc::vec::Vec;
use core::convert::TryFrom;
use regalloc2::{PRegSet, VReg};
use smallvec::{smallvec, SmallVec};
use std::string::{String, ToString};
pub mod regs;
pub use self::regs::*;
pub mod imms;
pub use self::imms::*;
pub mod args;
pub use self::args::*;
pub mod emit;
pub use self::emit::*;
pub mod unwind;

#[cfg(test)]
mod emit_tests;

//=============================================================================
// Instructions (top level): definition

pub use crate::isa::s390x::lower::isle::generated_code::{
    ALUOp, CmpOp, FPUOp1, FPUOp2, FPUOp3, FpuRoundMode, FpuRoundOp, MInst as Inst, RxSBGOp,
    ShiftOp, SymbolReloc, UnaryOp, VecBinaryOp, VecFloatCmpOp, VecIntCmpOp, VecShiftOp, VecUnaryOp,
};

/// Additional information for (direct) Call instructions, left out of line to lower the size of
/// the Inst enum.
#[derive(Clone, Debug)]
pub struct CallInfo {
    pub dest: ExternalName,
    pub uses: SmallVec<[Reg; 8]>,
    pub defs: SmallVec<[Writable<Reg>; 8]>,
    pub clobbers: PRegSet,
    pub opcode: Opcode,
    pub caller_callconv: CallConv,
    pub callee_callconv: CallConv,
    pub tls_symbol: Option<SymbolReloc>,
}

/// Additional information for CallInd instructions, left out of line to lower the size of the Inst
/// enum.
#[derive(Clone, Debug)]
pub struct CallIndInfo {
    pub rn: Reg,
    pub uses: SmallVec<[Reg; 8]>,
    pub defs: SmallVec<[Writable<Reg>; 8]>,
    pub clobbers: PRegSet,
    pub opcode: Opcode,
    pub caller_callconv: CallConv,
    pub callee_callconv: CallConv,
}

#[test]
fn inst_size_test() {
    // This test will help with unintentionally growing the size
    // of the Inst enum.
    assert_eq!(32, std::mem::size_of::<Inst>());
}

/// Supported instruction sets
#[allow(non_camel_case_types)]
#[derive(Debug)]
pub(crate) enum InstructionSet {
    /// Baseline ISA for cranelift is z14.
    Base,
    /// Miscellaneous-Instruction-Extensions Facility 2 (z15)
    MIE2,
    /// Vector-Enhancements Facility 2 (z15)
    VXRS_EXT2,
}

impl Inst {
    /// Retrieve the ISA feature set in which the instruction is available.
    fn available_in_isa(&self) -> InstructionSet {
        match self {
            // These instructions are part of the baseline ISA for cranelift (z14)
            Inst::Nop0
            | Inst::Nop2
            | Inst::AluRRSImm16 { .. }
            | Inst::AluRR { .. }
            | Inst::AluRX { .. }
            | Inst::AluRSImm16 { .. }
            | Inst::AluRSImm32 { .. }
            | Inst::AluRUImm32 { .. }
            | Inst::AluRUImm16Shifted { .. }
            | Inst::AluRUImm32Shifted { .. }
            | Inst::ShiftRR { .. }
            | Inst::RxSBG { .. }
            | Inst::RxSBGTest { .. }
            | Inst::SMulWide { .. }
            | Inst::UMulWide { .. }
            | Inst::SDivMod32 { .. }
            | Inst::SDivMod64 { .. }
            | Inst::UDivMod32 { .. }
            | Inst::UDivMod64 { .. }
            | Inst::Flogr { .. }
            | Inst::CmpRR { .. }
            | Inst::CmpRX { .. }
            | Inst::CmpRSImm16 { .. }
            | Inst::CmpRSImm32 { .. }
            | Inst::CmpRUImm32 { .. }
            | Inst::CmpTrapRR { .. }
            | Inst::CmpTrapRSImm16 { .. }
            | Inst::CmpTrapRUImm16 { .. }
            | Inst::AtomicRmw { .. }
            | Inst::AtomicCas32 { .. }
            | Inst::AtomicCas64 { .. }
            | Inst::Fence
            | Inst::Load32 { .. }
            | Inst::Load32ZExt8 { .. }
            | Inst::Load32SExt8 { .. }
            | Inst::Load32ZExt16 { .. }
            | Inst::Load32SExt16 { .. }
            | Inst::Load64 { .. }
            | Inst::Load64ZExt8 { .. }
            | Inst::Load64SExt8 { .. }
            | Inst::Load64ZExt16 { .. }
            | Inst::Load64SExt16 { .. }
            | Inst::Load64ZExt32 { .. }
            | Inst::Load64SExt32 { .. }
            | Inst::LoadRev16 { .. }
            | Inst::LoadRev32 { .. }
            | Inst::LoadRev64 { .. }
            | Inst::Store8 { .. }
            | Inst::Store16 { .. }
            | Inst::Store32 { .. }
            | Inst::Store64 { .. }
            | Inst::StoreImm8 { .. }
            | Inst::StoreImm16 { .. }
            | Inst::StoreImm32SExt16 { .. }
            | Inst::StoreImm64SExt16 { .. }
            | Inst::StoreRev16 { .. }
            | Inst::StoreRev32 { .. }
            | Inst::StoreRev64 { .. }
            | Inst::Mvc { .. }
            | Inst::LoadMultiple64 { .. }
            | Inst::StoreMultiple64 { .. }
            | Inst::Mov32 { .. }
            | Inst::Mov64 { .. }
            | Inst::MovPReg { .. }
            | Inst::Mov32Imm { .. }
            | Inst::Mov32SImm16 { .. }
            | Inst::Mov64SImm16 { .. }
            | Inst::Mov64SImm32 { .. }
            | Inst::Mov64UImm16Shifted { .. }
            | Inst::Mov64UImm32Shifted { .. }
            | Inst::Insert64UImm16Shifted { .. }
            | Inst::Insert64UImm32Shifted { .. }
            | Inst::LoadAR { .. }
            | Inst::InsertAR { .. }
            | Inst::Extend { .. }
            | Inst::CMov32 { .. }
            | Inst::CMov64 { .. }
            | Inst::CMov32SImm16 { .. }
            | Inst::CMov64SImm16 { .. }
            | Inst::FpuMove32 { .. }
            | Inst::FpuMove64 { .. }
            | Inst::FpuCMov32 { .. }
            | Inst::FpuCMov64 { .. }
            | Inst::FpuRR { .. }
            | Inst::FpuRRR { .. }
            | Inst::FpuRRRR { .. }
            | Inst::FpuCmp32 { .. }
            | Inst::FpuCmp64 { .. }
            | Inst::LoadFpuConst32 { .. }
            | Inst::LoadFpuConst64 { .. }
            | Inst::VecRRR { .. }
            | Inst::VecRR { .. }
            | Inst::VecShiftRR { .. }
            | Inst::VecSelect { .. }
            | Inst::VecPermute { .. }
            | Inst::VecPermuteDWImm { .. }
            | Inst::VecIntCmp { .. }
            | Inst::VecIntCmpS { .. }
            | Inst::VecFloatCmp { .. }
            | Inst::VecFloatCmpS { .. }
            | Inst::VecInt128SCmpHi { .. }
            | Inst::VecInt128UCmpHi { .. }
            | Inst::VecLoad { .. }
            | Inst::VecStore { .. }
            | Inst::VecLoadReplicate { .. }
            | Inst::VecMov { .. }
            | Inst::VecCMov { .. }
            | Inst::MovToVec128 { .. }
            | Inst::VecLoadConst { .. }
            | Inst::VecLoadConstReplicate { .. }
            | Inst::VecImmByteMask { .. }
            | Inst::VecImmBitMask { .. }
            | Inst::VecImmReplicate { .. }
            | Inst::VecLoadLane { .. }
            | Inst::VecLoadLaneUndef { .. }
            | Inst::VecStoreLane { .. }
            | Inst::VecInsertLane { .. }
            | Inst::VecInsertLaneUndef { .. }
            | Inst::VecExtractLane { .. }
            | Inst::VecInsertLaneImm { .. }
            | Inst::VecReplicateLane { .. }
            | Inst::Call { .. }
            | Inst::CallInd { .. }
            | Inst::Ret { .. }
            | Inst::Jump { .. }
            | Inst::CondBr { .. }
            | Inst::TrapIf { .. }
            | Inst::OneWayCondBr { .. }
            | Inst::IndirectBr { .. }
            | Inst::Debugtrap
            | Inst::Trap { .. }
            | Inst::JTSequence { .. }
            | Inst::LoadSymbolReloc { .. }
            | Inst::LoadAddr { .. }
            | Inst::Loop { .. }
            | Inst::CondBreak { .. }
            | Inst::VirtualSPOffsetAdj { .. }
            | Inst::Unwind { .. } => InstructionSet::Base,

            // These depend on the opcode
            Inst::AluRRR { alu_op, .. } => match alu_op {
                ALUOp::NotAnd32 | ALUOp::NotAnd64 => InstructionSet::MIE2,
                ALUOp::NotOrr32 | ALUOp::NotOrr64 => InstructionSet::MIE2,
                ALUOp::NotXor32 | ALUOp::NotXor64 => InstructionSet::MIE2,
                ALUOp::AndNot32 | ALUOp::AndNot64 => InstructionSet::MIE2,
                ALUOp::OrrNot32 | ALUOp::OrrNot64 => InstructionSet::MIE2,
                _ => InstructionSet::Base,
            },
            Inst::UnaryRR { op, .. } => match op {
                UnaryOp::PopcntReg => InstructionSet::MIE2,
                _ => InstructionSet::Base,
            },
            Inst::FpuRound { op, .. } => match op {
                FpuRoundOp::ToSInt32 | FpuRoundOp::FromSInt32 => InstructionSet::MIE2,
                FpuRoundOp::ToUInt32 | FpuRoundOp::FromUInt32 => InstructionSet::MIE2,
                FpuRoundOp::ToSInt32x4 | FpuRoundOp::FromSInt32x4 => InstructionSet::MIE2,
                FpuRoundOp::ToUInt32x4 | FpuRoundOp::FromUInt32x4 => InstructionSet::MIE2,
                _ => InstructionSet::Base,
            },

            // These are all part of VXRS_EXT2
            Inst::VecLoadRev { .. }
            | Inst::VecStoreRev { .. }
            | Inst::VecLoadReplicateRev { .. }
            | Inst::VecLoadLaneRev { .. }
            | Inst::VecLoadLaneRevUndef { .. }
            | Inst::VecStoreLaneRev { .. } => InstructionSet::VXRS_EXT2,

            Inst::DummyUse { .. } => InstructionSet::Base,
        }
    }

    /// Create a 128-bit move instruction.
    pub fn mov128(to_reg: Writable<Reg>, from_reg: Reg) -> Inst {
        assert!(to_reg.to_reg().class() == RegClass::Float);
        assert!(from_reg.class() == RegClass::Float);
        Inst::VecMov {
            rd: to_reg,
            rn: from_reg,
        }
    }

    /// Create a 64-bit move instruction.
    pub fn mov64(to_reg: Writable<Reg>, from_reg: Reg) -> Inst {
        assert!(to_reg.to_reg().class() == from_reg.class());
        if from_reg.class() == RegClass::Int {
            Inst::Mov64 {
                rd: to_reg,
                rm: from_reg,
            }
        } else {
            Inst::FpuMove64 {
                rd: to_reg,
                rn: from_reg,
            }
        }
    }

    /// Create a 32-bit move instruction.
    pub fn mov32(to_reg: Writable<Reg>, from_reg: Reg) -> Inst {
        if from_reg.class() == RegClass::Int {
            Inst::Mov32 {
                rd: to_reg,
                rm: from_reg,
            }
        } else {
            Inst::FpuMove32 {
                rd: to_reg,
                rn: from_reg,
            }
        }
    }

    /// Create an instruction that loads a 64-bit integer constant.
    pub fn load_constant64(rd: Writable<Reg>, value: u64) -> SmallVec<[Inst; 4]> {
        if let Ok(imm) = i16::try_from(value as i64) {
            // 16-bit signed immediate
            smallvec![Inst::Mov64SImm16 { rd, imm }]
        } else if let Ok(imm) = i32::try_from(value as i64) {
            // 32-bit signed immediate
            smallvec![Inst::Mov64SImm32 { rd, imm }]
        } else if let Some(imm) = UImm16Shifted::maybe_from_u64(value) {
            // 16-bit shifted immediate
            smallvec![Inst::Mov64UImm16Shifted { rd, imm }]
        } else if let Some(imm) = UImm32Shifted::maybe_from_u64(value) {
            // 32-bit shifted immediate
            smallvec![Inst::Mov64UImm32Shifted { rd, imm }]
        } else {
            let mut insts = smallvec![];
            let hi = value & 0xffff_ffff_0000_0000u64;
            let lo = value & 0x0000_0000_ffff_ffffu64;

            if let Some(imm) = UImm16Shifted::maybe_from_u64(hi) {
                // 16-bit shifted immediate
                insts.push(Inst::Mov64UImm16Shifted { rd, imm });
            } else if let Some(imm) = UImm32Shifted::maybe_from_u64(hi) {
                // 32-bit shifted immediate
                insts.push(Inst::Mov64UImm32Shifted { rd, imm });
            } else {
                unreachable!();
            }

            if let Some(imm) = UImm16Shifted::maybe_from_u64(lo) {
                // 16-bit shifted immediate
                insts.push(Inst::Insert64UImm16Shifted { rd, imm });
            } else if let Some(imm) = UImm32Shifted::maybe_from_u64(lo) {
                // 32-bit shifted immediate
                insts.push(Inst::Insert64UImm32Shifted { rd, imm });
            } else {
                unreachable!();
            }

            insts
        }
    }

    /// Create an instruction that loads a 32-bit integer constant.
    pub fn load_constant32(rd: Writable<Reg>, value: u32) -> SmallVec<[Inst; 4]> {
        if let Ok(imm) = i16::try_from(value as i32) {
            // 16-bit signed immediate
            smallvec![Inst::Mov32SImm16 { rd, imm }]
        } else {
            // 32-bit full immediate
            smallvec![Inst::Mov32Imm { rd, imm: value }]
        }
    }

    /// Create an instruction that loads a 32-bit floating-point constant.
    pub fn load_fp_constant32(rd: Writable<Reg>, value: f32) -> Inst {
        // TODO: use LZER to load 0.0
        Inst::LoadFpuConst32 {
            rd,
            const_data: value.to_bits(),
        }
    }

    /// Create an instruction that loads a 64-bit floating-point constant.
    pub fn load_fp_constant64(rd: Writable<Reg>, value: f64) -> Inst {
        // TODO: use LZDR to load 0.0
        Inst::LoadFpuConst64 {
            rd,
            const_data: value.to_bits(),
        }
    }

    /// Create an instruction that loads a 128-bit floating-point constant.
    pub fn load_vec_constant(rd: Writable<Reg>, value: u128) -> Inst {
        // FIXME: This doesn't special-case constants that can be loaded
        // without a constant pool, like the ISLE lowering does.  Ideally,
        // we should not have to duplicate the logic here.
        Inst::VecLoadConst {
            rd,
            const_data: value,
        }
    }

    /// Generic constructor for a load (zero-extending where appropriate).
    pub fn gen_load(into_reg: Writable<Reg>, mem: MemArg, ty: Type) -> Inst {
        match ty {
            types::B1 | types::B8 | types::I8 => Inst::Load64ZExt8 { rd: into_reg, mem },
            types::B16 | types::I16 => Inst::Load64ZExt16 { rd: into_reg, mem },
            types::B32 | types::I32 => Inst::Load64ZExt32 { rd: into_reg, mem },
            types::B64 | types::I64 | types::R64 => Inst::Load64 { rd: into_reg, mem },
            types::F32 => Inst::VecLoadLaneUndef {
                size: 32,
                rd: into_reg,
                mem,
                lane_imm: 0,
            },
            types::F64 => Inst::VecLoadLaneUndef {
                size: 64,
                rd: into_reg,
                mem,
                lane_imm: 0,
            },
            _ if ty.is_vector() && ty.bits() == 128 => Inst::VecLoad { rd: into_reg, mem },
            types::B128 | types::I128 => Inst::VecLoad { rd: into_reg, mem },
            _ => unimplemented!("gen_load({})", ty),
        }
    }

    /// Generic constructor for a store.
    pub fn gen_store(mem: MemArg, from_reg: Reg, ty: Type) -> Inst {
        match ty {
            types::B1 | types::B8 | types::I8 => Inst::Store8 { rd: from_reg, mem },
            types::B16 | types::I16 => Inst::Store16 { rd: from_reg, mem },
            types::B32 | types::I32 => Inst::Store32 { rd: from_reg, mem },
            types::B64 | types::I64 | types::R64 => Inst::Store64 { rd: from_reg, mem },
            types::F32 => Inst::VecStoreLane {
                size: 32,
                rd: from_reg,
                mem,
                lane_imm: 0,
            },
            types::F64 => Inst::VecStoreLane {
                size: 64,
                rd: from_reg,
                mem,
                lane_imm: 0,
            },
            _ if ty.is_vector() && ty.bits() == 128 => Inst::VecStore { rd: from_reg, mem },
            types::B128 | types::I128 => Inst::VecStore { rd: from_reg, mem },
            _ => unimplemented!("gen_store({})", ty),
        }
    }
}

//=============================================================================
// Instructions: get_regs

fn memarg_operands<F: Fn(VReg) -> VReg>(memarg: &MemArg, collector: &mut OperandCollector<'_, F>) {
    match memarg {
        &MemArg::BXD12 { base, index, .. } | &MemArg::BXD20 { base, index, .. } => {
            collector.reg_use(base);
            collector.reg_use(index);
        }
        &MemArg::Label { .. } | &MemArg::Symbol { .. } => {}
        &MemArg::RegOffset { reg, .. } => {
            collector.reg_use(reg);
        }
        &MemArg::InitialSPOffset { .. } | &MemArg::NominalSPOffset { .. } => {}
    }
    // mem_finalize might require %r1 to hold (part of) the address.
    // Conservatively assume this will always be necessary here.
    collector.reg_early_def(writable_gpr(1));
}

fn s390x_get_operands<F: Fn(VReg) -> VReg>(inst: &Inst, collector: &mut OperandCollector<'_, F>) {
    match inst {
        &Inst::AluRRR { rd, rn, rm, .. } => {
            collector.reg_def(rd);
            collector.reg_use(rn);
            collector.reg_use(rm);
        }
        &Inst::AluRRSImm16 { rd, rn, .. } => {
            collector.reg_def(rd);
            collector.reg_use(rn);
        }
        &Inst::AluRR { rd, rm, .. } => {
            collector.reg_mod(rd);
            collector.reg_use(rm);
        }
        &Inst::AluRX { rd, ref mem, .. } => {
            collector.reg_mod(rd);
            memarg_operands(mem, collector);
        }
        &Inst::AluRSImm16 { rd, .. } => {
            collector.reg_mod(rd);
        }
        &Inst::AluRSImm32 { rd, .. } => {
            collector.reg_mod(rd);
        }
        &Inst::AluRUImm32 { rd, .. } => {
            collector.reg_mod(rd);
        }
        &Inst::AluRUImm16Shifted { rd, .. } => {
            collector.reg_mod(rd);
        }
        &Inst::AluRUImm32Shifted { rd, .. } => {
            collector.reg_mod(rd);
        }
        &Inst::SMulWide { rn, rm, .. } => {
            collector.reg_use(rn);
            collector.reg_use(rm);
            collector.reg_def(writable_gpr(0));
            collector.reg_def(writable_gpr(1));
        }
        &Inst::UMulWide { rn, .. } => {
            collector.reg_use(rn);
            collector.reg_def(writable_gpr(0));
            collector.reg_mod(writable_gpr(1));
        }
        &Inst::SDivMod32 { rn, .. } | &Inst::SDivMod64 { rn, .. } => {
            collector.reg_use(rn);
            collector.reg_def(writable_gpr(0));
            collector.reg_mod(writable_gpr(1));
        }
        &Inst::UDivMod32 { rn, .. } | &Inst::UDivMod64 { rn, .. } => {
            collector.reg_use(rn);
            collector.reg_mod(writable_gpr(0));
            collector.reg_mod(writable_gpr(1));
        }
        &Inst::Flogr { rn, .. } => {
            collector.reg_use(rn);
            collector.reg_def(writable_gpr(0));
            collector.reg_def(writable_gpr(1));
        }
        &Inst::ShiftRR {
            rd, rn, shift_reg, ..
        } => {
            collector.reg_def(rd);
            collector.reg_use(rn);
            collector.reg_use(shift_reg);
        }
        &Inst::RxSBG { rd, rn, .. } => {
            collector.reg_mod(rd);
            collector.reg_use(rn);
        }
        &Inst::RxSBGTest { rd, rn, .. } => {
            collector.reg_use(rd);
            collector.reg_use(rn);
        }
        &Inst::UnaryRR { rd, rn, .. } => {
            collector.reg_def(rd);
            collector.reg_use(rn);
        }
        &Inst::CmpRR { rn, rm, .. } => {
            collector.reg_use(rn);
            collector.reg_use(rm);
        }
        &Inst::CmpRX { rn, ref mem, .. } => {
            collector.reg_use(rn);
            memarg_operands(mem, collector);
        }
        &Inst::CmpRSImm16 { rn, .. } => {
            collector.reg_use(rn);
        }
        &Inst::CmpRSImm32 { rn, .. } => {
            collector.reg_use(rn);
        }
        &Inst::CmpRUImm32 { rn, .. } => {
            collector.reg_use(rn);
        }
        &Inst::CmpTrapRR { rn, rm, .. } => {
            collector.reg_use(rn);
            collector.reg_use(rm);
        }
        &Inst::CmpTrapRSImm16 { rn, .. } => {
            collector.reg_use(rn);
        }
        &Inst::CmpTrapRUImm16 { rn, .. } => {
            collector.reg_use(rn);
        }
        &Inst::AtomicRmw {
            rd, rn, ref mem, ..
        } => {
            collector.reg_def(rd);
            collector.reg_use(rn);
            memarg_operands(mem, collector);
        }
        &Inst::AtomicCas32 {
            rd, rn, ref mem, ..
        }
        | &Inst::AtomicCas64 {
            rd, rn, ref mem, ..
        } => {
            collector.reg_mod(rd);
            collector.reg_use(rn);
            memarg_operands(mem, collector);
        }
        &Inst::Fence => {}
        &Inst::Load32 { rd, ref mem, .. }
        | &Inst::Load32ZExt8 { rd, ref mem, .. }
        | &Inst::Load32SExt8 { rd, ref mem, .. }
        | &Inst::Load32ZExt16 { rd, ref mem, .. }
        | &Inst::Load32SExt16 { rd, ref mem, .. }
        | &Inst::Load64 { rd, ref mem, .. }
        | &Inst::Load64ZExt8 { rd, ref mem, .. }
        | &Inst::Load64SExt8 { rd, ref mem, .. }
        | &Inst::Load64ZExt16 { rd, ref mem, .. }
        | &Inst::Load64SExt16 { rd, ref mem, .. }
        | &Inst::Load64ZExt32 { rd, ref mem, .. }
        | &Inst::Load64SExt32 { rd, ref mem, .. }
        | &Inst::LoadRev16 { rd, ref mem, .. }
        | &Inst::LoadRev32 { rd, ref mem, .. }
        | &Inst::LoadRev64 { rd, ref mem, .. } => {
            collector.reg_def(rd);
            memarg_operands(mem, collector);
        }
        &Inst::Store8 { rd, ref mem, .. }
        | &Inst::Store16 { rd, ref mem, .. }
        | &Inst::Store32 { rd, ref mem, .. }
        | &Inst::Store64 { rd, ref mem, .. }
        | &Inst::StoreRev16 { rd, ref mem, .. }
        | &Inst::StoreRev32 { rd, ref mem, .. }
        | &Inst::StoreRev64 { rd, ref mem, .. } => {
            collector.reg_use(rd);
            memarg_operands(mem, collector);
        }
        &Inst::StoreImm8 { ref mem, .. }
        | &Inst::StoreImm16 { ref mem, .. }
        | &Inst::StoreImm32SExt16 { ref mem, .. }
        | &Inst::StoreImm64SExt16 { ref mem, .. } => {
            memarg_operands(mem, collector);
        }
        &Inst::Mvc {
            ref dst, ref src, ..
        } => {
            collector.reg_use(dst.base);
            collector.reg_use(src.base);
        }
        &Inst::LoadMultiple64 {
            rt, rt2, ref mem, ..
        } => {
            memarg_operands(mem, collector);
            let first_regnum = rt.to_reg().to_real_reg().unwrap().hw_enc();
            let last_regnum = rt2.to_reg().to_real_reg().unwrap().hw_enc();
            for regnum in first_regnum..last_regnum + 1 {
                collector.reg_def(writable_gpr(regnum));
            }
        }
        &Inst::StoreMultiple64 {
            rt, rt2, ref mem, ..
        } => {
            memarg_operands(mem, collector);
            let first_regnum = rt.to_real_reg().unwrap().hw_enc();
            let last_regnum = rt2.to_real_reg().unwrap().hw_enc();
            for regnum in first_regnum..last_regnum + 1 {
                collector.reg_use(gpr(regnum));
            }
        }
        &Inst::Mov64 { rd, rm } => {
            collector.reg_def(rd);
            collector.reg_use(rm);
        }
        &Inst::MovPReg { rd, rm } => {
            debug_assert!([regs::gpr(14), regs::gpr(15)].contains(&rm.into()));
            debug_assert!(rd.to_reg().is_virtual());
            collector.reg_def(rd);
        }
        &Inst::Mov32 { rd, rm } => {
            collector.reg_def(rd);
            collector.reg_use(rm);
        }
        &Inst::Mov32Imm { rd, .. }
        | &Inst::Mov32SImm16 { rd, .. }
        | &Inst::Mov64SImm16 { rd, .. }
        | &Inst::Mov64SImm32 { rd, .. }
        | &Inst::Mov64UImm16Shifted { rd, .. }
        | &Inst::Mov64UImm32Shifted { rd, .. } => {
            collector.reg_def(rd);
        }
        &Inst::CMov32 { rd, rm, .. } | &Inst::CMov64 { rd, rm, .. } => {
            collector.reg_mod(rd);
            collector.reg_use(rm);
        }
        &Inst::CMov32SImm16 { rd, .. } | &Inst::CMov64SImm16 { rd, .. } => {
            collector.reg_mod(rd);
        }
        &Inst::Insert64UImm16Shifted { rd, .. } | &Inst::Insert64UImm32Shifted { rd, .. } => {
            collector.reg_mod(rd);
        }
        &Inst::LoadAR { rd, .. } => {
            collector.reg_def(rd);
        }
        &Inst::InsertAR { rd, .. } => {
            collector.reg_mod(rd);
        }
        &Inst::FpuMove32 { rd, rn } | &Inst::FpuMove64 { rd, rn } => {
            collector.reg_def(rd);
            collector.reg_use(rn);
        }
        &Inst::FpuCMov32 { rd, rm, .. } | &Inst::FpuCMov64 { rd, rm, .. } => {
            collector.reg_mod(rd);
            collector.reg_use(rm);
        }
        &Inst::FpuRR { rd, rn, .. } => {
            collector.reg_def(rd);
            collector.reg_use(rn);
        }
        &Inst::FpuRRR { rd, rn, rm, .. } => {
            collector.reg_def(rd);
            collector.reg_use(rn);
            collector.reg_use(rm);
        }
        &Inst::FpuRRRR { rd, rn, rm, ra, .. } => {
            collector.reg_def(rd);
            collector.reg_use(rn);
            collector.reg_use(rm);
            collector.reg_use(ra);
        }
        &Inst::FpuCmp32 { rn, rm } | &Inst::FpuCmp64 { rn, rm } => {
            collector.reg_use(rn);
            collector.reg_use(rm);
        }
        &Inst::LoadFpuConst32 { rd, .. } | &Inst::LoadFpuConst64 { rd, .. } => {
            collector.reg_def(rd);
            collector.reg_def(writable_gpr(1));
        }
        &Inst::FpuRound { rd, rn, .. } => {
            collector.reg_def(rd);
            collector.reg_use(rn);
        }
        &Inst::VecRRR { rd, rn, rm, .. } => {
            collector.reg_def(rd);
            collector.reg_use(rn);
            collector.reg_use(rm);
        }
        &Inst::VecRR { rd, rn, .. } => {
            collector.reg_def(rd);
            collector.reg_use(rn);
        }
        &Inst::VecShiftRR {
            rd, rn, shift_reg, ..
        } => {
            collector.reg_def(rd);
            collector.reg_use(rn);
            collector.reg_use(shift_reg);
        }
        &Inst::VecSelect { rd, rn, rm, ra, .. } => {
            collector.reg_def(rd);
            collector.reg_use(rn);
            collector.reg_use(rm);
            collector.reg_use(ra);
        }
        &Inst::VecPermute { rd, rn, rm, ra, .. } => {
            collector.reg_def(rd);
            collector.reg_use(rn);
            collector.reg_use(rm);
            collector.reg_use(ra);
        }
        &Inst::VecPermuteDWImm { rd, rn, rm, .. } => {
            collector.reg_def(rd);
            collector.reg_use(rn);
            collector.reg_use(rm);
        }
        &Inst::VecIntCmp { rd, rn, rm, .. } | &Inst::VecIntCmpS { rd, rn, rm, .. } => {
            collector.reg_def(rd);
            collector.reg_use(rn);
            collector.reg_use(rm);
        }
        &Inst::VecFloatCmp { rd, rn, rm, .. } | &Inst::VecFloatCmpS { rd, rn, rm, .. } => {
            collector.reg_def(rd);
            collector.reg_use(rn);
            collector.reg_use(rm);
        }
        &Inst::VecInt128SCmpHi { tmp, rn, rm, .. } | &Inst::VecInt128UCmpHi { tmp, rn, rm, .. } => {
            collector.reg_def(tmp);
            collector.reg_use(rn);
            collector.reg_use(rm);
        }
        &Inst::VecLoad { rd, ref mem, .. } => {
            collector.reg_def(rd);
            memarg_operands(mem, collector);
        }
        &Inst::VecLoadRev { rd, ref mem, .. } => {
            collector.reg_def(rd);
            memarg_operands(mem, collector);
        }
        &Inst::VecStore { rd, ref mem, .. } => {
            collector.reg_use(rd);
            memarg_operands(mem, collector);
        }
        &Inst::VecStoreRev { rd, ref mem, .. } => {
            collector.reg_use(rd);
            memarg_operands(mem, collector);
        }
        &Inst::VecLoadReplicate { rd, ref mem, .. } => {
            collector.reg_def(rd);
            memarg_operands(mem, collector);
        }
        &Inst::VecLoadReplicateRev { rd, ref mem, .. } => {
            collector.reg_def(rd);
            memarg_operands(mem, collector);
        }
        &Inst::VecMov { rd, rn } => {
            collector.reg_def(rd);
            collector.reg_use(rn);
        }
        &Inst::VecCMov { rd, rm, .. } => {
            collector.reg_mod(rd);
            collector.reg_use(rm);
        }
        &Inst::MovToVec128 { rd, rn, rm } => {
            collector.reg_def(rd);
            collector.reg_use(rn);
            collector.reg_use(rm);
        }
        &Inst::VecLoadConst { rd, .. } | &Inst::VecLoadConstReplicate { rd, .. } => {
            collector.reg_def(rd);
            collector.reg_def(writable_gpr(1));
        }
        &Inst::VecImmByteMask { rd, .. } => {
            collector.reg_def(rd);
        }
        &Inst::VecImmBitMask { rd, .. } => {
            collector.reg_def(rd);
        }
        &Inst::VecImmReplicate { rd, .. } => {
            collector.reg_def(rd);
        }
        &Inst::VecLoadLane { rd, ref mem, .. } => {
            collector.reg_mod(rd);
            memarg_operands(mem, collector);
        }
        &Inst::VecLoadLaneUndef { rd, ref mem, .. } => {
            collector.reg_def(rd);
            memarg_operands(mem, collector);
        }
        &Inst::VecStoreLaneRev { rd, ref mem, .. } => {
            collector.reg_use(rd);
            memarg_operands(mem, collector);
        }
        &Inst::VecLoadLaneRevUndef { rd, ref mem, .. } => {
            collector.reg_def(rd);
            memarg_operands(mem, collector);
        }
        &Inst::VecStoreLane { rd, ref mem, .. } => {
            collector.reg_use(rd);
            memarg_operands(mem, collector);
        }
        &Inst::VecLoadLaneRev { rd, ref mem, .. } => {
            collector.reg_mod(rd);
            memarg_operands(mem, collector);
        }
        &Inst::VecInsertLane {
            rd, rn, lane_reg, ..
        } => {
            collector.reg_mod(rd);
            collector.reg_use(rn);
            collector.reg_use(lane_reg);
        }
        &Inst::VecInsertLaneUndef {
            rd, rn, lane_reg, ..
        } => {
            collector.reg_def(rd);
            collector.reg_use(rn);
            collector.reg_use(lane_reg);
        }
        &Inst::VecExtractLane {
            rd, rn, lane_reg, ..
        } => {
            collector.reg_def(rd);
            collector.reg_use(rn);
            collector.reg_use(lane_reg);
        }
        &Inst::VecInsertLaneImm { rd, .. } => {
            collector.reg_def(rd);
        }
        &Inst::VecReplicateLane { rd, rn, .. } => {
            collector.reg_def(rd);
            collector.reg_use(rn);
        }
        &Inst::Extend { rd, rn, .. } => {
            collector.reg_def(rd);
            collector.reg_use(rn);
        }
        &Inst::Call { link, ref info } => {
            collector.reg_def(link);
            collector.reg_uses(&*info.uses);
            collector.reg_defs(&*info.defs);
            collector.reg_clobbers(info.clobbers);
        }
        &Inst::CallInd { link, ref info } => {
            collector.reg_def(link);
            collector.reg_use(info.rn);
            collector.reg_uses(&*info.uses);
            collector.reg_defs(&*info.defs);
            collector.reg_clobbers(info.clobbers);
        }
        &Inst::Ret { link, ref rets } => {
            collector.reg_use(link);
            collector.reg_uses(&rets[..]);
        }
        &Inst::Jump { .. } => {}
        &Inst::IndirectBr { rn, .. } => {
            collector.reg_use(rn);
        }
        &Inst::CondBr { .. } | &Inst::OneWayCondBr { .. } => {}
        &Inst::Nop0 | Inst::Nop2 => {}
        &Inst::Debugtrap => {}
        &Inst::Trap { .. } => {}
        &Inst::TrapIf { .. } => {}
        &Inst::JTSequence { ridx, .. } => {
            collector.reg_use(ridx);
            collector.reg_early_def(writable_gpr(1));
        }
        &Inst::LoadSymbolReloc { rd, .. } => {
            collector.reg_def(rd);
            collector.reg_def(writable_gpr(1));
        }
        &Inst::LoadAddr { rd, ref mem } => {
            collector.reg_def(rd);
            memarg_operands(mem, collector);
        }
        &Inst::Loop { ref body, .. } => {
            for inst in body.iter() {
                s390x_get_operands(inst, collector);
            }
        }
        &Inst::CondBreak { .. } => {}
        &Inst::VirtualSPOffsetAdj { .. } => {}
        &Inst::Unwind { .. } => {}
        &Inst::DummyUse { reg } => {
            collector.reg_use(reg);
        }
    }
}

//=============================================================================
// Instructions: misc functions and external interface

impl MachInst for Inst {
    type LabelUse = LabelUse;

    fn get_operands<F: Fn(VReg) -> VReg>(&self, collector: &mut OperandCollector<'_, F>) {
        s390x_get_operands(self, collector);
    }

    fn is_move(&self) -> Option<(Writable<Reg>, Reg)> {
        match self {
            &Inst::Mov32 { rd, rm } => Some((rd, rm)),
            &Inst::Mov64 { rd, rm } => Some((rd, rm)),
            &Inst::FpuMove32 { rd, rn } => Some((rd, rn)),
            &Inst::FpuMove64 { rd, rn } => Some((rd, rn)),
            &Inst::VecMov { rd, rn } => Some((rd, rn)),
            _ => None,
        }
    }

    fn is_included_in_clobbers(&self) -> bool {
        // We exclude call instructions from the clobber-set when they are calls
        // from caller to callee with the same ABI. Such calls cannot possibly
        // force any new registers to be saved in the prologue, because anything
        // that the callee clobbers, the caller is also allowed to clobber. This
        // both saves work and enables us to more precisely follow the
        // half-caller-save, half-callee-save SysV ABI for some vector
        // registers.
        match self {
            &Inst::Call { ref info, .. } => info.caller_callconv != info.callee_callconv,
            &Inst::CallInd { ref info, .. } => info.caller_callconv != info.callee_callconv,
            _ => true,
        }
    }

    fn is_term(&self) -> MachTerminator {
        match self {
            &Inst::Ret { .. } => MachTerminator::Ret,
            &Inst::Jump { .. } => MachTerminator::Uncond,
            &Inst::CondBr { .. } => MachTerminator::Cond,
            &Inst::OneWayCondBr { .. } => {
                // Explicitly invisible to CFG processing.
                MachTerminator::None
            }
            &Inst::IndirectBr { .. } => MachTerminator::Indirect,
            &Inst::JTSequence { .. } => MachTerminator::Indirect,
            _ => MachTerminator::None,
        }
    }

    fn is_safepoint(&self) -> bool {
        match self {
            &Inst::Call { .. }
            | &Inst::CallInd { .. }
            | &Inst::Trap { .. }
            | Inst::TrapIf { .. }
            | &Inst::CmpTrapRR { .. }
            | &Inst::CmpTrapRSImm16 { .. }
            | &Inst::CmpTrapRUImm16 { .. } => true,
            _ => false,
        }
    }

    fn gen_move(to_reg: Writable<Reg>, from_reg: Reg, ty: Type) -> Inst {
        assert!(ty.bits() <= 128);
        if ty.bits() <= 32 {
            Inst::mov32(to_reg, from_reg)
        } else if ty.bits() <= 64 {
            Inst::mov64(to_reg, from_reg)
        } else {
            Inst::mov128(to_reg, from_reg)
        }
    }

    fn gen_constant<F: FnMut(Type) -> Writable<Reg>>(
        to_regs: ValueRegs<Writable<Reg>>,
        value: u128,
        ty: Type,
        _alloc_tmp: F,
    ) -> SmallVec<[Inst; 4]> {
        let to_reg = to_regs
            .only_reg()
            .expect("multi-reg values not supported yet");
        match ty {
            types::I128 | types::B128 => {
                let mut ret = SmallVec::new();
                ret.push(Inst::load_vec_constant(to_reg, value));
                ret
            }
            _ if ty.is_vector() && ty.bits() == 128 => {
                let mut ret = SmallVec::new();
                ret.push(Inst::load_vec_constant(to_reg, value));
                ret
            }
            types::F64 => {
                let mut ret = SmallVec::new();
                ret.push(Inst::load_fp_constant64(
                    to_reg,
                    f64::from_bits(value as u64),
                ));
                ret
            }
            types::F32 => {
                let mut ret = SmallVec::new();
                ret.push(Inst::load_fp_constant32(
                    to_reg,
                    f32::from_bits(value as u32),
                ));
                ret
            }
            types::I64 | types::B64 | types::R64 => Inst::load_constant64(to_reg, value as u64),
            types::B1
            | types::I8
            | types::B8
            | types::I16
            | types::B16
            | types::I32
            | types::B32 => Inst::load_constant32(to_reg, value as u32),
            _ => unreachable!(),
        }
    }

    fn gen_nop(preferred_size: usize) -> Inst {
        if preferred_size == 0 {
            Inst::Nop0
        } else {
            // We can't give a NOP (or any insn) < 2 bytes.
            assert!(preferred_size >= 2);
            Inst::Nop2
        }
    }

    fn rc_for_type(ty: Type) -> CodegenResult<(&'static [RegClass], &'static [Type])> {
        match ty {
            types::I8 => Ok((&[RegClass::Int], &[types::I8])),
            types::I16 => Ok((&[RegClass::Int], &[types::I16])),
            types::I32 => Ok((&[RegClass::Int], &[types::I32])),
            types::I64 => Ok((&[RegClass::Int], &[types::I64])),
            types::B1 => Ok((&[RegClass::Int], &[types::B1])),
            types::B8 => Ok((&[RegClass::Int], &[types::B8])),
            types::B16 => Ok((&[RegClass::Int], &[types::B16])),
            types::B32 => Ok((&[RegClass::Int], &[types::B32])),
            types::B64 => Ok((&[RegClass::Int], &[types::B64])),
            types::R32 => panic!("32-bit reftype pointer should never be seen on s390x"),
            types::R64 => Ok((&[RegClass::Int], &[types::R64])),
            types::F32 => Ok((&[RegClass::Float], &[types::F32])),
            types::F64 => Ok((&[RegClass::Float], &[types::F64])),
            types::I128 => Ok((&[RegClass::Float], &[types::I128])),
            types::B128 => Ok((&[RegClass::Float], &[types::B128])),
            _ if ty.is_vector() && ty.bits() == 128 => Ok((&[RegClass::Float], &[types::I8X16])),
            // FIXME: We don't really have IFLAGS, but need to allow it here
            // for now to support the SelectifSpectreGuard instruction.
            types::IFLAGS => Ok((&[RegClass::Int], &[types::I64])),
            _ => Err(CodegenError::Unsupported(format!(
                "Unexpected SSA-value type: {}",
                ty
            ))),
        }
    }

    fn canonical_type_for_rc(rc: RegClass) -> Type {
        match rc {
            RegClass::Int => types::I64,
            RegClass::Float => types::I8X16,
        }
    }

    fn gen_jump(target: MachLabel) -> Inst {
        Inst::Jump { dest: target }
    }

    fn worst_case_size() -> CodeOffset {
        // The maximum size, in bytes, of any `Inst`'s emitted code. We have at least one case of
        // an 8-instruction sequence (saturating int-to-float conversions) with three embedded
        // 64-bit f64 constants.
        //
        // Note that inline jump-tables handle island/pool insertion separately, so we do not need
        // to account for them here (otherwise the worst case would be 2^31 * 4, clearly not
        // feasible for other reasons).
        44
    }

    fn ref_type_regclass(_: &settings::Flags) -> RegClass {
        RegClass::Int
    }

    fn gen_dummy_use(reg: Reg) -> Inst {
        Inst::DummyUse { reg }
    }
}

//=============================================================================
// Pretty-printing of instructions.

fn mem_finalize_for_show(
    mem: &MemArg,
    state: &EmitState,
    have_d12: bool,
    have_d20: bool,
    have_pcrel: bool,
    have_index: bool,
) -> (String, MemArg) {
    let (mem_insts, mem) = mem_finalize(mem, state, have_d12, have_d20, have_pcrel, have_index);
    let mut mem_str = mem_insts
        .into_iter()
        .map(|inst| {
            inst.print_with_state(&mut EmitState::default(), &mut AllocationConsumer::new(&[]))
        })
        .collect::<Vec<_>>()
        .join(" ; ");
    if !mem_str.is_empty() {
        mem_str += " ; ";
    }

    (mem_str, mem)
}

impl Inst {
    fn print_with_state(
        &self,
        state: &mut EmitState,
        allocs: &mut AllocationConsumer<'_>,
    ) -> String {
        // N.B.: order of consumption of `allocs` must match the order
        // in `s390x_get_operands()`.

        let mut empty_allocs = AllocationConsumer::new(&[]);

        match self {
            &Inst::Nop0 => "nop-zero-len".to_string(),
            &Inst::Nop2 => "nop".to_string(),
            &Inst::AluRRR { alu_op, rd, rn, rm } => {
                let rd = allocs.next_writable(rd);
                let rn = allocs.next(rn);
                let rm = allocs.next(rm);

                let (op, have_rr) = match alu_op {
                    ALUOp::Add32 => ("ark", true),
                    ALUOp::Add64 => ("agrk", true),
                    ALUOp::AddLogical32 => ("alrk", true),
                    ALUOp::AddLogical64 => ("algrk", true),
                    ALUOp::Sub32 => ("srk", true),
                    ALUOp::Sub64 => ("sgrk", true),
                    ALUOp::SubLogical32 => ("slrk", true),
                    ALUOp::SubLogical64 => ("slgrk", true),
                    ALUOp::Mul32 => ("msrkc", true),
                    ALUOp::Mul64 => ("msgrkc", true),
                    ALUOp::And32 => ("nrk", true),
                    ALUOp::And64 => ("ngrk", true),
                    ALUOp::Orr32 => ("ork", true),
                    ALUOp::Orr64 => ("ogrk", true),
                    ALUOp::Xor32 => ("xrk", true),
                    ALUOp::Xor64 => ("xgrk", true),
                    ALUOp::NotAnd32 => ("nnrk", false),
                    ALUOp::NotAnd64 => ("nngrk", false),
                    ALUOp::NotOrr32 => ("nork", false),
                    ALUOp::NotOrr64 => ("nogrk", false),
                    ALUOp::NotXor32 => ("nxrk", false),
                    ALUOp::NotXor64 => ("nxgrk", false),
                    ALUOp::AndNot32 => ("ncrk", false),
                    ALUOp::AndNot64 => ("ncgrk", false),
                    ALUOp::OrrNot32 => ("ocrk", false),
                    ALUOp::OrrNot64 => ("ocgrk", false),
                    _ => unreachable!(),
                };
                if have_rr && rd.to_reg() == rn {
                    let inst = Inst::AluRR { alu_op, rd, rm };
                    return inst.print_with_state(state, &mut empty_allocs);
                }
                let rd = pretty_print_reg(rd.to_reg(), &mut empty_allocs);
                let rn = pretty_print_reg(rn, &mut empty_allocs);
                let rm = pretty_print_reg(rm, &mut empty_allocs);
                format!("{} {}, {}, {}", op, rd, rn, rm)
            }
            &Inst::AluRRSImm16 {
                alu_op,
                rd,
                rn,
                imm,
            } => {
                let rd = allocs.next_writable(rd);
                let rn = allocs.next(rn);

                if rd.to_reg() == rn {
                    let inst = Inst::AluRSImm16 { alu_op, rd, imm };
                    return inst.print_with_state(state, &mut empty_allocs);
                }
                let op = match alu_op {
                    ALUOp::Add32 => "ahik",
                    ALUOp::Add64 => "aghik",
                    _ => unreachable!(),
                };
                let rd = pretty_print_reg(rd.to_reg(), &mut empty_allocs);
                let rn = pretty_print_reg(rn, &mut empty_allocs);
                format!("{} {}, {}, {}", op, rd, rn, imm)
            }
            &Inst::AluRR { alu_op, rd, rm } => {
                let op = match alu_op {
                    ALUOp::Add32 => "ar",
                    ALUOp::Add64 => "agr",
                    ALUOp::Add64Ext32 => "agfr",
                    ALUOp::AddLogical32 => "alr",
                    ALUOp::AddLogical64 => "algr",
                    ALUOp::AddLogical64Ext32 => "algfr",
                    ALUOp::Sub32 => "sr",
                    ALUOp::Sub64 => "sgr",
                    ALUOp::Sub64Ext32 => "sgfr",
                    ALUOp::SubLogical32 => "slr",
                    ALUOp::SubLogical64 => "slgr",
                    ALUOp::SubLogical64Ext32 => "slgfr",
                    ALUOp::Mul32 => "msr",
                    ALUOp::Mul64 => "msgr",
                    ALUOp::Mul64Ext32 => "msgfr",
                    ALUOp::And32 => "nr",
                    ALUOp::And64 => "ngr",
                    ALUOp::Orr32 => "or",
                    ALUOp::Orr64 => "ogr",
                    ALUOp::Xor32 => "xr",
                    ALUOp::Xor64 => "xgr",
                    _ => unreachable!(),
                };
                let rd = pretty_print_reg(rd.to_reg(), allocs);
                let rm = pretty_print_reg(rm, allocs);
                format!("{} {}, {}", op, rd, rm)
            }
            &Inst::AluRX {
                alu_op,
                rd,
                ref mem,
            } => {
                let (opcode_rx, opcode_rxy) = match alu_op {
                    ALUOp::Add32 => (Some("a"), Some("ay")),
                    ALUOp::Add32Ext16 => (Some("ah"), Some("ahy")),
                    ALUOp::Add64 => (None, Some("ag")),
                    ALUOp::Add64Ext16 => (None, Some("agh")),
                    ALUOp::Add64Ext32 => (None, Some("agf")),
                    ALUOp::AddLogical32 => (Some("al"), Some("aly")),
                    ALUOp::AddLogical64 => (None, Some("alg")),
                    ALUOp::AddLogical64Ext32 => (None, Some("algf")),
                    ALUOp::Sub32 => (Some("s"), Some("sy")),
                    ALUOp::Sub32Ext16 => (Some("sh"), Some("shy")),
                    ALUOp::Sub64 => (None, Some("sg")),
                    ALUOp::Sub64Ext16 => (None, Some("sgh")),
                    ALUOp::Sub64Ext32 => (None, Some("sgf")),
                    ALUOp::SubLogical32 => (Some("sl"), Some("sly")),
                    ALUOp::SubLogical64 => (None, Some("slg")),
                    ALUOp::SubLogical64Ext32 => (None, Some("slgf")),
                    ALUOp::Mul32 => (Some("ms"), Some("msy")),
                    ALUOp::Mul32Ext16 => (Some("mh"), Some("mhy")),
                    ALUOp::Mul64 => (None, Some("msg")),
                    ALUOp::Mul64Ext16 => (None, Some("mgh")),
                    ALUOp::Mul64Ext32 => (None, Some("msgf")),
                    ALUOp::And32 => (Some("n"), Some("ny")),
                    ALUOp::And64 => (None, Some("ng")),
                    ALUOp::Orr32 => (Some("o"), Some("oy")),
                    ALUOp::Orr64 => (None, Some("og")),
                    ALUOp::Xor32 => (Some("x"), Some("xy")),
                    ALUOp::Xor64 => (None, Some("xg")),
                    _ => unreachable!(),
                };

                let rd = pretty_print_reg(rd.to_reg(), allocs);
                let mem = mem.with_allocs(allocs);
                let (mem_str, mem) = mem_finalize_for_show(
                    &mem,
                    state,
                    opcode_rx.is_some(),
                    opcode_rxy.is_some(),
                    false,
                    true,
                );
                let op = match &mem {
                    &MemArg::BXD12 { .. } => opcode_rx,
                    &MemArg::BXD20 { .. } => opcode_rxy,
                    _ => unreachable!(),
                };
                let mem = mem.pretty_print_default();

                format!("{}{} {}, {}", mem_str, op.unwrap(), rd, mem)
            }
            &Inst::AluRSImm16 { alu_op, rd, imm } => {
                let op = match alu_op {
                    ALUOp::Add32 => "ahi",
                    ALUOp::Add64 => "aghi",
                    ALUOp::Mul32 => "mhi",
                    ALUOp::Mul64 => "mghi",
                    _ => unreachable!(),
                };
                let rd = pretty_print_reg(rd.to_reg(), allocs);
                format!("{} {}, {}", op, rd, imm)
            }
            &Inst::AluRSImm32 { alu_op, rd, imm } => {
                let op = match alu_op {
                    ALUOp::Add32 => "afi",
                    ALUOp::Add64 => "agfi",
                    ALUOp::Mul32 => "msfi",
                    ALUOp::Mul64 => "msgfi",
                    _ => unreachable!(),
                };
                let rd = pretty_print_reg(rd.to_reg(), allocs);
                format!("{} {}, {}", op, rd, imm)
            }
            &Inst::AluRUImm32 { alu_op, rd, imm } => {
                let op = match alu_op {
                    ALUOp::AddLogical32 => "alfi",
                    ALUOp::AddLogical64 => "algfi",
                    ALUOp::SubLogical32 => "slfi",
                    ALUOp::SubLogical64 => "slgfi",
                    _ => unreachable!(),
                };
                let rd = pretty_print_reg(rd.to_reg(), allocs);
                format!("{} {}, {}", op, rd, imm)
            }
            &Inst::AluRUImm16Shifted { alu_op, rd, imm } => {
                let op = match (alu_op, imm.shift) {
                    (ALUOp::And32, 0) => "nill",
                    (ALUOp::And32, 1) => "nilh",
                    (ALUOp::And64, 0) => "nill",
                    (ALUOp::And64, 1) => "nilh",
                    (ALUOp::And64, 2) => "nihl",
                    (ALUOp::And64, 3) => "nihh",
                    (ALUOp::Orr32, 0) => "oill",
                    (ALUOp::Orr32, 1) => "oilh",
                    (ALUOp::Orr64, 0) => "oill",
                    (ALUOp::Orr64, 1) => "oilh",
                    (ALUOp::Orr64, 2) => "oihl",
                    (ALUOp::Orr64, 3) => "oihh",
                    _ => unreachable!(),
                };
                let rd = pretty_print_reg(rd.to_reg(), allocs);
                format!("{} {}, {}", op, rd, imm.bits)
            }
            &Inst::AluRUImm32Shifted { alu_op, rd, imm } => {
                let op = match (alu_op, imm.shift) {
                    (ALUOp::And32, 0) => "nilf",
                    (ALUOp::And64, 0) => "nilf",
                    (ALUOp::And64, 1) => "nihf",
                    (ALUOp::Orr32, 0) => "oilf",
                    (ALUOp::Orr64, 0) => "oilf",
                    (ALUOp::Orr64, 1) => "oihf",
                    (ALUOp::Xor32, 0) => "xilf",
                    (ALUOp::Xor64, 0) => "xilf",
                    (ALUOp::Xor64, 1) => "xihf",
                    _ => unreachable!(),
                };
                let rd = pretty_print_reg(rd.to_reg(), allocs);
                format!("{} {}, {}", op, rd, imm.bits)
            }
            &Inst::SMulWide { rn, rm } => {
                let op = "mgrk";
                let rn = pretty_print_reg(rn, allocs);
                let rm = pretty_print_reg(rm, allocs);
                let rd = pretty_print_reg(gpr(0), allocs);
                let _r1 = allocs.next(gpr(1));
                format!("{} {}, {}, {}", op, rd, rn, rm)
            }
            &Inst::UMulWide { rn } => {
                let op = "mlgr";
                let rn = pretty_print_reg(rn, allocs);
                let rd = pretty_print_reg(gpr(0), allocs);
                let _r1 = allocs.next(gpr(1));
                format!("{} {}, {}", op, rd, rn)
            }
            &Inst::SDivMod32 { rn, .. } => {
                let op = "dsgfr";
                let rn = pretty_print_reg(rn, allocs);
                let rd = pretty_print_reg(gpr(0), allocs);
                let _r1 = allocs.next(gpr(1));
                format!("{} {}, {}", op, rd, rn)
            }
            &Inst::SDivMod64 { rn, .. } => {
                let op = "dsgr";
                let rn = pretty_print_reg(rn, allocs);
                let rd = pretty_print_reg(gpr(0), allocs);
                let _r1 = allocs.next(gpr(1));
                format!("{} {}, {}", op, rd, rn)
            }
            &Inst::UDivMod32 { rn, .. } => {
                let op = "dlr";
                let rn = pretty_print_reg(rn, allocs);
                let rd = pretty_print_reg(gpr(0), allocs);
                let _r1 = allocs.next(gpr(1));
                format!("{} {}, {}", op, rd, rn)
            }
            &Inst::UDivMod64 { rn, .. } => {
                let op = "dlgr";
                let rn = pretty_print_reg(rn, allocs);
                let rd = pretty_print_reg(gpr(0), allocs);
                let _r1 = allocs.next(gpr(1));
                format!("{} {}, {}", op, rd, rn)
            }
            &Inst::Flogr { rn } => {
                let op = "flogr";
                let rn = pretty_print_reg(rn, allocs);
                let rd = pretty_print_reg(gpr(0), allocs);
                let _r1 = allocs.next(gpr(1));
                format!("{} {}, {}", op, rd, rn)
            }
            &Inst::ShiftRR {
                shift_op,
                rd,
                rn,
                shift_imm,
                shift_reg,
            } => {
                let op = match shift_op {
                    ShiftOp::RotL32 => "rll",
                    ShiftOp::RotL64 => "rllg",
                    ShiftOp::LShL32 => "sllk",
                    ShiftOp::LShL64 => "sllg",
                    ShiftOp::LShR32 => "srlk",
                    ShiftOp::LShR64 => "srlg",
                    ShiftOp::AShR32 => "srak",
                    ShiftOp::AShR64 => "srag",
                };
                let rd = pretty_print_reg(rd.to_reg(), allocs);
                let rn = pretty_print_reg(rn, allocs);
                let shift_reg = if shift_reg != zero_reg() {
                    format!("({})", pretty_print_reg(shift_reg, allocs))
                } else {
                    "".to_string()
                };
                format!("{} {}, {}, {}{}", op, rd, rn, shift_imm, shift_reg)
            }
            &Inst::RxSBG {
                op,
                rd,
                rn,
                start_bit,
                end_bit,
                rotate_amt,
            } => {
                let op = match op {
                    RxSBGOp::Insert => "risbgn",
                    RxSBGOp::And => "rnsbg",
                    RxSBGOp::Or => "rosbg",
                    RxSBGOp::Xor => "rxsbg",
                };
                let rd = pretty_print_reg(rd.to_reg(), allocs);
                let rn = pretty_print_reg(rn, allocs);
                format!(
                    "{} {}, {}, {}, {}, {}",
                    op,
                    rd,
                    rn,
                    start_bit,
                    end_bit,
                    (rotate_amt as u8) & 63
                )
            }
            &Inst::RxSBGTest {
                op,
                rd,
                rn,
                start_bit,
                end_bit,
                rotate_amt,
            } => {
                let op = match op {
                    RxSBGOp::And => "rnsbg",
                    RxSBGOp::Or => "rosbg",
                    RxSBGOp::Xor => "rxsbg",
                    _ => unreachable!(),
                };
                let rd = pretty_print_reg(rd, allocs);
                let rn = pretty_print_reg(rn, allocs);
                format!(
                    "{} {}, {}, {}, {}, {}",
                    op,
                    rd,
                    rn,
                    start_bit | 0x80,
                    end_bit,
                    (rotate_amt as u8) & 63
                )
            }
            &Inst::UnaryRR { op, rd, rn } => {
                let (op, extra) = match op {
                    UnaryOp::Abs32 => ("lpr", ""),
                    UnaryOp::Abs64 => ("lpgr", ""),
                    UnaryOp::Abs64Ext32 => ("lpgfr", ""),
                    UnaryOp::Neg32 => ("lcr", ""),
                    UnaryOp::Neg64 => ("lcgr", ""),
                    UnaryOp::Neg64Ext32 => ("lcgfr", ""),
                    UnaryOp::PopcntByte => ("popcnt", ""),
                    UnaryOp::PopcntReg => ("popcnt", ", 8"),
                    UnaryOp::BSwap32 => ("lrvr", ""),
                    UnaryOp::BSwap64 => ("lrvgr", ""),
                };
                let rd = pretty_print_reg(rd.to_reg(), allocs);
                let rn = pretty_print_reg(rn, allocs);
                format!("{} {}, {}{}", op, rd, rn, extra)
            }
            &Inst::CmpRR { op, rn, rm } => {
                let op = match op {
                    CmpOp::CmpS32 => "cr",
                    CmpOp::CmpS64 => "cgr",
                    CmpOp::CmpS64Ext32 => "cgfr",
                    CmpOp::CmpL32 => "clr",
                    CmpOp::CmpL64 => "clgr",
                    CmpOp::CmpL64Ext32 => "clgfr",
                    _ => unreachable!(),
                };
                let rn = pretty_print_reg(rn, allocs);
                let rm = pretty_print_reg(rm, allocs);
                format!("{} {}, {}", op, rn, rm)
            }
            &Inst::CmpRX { op, rn, ref mem } => {
                let (opcode_rx, opcode_rxy, opcode_ril) = match op {
                    CmpOp::CmpS32 => (Some("c"), Some("cy"), Some("crl")),
                    CmpOp::CmpS32Ext16 => (Some("ch"), Some("chy"), Some("chrl")),
                    CmpOp::CmpS64 => (None, Some("cg"), Some("cgrl")),
                    CmpOp::CmpS64Ext16 => (None, Some("cgh"), Some("cghrl")),
                    CmpOp::CmpS64Ext32 => (None, Some("cgf"), Some("cgfrl")),
                    CmpOp::CmpL32 => (Some("cl"), Some("cly"), Some("clrl")),
                    CmpOp::CmpL32Ext16 => (None, None, Some("clhrl")),
                    CmpOp::CmpL64 => (None, Some("clg"), Some("clgrl")),
                    CmpOp::CmpL64Ext16 => (None, None, Some("clghrl")),
                    CmpOp::CmpL64Ext32 => (None, Some("clgf"), Some("clgfrl")),
                };

                let rn = pretty_print_reg(rn, allocs);
                let mem = mem.with_allocs(allocs);
                let (mem_str, mem) = mem_finalize_for_show(
                    &mem,
                    state,
                    opcode_rx.is_some(),
                    opcode_rxy.is_some(),
                    opcode_ril.is_some(),
                    true,
                );
                let op = match &mem {
                    &MemArg::BXD12 { .. } => opcode_rx,
                    &MemArg::BXD20 { .. } => opcode_rxy,
                    &MemArg::Label { .. } | &MemArg::Symbol { .. } => opcode_ril,
                    _ => unreachable!(),
                };
                let mem = mem.pretty_print_default();

                format!("{}{} {}, {}", mem_str, op.unwrap(), rn, mem)
            }
            &Inst::CmpRSImm16 { op, rn, imm } => {
                let op = match op {
                    CmpOp::CmpS32 => "chi",
                    CmpOp::CmpS64 => "cghi",
                    _ => unreachable!(),
                };
                let rn = pretty_print_reg(rn, allocs);
                format!("{} {}, {}", op, rn, imm)
            }
            &Inst::CmpRSImm32 { op, rn, imm } => {
                let op = match op {
                    CmpOp::CmpS32 => "cfi",
                    CmpOp::CmpS64 => "cgfi",
                    _ => unreachable!(),
                };
                let rn = pretty_print_reg(rn, allocs);
                format!("{} {}, {}", op, rn, imm)
            }
            &Inst::CmpRUImm32 { op, rn, imm } => {
                let op = match op {
                    CmpOp::CmpL32 => "clfi",
                    CmpOp::CmpL64 => "clgfi",
                    _ => unreachable!(),
                };
                let rn = pretty_print_reg(rn, allocs);
                format!("{} {}, {}", op, rn, imm)
            }
            &Inst::CmpTrapRR {
                op, rn, rm, cond, ..
            } => {
                let op = match op {
                    CmpOp::CmpS32 => "crt",
                    CmpOp::CmpS64 => "cgrt",
                    CmpOp::CmpL32 => "clrt",
                    CmpOp::CmpL64 => "clgrt",
                    _ => unreachable!(),
                };
                let rn = pretty_print_reg(rn, allocs);
                let rm = pretty_print_reg(rm, allocs);
                let cond = cond.pretty_print_default();
                format!("{}{} {}, {}", op, cond, rn, rm)
            }
            &Inst::CmpTrapRSImm16 {
                op, rn, imm, cond, ..
            } => {
                let op = match op {
                    CmpOp::CmpS32 => "cit",
                    CmpOp::CmpS64 => "cgit",
                    _ => unreachable!(),
                };
                let rn = pretty_print_reg(rn, allocs);
                let cond = cond.pretty_print_default();
                format!("{}{} {}, {}", op, cond, rn, imm)
            }
            &Inst::CmpTrapRUImm16 {
                op, rn, imm, cond, ..
            } => {
                let op = match op {
                    CmpOp::CmpL32 => "clfit",
                    CmpOp::CmpL64 => "clgit",
                    _ => unreachable!(),
                };
                let rn = pretty_print_reg(rn, allocs);
                let cond = cond.pretty_print_default();
                format!("{}{} {}, {}", op, cond, rn, imm)
            }
            &Inst::AtomicRmw {
                alu_op,
                rd,
                rn,
                ref mem,
            } => {
                let op = match alu_op {
                    ALUOp::Add32 => "laa",
                    ALUOp::Add64 => "laag",
                    ALUOp::AddLogical32 => "laal",
                    ALUOp::AddLogical64 => "laalg",
                    ALUOp::And32 => "lan",
                    ALUOp::And64 => "lang",
                    ALUOp::Orr32 => "lao",
                    ALUOp::Orr64 => "laog",
                    ALUOp::Xor32 => "lax",
                    ALUOp::Xor64 => "laxg",
                    _ => unreachable!(),
                };

                let rd = pretty_print_reg(rd.to_reg(), allocs);
                let rn = pretty_print_reg(rn, allocs);
                let mem = mem.with_allocs(allocs);
                let (mem_str, mem) = mem_finalize_for_show(&mem, state, false, true, false, false);
                let mem = mem.pretty_print_default();
                format!("{}{} {}, {}, {}", mem_str, op, rd, rn, mem)
            }
            &Inst::AtomicCas32 { rd, rn, ref mem } | &Inst::AtomicCas64 { rd, rn, ref mem } => {
                let (opcode_rs, opcode_rsy) = match self {
                    &Inst::AtomicCas32 { .. } => (Some("cs"), Some("csy")),
                    &Inst::AtomicCas64 { .. } => (None, Some("csg")),
                    _ => unreachable!(),
                };

                let rd = pretty_print_reg(rd.to_reg(), allocs);
                let rn = pretty_print_reg(rn, allocs);
                let mem = mem.with_allocs(allocs);
                let (mem_str, mem) = mem_finalize_for_show(
                    &mem,
                    state,
                    opcode_rs.is_some(),
                    opcode_rsy.is_some(),
                    false,
                    false,
                );
                let op = match &mem {
                    &MemArg::BXD12 { .. } => opcode_rs,
                    &MemArg::BXD20 { .. } => opcode_rsy,
                    _ => unreachable!(),
                };
                let mem = mem.pretty_print_default();

                format!("{}{} {}, {}, {}", mem_str, op.unwrap(), rd, rn, mem)
            }
            &Inst::Fence => "bcr 14, 0".to_string(),
            &Inst::Load32 { rd, ref mem }
            | &Inst::Load32ZExt8 { rd, ref mem }
            | &Inst::Load32SExt8 { rd, ref mem }
            | &Inst::Load32ZExt16 { rd, ref mem }
            | &Inst::Load32SExt16 { rd, ref mem }
            | &Inst::Load64 { rd, ref mem }
            | &Inst::Load64ZExt8 { rd, ref mem }
            | &Inst::Load64SExt8 { rd, ref mem }
            | &Inst::Load64ZExt16 { rd, ref mem }
            | &Inst::Load64SExt16 { rd, ref mem }
            | &Inst::Load64ZExt32 { rd, ref mem }
            | &Inst::Load64SExt32 { rd, ref mem }
            | &Inst::LoadRev16 { rd, ref mem }
            | &Inst::LoadRev32 { rd, ref mem }
            | &Inst::LoadRev64 { rd, ref mem } => {
                let (opcode_rx, opcode_rxy, opcode_ril) = match self {
                    &Inst::Load32 { .. } => (Some("l"), Some("ly"), Some("lrl")),
                    &Inst::Load32ZExt8 { .. } => (None, Some("llc"), None),
                    &Inst::Load32SExt8 { .. } => (None, Some("lb"), None),
                    &Inst::Load32ZExt16 { .. } => (None, Some("llh"), Some("llhrl")),
                    &Inst::Load32SExt16 { .. } => (Some("lh"), Some("lhy"), Some("lhrl")),
                    &Inst::Load64 { .. } => (None, Some("lg"), Some("lgrl")),
                    &Inst::Load64ZExt8 { .. } => (None, Some("llgc"), None),
                    &Inst::Load64SExt8 { .. } => (None, Some("lgb"), None),
                    &Inst::Load64ZExt16 { .. } => (None, Some("llgh"), Some("llghrl")),
                    &Inst::Load64SExt16 { .. } => (None, Some("lgh"), Some("lghrl")),
                    &Inst::Load64ZExt32 { .. } => (None, Some("llgf"), Some("llgfrl")),
                    &Inst::Load64SExt32 { .. } => (None, Some("lgf"), Some("lgfrl")),
                    &Inst::LoadRev16 { .. } => (None, Some("lrvh"), None),
                    &Inst::LoadRev32 { .. } => (None, Some("lrv"), None),
                    &Inst::LoadRev64 { .. } => (None, Some("lrvg"), None),
                    _ => unreachable!(),
                };

                let rd = pretty_print_reg(rd.to_reg(), allocs);
                let mem = mem.with_allocs(allocs);
                let (mem_str, mem) = mem_finalize_for_show(
                    &mem,
                    state,
                    opcode_rx.is_some(),
                    opcode_rxy.is_some(),
                    opcode_ril.is_some(),
                    true,
                );
                let op = match &mem {
                    &MemArg::BXD12 { .. } => opcode_rx,
                    &MemArg::BXD20 { .. } => opcode_rxy,
                    &MemArg::Label { .. } | &MemArg::Symbol { .. } => opcode_ril,
                    _ => unreachable!(),
                };
                let mem = mem.pretty_print_default();
                format!("{}{} {}, {}", mem_str, op.unwrap(), rd, mem)
            }
            &Inst::Store8 { rd, ref mem }
            | &Inst::Store16 { rd, ref mem }
            | &Inst::Store32 { rd, ref mem }
            | &Inst::Store64 { rd, ref mem }
            | &Inst::StoreRev16 { rd, ref mem }
            | &Inst::StoreRev32 { rd, ref mem }
            | &Inst::StoreRev64 { rd, ref mem } => {
                let (opcode_rx, opcode_rxy, opcode_ril) = match self {
                    &Inst::Store8 { .. } => (Some("stc"), Some("stcy"), None),
                    &Inst::Store16 { .. } => (Some("sth"), Some("sthy"), Some("sthrl")),
                    &Inst::Store32 { .. } => (Some("st"), Some("sty"), Some("strl")),
                    &Inst::Store64 { .. } => (None, Some("stg"), Some("stgrl")),
                    &Inst::StoreRev16 { .. } => (None, Some("strvh"), None),
                    &Inst::StoreRev32 { .. } => (None, Some("strv"), None),
                    &Inst::StoreRev64 { .. } => (None, Some("strvg"), None),
                    _ => unreachable!(),
                };

                let rd = pretty_print_reg(rd, allocs);
                let mem = mem.with_allocs(allocs);
                let (mem_str, mem) = mem_finalize_for_show(
                    &mem,
                    state,
                    opcode_rx.is_some(),
                    opcode_rxy.is_some(),
                    opcode_ril.is_some(),
                    true,
                );
                let op = match &mem {
                    &MemArg::BXD12 { .. } => opcode_rx,
                    &MemArg::BXD20 { .. } => opcode_rxy,
                    &MemArg::Label { .. } | &MemArg::Symbol { .. } => opcode_ril,
                    _ => unreachable!(),
                };
                let mem = mem.pretty_print_default();

                format!("{}{} {}, {}", mem_str, op.unwrap(), rd, mem)
            }
            &Inst::StoreImm8 { imm, ref mem } => {
                let mem = mem.with_allocs(allocs);
                let (mem_str, mem) = mem_finalize_for_show(&mem, state, true, true, false, false);
                let op = match &mem {
                    &MemArg::BXD12 { .. } => "mvi",
                    &MemArg::BXD20 { .. } => "mviy",
                    _ => unreachable!(),
                };
                let mem = mem.pretty_print_default();

                format!("{}{} {}, {}", mem_str, op, mem, imm)
            }
            &Inst::StoreImm16 { imm, ref mem }
            | &Inst::StoreImm32SExt16 { imm, ref mem }
            | &Inst::StoreImm64SExt16 { imm, ref mem } => {
                let mem = mem.with_allocs(allocs);
                let (mem_str, mem) = mem_finalize_for_show(&mem, state, false, true, false, false);
                let op = match self {
                    &Inst::StoreImm16 { .. } => "mvhhi",
                    &Inst::StoreImm32SExt16 { .. } => "mvhi",
                    &Inst::StoreImm64SExt16 { .. } => "mvghi",
                    _ => unreachable!(),
                };
                let mem = mem.pretty_print_default();

                format!("{}{} {}, {}", mem_str, op, mem, imm)
            }
            &Inst::Mvc {
                ref dst,
                ref src,
                len_minus_one,
            } => {
                let dst = dst.with_allocs(allocs);
                let src = src.with_allocs(allocs);
                format!(
                    "mvc {}({},{}), {}({})",
                    dst.disp.pretty_print_default(),
                    len_minus_one,
                    show_reg(dst.base),
                    src.disp.pretty_print_default(),
                    show_reg(src.base)
                )
            }
            &Inst::LoadMultiple64 { rt, rt2, ref mem } => {
                let mem = mem.with_allocs(allocs);
                let (mem_str, mem) = mem_finalize_for_show(&mem, state, false, true, false, false);
                let rt = pretty_print_reg(rt.to_reg(), &mut empty_allocs);
                let rt2 = pretty_print_reg(rt2.to_reg(), &mut empty_allocs);
                let mem = mem.pretty_print_default();
                format!("{}lmg {}, {}, {}", mem_str, rt, rt2, mem)
            }
            &Inst::StoreMultiple64 { rt, rt2, ref mem } => {
                let mem = mem.with_allocs(allocs);
                let (mem_str, mem) = mem_finalize_for_show(&mem, state, false, true, false, false);
                let rt = pretty_print_reg(rt, &mut empty_allocs);
                let rt2 = pretty_print_reg(rt2, &mut empty_allocs);
                let mem = mem.pretty_print_default();
                format!("{}stmg {}, {}, {}", mem_str, rt, rt2, mem)
            }
            &Inst::Mov64 { rd, rm } => {
                let rd = pretty_print_reg(rd.to_reg(), allocs);
                let rm = pretty_print_reg(rm, allocs);
                format!("lgr {}, {}", rd, rm)
            }
            &Inst::MovPReg { rd, rm } => {
                let rd = pretty_print_reg(rd.to_reg(), allocs);
                let rm = show_reg(rm.into());
                format!("lgr {}, {}", rd, rm)
            }
            &Inst::Mov32 { rd, rm } => {
                let rd = pretty_print_reg(rd.to_reg(), allocs);
                let rm = pretty_print_reg(rm, allocs);
                format!("lr {}, {}", rd, rm)
            }
            &Inst::Mov32Imm { rd, ref imm } => {
                let rd = pretty_print_reg(rd.to_reg(), allocs);
                format!("iilf {}, {}", rd, imm)
            }
            &Inst::Mov32SImm16 { rd, ref imm } => {
                let rd = pretty_print_reg(rd.to_reg(), allocs);
                format!("lhi {}, {}", rd, imm)
            }
            &Inst::Mov64SImm16 { rd, ref imm } => {
                let rd = pretty_print_reg(rd.to_reg(), allocs);
                format!("lghi {}, {}", rd, imm)
            }
            &Inst::Mov64SImm32 { rd, ref imm } => {
                let rd = pretty_print_reg(rd.to_reg(), allocs);
                format!("lgfi {}, {}", rd, imm)
            }
            &Inst::Mov64UImm16Shifted { rd, ref imm } => {
                let rd = pretty_print_reg(rd.to_reg(), allocs);
                let op = match imm.shift {
                    0 => "llill",
                    1 => "llilh",
                    2 => "llihl",
                    3 => "llihh",
                    _ => unreachable!(),
                };
                format!("{} {}, {}", op, rd, imm.bits)
            }
            &Inst::Mov64UImm32Shifted { rd, ref imm } => {
                let rd = pretty_print_reg(rd.to_reg(), allocs);
                let op = match imm.shift {
                    0 => "llilf",
                    1 => "llihf",
                    _ => unreachable!(),
                };
                format!("{} {}, {}", op, rd, imm.bits)
            }
            &Inst::Insert64UImm16Shifted { rd, ref imm } => {
                let rd = pretty_print_reg(rd.to_reg(), allocs);
                let op = match imm.shift {
                    0 => "iill",
                    1 => "iilh",
                    2 => "iihl",
                    3 => "iihh",
                    _ => unreachable!(),
                };
                format!("{} {}, {}", op, rd, imm.bits)
            }
            &Inst::Insert64UImm32Shifted { rd, ref imm } => {
                let rd = pretty_print_reg(rd.to_reg(), allocs);
                let op = match imm.shift {
                    0 => "iilf",
                    1 => "iihf",
                    _ => unreachable!(),
                };
                format!("{} {}, {}", op, rd, imm.bits)
            }
            &Inst::LoadAR { rd, ar } | &Inst::InsertAR { rd, ar } => {
                let rd = pretty_print_reg(rd.to_reg(), allocs);
                format!("ear {}, %a{}", rd, ar)
            }
            &Inst::CMov32 { rd, cond, rm } => {
                let rd = pretty_print_reg(rd.to_reg(), allocs);
                let rm = pretty_print_reg(rm, allocs);
                let cond = cond.pretty_print_default();
                format!("locr{} {}, {}", cond, rd, rm)
            }
            &Inst::CMov64 { rd, cond, rm } => {
                let rd = pretty_print_reg(rd.to_reg(), allocs);
                let rm = pretty_print_reg(rm, allocs);
                let cond = cond.pretty_print_default();
                format!("locgr{} {}, {}", cond, rd, rm)
            }
            &Inst::CMov32SImm16 { rd, cond, ref imm } => {
                let rd = pretty_print_reg(rd.to_reg(), allocs);
                let cond = cond.pretty_print_default();
                format!("lochi{} {}, {}", cond, rd, imm)
            }
            &Inst::CMov64SImm16 { rd, cond, ref imm } => {
                let rd = pretty_print_reg(rd.to_reg(), allocs);
                let cond = cond.pretty_print_default();
                format!("locghi{} {}, {}", cond, rd, imm)
            }
            &Inst::FpuMove32 { rd, rn } => {
                let (rd, rd_fpr) = pretty_print_fpr(rd.to_reg(), allocs);
                let (rn, rn_fpr) = pretty_print_fpr(rn, allocs);
                if rd_fpr.is_some() && rn_fpr.is_some() {
                    format!("ler {}, {}", rd_fpr.unwrap(), rn_fpr.unwrap())
                } else {
                    format!("vlr {}, {}", rd, rn)
                }
            }
            &Inst::FpuMove64 { rd, rn } => {
                let (rd, rd_fpr) = pretty_print_fpr(rd.to_reg(), allocs);
                let (rn, rn_fpr) = pretty_print_fpr(rn, allocs);
                if rd_fpr.is_some() && rn_fpr.is_some() {
                    format!("ldr {}, {}", rd_fpr.unwrap(), rn_fpr.unwrap())
                } else {
                    format!("vlr {}, {}", rd, rn)
                }
            }
            &Inst::FpuCMov32 { rd, cond, rm } => {
                let (rd, rd_fpr) = pretty_print_fpr(rd.to_reg(), allocs);
                let (rm, rm_fpr) = pretty_print_fpr(rm, allocs);
                if rd_fpr.is_some() && rm_fpr.is_some() {
                    let cond = cond.invert().pretty_print_default();
                    format!("j{} 6 ; ler {}, {}", cond, rd_fpr.unwrap(), rm_fpr.unwrap())
                } else {
                    let cond = cond.invert().pretty_print_default();
                    format!("j{} 10 ; vlr {}, {}", cond, rd, rm)
                }
            }
            &Inst::FpuCMov64 { rd, cond, rm } => {
                let (rd, rd_fpr) = pretty_print_fpr(rd.to_reg(), allocs);
                let (rm, rm_fpr) = pretty_print_fpr(rm, allocs);
                if rd_fpr.is_some() && rm_fpr.is_some() {
                    let cond = cond.invert().pretty_print_default();
                    format!("j{} 6 ; ldr {}, {}", cond, rd_fpr.unwrap(), rm_fpr.unwrap())
                } else {
                    let cond = cond.invert().pretty_print_default();
                    format!("j{} 10 ; vlr {}, {}", cond, rd, rm)
                }
            }
            &Inst::FpuRR { fpu_op, rd, rn } => {
                let (op, op_fpr) = match fpu_op {
                    FPUOp1::Abs32 => ("wflpsb", Some("lpebr")),
                    FPUOp1::Abs64 => ("wflpdb", Some("lpdbr")),
                    FPUOp1::Abs32x4 => ("vflpsb", None),
                    FPUOp1::Abs64x2 => ("vflpdb", None),
                    FPUOp1::Neg32 => ("wflcsb", Some("lcebr")),
                    FPUOp1::Neg64 => ("wflcdb", Some("lcdbr")),
                    FPUOp1::Neg32x4 => ("vflcsb", None),
                    FPUOp1::Neg64x2 => ("vflcdb", None),
                    FPUOp1::NegAbs32 => ("wflnsb", Some("lnebr")),
                    FPUOp1::NegAbs64 => ("wflndb", Some("lndbr")),
                    FPUOp1::NegAbs32x4 => ("vflnsb", None),
                    FPUOp1::NegAbs64x2 => ("vflndb", None),
                    FPUOp1::Sqrt32 => ("wfsqsb", Some("sqebr")),
                    FPUOp1::Sqrt64 => ("wfsqdb", Some("sqdbr")),
                    FPUOp1::Sqrt32x4 => ("vfsqsb", None),
                    FPUOp1::Sqrt64x2 => ("vfsqdb", None),
                    FPUOp1::Cvt32To64 => ("wldeb", Some("ldebr")),
                    FPUOp1::Cvt32x4To64x2 => ("vldeb", None),
                };

                let (rd, rd_fpr) = pretty_print_fpr(rd.to_reg(), allocs);
                let (rn, rn_fpr) = pretty_print_fpr(rn, allocs);
                if op_fpr.is_some() && rd_fpr.is_some() && rn_fpr.is_some() {
                    format!(
                        "{} {}, {}",
                        op_fpr.unwrap(),
                        rd_fpr.unwrap(),
                        rn_fpr.unwrap()
                    )
                } else if op.starts_with('w') {
                    format!("{} {}, {}", op, rd_fpr.unwrap_or(rd), rn_fpr.unwrap_or(rn))
                } else {
                    format!("{} {}, {}", op, rd, rn)
                }
            }
            &Inst::FpuRRR { fpu_op, rd, rn, rm } => {
                let (op, opt_m6, op_fpr) = match fpu_op {
                    FPUOp2::Add32 => ("wfasb", "", Some("aebr")),
                    FPUOp2::Add64 => ("wfadb", "", Some("adbr")),
                    FPUOp2::Add32x4 => ("vfasb", "", None),
                    FPUOp2::Add64x2 => ("vfadb", "", None),
                    FPUOp2::Sub32 => ("wfssb", "", Some("sebr")),
                    FPUOp2::Sub64 => ("wfsdb", "", Some("sdbr")),
                    FPUOp2::Sub32x4 => ("vfssb", "", None),
                    FPUOp2::Sub64x2 => ("vfsdb", "", None),
                    FPUOp2::Mul32 => ("wfmsb", "", Some("meebr")),
                    FPUOp2::Mul64 => ("wfmdb", "", Some("mdbr")),
                    FPUOp2::Mul32x4 => ("vfmsb", "", None),
                    FPUOp2::Mul64x2 => ("vfmdb", "", None),
                    FPUOp2::Div32 => ("wfdsb", "", Some("debr")),
                    FPUOp2::Div64 => ("wfddb", "", Some("ddbr")),
                    FPUOp2::Div32x4 => ("vfdsb", "", None),
                    FPUOp2::Div64x2 => ("vfddb", "", None),
                    FPUOp2::Max32 => ("wfmaxsb", ", 1", None),
                    FPUOp2::Max64 => ("wfmaxdb", ", 1", None),
                    FPUOp2::Max32x4 => ("vfmaxsb", ", 1", None),
                    FPUOp2::Max64x2 => ("vfmaxdb", ", 1", None),
                    FPUOp2::Min32 => ("wfminsb", ", 1", None),
                    FPUOp2::Min64 => ("wfmindb", ", 1", None),
                    FPUOp2::Min32x4 => ("vfminsb", ", 1", None),
                    FPUOp2::Min64x2 => ("vfmindb", ", 1", None),
                    FPUOp2::MaxPseudo32 => ("wfmaxsb", ", 3", None),
                    FPUOp2::MaxPseudo64 => ("wfmaxdb", ", 3", None),
                    FPUOp2::MaxPseudo32x4 => ("vfmaxsb", ", 3", None),
                    FPUOp2::MaxPseudo64x2 => ("vfmaxdb", ", 3", None),
                    FPUOp2::MinPseudo32 => ("wfminsb", ", 3", None),
                    FPUOp2::MinPseudo64 => ("wfmindb", ", 3", None),
                    FPUOp2::MinPseudo32x4 => ("vfminsb", ", 3", None),
                    FPUOp2::MinPseudo64x2 => ("vfmindb", ", 3", None),
                };

                let (rd, rd_fpr) = pretty_print_fpr(rd.to_reg(), allocs);
                let (rn, rn_fpr) = pretty_print_fpr(rn, allocs);
                let (rm, rm_fpr) = pretty_print_fpr(rm, allocs);
                if op_fpr.is_some() && rd == rn && rd_fpr.is_some() && rm_fpr.is_some() {
                    format!(
                        "{} {}, {}",
                        op_fpr.unwrap(),
                        rd_fpr.unwrap(),
                        rm_fpr.unwrap()
                    )
                } else if op.starts_with('w') {
                    format!(
                        "{} {}, {}, {}{}",
                        op,
                        rd_fpr.unwrap_or(rd),
                        rn_fpr.unwrap_or(rn),
                        rm_fpr.unwrap_or(rm),
                        opt_m6
                    )
                } else {
                    format!("{} {}, {}, {}{}", op, rd, rn, rm, opt_m6)
                }
            }
            &Inst::FpuRRRR {
                fpu_op,
                rd,
                rn,
                rm,
                ra,
            } => {
                let (op, op_fpr) = match fpu_op {
                    FPUOp3::MAdd32 => ("wfmasb", Some("maebr")),
                    FPUOp3::MAdd64 => ("wfmadb", Some("madbr")),
                    FPUOp3::MAdd32x4 => ("vfmasb", None),
                    FPUOp3::MAdd64x2 => ("vfmadb", None),
                    FPUOp3::MSub32 => ("wfmssb", Some("msebr")),
                    FPUOp3::MSub64 => ("wfmsdb", Some("msdbr")),
                    FPUOp3::MSub32x4 => ("vfmssb", None),
                    FPUOp3::MSub64x2 => ("vfmsdb", None),
                };

                let (rd, rd_fpr) = pretty_print_fpr(rd.to_reg(), allocs);
                let (rn, rn_fpr) = pretty_print_fpr(rn, allocs);
                let (rm, rm_fpr) = pretty_print_fpr(rm, allocs);
                let (ra, ra_fpr) = pretty_print_fpr(ra, allocs);
                if op_fpr.is_some()
                    && rd == ra
                    && rd_fpr.is_some()
                    && rn_fpr.is_some()
                    && rm_fpr.is_some()
                {
                    format!(
                        "{} {}, {}, {}",
                        op_fpr.unwrap(),
                        rd_fpr.unwrap(),
                        rn_fpr.unwrap(),
                        rm_fpr.unwrap()
                    )
                } else if op.starts_with('w') {
                    format!(
                        "{} {}, {}, {}, {}",
                        op,
                        rd_fpr.unwrap_or(rd),
                        rn_fpr.unwrap_or(rn),
                        rm_fpr.unwrap_or(rm),
                        ra_fpr.unwrap_or(ra)
                    )
                } else {
                    format!("{} {}, {}, {}, {}", op, rd, rn, rm, ra)
                }
            }
            &Inst::FpuCmp32 { rn, rm } => {
                let (rn, rn_fpr) = pretty_print_fpr(rn, allocs);
                let (rm, rm_fpr) = pretty_print_fpr(rm, allocs);
                if rn_fpr.is_some() && rm_fpr.is_some() {
                    format!("cebr {}, {}", rn_fpr.unwrap(), rm_fpr.unwrap())
                } else {
                    format!("wfcsb {}, {}", rn_fpr.unwrap_or(rn), rm_fpr.unwrap_or(rm))
                }
            }
            &Inst::FpuCmp64 { rn, rm } => {
                let (rn, rn_fpr) = pretty_print_fpr(rn, allocs);
                let (rm, rm_fpr) = pretty_print_fpr(rm, allocs);
                if rn_fpr.is_some() && rm_fpr.is_some() {
                    format!("cdbr {}, {}", rn_fpr.unwrap(), rm_fpr.unwrap())
                } else {
                    format!("wfcdb {}, {}", rn_fpr.unwrap_or(rn), rm_fpr.unwrap_or(rm))
                }
            }
            &Inst::LoadFpuConst32 { rd, const_data } => {
                let (rd, rd_fpr) = pretty_print_fpr(rd.to_reg(), allocs);
                let tmp = pretty_print_reg(writable_spilltmp_reg().to_reg(), &mut empty_allocs);
                if rd_fpr.is_some() {
                    format!(
                        "bras {}, 8 ; data.f32 {} ; le {}, 0({})",
                        tmp,
                        f32::from_bits(const_data),
                        rd_fpr.unwrap(),
                        tmp
                    )
                } else {
                    format!(
                        "bras {}, 8 ; data.f32 {} ; vlef {}, 0({}), 0",
                        tmp,
                        f32::from_bits(const_data),
                        rd,
                        tmp
                    )
                }
            }
            &Inst::LoadFpuConst64 { rd, const_data } => {
                let (rd, rd_fpr) = pretty_print_fpr(rd.to_reg(), allocs);
                let tmp = pretty_print_reg(writable_spilltmp_reg().to_reg(), &mut empty_allocs);
                if rd_fpr.is_some() {
                    format!(
                        "bras {}, 12 ; data.f64 {} ; ld {}, 0({})",
                        tmp,
                        f64::from_bits(const_data),
                        rd_fpr.unwrap(),
                        tmp
                    )
                } else {
                    format!(
                        "bras {}, 12 ; data.f64 {} ; vleg {}, 0({}), 0",
                        tmp,
                        f64::from_bits(const_data),
                        rd,
                        tmp
                    )
                }
            }
            &Inst::FpuRound { op, mode, rd, rn } => {
                let mode = match mode {
                    FpuRoundMode::Current => 0,
                    FpuRoundMode::ToNearest => 1,
                    FpuRoundMode::ShorterPrecision => 3,
                    FpuRoundMode::ToNearestTiesToEven => 4,
                    FpuRoundMode::ToZero => 5,
                    FpuRoundMode::ToPosInfinity => 6,
                    FpuRoundMode::ToNegInfinity => 7,
                };
                let (opcode, opcode_fpr) = match op {
                    FpuRoundOp::Cvt64To32 => ("wledb", Some("ledbra")),
                    FpuRoundOp::Cvt64x2To32x4 => ("vledb", None),
                    FpuRoundOp::Round32 => ("wfisb", Some("fiebr")),
                    FpuRoundOp::Round64 => ("wfidb", Some("fidbr")),
                    FpuRoundOp::Round32x4 => ("vfisb", None),
                    FpuRoundOp::Round64x2 => ("vfidb", None),
                    FpuRoundOp::ToSInt32 => ("wcfeb", None),
                    FpuRoundOp::ToSInt64 => ("wcgdb", None),
                    FpuRoundOp::ToUInt32 => ("wclfeb", None),
                    FpuRoundOp::ToUInt64 => ("wclgdb", None),
                    FpuRoundOp::ToSInt32x4 => ("vcfeb", None),
                    FpuRoundOp::ToSInt64x2 => ("vcgdb", None),
                    FpuRoundOp::ToUInt32x4 => ("vclfeb", None),
                    FpuRoundOp::ToUInt64x2 => ("vclgdb", None),
                    FpuRoundOp::FromSInt32 => ("wcefb", None),
                    FpuRoundOp::FromSInt64 => ("wcdgb", None),
                    FpuRoundOp::FromUInt32 => ("wcelfb", None),
                    FpuRoundOp::FromUInt64 => ("wcdlgb", None),
                    FpuRoundOp::FromSInt32x4 => ("vcefb", None),
                    FpuRoundOp::FromSInt64x2 => ("vcdgb", None),
                    FpuRoundOp::FromUInt32x4 => ("vcelfb", None),
                    FpuRoundOp::FromUInt64x2 => ("vcdlgb", None),
                };

                let (rd, rd_fpr) = pretty_print_fpr(rd.to_reg(), allocs);
                let (rn, rn_fpr) = pretty_print_fpr(rn, allocs);
                if opcode_fpr.is_some() && rd_fpr.is_some() && rn_fpr.is_some() {
                    format!(
                        "{} {}, {}, {}",
                        opcode_fpr.unwrap(),
                        rd_fpr.unwrap(),
                        rn_fpr.unwrap(),
                        mode
                    )
                } else if opcode.starts_with('w') {
                    format!(
                        "{} {}, {}, 0, {}",
                        opcode,
                        rd_fpr.unwrap_or(rd),
                        rn_fpr.unwrap_or(rn),
                        mode
                    )
                } else {
                    format!("{} {}, {}, 0, {}", opcode, rd, rn, mode)
                }
            }
            &Inst::VecRRR { op, rd, rn, rm } => {
                let op = match op {
                    VecBinaryOp::Add8x16 => "vab",
                    VecBinaryOp::Add16x8 => "vah",
                    VecBinaryOp::Add32x4 => "vaf",
                    VecBinaryOp::Add64x2 => "vag",
                    VecBinaryOp::Add128 => "vaq",
                    VecBinaryOp::Sub8x16 => "vsb",
                    VecBinaryOp::Sub16x8 => "vsh",
                    VecBinaryOp::Sub32x4 => "vsf",
                    VecBinaryOp::Sub64x2 => "vsg",
                    VecBinaryOp::Sub128 => "vsq",
                    VecBinaryOp::Mul8x16 => "vmlb",
                    VecBinaryOp::Mul16x8 => "vmlhw",
                    VecBinaryOp::Mul32x4 => "vmlf",
                    VecBinaryOp::UMulHi8x16 => "vmlhb",
                    VecBinaryOp::UMulHi16x8 => "vmlhh",
                    VecBinaryOp::UMulHi32x4 => "vmlhf",
                    VecBinaryOp::SMulHi8x16 => "vmhb",
                    VecBinaryOp::SMulHi16x8 => "vmhh",
                    VecBinaryOp::SMulHi32x4 => "vmhf",
                    VecBinaryOp::UMulEven8x16 => "vmleb",
                    VecBinaryOp::UMulEven16x8 => "vmleh",
                    VecBinaryOp::UMulEven32x4 => "vmlef",
                    VecBinaryOp::SMulEven8x16 => "vmeb",
                    VecBinaryOp::SMulEven16x8 => "vmeh",
                    VecBinaryOp::SMulEven32x4 => "vmef",
                    VecBinaryOp::UMulOdd8x16 => "vmlob",
                    VecBinaryOp::UMulOdd16x8 => "vmloh",
                    VecBinaryOp::UMulOdd32x4 => "vmlof",
                    VecBinaryOp::SMulOdd8x16 => "vmob",
                    VecBinaryOp::SMulOdd16x8 => "vmoh",
                    VecBinaryOp::SMulOdd32x4 => "vmof",
                    VecBinaryOp::UMax8x16 => "vmxlb",
                    VecBinaryOp::UMax16x8 => "vmxlh",
                    VecBinaryOp::UMax32x4 => "vmxlf",
                    VecBinaryOp::UMax64x2 => "vmxlg",
                    VecBinaryOp::SMax8x16 => "vmxb",
                    VecBinaryOp::SMax16x8 => "vmxh",
                    VecBinaryOp::SMax32x4 => "vmxf",
                    VecBinaryOp::SMax64x2 => "vmxg",
                    VecBinaryOp::UMin8x16 => "vmnlb",
                    VecBinaryOp::UMin16x8 => "vmnlh",
                    VecBinaryOp::UMin32x4 => "vmnlf",
                    VecBinaryOp::UMin64x2 => "vmnlg",
                    VecBinaryOp::SMin8x16 => "vmnb",
                    VecBinaryOp::SMin16x8 => "vmnh",
                    VecBinaryOp::SMin32x4 => "vmnf",
                    VecBinaryOp::SMin64x2 => "vmng",
                    VecBinaryOp::UAvg8x16 => "vavglb",
                    VecBinaryOp::UAvg16x8 => "vavglh",
                    VecBinaryOp::UAvg32x4 => "vavglf",
                    VecBinaryOp::UAvg64x2 => "vavglg",
                    VecBinaryOp::SAvg8x16 => "vavgb",
                    VecBinaryOp::SAvg16x8 => "vavgh",
                    VecBinaryOp::SAvg32x4 => "vavgf",
                    VecBinaryOp::SAvg64x2 => "vavgg",
                    VecBinaryOp::And128 => "vn",
                    VecBinaryOp::Orr128 => "vo",
                    VecBinaryOp::Xor128 => "vx",
                    VecBinaryOp::NotAnd128 => "vnn",
                    VecBinaryOp::NotOrr128 => "vno",
                    VecBinaryOp::NotXor128 => "vnx",
                    VecBinaryOp::AndNot128 => "vnc",
                    VecBinaryOp::OrrNot128 => "voc",
                    VecBinaryOp::BitPermute128 => "vbperm",
                    VecBinaryOp::LShLByByte128 => "vslb",
                    VecBinaryOp::LShRByByte128 => "vsrlb",
                    VecBinaryOp::AShRByByte128 => "vsrab",
                    VecBinaryOp::LShLByBit128 => "vsl",
                    VecBinaryOp::LShRByBit128 => "vsrl",
                    VecBinaryOp::AShRByBit128 => "vsra",
                    VecBinaryOp::Pack16x8 => "vpkh",
                    VecBinaryOp::Pack32x4 => "vpkf",
                    VecBinaryOp::Pack64x2 => "vpkg",
                    VecBinaryOp::PackUSat16x8 => "vpklsh",
                    VecBinaryOp::PackUSat32x4 => "vpklsf",
                    VecBinaryOp::PackUSat64x2 => "vpklsg",
                    VecBinaryOp::PackSSat16x8 => "vpksh",
                    VecBinaryOp::PackSSat32x4 => "vpksf",
                    VecBinaryOp::PackSSat64x2 => "vpksg",
                    VecBinaryOp::MergeLow8x16 => "vmrlb",
                    VecBinaryOp::MergeLow16x8 => "vmrlh",
                    VecBinaryOp::MergeLow32x4 => "vmrlf",
                    VecBinaryOp::MergeLow64x2 => "vmrlg",
                    VecBinaryOp::MergeHigh8x16 => "vmrhb",
                    VecBinaryOp::MergeHigh16x8 => "vmrhh",
                    VecBinaryOp::MergeHigh32x4 => "vmrhf",
                    VecBinaryOp::MergeHigh64x2 => "vmrhg",
                };
                let rd = pretty_print_reg(rd.to_reg(), allocs);
                let rn = pretty_print_reg(rn, allocs);
                let rm = pretty_print_reg(rm, allocs);
                format!("{} {}, {}, {}", op, rd, rn, rm)
            }
            &Inst::VecRR { op, rd, rn } => {
                let op = match op {
                    VecUnaryOp::Abs8x16 => "vlpb",
                    VecUnaryOp::Abs16x8 => "vlph",
                    VecUnaryOp::Abs32x4 => "vlpf",
                    VecUnaryOp::Abs64x2 => "vlpg",
                    VecUnaryOp::Neg8x16 => "vlcb",
                    VecUnaryOp::Neg16x8 => "vlch",
                    VecUnaryOp::Neg32x4 => "vlcf",
                    VecUnaryOp::Neg64x2 => "vlcg",
                    VecUnaryOp::Popcnt8x16 => "vpopctb",
                    VecUnaryOp::Popcnt16x8 => "vpopcth",
                    VecUnaryOp::Popcnt32x4 => "vpopctf",
                    VecUnaryOp::Popcnt64x2 => "vpopctg",
                    VecUnaryOp::Clz8x16 => "vclzb",
                    VecUnaryOp::Clz16x8 => "vclzh",
                    VecUnaryOp::Clz32x4 => "vclzf",
                    VecUnaryOp::Clz64x2 => "vclzg",
                    VecUnaryOp::Ctz8x16 => "vctzb",
                    VecUnaryOp::Ctz16x8 => "vctzh",
                    VecUnaryOp::Ctz32x4 => "vctzf",
                    VecUnaryOp::Ctz64x2 => "vctzg",
                    VecUnaryOp::UnpackULow8x16 => "vupllb",
                    VecUnaryOp::UnpackULow16x8 => "vupllh",
                    VecUnaryOp::UnpackULow32x4 => "vupllf",
                    VecUnaryOp::UnpackUHigh8x16 => "vuplhb",
                    VecUnaryOp::UnpackUHigh16x8 => "vuplhh",
                    VecUnaryOp::UnpackUHigh32x4 => "vuplhf",
                    VecUnaryOp::UnpackSLow8x16 => "vuplb",
                    VecUnaryOp::UnpackSLow16x8 => "vuplh",
                    VecUnaryOp::UnpackSLow32x4 => "vuplf",
                    VecUnaryOp::UnpackSHigh8x16 => "vuphb",
                    VecUnaryOp::UnpackSHigh16x8 => "vuphh",
                    VecUnaryOp::UnpackSHigh32x4 => "vuphf",
                };
                let rd = pretty_print_reg(rd.to_reg(), allocs);
                let rn = pretty_print_reg(rn, allocs);
                format!("{} {}, {}", op, rd, rn)
            }
            &Inst::VecShiftRR {
                shift_op,
                rd,
                rn,
                shift_imm,
                shift_reg,
            } => {
                let op = match shift_op {
                    VecShiftOp::RotL8x16 => "verllb",
                    VecShiftOp::RotL16x8 => "verllh",
                    VecShiftOp::RotL32x4 => "verllf",
                    VecShiftOp::RotL64x2 => "verllg",
                    VecShiftOp::LShL8x16 => "veslb",
                    VecShiftOp::LShL16x8 => "veslh",
                    VecShiftOp::LShL32x4 => "veslf",
                    VecShiftOp::LShL64x2 => "veslg",
                    VecShiftOp::LShR8x16 => "vesrlb",
                    VecShiftOp::LShR16x8 => "vesrlh",
                    VecShiftOp::LShR32x4 => "vesrlf",
                    VecShiftOp::LShR64x2 => "vesrlg",
                    VecShiftOp::AShR8x16 => "vesrab",
                    VecShiftOp::AShR16x8 => "vesrah",
                    VecShiftOp::AShR32x4 => "vesraf",
                    VecShiftOp::AShR64x2 => "vesrag",
                };
                let rd = pretty_print_reg(rd.to_reg(), allocs);
                let rn = pretty_print_reg(rn, allocs);
                let shift_reg = if shift_reg != zero_reg() {
                    format!("({})", pretty_print_reg(shift_reg, allocs))
                } else {
                    "".to_string()
                };
                format!("{} {}, {}, {}{}", op, rd, rn, shift_imm, shift_reg)
            }
            &Inst::VecSelect { rd, rn, rm, ra } => {
                let rd = pretty_print_reg(rd.to_reg(), allocs);
                let rn = pretty_print_reg(rn, allocs);
                let rm = pretty_print_reg(rm, allocs);
                let ra = pretty_print_reg(ra, allocs);
                format!("vsel {}, {}, {}, {}", rd, rn, rm, ra)
            }
            &Inst::VecPermute { rd, rn, rm, ra } => {
                let rd = pretty_print_reg(rd.to_reg(), allocs);
                let rn = pretty_print_reg(rn, allocs);
                let rm = pretty_print_reg(rm, allocs);
                let ra = pretty_print_reg(ra, allocs);
                format!("vperm {}, {}, {}, {}", rd, rn, rm, ra)
            }
            &Inst::VecPermuteDWImm {
                rd,
                rn,
                rm,
                idx1,
                idx2,
            } => {
                let rd = pretty_print_reg(rd.to_reg(), allocs);
                let rn = pretty_print_reg(rn, allocs);
                let rm = pretty_print_reg(rm, allocs);
                let m4 = (idx1 & 1) * 4 + (idx2 & 1);
                format!("vpdi {}, {}, {}, {}", rd, rn, rm, m4)
            }
            &Inst::VecIntCmp { op, rd, rn, rm } | &Inst::VecIntCmpS { op, rd, rn, rm } => {
                let op = match op {
                    VecIntCmpOp::CmpEq8x16 => "vceqb",
                    VecIntCmpOp::CmpEq16x8 => "vceqh",
                    VecIntCmpOp::CmpEq32x4 => "vceqf",
                    VecIntCmpOp::CmpEq64x2 => "vceqg",
                    VecIntCmpOp::SCmpHi8x16 => "vchb",
                    VecIntCmpOp::SCmpHi16x8 => "vchh",
                    VecIntCmpOp::SCmpHi32x4 => "vchf",
                    VecIntCmpOp::SCmpHi64x2 => "vchg",
                    VecIntCmpOp::UCmpHi8x16 => "vchlb",
                    VecIntCmpOp::UCmpHi16x8 => "vchlh",
                    VecIntCmpOp::UCmpHi32x4 => "vchlf",
                    VecIntCmpOp::UCmpHi64x2 => "vchlg",
                };
                let s = match self {
                    &Inst::VecIntCmp { .. } => "",
                    &Inst::VecIntCmpS { .. } => "s",
                    _ => unreachable!(),
                };
                let rd = pretty_print_reg(rd.to_reg(), allocs);
                let rn = pretty_print_reg(rn, allocs);
                let rm = pretty_print_reg(rm, allocs);
                format!("{}{} {}, {}, {}", op, s, rd, rn, rm)
            }
            &Inst::VecFloatCmp { op, rd, rn, rm } | &Inst::VecFloatCmpS { op, rd, rn, rm } => {
                let op = match op {
                    VecFloatCmpOp::CmpEq32x4 => "vfcesb",
                    VecFloatCmpOp::CmpEq64x2 => "vfcedb",
                    VecFloatCmpOp::CmpHi32x4 => "vfchsb",
                    VecFloatCmpOp::CmpHi64x2 => "vfchdb",
                    VecFloatCmpOp::CmpHiEq32x4 => "vfchesb",
                    VecFloatCmpOp::CmpHiEq64x2 => "vfchedb",
                };
                let s = match self {
                    &Inst::VecFloatCmp { .. } => "",
                    &Inst::VecFloatCmpS { .. } => "s",
                    _ => unreachable!(),
                };
                let rd = pretty_print_reg(rd.to_reg(), allocs);
                let rn = pretty_print_reg(rn, allocs);
                let rm = pretty_print_reg(rm, allocs);
                format!("{}{} {}, {}, {}", op, s, rd, rn, rm)
            }
            &Inst::VecInt128SCmpHi { tmp, rn, rm } | &Inst::VecInt128UCmpHi { tmp, rn, rm } => {
                let op = match self {
                    &Inst::VecInt128SCmpHi { .. } => "vecg",
                    &Inst::VecInt128UCmpHi { .. } => "veclg",
                    _ => unreachable!(),
                };
                let tmp = pretty_print_reg(tmp.to_reg(), allocs);
                let rn = pretty_print_reg(rn, allocs);
                let rm = pretty_print_reg(rm, allocs);
                format!(
                    "{} {}, {} ; jne 10 ; vchlgs {}, {}, {}",
                    op, rm, rn, tmp, rn, rm
                )
            }
            &Inst::VecLoad { rd, ref mem } | &Inst::VecLoadRev { rd, ref mem } => {
                let opcode = match self {
                    &Inst::VecLoad { .. } => "vl",
                    &Inst::VecLoadRev { .. } => "vlbrq",
                    _ => unreachable!(),
                };

                let rd = pretty_print_reg(rd.to_reg(), allocs);
                let mem = mem.with_allocs(allocs);
                let (mem_str, mem) = mem_finalize_for_show(&mem, state, true, false, false, true);
                let mem = mem.pretty_print_default();
                format!("{}{} {}, {}", mem_str, opcode, rd, mem)
            }
            &Inst::VecStore { rd, ref mem } | &Inst::VecStoreRev { rd, ref mem } => {
                let opcode = match self {
                    &Inst::VecStore { .. } => "vst",
                    &Inst::VecStoreRev { .. } => "vstbrq",
                    _ => unreachable!(),
                };

                let rd = pretty_print_reg(rd, allocs);
                let mem = mem.with_allocs(allocs);
                let (mem_str, mem) = mem_finalize_for_show(&mem, state, true, false, false, true);
                let mem = mem.pretty_print_default();
                format!("{}{} {}, {}", mem_str, opcode, rd, mem)
            }
            &Inst::VecLoadReplicate { size, rd, ref mem }
            | &Inst::VecLoadReplicateRev { size, rd, ref mem } => {
                let opcode = match (self, size) {
                    (&Inst::VecLoadReplicate { .. }, 8) => "vlrepb",
                    (&Inst::VecLoadReplicate { .. }, 16) => "vlreph",
                    (&Inst::VecLoadReplicate { .. }, 32) => "vlrepf",
                    (&Inst::VecLoadReplicate { .. }, 64) => "vlrepg",
                    (&Inst::VecLoadReplicateRev { .. }, 16) => "vlbrreph",
                    (&Inst::VecLoadReplicateRev { .. }, 32) => "vlbrrepf",
                    (&Inst::VecLoadReplicateRev { .. }, 64) => "vlbrrepg",
                    _ => unreachable!(),
                };

                let rd = pretty_print_reg(rd.to_reg(), allocs);
                let mem = mem.with_allocs(allocs);
                let (mem_str, mem) = mem_finalize_for_show(&mem, state, true, false, false, true);
                let mem = mem.pretty_print_default();
                format!("{}{} {}, {}", mem_str, opcode, rd, mem)
            }
            &Inst::VecMov { rd, rn } => {
                let rd = pretty_print_reg(rd.to_reg(), allocs);
                let rn = pretty_print_reg(rn, allocs);
                format!("vlr {}, {}", rd, rn)
            }
            &Inst::VecCMov { rd, cond, rm } => {
                let rd = pretty_print_reg(rd.to_reg(), allocs);
                let rm = pretty_print_reg(rm, allocs);
                let cond = cond.invert().pretty_print_default();
                format!("j{} 10 ; vlr {}, {}", cond, rd, rm)
            }
            &Inst::MovToVec128 { rd, rn, rm } => {
                let rd = pretty_print_reg(rd.to_reg(), allocs);
                let rn = pretty_print_reg(rn, allocs);
                let rm = pretty_print_reg(rm, allocs);
                format!("vlvgp {}, {}, {}", rd, rn, rm)
            }
            &Inst::VecLoadConst { rd, const_data } => {
                let rd = pretty_print_reg(rd.to_reg(), allocs);
                let tmp = pretty_print_reg(writable_spilltmp_reg().to_reg(), &mut empty_allocs);
                format!(
                    "bras {}, 20 ; data.u128 0x{:032x} ; vl {}, 0({})",
                    tmp, const_data, rd, tmp
                )
            }
            &Inst::VecLoadConstReplicate {
                size,
                rd,
                const_data,
            } => {
                let rd = pretty_print_reg(rd.to_reg(), allocs);
                let tmp = pretty_print_reg(writable_spilltmp_reg().to_reg(), &mut empty_allocs);
                let (opcode, data) = match size {
                    32 => ("vlrepf", format!("0x{:08x}", const_data as u32)),
                    64 => ("vlrepg", format!("0x{:016x}", const_data)),
                    _ => unreachable!(),
                };
                format!(
                    "bras {}, {} ; data.u{} {} ; {} {}, 0({})",
                    tmp,
                    4 + size / 8,
                    size,
                    data,
                    opcode,
                    rd,
                    tmp
                )
            }
            &Inst::VecImmByteMask { rd, mask } => {
                let rd = pretty_print_reg(rd.to_reg(), allocs);
                format!("vgbm {}, {}", rd, mask)
            }
            &Inst::VecImmBitMask {
                size,
                rd,
                start_bit,
                end_bit,
            } => {
                let rd = pretty_print_reg(rd.to_reg(), allocs);
                let op = match size {
                    8 => "vgmb",
                    16 => "vgmh",
                    32 => "vgmf",
                    64 => "vgmg",
                    _ => unreachable!(),
                };
                format!("{} {}, {}, {}", op, rd, start_bit, end_bit)
            }
            &Inst::VecImmReplicate { size, rd, imm } => {
                let rd = pretty_print_reg(rd.to_reg(), allocs);
                let op = match size {
                    8 => "vrepib",
                    16 => "vrepih",
                    32 => "vrepif",
                    64 => "vrepig",
                    _ => unreachable!(),
                };
                format!("{} {}, {}", op, rd, imm)
            }
            &Inst::VecLoadLane {
                size,
                rd,
                ref mem,
                lane_imm,
            }
            | &Inst::VecLoadLaneRev {
                size,
                rd,
                ref mem,
                lane_imm,
            }
            | &Inst::VecLoadLaneUndef {
                size,
                rd,
                ref mem,
                lane_imm,
            }
            | &Inst::VecLoadLaneRevUndef {
                size,
                rd,
                ref mem,
                lane_imm,
            } => {
                let (opcode_vrx, opcode_rx, opcode_rxy) = match (self, size) {
                    (&Inst::VecLoadLane { .. }, 8) => ("vleb", None, None),
                    (&Inst::VecLoadLane { .. }, 16) => ("vleh", None, None),
                    (&Inst::VecLoadLane { .. }, 32) => ("vlef", None, None),
                    (&Inst::VecLoadLane { .. }, 64) => ("vleg", None, None),
                    (&Inst::VecLoadLaneRev { .. }, 16) => ("vlebrh", None, None),
                    (&Inst::VecLoadLaneRev { .. }, 32) => ("vlebrf", None, None),
                    (&Inst::VecLoadLaneRev { .. }, 64) => ("vlebrg", None, None),
                    (&Inst::VecLoadLaneUndef { .. }, 8) => ("vleb", None, None),
                    (&Inst::VecLoadLaneUndef { .. }, 16) => ("vleh", None, None),
                    (&Inst::VecLoadLaneUndef { .. }, 32) => ("vlef", Some("le"), Some("ley")),
                    (&Inst::VecLoadLaneUndef { .. }, 64) => ("vleg", Some("ld"), Some("ldy")),
                    (&Inst::VecLoadLaneRevUndef { .. }, 16) => ("vlebrh", None, None),
                    (&Inst::VecLoadLaneRevUndef { .. }, 32) => ("vlebrf", None, None),
                    (&Inst::VecLoadLaneRevUndef { .. }, 64) => ("vlebrg", None, None),
                    _ => unreachable!(),
                };

                let (rd, rd_fpr) = pretty_print_fpr(rd.to_reg(), allocs);
                let mem = mem.with_allocs(allocs);
                if lane_imm == 0 && rd_fpr.is_some() && opcode_rx.is_some() {
                    let (mem_str, mem) =
                        mem_finalize_for_show(&mem, state, true, true, false, true);
                    let op = match &mem {
                        &MemArg::BXD12 { .. } => opcode_rx,
                        &MemArg::BXD20 { .. } => opcode_rxy,
                        _ => unreachable!(),
                    };
                    let mem = mem.pretty_print_default();
                    format!("{}{} {}, {}", mem_str, op.unwrap(), rd_fpr.unwrap(), mem)
                } else {
                    let (mem_str, mem) =
                        mem_finalize_for_show(&mem, state, true, false, false, true);
                    let mem = mem.pretty_print_default();
                    format!("{}{} {}, {}, {}", mem_str, opcode_vrx, rd, mem, lane_imm)
                }
            }
            &Inst::VecStoreLane {
                size,
                rd,
                ref mem,
                lane_imm,
            }
            | &Inst::VecStoreLaneRev {
                size,
                rd,
                ref mem,
                lane_imm,
            } => {
                let (opcode_vrx, opcode_rx, opcode_rxy) = match (self, size) {
                    (&Inst::VecStoreLane { .. }, 8) => ("vsteb", None, None),
                    (&Inst::VecStoreLane { .. }, 16) => ("vsteh", None, None),
                    (&Inst::VecStoreLane { .. }, 32) => ("vstef", Some("ste"), Some("stey")),
                    (&Inst::VecStoreLane { .. }, 64) => ("vsteg", Some("std"), Some("stdy")),
                    (&Inst::VecStoreLaneRev { .. }, 16) => ("vstebrh", None, None),
                    (&Inst::VecStoreLaneRev { .. }, 32) => ("vstebrf", None, None),
                    (&Inst::VecStoreLaneRev { .. }, 64) => ("vstebrg", None, None),
                    _ => unreachable!(),
                };

                let (rd, rd_fpr) = pretty_print_fpr(rd, allocs);
                let mem = mem.with_allocs(allocs);
                if lane_imm == 0 && rd_fpr.is_some() && opcode_rx.is_some() {
                    let (mem_str, mem) =
                        mem_finalize_for_show(&mem, state, true, true, false, true);
                    let op = match &mem {
                        &MemArg::BXD12 { .. } => opcode_rx,
                        &MemArg::BXD20 { .. } => opcode_rxy,
                        _ => unreachable!(),
                    };
                    let mem = mem.pretty_print_default();
                    format!("{}{} {}, {}", mem_str, op.unwrap(), rd_fpr.unwrap(), mem)
                } else {
                    let (mem_str, mem) =
                        mem_finalize_for_show(&mem, state, true, false, false, true);
                    let mem = mem.pretty_print_default();
                    format!("{}{} {}, {}, {}", mem_str, opcode_vrx, rd, mem, lane_imm,)
                }
            }
            &Inst::VecInsertLane {
                size,
                rd,
                rn,
                lane_imm,
                lane_reg,
            } => {
                let op = match size {
                    8 => "vlvgb",
                    16 => "vlvgh",
                    32 => "vlvgf",
                    64 => "vlvgg",
                    _ => unreachable!(),
                };
                let rd = pretty_print_reg(rd.to_reg(), allocs);
                let rn = pretty_print_reg(rn, allocs);
                let lane_reg = if lane_reg != zero_reg() {
                    format!("({})", pretty_print_reg(lane_reg, allocs))
                } else {
                    "".to_string()
                };
                format!("{} {}, {}, {}{}", op, rd, rn, lane_imm, lane_reg)
            }
            &Inst::VecInsertLaneUndef {
                size,
                rd,
                rn,
                lane_imm,
                lane_reg,
            } => {
                let (opcode_vrs, opcode_rre) = match size {
                    8 => ("vlvgb", None),
                    16 => ("vlvgh", None),
                    32 => ("vlvgf", None),
                    64 => ("vlvgg", Some("ldgr")),
                    _ => unreachable!(),
                };
                let (rd, rd_fpr) = pretty_print_fpr(rd.to_reg(), allocs);
                let rn = pretty_print_reg(rn, allocs);
                let lane_reg = if lane_reg != zero_reg() {
                    format!("({})", pretty_print_reg(lane_reg, allocs))
                } else {
                    "".to_string()
                };
                if opcode_rre.is_some() && lane_imm == 0 && lane_reg.is_empty() && rd_fpr.is_some()
                {
                    format!("{} {}, {}", opcode_rre.unwrap(), rd_fpr.unwrap(), rn)
                } else {
                    format!("{} {}, {}, {}{}", opcode_vrs, rd, rn, lane_imm, lane_reg)
                }
            }
            &Inst::VecExtractLane {
                size,
                rd,
                rn,
                lane_imm,
                lane_reg,
            } => {
                let (opcode_vrs, opcode_rre) = match size {
                    8 => ("vlgvb", None),
                    16 => ("vlgvh", None),
                    32 => ("vlgvf", None),
                    64 => ("vlgvg", Some("lgdr")),
                    _ => unreachable!(),
                };
                let rd = pretty_print_reg(rd.to_reg(), allocs);
                let (rn, rn_fpr) = pretty_print_fpr(rn, allocs);
                let lane_reg = if lane_reg != zero_reg() {
                    format!("({})", pretty_print_reg(lane_reg, allocs))
                } else {
                    "".to_string()
                };
                if opcode_rre.is_some() && lane_imm == 0 && lane_reg.is_empty() && rn_fpr.is_some()
                {
                    format!("{} {}, {}", opcode_rre.unwrap(), rd, rn_fpr.unwrap())
                } else {
                    format!("{} {}, {}, {}{}", opcode_vrs, rd, rn, lane_imm, lane_reg)
                }
            }
            &Inst::VecInsertLaneImm {
                size,
                rd,
                imm,
                lane_imm,
            } => {
                let op = match size {
                    8 => "vleib",
                    16 => "vleih",
                    32 => "vleif",
                    64 => "vleig",
                    _ => unreachable!(),
                };
                let rd = pretty_print_reg(rd.to_reg(), allocs);
                format!("{} {}, {}, {}", op, rd, imm, lane_imm)
            }
            &Inst::VecReplicateLane {
                size,
                rd,
                rn,
                lane_imm,
            } => {
                let op = match size {
                    8 => "vrepb",
                    16 => "vreph",
                    32 => "vrepf",
                    64 => "vrepg",
                    _ => unreachable!(),
                };
                let rd = pretty_print_reg(rd.to_reg(), allocs);
                let rn = pretty_print_reg(rn, allocs);
                format!("{} {}, {}, {}", op, rd, rn, lane_imm)
            }
            &Inst::Extend {
                rd,
                rn,
                signed,
                from_bits,
                to_bits,
            } => {
                let rd = pretty_print_reg(rd.to_reg(), allocs);
                let rn = pretty_print_reg(rn, allocs);
                let op = match (signed, from_bits, to_bits) {
                    (_, 1, 32) => "llcr",
                    (_, 1, 64) => "llgcr",
                    (false, 8, 32) => "llcr",
                    (false, 8, 64) => "llgcr",
                    (true, 8, 32) => "lbr",
                    (true, 8, 64) => "lgbr",
                    (false, 16, 32) => "llhr",
                    (false, 16, 64) => "llghr",
                    (true, 16, 32) => "lhr",
                    (true, 16, 64) => "lghr",
                    (false, 32, 64) => "llgfr",
                    (true, 32, 64) => "lgfr",
                    _ => panic!("Unsupported Extend case: {:?}", self),
                };
                format!("{} {}, {}", op, rd, rn)
            }
            &Inst::Call { link, ref info, .. } => {
                let link = pretty_print_reg(link.to_reg(), allocs);
<<<<<<< HEAD
                format!("brasl {}, {}", link, info.dest.display(None))
=======
                let tls_symbol = match &info.tls_symbol {
                    None => "".to_string(),
                    Some(SymbolReloc::TlsGd { name }) => format!(":tls_gdcall:{}", name),
                    _ => unreachable!(),
                };
                format!("brasl {}, {}{}", link, info.dest, tls_symbol)
>>>>>>> c5bc368c
            }
            &Inst::CallInd { link, ref info, .. } => {
                let link = pretty_print_reg(link.to_reg(), allocs);
                let rn = pretty_print_reg(info.rn, allocs);
                format!("basr {}, {}", link, rn)
            }
            &Inst::Ret { link, .. } => {
                let link = pretty_print_reg(link, allocs);
                format!("br {}", link)
            }
            &Inst::Jump { dest } => {
                let dest = dest.to_string();
                format!("jg {}", dest)
            }
            &Inst::IndirectBr { rn, .. } => {
                let rn = pretty_print_reg(rn, allocs);
                format!("br {}", rn)
            }
            &Inst::CondBr {
                taken,
                not_taken,
                cond,
            } => {
                let taken = taken.to_string();
                let not_taken = not_taken.to_string();
                let cond = cond.pretty_print_default();
                format!("jg{} {} ; jg {}", cond, taken, not_taken)
            }
            &Inst::OneWayCondBr { target, cond } => {
                let target = target.to_string();
                let cond = cond.pretty_print_default();
                format!("jg{} {}", cond, target)
            }
            &Inst::Debugtrap => "debugtrap".to_string(),
            &Inst::Trap { .. } => "trap".to_string(),
            &Inst::TrapIf { cond, .. } => {
                let cond = cond.invert().pretty_print_default();
                format!("j{} 6 ; trap", cond)
            }
            &Inst::JTSequence { ridx, ref targets } => {
                let ridx = pretty_print_reg(ridx, allocs);
                let rtmp = pretty_print_reg(writable_spilltmp_reg().to_reg(), &mut empty_allocs);
                // The first entry is the default target, which is not emitted
                // into the jump table, so we skip it here.  It is only in the
                // list so MachTerminator will see the potential target.
                let jt_entries: String = targets
                    .iter()
                    .skip(1)
                    .map(|label| format!(" {}", label.to_string()))
                    .collect();
                format!(
                    concat!(
                        "larl {}, 14 ; ",
                        "agf {}, 0({}, {}) ; ",
                        "br {} ; ",
                        "jt_entries{}"
                    ),
                    rtmp, rtmp, rtmp, ridx, rtmp, jt_entries,
                )
            }
            &Inst::LoadSymbolReloc {
                rd,
                ref symbol_reloc,
            } => {
                let rd = pretty_print_reg(rd.to_reg(), allocs);
                let tmp = pretty_print_reg(writable_spilltmp_reg().to_reg(), &mut empty_allocs);
<<<<<<< HEAD
                format!(
                    "bras {}, 12 ; data {} + {} ; lg {}, 0({})",
                    tmp,
                    name.display(None),
                    offset,
                    rd,
                    tmp
                )
=======
                let symbol = match &**symbol_reloc {
                    SymbolReloc::Absolute { name, offset } => format!("{} + {}", name, offset),
                    SymbolReloc::TlsGd { name } => format!("{}@tlsgd", name),
                };
                format!("bras {}, 12 ; data {} ; lg {}, 0({})", tmp, symbol, rd, tmp)
>>>>>>> c5bc368c
            }
            &Inst::LoadAddr { rd, ref mem } => {
                let rd = pretty_print_reg(rd.to_reg(), allocs);
                let mem = mem.with_allocs(allocs);
                let (mem_str, mem) = mem_finalize_for_show(&mem, state, true, true, true, true);
                let op = match &mem {
                    &MemArg::BXD12 { .. } => "la",
                    &MemArg::BXD20 { .. } => "lay",
                    &MemArg::Label { .. } | &MemArg::Symbol { .. } => "larl",
                    _ => unreachable!(),
                };
                let mem = mem.pretty_print_default();

                format!("{}{} {}, {}", mem_str, op, rd, mem)
            }
            &Inst::Loop { ref body, cond } => {
                let body = body
                    .into_iter()
                    .map(|inst| inst.print_with_state(state, allocs))
                    .collect::<Vec<_>>()
                    .join(" ; ");
                let cond = cond.pretty_print_default();
                format!("0: {} ; jg{} 0b ; 1:", body, cond)
            }
            &Inst::CondBreak { cond } => {
                let cond = cond.pretty_print_default();
                format!("jg{} 1f", cond)
            }
            &Inst::VirtualSPOffsetAdj { offset } => {
                state.virtual_sp_offset += offset;
                format!("virtual_sp_offset_adjust {}", offset)
            }
            &Inst::Unwind { ref inst } => {
                format!("unwind {:?}", inst)
            }
            &Inst::DummyUse { reg } => {
                let reg = pretty_print_reg(reg, allocs);
                format!("dummy_use {}", reg)
            }
        }
    }
}

//=============================================================================
// Label fixups and jump veneers.

/// Different forms of label references for different instruction formats.
#[derive(Clone, Copy, Debug, PartialEq, Eq)]
pub enum LabelUse {
    #[allow(dead_code)]
    /// RI-format branch.  16-bit signed offset.  PC-relative, offset is imm << 1.
    BranchRI,
    /// RIL-format branch.  32-bit signed offset.  PC-relative, offset is imm << 1.
    BranchRIL,
    /// 32-bit PC relative constant offset (from address of constant itself),
    /// signed. Used in jump tables.
    PCRel32,
    /// 32-bit PC relative constant offset (from address of call instruction),
    /// signed. Offset is imm << 1.  Used for call relocations.
    PCRel32Dbl,
}

impl MachInstLabelUse for LabelUse {
    /// Alignment for veneer code.
    const ALIGN: CodeOffset = 2;

    /// Maximum PC-relative range (positive), inclusive.
    fn max_pos_range(self) -> CodeOffset {
        match self {
            // 16-bit signed immediate, left-shifted by 1.
            LabelUse::BranchRI => ((1 << 15) - 1) << 1,
            // 32-bit signed immediate, left-shifted by 1.
            LabelUse::BranchRIL => 0xffff_fffe,
            // 32-bit signed immediate.
            LabelUse::PCRel32 => 0x7fff_ffff,
            // 32-bit signed immediate, left-shifted by 1, offset by 2.
            LabelUse::PCRel32Dbl => 0xffff_fffc,
        }
    }

    /// Maximum PC-relative range (negative).
    fn max_neg_range(self) -> CodeOffset {
        match self {
            // 16-bit signed immediate, left-shifted by 1.
            LabelUse::BranchRI => (1 << 15) << 1,
            // 32-bit signed immediate, left-shifted by 1.
            // NOTE: This should be 4GB, but CodeOffset is only u32.
            LabelUse::BranchRIL => 0xffff_ffff,
            // 32-bit signed immediate.
            LabelUse::PCRel32 => 0x8000_0000,
            // 32-bit signed immediate, left-shifted by 1, offset by 2.
            // NOTE: This should be 4GB + 2, but CodeOffset is only u32.
            LabelUse::PCRel32Dbl => 0xffff_ffff,
        }
    }

    /// Size of window into code needed to do the patch.
    fn patch_size(self) -> CodeOffset {
        match self {
            LabelUse::BranchRI => 4,
            LabelUse::BranchRIL => 6,
            LabelUse::PCRel32 => 4,
            LabelUse::PCRel32Dbl => 4,
        }
    }

    /// Perform the patch.
    fn patch(self, buffer: &mut [u8], use_offset: CodeOffset, label_offset: CodeOffset) {
        let pc_rel = (label_offset as i64) - (use_offset as i64);
        debug_assert!(pc_rel <= self.max_pos_range() as i64);
        debug_assert!(pc_rel >= -(self.max_neg_range() as i64));
        debug_assert!(pc_rel & 1 == 0);
        let pc_rel_shifted = pc_rel >> 1;

        match self {
            LabelUse::BranchRI => {
                buffer[2..4].clone_from_slice(&u16::to_be_bytes(pc_rel_shifted as u16));
            }
            LabelUse::BranchRIL => {
                buffer[2..6].clone_from_slice(&u32::to_be_bytes(pc_rel_shifted as u32));
            }
            LabelUse::PCRel32 => {
                let insn_word = u32::from_be_bytes([buffer[0], buffer[1], buffer[2], buffer[3]]);
                let insn_word = insn_word.wrapping_add(pc_rel as u32);
                buffer[0..4].clone_from_slice(&u32::to_be_bytes(insn_word));
            }
            LabelUse::PCRel32Dbl => {
                let insn_word = u32::from_be_bytes([buffer[0], buffer[1], buffer[2], buffer[3]]);
                let insn_word = insn_word.wrapping_add((pc_rel_shifted + 1) as u32);
                buffer[0..4].clone_from_slice(&u32::to_be_bytes(insn_word));
            }
        }
    }

    /// Is a veneer supported for this label reference type?
    fn supports_veneer(self) -> bool {
        false
    }

    /// How large is the veneer, if supported?
    fn veneer_size(self) -> CodeOffset {
        0
    }

    /// Generate a veneer into the buffer, given that this veneer is at `veneer_offset`, and return
    /// an offset and label-use for the veneer's use of the original label.
    fn generate_veneer(
        self,
        _buffer: &mut [u8],
        _veneer_offset: CodeOffset,
    ) -> (CodeOffset, LabelUse) {
        unreachable!();
    }

    fn from_reloc(reloc: Reloc, addend: Addend) -> Option<Self> {
        match (reloc, addend) {
            (Reloc::S390xPCRel32Dbl, 2) => Some(LabelUse::PCRel32Dbl),
            (Reloc::S390xPLTRel32Dbl, 2) => Some(LabelUse::PCRel32Dbl),
            _ => None,
        }
    }
}<|MERGE_RESOLUTION|>--- conflicted
+++ resolved
@@ -2843,16 +2843,14 @@
             }
             &Inst::Call { link, ref info, .. } => {
                 let link = pretty_print_reg(link.to_reg(), allocs);
-<<<<<<< HEAD
-                format!("brasl {}, {}", link, info.dest.display(None))
-=======
                 let tls_symbol = match &info.tls_symbol {
                     None => "".to_string(),
-                    Some(SymbolReloc::TlsGd { name }) => format!(":tls_gdcall:{}", name),
-                    _ => unreachable!(),
-                };
-                format!("brasl {}, {}{}", link, info.dest, tls_symbol)
->>>>>>> c5bc368c
+                    Some(SymbolReloc::TlsGd { name }) => {
+                        format!(":tls_gdcall:{}", name.display(None))
+                    }
+                    _ => unreachable!(),
+                };
+                format!("brasl {}, {}{}", link, info.dest.display(None), tls_symbol)
             }
             &Inst::CallInd { link, ref info, .. } => {
                 let link = pretty_print_reg(link.to_reg(), allocs);
@@ -2919,22 +2917,13 @@
             } => {
                 let rd = pretty_print_reg(rd.to_reg(), allocs);
                 let tmp = pretty_print_reg(writable_spilltmp_reg().to_reg(), &mut empty_allocs);
-<<<<<<< HEAD
-                format!(
-                    "bras {}, 12 ; data {} + {} ; lg {}, 0({})",
-                    tmp,
-                    name.display(None),
-                    offset,
-                    rd,
-                    tmp
-                )
-=======
                 let symbol = match &**symbol_reloc {
-                    SymbolReloc::Absolute { name, offset } => format!("{} + {}", name, offset),
-                    SymbolReloc::TlsGd { name } => format!("{}@tlsgd", name),
+                    SymbolReloc::Absolute { name, offset } => {
+                        format!("{} + {}", name.display(None), offset)
+                    }
+                    SymbolReloc::TlsGd { name } => format!("{}@tlsgd", name.display(None)),
                 };
                 format!("bras {}, 12 ; data {} ; lg {}, 0({})", tmp, symbol, rd, tmp)
->>>>>>> c5bc368c
             }
             &Inst::LoadAddr { rd, ref mem } => {
                 let rd = pretty_print_reg(rd.to_reg(), allocs);
