--- conflicted
+++ resolved
@@ -6,15 +6,9 @@
 use crate::entity::{PrimaryMap, SecondaryMap};
 use crate::ir::{
     self, Block, DataFlowGraph, DynamicStackSlot, DynamicStackSlotData, DynamicStackSlots,
-<<<<<<< HEAD
-    DynamicType, ExtFuncData, FuncRef, GlobalValue, GlobalValueData, Inst, InstructionData,
-    JumpTable, JumpTableData, Layout, Opcode, SigRef, Signature, SourceLocs, StackSlot,
-    StackSlotData, StackSlots, Table, TableData, Type,
-=======
     DynamicType, ExtFuncData, FuncRef, GlobalValue, GlobalValueData, Inst, JumpTable,
     JumpTableData, Layout, Opcode, SigRef, Signature, SourceLocs, StackSlot, StackSlotData,
     StackSlots, Table, TableData, Type,
->>>>>>> db9efcb0
 };
 use crate::isa::CallConv;
 use crate::value_label::ValueLabelsRanges;
@@ -279,44 +273,10 @@
     /// Rewrite the branch destination to `new_dest` if the destination matches `old_dest`.
     /// Does nothing if called with a non-jump or non-branch instruction.
     pub fn rewrite_branch_destination(&mut self, inst: Inst, old_dest: Block, new_dest: Block) {
-<<<<<<< HEAD
-        match &mut self.dfg.insts[inst] {
-            InstructionData::Jump {
-                destination: dest, ..
-            } => {
-                if dest.block(&self.dfg.value_lists) == old_dest {
-                    dest.set_block(new_dest, &mut self.dfg.value_lists)
-                }
-            }
-
-            InstructionData::Brif {
-                blocks: [block_then, block_else],
-                ..
-            } => {
-                if block_then.block(&self.dfg.value_lists) == old_dest {
-                    block_then.set_block(new_dest, &mut self.dfg.value_lists);
-                }
-
-                if block_else.block(&self.dfg.value_lists) == old_dest {
-                    block_else.set_block(new_dest, &mut self.dfg.value_lists);
-                }
-            }
-
-            InstructionData::BranchTable { table, .. } => {
-                for entry in self.dfg.jump_tables[*table].all_branches_mut() {
-                    if *entry == old_dest {
-                        *entry = new_dest;
-                    }
-                }
-            }
-
-            inst => debug_assert!(!inst.opcode().is_branch()),
-=======
         for dest in self.dfg.insts[inst].branch_destination_mut(&mut self.dfg.jump_tables) {
             if dest.block(&self.dfg.value_lists) == old_dest {
                 dest.set_block(new_dest, &mut self.dfg.value_lists)
             }
->>>>>>> db9efcb0
         }
     }
 
