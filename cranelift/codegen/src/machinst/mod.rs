--- conflicted
+++ resolved
@@ -276,14 +276,11 @@
 pub trait MachInstEmit: MachInst {
     /// Persistent state carried across `emit` invocations.
     type State: MachInstEmitState<Self>;
-<<<<<<< HEAD
+    /// Constant information used in `emit` invocations.
+    type Info: MachInstEmitInfo;
     /// Unwind info generator.
     #[cfg(feature = "unwind")]
     type UnwindInfo: UnwindInfoGenerator<Self>;
-=======
-    /// Constant information used in `emit` invocations.
-    type Info: MachInstEmitInfo;
->>>>>>> 0ba35171
     /// Emit the instruction.
     fn emit(&self, code: &mut MachBuffer<Self>, info: &Self::Info, state: &mut Self::State);
     /// Pretty-print the instruction.
