--- conflicted
+++ resolved
@@ -43,7 +43,6 @@
 #[doc(hidden)]
 macro_rules! isle_lower_prelude_methods {
     () => {
-<<<<<<< HEAD
         isle_common_prelude_methods!();
 
         fn avoid_div_traps(&mut self, _: Type) -> Option<()> {
@@ -52,12 +51,6 @@
             } else {
                 None
             }
-=======
-        /// We don't have a way of making a `()` value in isle directly.
-        #[inline]
-        fn unit(&mut self) -> Unit {
-            ()
->>>>>>> c9ff14e0
         }
 
         #[inline]
@@ -187,312 +180,6 @@
         }
 
         #[inline]
-<<<<<<< HEAD
-=======
-        fn u8_as_u32(&mut self, x: u8) -> Option<u32> {
-            Some(x.into())
-        }
-
-        #[inline]
-        fn u8_as_u64(&mut self, x: u8) -> Option<u64> {
-            Some(x.into())
-        }
-
-        #[inline]
-        fn u16_as_u64(&mut self, x: u16) -> Option<u64> {
-            Some(x.into())
-        }
-
-        #[inline]
-        fn u32_as_u64(&mut self, x: u32) -> Option<u64> {
-            Some(x.into())
-        }
-
-        #[inline]
-        fn i64_as_u64(&mut self, x: i64) -> Option<u64> {
-            Some(x as u64)
-        }
-
-        #[inline]
-        fn u64_add(&mut self, x: u64, y: u64) -> Option<u64> {
-            Some(x.wrapping_add(y))
-        }
-
-        #[inline]
-        fn u64_sub(&mut self, x: u64, y: u64) -> Option<u64> {
-            Some(x.wrapping_sub(y))
-        }
-
-        #[inline]
-        fn u64_and(&mut self, x: u64, y: u64) -> Option<u64> {
-            Some(x & y)
-        }
-
-        #[inline]
-        fn u64_is_zero(&mut self, value: u64) -> bool {
-            0 == value
-        }
-
-        #[inline]
-        fn ty_bits(&mut self, ty: Type) -> Option<u8> {
-            use std::convert::TryInto;
-            Some(ty.bits().try_into().unwrap())
-        }
-
-        #[inline]
-        fn ty_bits_u16(&mut self, ty: Type) -> u16 {
-            ty.bits().try_into().unwrap()
-        }
-
-        #[inline]
-        fn ty_bits_u64(&mut self, ty: Type) -> u64 {
-            ty.bits() as u64
-        }
-
-        #[inline]
-        fn ty_bytes(&mut self, ty: Type) -> u16 {
-            u16::try_from(ty.bytes()).unwrap()
-        }
-
-        #[inline]
-        fn ty_mask(&mut self, ty: Type) -> u64 {
-            match ty.bits() {
-                1 => 1,
-                8 => 0xff,
-                16 => 0xffff,
-                32 => 0xffff_ffff,
-                64 => 0xffff_ffff_ffff_ffff,
-                _ => unimplemented!(),
-            }
-        }
-
-        fn fits_in_16(&mut self, ty: Type) -> Option<Type> {
-            if ty.bits() <= 16 {
-                Some(ty)
-            } else {
-                None
-            }
-        }
-
-        #[inline]
-        fn fits_in_32(&mut self, ty: Type) -> Option<Type> {
-            if ty.bits() <= 32 && !ty.is_dynamic_vector() {
-                Some(ty)
-            } else {
-                None
-            }
-        }
-
-        #[inline]
-        fn lane_fits_in_32(&mut self, ty: Type) -> Option<Type> {
-            if !ty.is_vector() && !ty.is_dynamic_vector() {
-                None
-            } else if ty.lane_type().bits() <= 32 {
-                Some(ty)
-            } else {
-                None
-            }
-        }
-
-        #[inline]
-        fn fits_in_64(&mut self, ty: Type) -> Option<Type> {
-            if ty.bits() <= 64 && !ty.is_dynamic_vector() {
-                Some(ty)
-            } else {
-                None
-            }
-        }
-
-        #[inline]
-        fn ty_int_bool_ref_scalar_64(&mut self, ty: Type) -> Option<Type> {
-            if ty.bits() <= 64 && !ty.is_float() && !ty.is_vector() {
-                Some(ty)
-            } else {
-                None
-            }
-        }
-
-        #[inline]
-        fn ty_32(&mut self, ty: Type) -> Option<Type> {
-            if ty.bits() == 32 {
-                Some(ty)
-            } else {
-                None
-            }
-        }
-
-        #[inline]
-        fn ty_64(&mut self, ty: Type) -> Option<Type> {
-            if ty.bits() == 64 {
-                Some(ty)
-            } else {
-                None
-            }
-        }
-
-        #[inline]
-        fn ty_32_or_64(&mut self, ty: Type) -> Option<Type> {
-            if ty.bits() == 32 || ty.bits() == 64 {
-                Some(ty)
-            } else {
-                None
-            }
-        }
-
-        #[inline]
-        fn ty_8_or_16(&mut self, ty: Type) -> Option<Type> {
-            if ty.bits() == 8 || ty.bits() == 16 {
-                Some(ty)
-            } else {
-                None
-            }
-        }
-
-        #[inline]
-        fn int_bool_fits_in_32(&mut self, ty: Type) -> Option<Type> {
-            match ty {
-                I8 | I16 | I32 | B8 | B16 | B32 => Some(ty),
-                _ => None,
-            }
-        }
-
-        #[inline]
-        fn ty_int_bool_64(&mut self, ty: Type) -> Option<Type> {
-            match ty {
-                I64 | B64 => Some(ty),
-                _ => None,
-            }
-        }
-
-        #[inline]
-        fn ty_int_bool_ref_64(&mut self, ty: Type) -> Option<Type> {
-            match ty {
-                I64 | B64 | R64 => Some(ty),
-                _ => None,
-            }
-        }
-
-        #[inline]
-        fn ty_int_bool_128(&mut self, ty: Type) -> Option<Type> {
-            match ty {
-                I128 | B128 => Some(ty),
-                _ => None,
-            }
-        }
-
-        #[inline]
-        fn ty_int(&mut self, ty: Type) -> Option<Type> {
-            ty.is_int().then(|| ty)
-        }
-
-        #[inline]
-        fn ty_int_bool(&mut self, ty: Type) -> Option<Type> {
-            if ty.is_int() || ty.is_bool() {
-                Some(ty)
-            } else {
-                None
-            }
-        }
-
-        #[inline]
-        fn ty_scalar_float(&mut self, ty: Type) -> Option<Type> {
-            match ty {
-                F32 | F64 => Some(ty),
-                _ => None,
-            }
-        }
-
-        #[inline]
-        fn ty_float_or_vec(&mut self, ty: Type) -> Option<Type> {
-            match ty {
-                F32 | F64 => Some(ty),
-                ty if ty.is_vector() => Some(ty),
-                _ => None,
-            }
-        }
-
-        fn ty_vector_float(&mut self, ty: Type) -> Option<Type> {
-            if ty.is_vector() && ty.lane_type().is_float() {
-                Some(ty)
-            } else {
-                None
-            }
-        }
-
-        #[inline]
-        fn ty_vector_not_float(&mut self, ty: Type) -> Option<Type> {
-            if ty.is_vector() && !ty.lane_type().is_float() {
-                Some(ty)
-            } else {
-                None
-            }
-        }
-
-        #[inline]
-        fn ty_vec64_ctor(&mut self, ty: Type) -> Option<Type> {
-            if ty.is_vector() && ty.bits() == 64 {
-                Some(ty)
-            } else {
-                None
-            }
-        }
-
-        #[inline]
-        fn ty_vec64(&mut self, ty: Type) -> Option<Type> {
-            if ty.is_vector() && ty.bits() == 64 {
-                Some(ty)
-            } else {
-                None
-            }
-        }
-
-        #[inline]
-        fn ty_vec128(&mut self, ty: Type) -> Option<Type> {
-            if ty.is_vector() && ty.bits() == 128 {
-                Some(ty)
-            } else {
-                None
-            }
-        }
-
-        #[inline]
-        fn ty_dyn_vec64(&mut self, ty: Type) -> Option<Type> {
-            if ty.is_dynamic_vector() && dynamic_to_fixed(ty).bits() == 64 {
-                Some(ty)
-            } else {
-                None
-            }
-        }
-
-        #[inline]
-        fn ty_dyn_vec128(&mut self, ty: Type) -> Option<Type> {
-            if ty.is_dynamic_vector() && dynamic_to_fixed(ty).bits() == 128 {
-                Some(ty)
-            } else {
-                None
-            }
-        }
-
-        #[inline]
-        fn ty_vec64_int(&mut self, ty: Type) -> Option<Type> {
-            if ty.is_vector() && ty.bits() == 64 && ty.lane_type().is_int() {
-                Some(ty)
-            } else {
-                None
-            }
-        }
-
-        #[inline]
-        fn ty_vec128_int(&mut self, ty: Type) -> Option<Type> {
-            if ty.is_vector() && ty.bits() == 128 && ty.lane_type().is_int() {
-                Some(ty)
-            } else {
-                None
-            }
-        }
-
-        #[inline]
->>>>>>> c9ff14e0
         fn value_list_slice(&mut self, list: ValueList) -> ValueSlice {
             (list, 0)
         }
@@ -682,24 +369,6 @@
             ))
         }
 
-<<<<<<< HEAD
-=======
-        fn range(&mut self, start: usize, end: usize) -> Range {
-            (start, end)
-        }
-
-        fn range_view(&mut self, (start, end): Range) -> RangeView {
-            if start >= end {
-                RangeView::Empty
-            } else {
-                RangeView::NonEmpty {
-                    index: start,
-                    rest: (start + 1, end),
-                }
-            }
-        }
-
->>>>>>> c9ff14e0
         fn retval(&mut self, i: usize) -> WritableValueRegs {
             self.lower_ctx.retval(i)
         }
