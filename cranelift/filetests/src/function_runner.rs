//! Provides functionality for compiling and running CLIF IR for `run` tests.
use anyhow::Result;
use core::mem;
use cranelift_codegen::data_value::DataValue;
use cranelift_codegen::ir::{condcodes::IntCC, Function, InstBuilder, Signature};
use cranelift_codegen::isa::TargetIsa;
use cranelift_codegen::{ir, settings, CodegenError};
use cranelift_frontend::{FunctionBuilder, FunctionBuilderContext};
use cranelift_jit::{JITBuilder, JITModule};
use cranelift_module::{FuncId, Linkage, Module, ModuleError};
use cranelift_native::builder_with_options;
use std::cmp::max;
use thiserror::Error;

/// Compile a single function.
///
/// Several Cranelift functions need the ability to run Cranelift IR (e.g. `test_run`); this
/// [SingleFunctionCompiler] provides a way for compiling Cranelift [Function]s to
/// `CompiledFunction`s and subsequently calling them through the use of a `Trampoline`. As its
/// name indicates, this compiler is limited: any functionality that requires knowledge of things
/// outside the [Function] will likely not work (e.g. global values, calls). For an example of this
/// "outside-of-function" functionality, see `cranelift_jit::backend::JITBackend`.
///
/// ```
/// use cranelift_filetests::SingleFunctionCompiler;
/// use cranelift_reader::parse_functions;
/// use cranelift_codegen::data_value::DataValue;
///
/// let code = "test run \n function %add(i32, i32) -> i32 {  block0(v0:i32, v1:i32):  v2 = iadd v0, v1  return v2 }".into();
/// let func = parse_functions(code).unwrap().into_iter().nth(0).unwrap();
/// let compiler = SingleFunctionCompiler::with_default_host_isa().unwrap();
/// let compiled_func = compiler.compile(func).unwrap();
///
/// let returned = compiled_func.call(&vec![DataValue::I32(2), DataValue::I32(40)]);
/// assert_eq!(vec![DataValue::I32(42)], returned);
/// ```
pub struct SingleFunctionCompiler {
    isa: Box<dyn TargetIsa>,
}

impl SingleFunctionCompiler {
    /// Build a [SingleFunctionCompiler] from a [TargetIsa]. For functions to be runnable on the
    /// host machine, this [TargetIsa] must match the host machine's ISA (see
    /// [SingleFunctionCompiler::with_host_isa]).
    pub fn new(isa: Box<dyn TargetIsa>) -> Self {
        Self { isa }
    }

    /// Build a [SingleFunctionCompiler] using the host machine's ISA and the passed flags.
    pub fn with_host_isa(flags: settings::Flags) -> Result<Self> {
        let builder =
            builder_with_options(true).expect("Unable to build a TargetIsa for the current host");
        let isa = builder.finish(flags)?;
        Ok(Self::new(isa))
    }

    /// Build a [SingleFunctionCompiler] using the host machine's ISA and the default flags for this
    /// ISA.
    pub fn with_default_host_isa() -> Result<Self> {
        let flags = settings::Flags::new(settings::builder());
        Self::with_host_isa(flags)
    }

    /// Compile the passed [Function] to a `CompiledFunction`. This function will:
    ///  - check that the default ISA calling convention is used (to ensure it can be called)
    ///  - compile the [Function]
    ///  - compile a `Trampoline` for the [Function]'s signature (or used a cached `Trampoline`;
    ///    this makes it possible to call functions when the signature is not known until runtime.
    pub fn compile(self, function: Function) -> Result<CompiledFunction, CompilationError> {
        let signature = function.signature.clone();
        if signature.call_conv != self.isa.default_call_conv() {
            return Err(CompilationError::InvalidTargetIsa);
        }

        let trampoline = make_trampoline(&signature, self.isa.as_ref());

        let builder = JITBuilder::with_isa(self.isa, cranelift_module::default_libcall_names());
        let mut module = JITModule::new(builder);
        let mut ctx = module.make_context();

        let name = format!("{}", function.name);
        let func_id = module.declare_function(&name, Linkage::Local, &function.signature)?;

        // Build and declare the trampoline in the module
        let trampoline_name = format!("{}", trampoline.name);
        let trampoline_id =
            module.declare_function(&trampoline_name, Linkage::Local, &trampoline.signature)?;

        // Define both functions
        let func_signature = function.signature.clone();
        ctx.func = function;
        module.define_function(func_id, &mut ctx)?;
        module.clear_context(&mut ctx);

        ctx.func = trampoline;
        module.define_function(trampoline_id, &mut ctx)?;
        module.clear_context(&mut ctx);

        // Finalize the functions which we just defined, which resolves any
        // outstanding relocations (patching in addresses, now that they're
        // available).
        module.finalize_definitions();

        Ok(CompiledFunction::new(
            module,
            func_signature,
            func_id,
            trampoline_id,
        ))
    }
}

/// Compilation Error when compiling a function.
#[derive(Error, Debug)]
pub enum CompilationError {
    /// This Target ISA is invalid for the current host.
    #[error("Cross-compilation not currently supported; use the host's default calling convention \
    or remove the specified calling convention in the function signature to use the host's default.")]
    InvalidTargetIsa,
    /// Cranelift codegen error.
    #[error("Cranelift codegen error")]
    CodegenError(#[from] CodegenError),
    /// Module Error
    #[error("Module error")]
    ModuleError(#[from] ModuleError),
    /// Memory mapping error.
    #[error("Memory mapping error")]
    IoError(#[from] std::io::Error),
}

/// Container for the compiled code of a [Function]. This wrapper allows users to call the compiled
/// function through the use of a trampoline.
///
/// ```
/// use cranelift_filetests::SingleFunctionCompiler;
/// use cranelift_reader::parse_functions;
/// use cranelift_codegen::data_value::DataValue;
///
/// let code = "test run \n function %add(i32, i32) -> i32 {  block0(v0:i32, v1:i32):  v2 = iadd v0, v1  return v2 }".into();
/// let func = parse_functions(code).unwrap().into_iter().nth(0).unwrap();
/// let compiler = SingleFunctionCompiler::with_default_host_isa().unwrap();
/// let compiled_func = compiler.compile(func).unwrap();
///
/// let returned = compiled_func.call(&vec![DataValue::I32(2), DataValue::I32(40)]);
/// assert_eq!(vec![DataValue::I32(42)], returned);
/// ```
pub struct CompiledFunction {
    /// We need to store this since it contains the underlying memory for the functions
    /// Store it in an [Option] so that we can later drop it.
    module: Option<JITModule>,
    signature: Signature,
    func_id: FuncId,
    trampoline_id: FuncId,
}

impl CompiledFunction {
    /// Build a new [CompiledFunction].
    pub fn new(
        module: JITModule,
        signature: Signature,
        func_id: FuncId,
        trampoline_id: FuncId,
    ) -> Self {
        Self {
            module: Some(module),
            signature,
            func_id,
            trampoline_id,
        }
    }

    /// Call the [CompiledFunction], passing in [DataValue]s using a compiled trampoline.
    pub fn call(&self, arguments: &[DataValue]) -> Vec<DataValue> {
        let mut values = UnboxedValues::make_arguments(arguments, &self.signature);
        let arguments_address = values.as_mut_ptr();

        let module = self.module.as_ref().unwrap();
        let function_ptr = module.get_finalized_function(self.func_id);
        let trampoline_ptr = module.get_finalized_function(self.trampoline_id);

        let callable_trampoline: fn(*const u8, *mut u128) -> () =
            unsafe { mem::transmute(trampoline_ptr) };
        callable_trampoline(function_ptr, arguments_address);

        values.collect_returns(&self.signature)
    }
}

impl Drop for CompiledFunction {
    fn drop(&mut self) {
        // Freeing the module's memory erases the compiled functions.
        // This should be safe since their pointers never leave this struct.
        unsafe { self.module.take().unwrap().free_memory() }
    }
}

/// A container for laying out the [ValueData]s in memory in a way that the [Trampoline] can
/// understand.
struct UnboxedValues(Vec<u128>);

impl UnboxedValues {
    /// The size in bytes of each slot location in the allocated [DataValue]s. Though [DataValue]s
    /// could be smaller than 16 bytes (e.g. `I16`), this simplifies the creation of the [DataValue]
    /// array and could be used to align the slots to the largest used [DataValue] (i.e. 128-bit
    /// vectors).
    const SLOT_SIZE: usize = 16;

    /// Build the arguments vector for passing the [DataValue]s into the [Trampoline]. The size of
    /// `u128` used here must match [Trampoline::SLOT_SIZE].
    pub fn make_arguments(arguments: &[DataValue], signature: &ir::Signature) -> Self {
        assert_eq!(arguments.len(), signature.params.len());
        let mut values_vec = vec![0; max(signature.params.len(), signature.returns.len())];

        // Store the argument values into `values_vec`.
        for ((arg, slot), param) in arguments.iter().zip(&mut values_vec).zip(&signature.params) {
            assert!(
                arg.ty() == param.value_type || arg.is_vector() || arg.is_bool(),
                "argument type mismatch: {} != {}",
                arg.ty(),
                param.value_type
            );
            unsafe {
                arg.write_value_to(slot);
            }
        }

        Self(values_vec)
    }

    /// Return a pointer to the underlying memory for passing to the trampoline.
    pub fn as_mut_ptr(&mut self) -> *mut u128 {
        self.0.as_mut_ptr()
    }

    /// Collect the returned [DataValue]s into a [Vec]. The size of `u128` used here must match
    /// [Trampoline::SLOT_SIZE].
    pub fn collect_returns(&self, signature: &ir::Signature) -> Vec<DataValue> {
        assert!(self.0.len() >= signature.returns.len());
        let mut returns = Vec::with_capacity(signature.returns.len());

        // Extract the returned values from this vector.
        for (slot, param) in self.0.iter().zip(&signature.returns) {
            let value = unsafe { DataValue::read_value_from(slot, param.value_type) };
            returns.push(value);
        }

        returns
    }
}

<<<<<<< HEAD
/// Compile a [Function] to its executable bytes in memory.
///
/// This currently returns a [Mmap], a type from an external crate, so we wrap this up before
/// exposing it in public APIs.
fn compile(function: Function, isa: &dyn TargetIsa) -> Result<Mmap, CompilationError> {
    // Set up the context.
    let mut context = Context::new();
    context.func = function;

    // Compile and encode the result to machine code.
    let compiled_code = context.compile(isa).map_err(|err| err.inner)?;
    let mut code_page = MmapMut::map_anon(compiled_code.code_info().total_size as usize)?;

    code_page.copy_from_slice(compiled_code.code_buffer());

    let code_page = code_page.make_exec()?;
    trace!(
        "Compiled function {} with signature {} at: {:p}",
        context
            .func
            .params
            .name()
            .display(Some(&context.func.params)),
        context.func.signature,
        code_page.as_ptr()
    );

    Ok(code_page)
}

=======
>>>>>>> 63c2d1e0
/// Build the Cranelift IR for moving the memory-allocated [DataValue]s to their correct location
/// (e.g. register, stack) prior to calling a [CompiledFunction]. The [Function] returned by
/// [make_trampoline] is compiled to a [Trampoline]. Note that this uses the [TargetIsa]'s default
/// calling convention so we must also check that the [CompiledFunction] has the same calling
/// convention (see [SingleFunctionCompiler::compile]).
fn make_trampoline(signature: &ir::Signature, isa: &dyn TargetIsa) -> Function {
    // Create the trampoline signature: (callee_address: pointer, values_vec: pointer) -> ()
    let pointer_type = isa.pointer_type();
    let mut wrapper_sig = ir::Signature::new(isa.frontend_config().default_call_conv);
    wrapper_sig.params.push(ir::AbiParam::new(pointer_type)); // Add the `callee_address` parameter.
    wrapper_sig.params.push(ir::AbiParam::new(pointer_type)); // Add the `values_vec` parameter.

    let mut func = ir::Function::with_name_signature(ir::FunctionName::default(), wrapper_sig);

    // The trampoline has a single block filled with loads, one call to callee_address, and some loads.
    let mut builder_context = FunctionBuilderContext::new();
    let mut builder = FunctionBuilder::new(&mut func, &mut builder_context);
    let block0 = builder.create_block();
    builder.append_block_params_for_function_params(block0);
    builder.switch_to_block(block0);
    builder.seal_block(block0);

    // Extract the incoming SSA values.
    let (callee_value, values_vec_ptr_val) = {
        let params = builder.func.dfg.block_params(block0);
        (params[0], params[1])
    };

    // Load the argument values out of `values_vec`.
    let callee_args = signature
        .params
        .iter()
        .enumerate()
        .map(|(i, param)| {
            // Calculate the type to load from memory, using integers for booleans (no encodings).
            let ty = param.value_type.coerce_bools_to_ints();

            // Load the value.
            let loaded = builder.ins().load(
                ty,
                ir::MemFlags::trusted(),
                values_vec_ptr_val,
                (i * UnboxedValues::SLOT_SIZE) as i32,
            );

            // For booleans, we want to type-convert the loaded integer into a boolean and ensure
            // that we are using the architecture's canonical boolean representation (presumably
            // comparison will emit this).
            if param.value_type.is_bool() {
                let b = builder.ins().icmp_imm(IntCC::NotEqual, loaded, 0);

                // icmp_imm always produces a `b1`, `bextend` it if we need a larger bool
                if param.value_type.bits() > 1 {
                    builder.ins().bextend(param.value_type, b)
                } else {
                    b
                }
            } else if param.value_type.is_bool_vector() {
                let zero_constant = builder.func.dfg.constants.insert(vec![0; 16].into());
                let zero_vec = builder.ins().vconst(ty, zero_constant);
                builder.ins().icmp(IntCC::NotEqual, loaded, zero_vec)
            } else {
                loaded
            }
        })
        .collect::<Vec<_>>();

    // Call the passed function.
    let new_sig = builder.import_signature(signature.clone());
    let call = builder
        .ins()
        .call_indirect(new_sig, callee_value, &callee_args);

    // Store the return values into `values_vec`.
    let results = builder.func.dfg.inst_results(call).to_vec();
    for ((i, value), param) in results.iter().enumerate().zip(&signature.returns) {
        // Before storing return values, we convert booleans to their integer representation.
        let value = if param.value_type.lane_type().is_bool() {
            let ty = param.value_type.lane_type().as_int();
            builder.ins().bint(ty, *value)
        } else {
            *value
        };
        // Store the value.
        builder.ins().store(
            ir::MemFlags::trusted(),
            value,
            values_vec_ptr_val,
            (i * UnboxedValues::SLOT_SIZE) as i32,
        );
    }

    builder.ins().return_(&[]);
    builder.finalize();

    func
}

#[cfg(test)]
mod test {
    use super::*;
    use cranelift_reader::{parse_functions, parse_test, ParseOptions};

    fn parse(code: &str) -> Function {
        parse_functions(code).unwrap().into_iter().nth(0).unwrap()
    }

    #[test]
    fn nop() {
        let code = String::from(
            "
            test run
            function %test() -> b8 {
            block0:
                nop
                v1 = bconst.b8 true
                return v1
            }",
        );

        // extract function
        let test_file = parse_test(code.as_str(), ParseOptions::default()).unwrap();
        assert_eq!(1, test_file.functions.len());
        let function = test_file.functions[0].0.clone();

        // execute function
        let compiler = SingleFunctionCompiler::with_default_host_isa().unwrap();
        let compiled_function = compiler.compile(function).unwrap();
        let returned = compiled_function.call(&[]);
        assert_eq!(returned, vec![DataValue::B(true)])
    }

    #[test]
    fn trampolines() {
        let function = parse(
            "
            function %test(f32, i8, i64x2, b1) -> f32x4, b64 {
            block0(v0: f32, v1: i8, v2: i64x2, v3: b1):
                v4 = vconst.f32x4 [0x0.1 0x0.2 0x0.3 0x0.4]
                v5 = bconst.b64 true
                return v4, v5
            }",
        );

        let compiler = SingleFunctionCompiler::with_default_host_isa().unwrap();
        let trampoline = make_trampoline(&function.signature, compiler.isa.as_ref());
        assert!(format!("{}", trampoline).ends_with(
            "sig0 = (f32, i8, i64x2, b1) -> f32x4, b64 fast

block0(v0: i64, v1: i64):
    v2 = load.f32 notrap aligned v1
    v3 = load.i8 notrap aligned v1+16
    v4 = load.i64x2 notrap aligned v1+32
    v5 = load.i8 notrap aligned v1+48
    v6 = icmp_imm ne v5, 0
    v7, v8 = call_indirect sig0, v0(v2, v3, v4, v6)
    store notrap aligned v7, v1
    v9 = bint.i64 v8
    store notrap aligned v9, v1+16
    return
}
"
        ));
    }
}<|MERGE_RESOLUTION|>--- conflicted
+++ resolved
@@ -78,11 +78,14 @@
         let mut module = JITModule::new(builder);
         let mut ctx = module.make_context();
 
-        let name = format!("{}", function.name);
+        let name = format!("{}", function.params.name().display(Some(&function.params)));
         let func_id = module.declare_function(&name, Linkage::Local, &function.signature)?;
 
         // Build and declare the trampoline in the module
-        let trampoline_name = format!("{}", trampoline.name);
+        let trampoline_name = format!(
+            "{}",
+            trampoline.params.name().display(Some(&function.params))
+        );
         let trampoline_id =
             module.declare_function(&trampoline_name, Linkage::Local, &trampoline.signature)?;
 
@@ -248,39 +251,6 @@
     }
 }
 
-<<<<<<< HEAD
-/// Compile a [Function] to its executable bytes in memory.
-///
-/// This currently returns a [Mmap], a type from an external crate, so we wrap this up before
-/// exposing it in public APIs.
-fn compile(function: Function, isa: &dyn TargetIsa) -> Result<Mmap, CompilationError> {
-    // Set up the context.
-    let mut context = Context::new();
-    context.func = function;
-
-    // Compile and encode the result to machine code.
-    let compiled_code = context.compile(isa).map_err(|err| err.inner)?;
-    let mut code_page = MmapMut::map_anon(compiled_code.code_info().total_size as usize)?;
-
-    code_page.copy_from_slice(compiled_code.code_buffer());
-
-    let code_page = code_page.make_exec()?;
-    trace!(
-        "Compiled function {} with signature {} at: {:p}",
-        context
-            .func
-            .params
-            .name()
-            .display(Some(&context.func.params)),
-        context.func.signature,
-        code_page.as_ptr()
-    );
-
-    Ok(code_page)
-}
-
-=======
->>>>>>> 63c2d1e0
 /// Build the Cranelift IR for moving the memory-allocated [DataValue]s to their correct location
 /// (e.g. register, stack) prior to calling a [CompiledFunction]. The [Function] returned by
 /// [make_trampoline] is compiled to a [Trampoline]. Note that this uses the [TargetIsa]'s default
