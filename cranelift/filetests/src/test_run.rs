//! Test command for running CLIF files and verifying their results
//!
//! The `run` test command compiles each function on the host machine and executes it

use crate::function_runner::{CompiledTestFile, TestFileCompiler};
use crate::runone::FileUpdate;
use crate::runtest_environment::{HeapMemory, RuntestEnvironment};
use crate::subtest::{Context, SubTest};
use anyhow::Context as _;
use cranelift_codegen::data_value::DataValue;
use cranelift_codegen::ir::Type;
use cranelift_codegen::isa::TargetIsa;
use cranelift_codegen::settings::{Configurable, Flags};
use cranelift_codegen::{ir, settings};
use cranelift_reader::TestCommand;
use cranelift_reader::{parse_run_command, TestFile};
use log::{info, trace};
use std::borrow::Cow;
use target_lexicon::Architecture;

struct TestRun;

pub fn subtest(parsed: &TestCommand) -> anyhow::Result<Box<dyn SubTest>> {
    assert_eq!(parsed.command, "run");
    if !parsed.options.is_empty() {
        anyhow::bail!("No options allowed on {}", parsed);
    }
    Ok(Box::new(TestRun))
}

/// Builds a [TargetIsa] for the current host.
///
/// ISA Flags can be overridden by passing [Value]'s via `isa_flags`.
fn build_host_isa(
    infer_native_flags: bool,
    flags: settings::Flags,
    isa_flags: Vec<settings::Value>,
) -> Box<dyn TargetIsa> {
    let mut builder = cranelift_native::builder_with_options(infer_native_flags)
        .expect("Unable to build a TargetIsa for the current host");

    // Copy ISA Flags
    for value in isa_flags {
        builder.set(value.name, &value.value_string()).unwrap();
    }

    // We need to force disable stack probing, since we don't support it yet.
    let flags = {
        let mut flags_builder = settings::builder();

        // Copy all flags
        for flag in flags.iter() {
            flags_builder.set(flag.name, &flag.value_string()).unwrap();
        }

        flags_builder.set("enable_probestack", "false").unwrap();
        settings::Flags::new(flags_builder)
    };

    builder.finish(flags).unwrap()
}

/// Checks if the host's ISA is compatible with the one requested by the test.
fn is_isa_compatible(
    file_path: &str,
    host: &dyn TargetIsa,
    requested: &dyn TargetIsa,
) -> Result<(), String> {
    // If this test requests to run on a completely different
    // architecture than the host platform then we skip it entirely,
    // since we won't be able to natively execute machine code.
    let host_arch = host.triple().architecture;
    let requested_arch = requested.triple().architecture;
<<<<<<< HEAD

    match (host_arch, requested_arch) {
        (host, requested) if host == requested => {}
        (Architecture::Riscv64(_), Architecture::Riscv64(_)) => {}
        _ => {
            return Err(format!(
                "skipped {}: host can't run {:?} programs",
                context.file_path, requested_arch
            ))
        }
=======
    if host_arch != requested_arch {
        return Err(format!(
            "skipped {}: host can't run {:?} programs",
            file_path, requested_arch
        ));
>>>>>>> 573ae0c6
    }

    // We need to check that the requested ISA does not have any flags that
    // we can't natively support on the host.
    let requested_flags = requested.isa_flags();
    for req_value in requested_flags {
        if let Some(requested) = req_value.as_bool() {
            let available_in_host = host
                .isa_flags()
                .iter()
                .find(|val| val.name == req_value.name)
                .and_then(|val| val.as_bool())
                .unwrap_or(false);

            if requested && !available_in_host {
                return Err(format!(
                    "skipped {}: host does not support ISA flag {}",
                    file_path, req_value.name
                ));
            }
        } else {
            unimplemented!("ISA flag {} of kind {:?}", req_value.name, req_value.kind());
        }
    }

    Ok(())
}

fn compile_testfile(
    testfile: &TestFile,
    flags: &Flags,
    isa: &dyn TargetIsa,
) -> anyhow::Result<CompiledTestFile> {
    // We can't use the requested ISA directly since it does not contain info
    // about the operating system / calling convention / etc..
    //
    // Copy the requested ISA flags into the host ISA and use that.
    let isa = build_host_isa(false, flags.clone(), isa.isa_flags());

    let mut tfc = TestFileCompiler::new(isa);
    tfc.add_testfile(testfile)?;
    Ok(tfc.compile()?)
}

fn run_test(
    testfile: &CompiledTestFile,
    func: &ir::Function,
    context: &Context,
) -> anyhow::Result<()> {
    let test_env = RuntestEnvironment::parse(&context.details.comments[..])?;

    for comment in context.details.comments.iter() {
        if let Some(command) = parse_run_command(comment.text, &func.signature)? {
            trace!("Parsed run command: {}", command);

            command
                .run(|_, run_args| {
                    test_env.validate_signature(&func)?;
                    let (_heaps, _ctx_struct, vmctx_ptr) =
                        build_vmctx_struct(&test_env, context.isa.unwrap().pointer_type());

                    let mut args = Vec::with_capacity(run_args.len());
                    if test_env.is_active() {
                        args.push(vmctx_ptr);
                    }
                    args.extend_from_slice(run_args);

                    let trampoline = testfile.get_trampoline(func).unwrap();
                    Ok(trampoline.call(&args))
                })
                .map_err(|s| anyhow::anyhow!("{}", s))?;
        }
    }
    Ok(())
}

impl SubTest for TestRun {
    fn name(&self) -> &'static str {
        "run"
    }

    fn is_mutating(&self) -> bool {
        false
    }

    fn needs_isa(&self) -> bool {
        true
    }

    /// Runs the entire subtest for a given target, invokes [Self::run] for running
    /// individual tests.
    fn run_target<'a>(
        &self,
        testfile: &TestFile,
        file_update: &mut FileUpdate,
        file_path: &'a str,
        flags: &'a Flags,
        isa: Option<&'a dyn TargetIsa>,
    ) -> anyhow::Result<()> {
        // Disable runtests with pinned reg enabled.
        // We've had some abi issues that the trampoline isn't quite ready for.
        if flags.enable_pinned_reg() {
            return Err(anyhow::anyhow!([
                "Cannot run runtests with pinned_reg enabled.",
                "See https://github.com/bytecodealliance/wasmtime/issues/4376 for more info"
            ]
            .join("\n")));
        }

        // Check that the host machine can run this test case (i.e. has all extensions)
        let host_isa = build_host_isa(true, flags.clone(), vec![]);
        if let Err(e) = is_isa_compatible(file_path, host_isa.as_ref(), isa.unwrap()) {
            log::info!("{}", e);
            return Ok(());
        }

        let compiled_testfile = compile_testfile(&testfile, flags, isa.unwrap())?;

        for (func, details) in &testfile.functions {
            info!(
                "Test: {}({}) {}",
                self.name(),
                func.name,
                isa.map_or("-", TargetIsa::name)
            );

            let context = Context {
                preamble_comments: &testfile.preamble_comments,
                details,
                flags,
                isa,
                file_path: file_path.as_ref(),
                file_update,
            };

            run_test(&compiled_testfile, &func, &context).context(self.name())?;
        }

        Ok(())
    }

    fn run(&self, _func: Cow<ir::Function>, _context: &Context) -> anyhow::Result<()> {
        unreachable!()
    }
}

/// Build a VMContext struct with the layout described in docs/testing.md.
pub fn build_vmctx_struct(
    test_env: &RuntestEnvironment,
    ptr_ty: Type,
) -> (Vec<HeapMemory>, Vec<u64>, DataValue) {
    let heaps = test_env.allocate_memory();

    let context_struct: Vec<u64> = heaps
        .iter()
        .flat_map(|heap| [heap.as_ptr(), heap.as_ptr().wrapping_add(heap.len())])
        .map(|p| p as usize as u64)
        .collect();

    let ptr = context_struct.as_ptr() as usize as i128;
    let ptr_dv =
        DataValue::from_integer(ptr, ptr_ty).expect("Failed to cast pointer to native target size");

    // Return all these to make sure we don't deallocate the heaps too early
    (heaps, context_struct, ptr_dv)
}<|MERGE_RESOLUTION|>--- conflicted
+++ resolved
@@ -71,7 +71,6 @@
     // since we won't be able to natively execute machine code.
     let host_arch = host.triple().architecture;
     let requested_arch = requested.triple().architecture;
-<<<<<<< HEAD
 
     match (host_arch, requested_arch) {
         (host, requested) if host == requested => {}
@@ -79,16 +78,9 @@
         _ => {
             return Err(format!(
                 "skipped {}: host can't run {:?} programs",
-                context.file_path, requested_arch
+                file_path, requested_arch
             ))
         }
-=======
-    if host_arch != requested_arch {
-        return Err(format!(
-            "skipped {}: host can't run {:?} programs",
-            file_path, requested_arch
-        ));
->>>>>>> 573ae0c6
     }
 
     // We need to check that the requested ISA does not have any flags that
