--- conflicted
+++ resolved
@@ -14,6 +14,7 @@
 use cranelift_reader::TestCommand;
 use log::trace;
 use std::borrow::Cow;
+use target_lexicon::Architecture;
 
 struct TestRun;
 
@@ -101,7 +102,6 @@
     }
 
     fn run(&self, func: Cow<ir::Function>, context: &Context) -> anyhow::Result<()> {
-<<<<<<< HEAD
         // If this test requests to run on a completely different
         // architecture than the host platform then we skip it entirely,
         // since we won't be able to natively execute machine code.
@@ -129,8 +129,6 @@
             return Ok(());
         }
 
-=======
->>>>>>> 791af154
         // Disable runtests with pinned reg enabled.
         // We've had some abi issues that the trampoline isn't quite ready for.
         if context.flags.enable_pinned_reg() {
