test compile precise-output
target s390x arch13

function %atomic_rmw_nand_i64(i64, i64, i64) -> i64 {
block0(v0: i64, v1: i64, v2: i64):
  v3 = atomic_rmw.i64 nand v1, v2
  return v3
}

; block0:
;   lg %r0, 0(%r3)
;   0: nngrk %r1, %r0, %r4 ; csg %r0, %r1, 0(%r3) ; jglh 0b ; 1:
;   lgr %r2, %r0
;   br %r14

function %atomic_rmw_nand_i32(i64, i64, i32) -> i32 {
block0(v0: i64, v1: i64, v2: i32):
  v3 = atomic_rmw.i32 nand v1, v2
  return v3
}

; block0:
;   l %r0, 0(%r3)
;   0: nnrk %r1, %r0, %r4 ; cs %r0, %r1, 0(%r3) ; jglh 0b ; 1:
;   lgr %r2, %r0
;   br %r14

function %atomic_rmw_nand_i16(i64, i64, i16) -> i16 {
block0(v0: i64, v1: i64, v2: i16):
  v3 = atomic_rmw.i16 nand v1, v2
  return v3
}

; block0:
<<<<<<< HEAD
;   sllk %r5, %r3, 3
;   lgr %r2, %r3
;   nill %r2, 65532
;   l %r0, 0(%r2)
;   0: rll %r1, %r0, 0(%r5) ; rnsbg %r1, %r4, 32, 48, 16 ; xilf %r1, 4294901760 ; rll %r1, %r1, 0(%r5) ; cs %r0, %r1, 0(%r2) ; jglh 0b ; 1:
;   rll %r2, %r0, 16(%r5)
=======
;   lgr %r5, %r4
;   sllk %r4, %r3, 3
;   nill %r3, 65532
;   l %r0, 0(%r3)
;   0: rll %r1, %r0, 0(%r4) ; rnsbg %r1, %r5, 32, 48, 16 ; xilf %r1, 4294901760 ; rll %r1, %r1, 0(%r4) ; cs %r0, %r1, 0(%r3) ; jglh 0b ; 1:
;   rll %r2, %r0, 16(%r4)
>>>>>>> 8b245178
;   br %r14

function %atomic_rmw_nand_i8(i64, i64, i8) -> i8 {
block0(v0: i64, v1: i64, v2: i8):
  v3 = atomic_rmw.i8 nand v1, v2
  return v3
}

; block0:
<<<<<<< HEAD
;   sllk %r5, %r3, 3
;   lgr %r2, %r3
;   nill %r2, 65532
;   lcr %r3, %r5
;   l %r0, 0(%r2)
;   0: rll %r1, %r0, 0(%r5) ; rnsbg %r1, %r4, 32, 40, 24 ; xilf %r1, 4278190080 ; rll %r1, %r1, 0(%r3) ; cs %r0, %r1, 0(%r2) ; jglh 0b ; 1:
;   rll %r2, %r0, 8(%r5)
=======
;   lgr %r2, %r4
;   sllk %r4, %r3, 3
;   nill %r3, 65532
;   lcr %r5, %r4
;   l %r0, 0(%r3)
;   0: rll %r1, %r0, 0(%r4) ; rnsbg %r1, %r2, 32, 40, 24 ; xilf %r1, 4278190080 ; rll %r1, %r1, 0(%r5) ; cs %r0, %r1, 0(%r3) ; jglh 0b ; 1:
;   rll %r2, %r0, 8(%r4)
>>>>>>> 8b245178
;   br %r14

function %atomic_rmw_nand_i64(i64, i64, i64) -> i64 {
block0(v0: i64, v1: i64, v2: i64):
  v3 = atomic_rmw.i64 little nand v1, v2
  return v3
}

; block0:
;   lrvgr %r4, %r4
;   lg %r0, 0(%r3)
;   0: nngrk %r1, %r0, %r4 ; csg %r0, %r1, 0(%r3) ; jglh 0b ; 1:
;   lrvgr %r2, %r0
;   br %r14

function %atomic_rmw_nand_i32(i64, i64, i32) -> i32 {
block0(v0: i64, v1: i64, v2: i32):
  v3 = atomic_rmw.i32 little nand v1, v2
  return v3
}

; block0:
;   lrvr %r4, %r4
;   l %r0, 0(%r3)
;   0: nnrk %r1, %r0, %r4 ; cs %r0, %r1, 0(%r3) ; jglh 0b ; 1:
;   lrvr %r2, %r0
;   br %r14

function %atomic_rmw_nand_i16(i64, i64, i16) -> i16 {
block0(v0: i64, v1: i64, v2: i16):
  v3 = atomic_rmw.i16 little nand v1, v2
  return v3
}

; block0:
<<<<<<< HEAD
;   sllk %r5, %r3, 3
;   lgr %r2, %r3
;   nill %r2, 65532
;   lrvr %r4, %r4
;   l %r0, 0(%r2)
;   0: rll %r1, %r0, 16(%r5) ; rnsbg %r1, %r4, 48, 64, 48 ; xilf %r1, 65535 ; rll %r1, %r1, 16(%r5) ; cs %r0, %r1, 0(%r2) ; jglh 0b ; 1:
;   rll %r4, %r0, 0(%r5)
;   lrvr %r2, %r4
=======
;   lgr %r2, %r4
;   sllk %r4, %r3, 3
;   nill %r3, 65532
;   lrvr %r5, %r2
;   l %r0, 0(%r3)
;   0: rll %r1, %r0, 16(%r4) ; rnsbg %r1, %r5, 48, 64, 48 ; xilf %r1, 65535 ; rll %r1, %r1, 16(%r4) ; cs %r0, %r1, 0(%r3) ; jglh 0b ; 1:
;   rll %r3, %r0, 0(%r4)
;   lrvr %r2, %r3
>>>>>>> 8b245178
;   br %r14

function %atomic_rmw_nand_i8(i64, i64, i8) -> i8 {
block0(v0: i64, v1: i64, v2: i8):
  v3 = atomic_rmw.i8 little nand v1, v2
  return v3
}

; block0:
<<<<<<< HEAD
;   sllk %r5, %r3, 3
;   lgr %r2, %r3
;   nill %r2, 65532
;   lcr %r3, %r5
;   l %r0, 0(%r2)
;   0: rll %r1, %r0, 0(%r5) ; rnsbg %r1, %r4, 32, 40, 24 ; xilf %r1, 4278190080 ; rll %r1, %r1, 0(%r3) ; cs %r0, %r1, 0(%r2) ; jglh 0b ; 1:
;   rll %r2, %r0, 8(%r5)
=======
;   lgr %r2, %r4
;   sllk %r4, %r3, 3
;   nill %r3, 65532
;   lcr %r5, %r4
;   l %r0, 0(%r3)
;   0: rll %r1, %r0, 0(%r4) ; rnsbg %r1, %r2, 32, 40, 24 ; xilf %r1, 4278190080 ; rll %r1, %r1, 0(%r5) ; cs %r0, %r1, 0(%r3) ; jglh 0b ; 1:
;   rll %r2, %r0, 8(%r4)
>>>>>>> 8b245178
;   br %r14
<|MERGE_RESOLUTION|>--- conflicted
+++ resolved
@@ -32,21 +32,12 @@
 }
 
 ; block0:
-<<<<<<< HEAD
-;   sllk %r5, %r3, 3
-;   lgr %r2, %r3
-;   nill %r2, 65532
-;   l %r0, 0(%r2)
-;   0: rll %r1, %r0, 0(%r5) ; rnsbg %r1, %r4, 32, 48, 16 ; xilf %r1, 4294901760 ; rll %r1, %r1, 0(%r5) ; cs %r0, %r1, 0(%r2) ; jglh 0b ; 1:
-;   rll %r2, %r0, 16(%r5)
-=======
-;   lgr %r5, %r4
-;   sllk %r4, %r3, 3
-;   nill %r3, 65532
-;   l %r0, 0(%r3)
-;   0: rll %r1, %r0, 0(%r4) ; rnsbg %r1, %r5, 32, 48, 16 ; xilf %r1, 4294901760 ; rll %r1, %r1, 0(%r4) ; cs %r0, %r1, 0(%r3) ; jglh 0b ; 1:
-;   rll %r2, %r0, 16(%r4)
->>>>>>> 8b245178
+;   sllk %r2, %r3, 3
+;   lgr %r5, %r3
+;   nill %r5, 65532
+;   l %r0, 0(%r5)
+;   0: rll %r1, %r0, 0(%r2) ; rnsbg %r1, %r4, 32, 48, 16 ; xilf %r1, 4294901760 ; rll %r1, %r1, 0(%r2) ; cs %r0, %r1, 0(%r5) ; jglh 0b ; 1:
+;   rll %r2, %r0, 16(%r2)
 ;   br %r14
 
 function %atomic_rmw_nand_i8(i64, i64, i8) -> i8 {
@@ -55,24 +46,16 @@
   return v3
 }
 
+;   stmg %r11, %r15, 88(%r15)
 ; block0:
-<<<<<<< HEAD
-;   sllk %r5, %r3, 3
-;   lgr %r2, %r3
-;   nill %r2, 65532
-;   lcr %r3, %r5
-;   l %r0, 0(%r2)
-;   0: rll %r1, %r0, 0(%r5) ; rnsbg %r1, %r4, 32, 40, 24 ; xilf %r1, 4278190080 ; rll %r1, %r1, 0(%r3) ; cs %r0, %r1, 0(%r2) ; jglh 0b ; 1:
-;   rll %r2, %r0, 8(%r5)
-=======
-;   lgr %r2, %r4
-;   sllk %r4, %r3, 3
-;   nill %r3, 65532
-;   lcr %r5, %r4
-;   l %r0, 0(%r3)
-;   0: rll %r1, %r0, 0(%r4) ; rnsbg %r1, %r2, 32, 40, 24 ; xilf %r1, 4278190080 ; rll %r1, %r1, 0(%r5) ; cs %r0, %r1, 0(%r3) ; jglh 0b ; 1:
-;   rll %r2, %r0, 8(%r4)
->>>>>>> 8b245178
+;   sllk %r11, %r3, 3
+;   lgr %r5, %r3
+;   nill %r5, 65532
+;   lcr %r2, %r11
+;   l %r0, 0(%r5)
+;   0: rll %r1, %r0, 0(%r11) ; rnsbg %r1, %r4, 32, 40, 24 ; xilf %r1, 4278190080 ; rll %r1, %r1, 0(%r2) ; cs %r0, %r1, 0(%r5) ; jglh 0b ; 1:
+;   rll %r2, %r0, 8(%r11)
+;   lmg %r11, %r15, 88(%r15)
 ;   br %r14
 
 function %atomic_rmw_nand_i64(i64, i64, i64) -> i64 {
@@ -108,25 +91,14 @@
 }
 
 ; block0:
-<<<<<<< HEAD
-;   sllk %r5, %r3, 3
-;   lgr %r2, %r3
-;   nill %r2, 65532
+;   sllk %r2, %r3, 3
+;   lgr %r5, %r3
+;   nill %r5, 65532
 ;   lrvr %r4, %r4
-;   l %r0, 0(%r2)
-;   0: rll %r1, %r0, 16(%r5) ; rnsbg %r1, %r4, 48, 64, 48 ; xilf %r1, 65535 ; rll %r1, %r1, 16(%r5) ; cs %r0, %r1, 0(%r2) ; jglh 0b ; 1:
-;   rll %r4, %r0, 0(%r5)
-;   lrvr %r2, %r4
-=======
-;   lgr %r2, %r4
-;   sllk %r4, %r3, 3
-;   nill %r3, 65532
-;   lrvr %r5, %r2
-;   l %r0, 0(%r3)
-;   0: rll %r1, %r0, 16(%r4) ; rnsbg %r1, %r5, 48, 64, 48 ; xilf %r1, 65535 ; rll %r1, %r1, 16(%r4) ; cs %r0, %r1, 0(%r3) ; jglh 0b ; 1:
-;   rll %r3, %r0, 0(%r4)
+;   l %r0, 0(%r5)
+;   0: rll %r1, %r0, 16(%r2) ; rnsbg %r1, %r4, 48, 64, 48 ; xilf %r1, 65535 ; rll %r1, %r1, 16(%r2) ; cs %r0, %r1, 0(%r5) ; jglh 0b ; 1:
+;   rll %r3, %r0, 0(%r2)
 ;   lrvr %r2, %r3
->>>>>>> 8b245178
 ;   br %r14
 
 function %atomic_rmw_nand_i8(i64, i64, i8) -> i8 {
@@ -135,22 +107,14 @@
   return v3
 }
 
+;   stmg %r11, %r15, 88(%r15)
 ; block0:
-<<<<<<< HEAD
-;   sllk %r5, %r3, 3
-;   lgr %r2, %r3
-;   nill %r2, 65532
-;   lcr %r3, %r5
-;   l %r0, 0(%r2)
-;   0: rll %r1, %r0, 0(%r5) ; rnsbg %r1, %r4, 32, 40, 24 ; xilf %r1, 4278190080 ; rll %r1, %r1, 0(%r3) ; cs %r0, %r1, 0(%r2) ; jglh 0b ; 1:
-;   rll %r2, %r0, 8(%r5)
-=======
-;   lgr %r2, %r4
-;   sllk %r4, %r3, 3
-;   nill %r3, 65532
-;   lcr %r5, %r4
-;   l %r0, 0(%r3)
-;   0: rll %r1, %r0, 0(%r4) ; rnsbg %r1, %r2, 32, 40, 24 ; xilf %r1, 4278190080 ; rll %r1, %r1, 0(%r5) ; cs %r0, %r1, 0(%r3) ; jglh 0b ; 1:
-;   rll %r2, %r0, 8(%r4)
->>>>>>> 8b245178
+;   sllk %r11, %r3, 3
+;   lgr %r5, %r3
+;   nill %r5, 65532
+;   lcr %r2, %r11
+;   l %r0, 0(%r5)
+;   0: rll %r1, %r0, 0(%r11) ; rnsbg %r1, %r4, 32, 40, 24 ; xilf %r1, 4278190080 ; rll %r1, %r1, 0(%r2) ; cs %r0, %r1, 0(%r5) ; jglh 0b ; 1:
+;   rll %r2, %r0, 8(%r11)
+;   lmg %r11, %r15, 88(%r15)
 ;   br %r14
