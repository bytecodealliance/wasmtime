test compile precise-output
target s390x

;;;;;;;;;;;;;;;;;;;;;;;;;;;;;;;;;;;;;;;;;;;
;; ATOMIC_RMW (XCHG)
;;;;;;;;;;;;;;;;;;;;;;;;;;;;;;;;;;;;;;;;;;;

function %atomic_rmw_xchg_i64(i64, i64, i64) -> i64 {
block0(v0: i64, v1: i64, v2: i64):
  v3 = atomic_rmw.i64 little xchg v1, v2
  return v3
}

; block0:
;   lrvgr %r4, %r4
;   lg %r0, 0(%r3)
;   0: csg %r0, %r4, 0(%r3) ; jglh 0b ; 1:
;   lrvgr %r2, %r0
;   br %r14

function %atomic_rmw_xchg_i32(i64, i64, i32) -> i32 {
block0(v0: i64, v1: i64, v2: i32):
  v3 = atomic_rmw.i32 little xchg v1, v2
  return v3
}

; block0:
;   lrvr %r4, %r4
;   l %r0, 0(%r3)
;   0: cs %r0, %r4, 0(%r3) ; jglh 0b ; 1:
;   lrvr %r2, %r0
;   br %r14

function %atomic_rmw_xchg_i16(i64, i64, i16) -> i16 {
block0(v0: i64, v1: i64, v2: i16):
  v3 = atomic_rmw.i16 little xchg v1, v2
  return v3
}

; block0:
<<<<<<< HEAD
;   sllk %r5, %r3, 3
;   lgr %r2, %r3
;   nill %r2, 65532
;   lrvr %r4, %r4
;   l %r0, 0(%r2)
;   0: rll %r1, %r0, 16(%r5) ; risbgn %r1, %r4, 48, 64, 48 ; rll %r1, %r1, 16(%r5) ; cs %r0, %r1, 0(%r2) ; jglh 0b ; 1:
;   rll %r4, %r0, 0(%r5)
;   lrvr %r2, %r4
=======
;   lgr %r2, %r4
;   sllk %r4, %r3, 3
;   nill %r3, 65532
;   lrvr %r5, %r2
;   l %r0, 0(%r3)
;   0: rll %r1, %r0, 16(%r4) ; risbgn %r1, %r5, 48, 64, 48 ; rll %r1, %r1, 16(%r4) ; cs %r0, %r1, 0(%r3) ; jglh 0b ; 1:
;   rll %r3, %r0, 0(%r4)
;   lrvr %r2, %r3
>>>>>>> 8b245178
;   br %r14

function %atomic_rmw_xchg_i8(i64, i64, i8) -> i8 {
block0(v0: i64, v1: i64, v2: i8):
  v3 = atomic_rmw.i8 little xchg v1, v2
  return v3
}

; block0:
<<<<<<< HEAD
;   sllk %r5, %r3, 3
;   lgr %r2, %r3
;   nill %r2, 65532
;   lcr %r3, %r5
;   l %r0, 0(%r2)
;   0: rll %r1, %r0, 0(%r5) ; risbgn %r1, %r4, 32, 40, 24 ; rll %r1, %r1, 0(%r3) ; cs %r0, %r1, 0(%r2) ; jglh 0b ; 1:
;   rll %r2, %r0, 8(%r5)
=======
;   lgr %r2, %r4
;   sllk %r4, %r3, 3
;   nill %r3, 65532
;   lcr %r5, %r4
;   l %r0, 0(%r3)
;   0: rll %r1, %r0, 0(%r4) ; risbgn %r1, %r2, 32, 40, 24 ; rll %r1, %r1, 0(%r5) ; cs %r0, %r1, 0(%r3) ; jglh 0b ; 1:
;   rll %r2, %r0, 8(%r4)
>>>>>>> 8b245178
;   br %r14

function %atomic_rmw_add_i64(i64, i64, i64) -> i64 {
block0(v0: i64, v1: i64, v2: i64):
  v3 = atomic_rmw.i64 little add v1, v2
  return v3
}

; block0:
;   lg %r0, 0(%r3)
;   0: lrvgr %r1, %r0 ; agr %r1, %r4 ; lrvgr %r1, %r1 ; csg %r0, %r1, 0(%r3) ; jglh 0b ; 1:
;   lrvgr %r2, %r0
;   br %r14

function %atomic_rmw_add_i32(i64, i64, i32) -> i32 {
block0(v0: i64, v1: i64, v2: i32):
  v3 = atomic_rmw.i32 little add v1, v2
  return v3
}

; block0:
;   l %r0, 0(%r3)
;   0: lrvr %r1, %r0 ; ar %r1, %r4 ; lrvr %r1, %r1 ; cs %r0, %r1, 0(%r3) ; jglh 0b ; 1:
;   lrvr %r2, %r0
;   br %r14

function %atomic_rmw_add_i16(i64, i64, i16) -> i16 {
block0(v0: i64, v1: i64, v2: i16):
  v3 = atomic_rmw.i16 little add v1, v2
  return v3
}

; block0:
<<<<<<< HEAD
;   sllk %r5, %r3, 3
;   lgr %r2, %r3
;   nill %r2, 65532
;   sllk %r4, %r4, 16
;   l %r0, 0(%r2)
;   0: rll %r1, %r0, 16(%r5) ; lrvr %r1, %r1 ; ar %r1, %r4 ; lrvr %r1, %r1 ; rll %r1, %r1, 16(%r5) ; cs %r0, %r1, 0(%r2) ; jglh 0b ; 1:
;   rll %r4, %r0, 0(%r5)
;   lrvr %r2, %r4
=======
;   lgr %r2, %r4
;   sllk %r4, %r3, 3
;   nill %r3, 65532
;   sllk %r5, %r2, 16
;   l %r0, 0(%r3)
;   0: rll %r1, %r0, 16(%r4) ; lrvr %r1, %r1 ; ar %r1, %r5 ; lrvr %r1, %r1 ; rll %r1, %r1, 16(%r4) ; cs %r0, %r1, 0(%r3) ; jglh 0b ; 1:
;   rll %r3, %r0, 0(%r4)
;   lrvr %r2, %r3
>>>>>>> 8b245178
;   br %r14

function %atomic_rmw_add_i8(i64, i64, i8) -> i8 {
block0(v0: i64, v1: i64, v2: i8):
  v3 = atomic_rmw.i8 little add v1, v2
  return v3
}

; block0:
<<<<<<< HEAD
;   sllk %r5, %r3, 3
;   lgr %r2, %r3
;   nill %r2, 65532
;   sllk %r4, %r4, 24
;   lcr %r3, %r5
;   l %r0, 0(%r2)
;   0: rll %r1, %r0, 0(%r5) ; ar %r1, %r4 ; rll %r1, %r1, 0(%r3) ; cs %r0, %r1, 0(%r2) ; jglh 0b ; 1:
;   rll %r2, %r0, 8(%r5)
=======
;   sllk %r2, %r3, 3
;   nill %r3, 65532
;   sllk %r5, %r4, 24
;   lcr %r4, %r2
;   l %r0, 0(%r3)
;   0: rll %r1, %r0, 0(%r2) ; ar %r1, %r5 ; rll %r1, %r1, 0(%r4) ; cs %r0, %r1, 0(%r3) ; jglh 0b ; 1:
;   rll %r2, %r0, 8(%r2)
>>>>>>> 8b245178
;   br %r14

function %atomic_rmw_sub_i64(i64, i64, i64) -> i64 {
block0(v0: i64, v1: i64, v2: i64):
  v3 = atomic_rmw.i64 little sub v1, v2
  return v3
}

; block0:
;   lg %r0, 0(%r3)
;   0: lrvgr %r1, %r0 ; sgr %r1, %r4 ; lrvgr %r1, %r1 ; csg %r0, %r1, 0(%r3) ; jglh 0b ; 1:
;   lrvgr %r2, %r0
;   br %r14

function %atomic_rmw_sub_i32(i64, i64, i32) -> i32 {
block0(v0: i64, v1: i64, v2: i32):
  v3 = atomic_rmw.i32 little sub v1, v2
  return v3
}

; block0:
;   l %r0, 0(%r3)
;   0: lrvr %r1, %r0 ; sr %r1, %r4 ; lrvr %r1, %r1 ; cs %r0, %r1, 0(%r3) ; jglh 0b ; 1:
;   lrvr %r2, %r0
;   br %r14

function %atomic_rmw_sub_i16(i64, i64, i16) -> i16 {
block0(v0: i64, v1: i64, v2: i16):
  v3 = atomic_rmw.i16 little sub v1, v2
  return v3
}

; block0:
<<<<<<< HEAD
;   sllk %r5, %r3, 3
;   lgr %r2, %r3
;   nill %r2, 65532
;   sllk %r4, %r4, 16
;   l %r0, 0(%r2)
;   0: rll %r1, %r0, 16(%r5) ; lrvr %r1, %r1 ; sr %r1, %r4 ; lrvr %r1, %r1 ; rll %r1, %r1, 16(%r5) ; cs %r0, %r1, 0(%r2) ; jglh 0b ; 1:
;   rll %r4, %r0, 0(%r5)
;   lrvr %r2, %r4
=======
;   lgr %r2, %r4
;   sllk %r4, %r3, 3
;   nill %r3, 65532
;   sllk %r5, %r2, 16
;   l %r0, 0(%r3)
;   0: rll %r1, %r0, 16(%r4) ; lrvr %r1, %r1 ; sr %r1, %r5 ; lrvr %r1, %r1 ; rll %r1, %r1, 16(%r4) ; cs %r0, %r1, 0(%r3) ; jglh 0b ; 1:
;   rll %r3, %r0, 0(%r4)
;   lrvr %r2, %r3
>>>>>>> 8b245178
;   br %r14

function %atomic_rmw_sub_i8(i64, i64, i8) -> i8 {
block0(v0: i64, v1: i64, v2: i8):
  v3 = atomic_rmw.i8 little sub v1, v2
  return v3
}

; block0:
<<<<<<< HEAD
;   sllk %r5, %r3, 3
;   lgr %r2, %r3
;   nill %r2, 65532
;   sllk %r4, %r4, 24
;   lcr %r3, %r5
;   l %r0, 0(%r2)
;   0: rll %r1, %r0, 0(%r5) ; sr %r1, %r4 ; rll %r1, %r1, 0(%r3) ; cs %r0, %r1, 0(%r2) ; jglh 0b ; 1:
;   rll %r2, %r0, 8(%r5)
=======
;   sllk %r2, %r3, 3
;   nill %r3, 65532
;   sllk %r5, %r4, 24
;   lcr %r4, %r2
;   l %r0, 0(%r3)
;   0: rll %r1, %r0, 0(%r2) ; sr %r1, %r5 ; rll %r1, %r1, 0(%r4) ; cs %r0, %r1, 0(%r3) ; jglh 0b ; 1:
;   rll %r2, %r0, 8(%r2)
>>>>>>> 8b245178
;   br %r14

function %atomic_rmw_and_i64(i64, i64, i64) -> i64 {
block0(v0: i64, v1: i64, v2: i64):
  v3 = atomic_rmw.i64 little and v1, v2
  return v3
}

; block0:
;   lrvgr %r4, %r4
;   lang %r5, %r4, 0(%r3)
;   lrvgr %r2, %r5
;   br %r14

function %atomic_rmw_and_i32(i64, i64, i32) -> i32 {
block0(v0: i64, v1: i64, v2: i32):
  v3 = atomic_rmw.i32 little and v1, v2
  return v3
}

; block0:
;   lrvr %r4, %r4
;   lan %r5, %r4, 0(%r3)
;   lrvr %r2, %r5
;   br %r14

function %atomic_rmw_and_i16(i64, i64, i16) -> i16 {
block0(v0: i64, v1: i64, v2: i16):
  v3 = atomic_rmw.i16 little and v1, v2
  return v3
}

; block0:
<<<<<<< HEAD
;   sllk %r5, %r3, 3
;   lgr %r2, %r3
;   nill %r2, 65532
;   lrvr %r4, %r4
;   l %r0, 0(%r2)
;   0: rll %r1, %r0, 16(%r5) ; rnsbg %r1, %r4, 48, 64, 48 ; rll %r1, %r1, 16(%r5) ; cs %r0, %r1, 0(%r2) ; jglh 0b ; 1:
;   rll %r4, %r0, 0(%r5)
;   lrvr %r2, %r4
=======
;   lgr %r2, %r4
;   sllk %r4, %r3, 3
;   nill %r3, 65532
;   lrvr %r5, %r2
;   l %r0, 0(%r3)
;   0: rll %r1, %r0, 16(%r4) ; rnsbg %r1, %r5, 48, 64, 48 ; rll %r1, %r1, 16(%r4) ; cs %r0, %r1, 0(%r3) ; jglh 0b ; 1:
;   rll %r3, %r0, 0(%r4)
;   lrvr %r2, %r3
>>>>>>> 8b245178
;   br %r14

function %atomic_rmw_and_i8(i64, i64, i8) -> i8 {
block0(v0: i64, v1: i64, v2: i8):
  v3 = atomic_rmw.i8 little and v1, v2
  return v3
}

; block0:
<<<<<<< HEAD
;   sllk %r5, %r3, 3
;   lgr %r2, %r3
;   nill %r2, 65532
;   lcr %r3, %r5
;   l %r0, 0(%r2)
;   0: rll %r1, %r0, 0(%r5) ; rnsbg %r1, %r4, 32, 40, 24 ; rll %r1, %r1, 0(%r3) ; cs %r0, %r1, 0(%r2) ; jglh 0b ; 1:
;   rll %r2, %r0, 8(%r5)
=======
;   lgr %r2, %r4
;   sllk %r4, %r3, 3
;   nill %r3, 65532
;   lcr %r5, %r4
;   l %r0, 0(%r3)
;   0: rll %r1, %r0, 0(%r4) ; rnsbg %r1, %r2, 32, 40, 24 ; rll %r1, %r1, 0(%r5) ; cs %r0, %r1, 0(%r3) ; jglh 0b ; 1:
;   rll %r2, %r0, 8(%r4)
>>>>>>> 8b245178
;   br %r14

function %atomic_rmw_or_i64(i64, i64, i64) -> i64 {
block0(v0: i64, v1: i64, v2: i64):
  v3 = atomic_rmw.i64 little or v1, v2
  return v3
}

; block0:
;   lrvgr %r4, %r4
;   laog %r5, %r4, 0(%r3)
;   lrvgr %r2, %r5
;   br %r14

function %atomic_rmw_or_i32(i64, i64, i32) -> i32 {
block0(v0: i64, v1: i64, v2: i32):
  v3 = atomic_rmw.i32 little or v1, v2
  return v3
}

; block0:
;   lrvr %r4, %r4
;   lao %r5, %r4, 0(%r3)
;   lrvr %r2, %r5
;   br %r14

function %atomic_rmw_or_i16(i64, i64, i16) -> i16 {
block0(v0: i64, v1: i64, v2: i16):
  v3 = atomic_rmw.i16 little or v1, v2
  return v3
}

; block0:
<<<<<<< HEAD
;   sllk %r5, %r3, 3
;   lgr %r2, %r3
;   nill %r2, 65532
;   lrvr %r4, %r4
;   l %r0, 0(%r2)
;   0: rll %r1, %r0, 16(%r5) ; rosbg %r1, %r4, 48, 64, 48 ; rll %r1, %r1, 16(%r5) ; cs %r0, %r1, 0(%r2) ; jglh 0b ; 1:
;   rll %r4, %r0, 0(%r5)
;   lrvr %r2, %r4
=======
;   lgr %r2, %r4
;   sllk %r4, %r3, 3
;   nill %r3, 65532
;   lrvr %r5, %r2
;   l %r0, 0(%r3)
;   0: rll %r1, %r0, 16(%r4) ; rosbg %r1, %r5, 48, 64, 48 ; rll %r1, %r1, 16(%r4) ; cs %r0, %r1, 0(%r3) ; jglh 0b ; 1:
;   rll %r3, %r0, 0(%r4)
;   lrvr %r2, %r3
>>>>>>> 8b245178
;   br %r14

function %atomic_rmw_or_i8(i64, i64, i8) -> i8 {
block0(v0: i64, v1: i64, v2: i8):
  v3 = atomic_rmw.i8 little or v1, v2
  return v3
}

; block0:
<<<<<<< HEAD
;   sllk %r5, %r3, 3
;   lgr %r2, %r3
;   nill %r2, 65532
;   lcr %r3, %r5
;   l %r0, 0(%r2)
;   0: rll %r1, %r0, 0(%r5) ; rosbg %r1, %r4, 32, 40, 24 ; rll %r1, %r1, 0(%r3) ; cs %r0, %r1, 0(%r2) ; jglh 0b ; 1:
;   rll %r2, %r0, 8(%r5)
=======
;   lgr %r2, %r4
;   sllk %r4, %r3, 3
;   nill %r3, 65532
;   lcr %r5, %r4
;   l %r0, 0(%r3)
;   0: rll %r1, %r0, 0(%r4) ; rosbg %r1, %r2, 32, 40, 24 ; rll %r1, %r1, 0(%r5) ; cs %r0, %r1, 0(%r3) ; jglh 0b ; 1:
;   rll %r2, %r0, 8(%r4)
>>>>>>> 8b245178
;   br %r14

function %atomic_rmw_xor_i64(i64, i64, i64) -> i64 {
block0(v0: i64, v1: i64, v2: i64):
  v3 = atomic_rmw.i64 little xor v1, v2
  return v3
}

; block0:
;   lrvgr %r4, %r4
;   laxg %r5, %r4, 0(%r3)
;   lrvgr %r2, %r5
;   br %r14

function %atomic_rmw_xor_i32(i64, i64, i32) -> i32 {
block0(v0: i64, v1: i64, v2: i32):
  v3 = atomic_rmw.i32 little xor v1, v2
  return v3
}

; block0:
;   lrvr %r4, %r4
;   lax %r5, %r4, 0(%r3)
;   lrvr %r2, %r5
;   br %r14

function %atomic_rmw_xor_i16(i64, i64, i16) -> i16 {
block0(v0: i64, v1: i64, v2: i16):
  v3 = atomic_rmw.i16 little xor v1, v2
  return v3
}

; block0:
<<<<<<< HEAD
;   sllk %r5, %r3, 3
;   lgr %r2, %r3
;   nill %r2, 65532
;   lrvr %r4, %r4
;   l %r0, 0(%r2)
;   0: rll %r1, %r0, 16(%r5) ; rxsbg %r1, %r4, 48, 64, 48 ; rll %r1, %r1, 16(%r5) ; cs %r0, %r1, 0(%r2) ; jglh 0b ; 1:
;   rll %r4, %r0, 0(%r5)
;   lrvr %r2, %r4
=======
;   lgr %r2, %r4
;   sllk %r4, %r3, 3
;   nill %r3, 65532
;   lrvr %r5, %r2
;   l %r0, 0(%r3)
;   0: rll %r1, %r0, 16(%r4) ; rxsbg %r1, %r5, 48, 64, 48 ; rll %r1, %r1, 16(%r4) ; cs %r0, %r1, 0(%r3) ; jglh 0b ; 1:
;   rll %r3, %r0, 0(%r4)
;   lrvr %r2, %r3
>>>>>>> 8b245178
;   br %r14

function %atomic_rmw_xor_i8(i64, i64, i8) -> i8 {
block0(v0: i64, v1: i64, v2: i8):
  v3 = atomic_rmw.i8 little xor v1, v2
  return v3
}

; block0:
<<<<<<< HEAD
;   sllk %r5, %r3, 3
;   lgr %r2, %r3
;   nill %r2, 65532
;   lcr %r3, %r5
;   l %r0, 0(%r2)
;   0: rll %r1, %r0, 0(%r5) ; rxsbg %r1, %r4, 32, 40, 24 ; rll %r1, %r1, 0(%r3) ; cs %r0, %r1, 0(%r2) ; jglh 0b ; 1:
;   rll %r2, %r0, 8(%r5)
=======
;   lgr %r2, %r4
;   sllk %r4, %r3, 3
;   nill %r3, 65532
;   lcr %r5, %r4
;   l %r0, 0(%r3)
;   0: rll %r1, %r0, 0(%r4) ; rxsbg %r1, %r2, 32, 40, 24 ; rll %r1, %r1, 0(%r5) ; cs %r0, %r1, 0(%r3) ; jglh 0b ; 1:
;   rll %r2, %r0, 8(%r4)
>>>>>>> 8b245178
;   br %r14

function %atomic_rmw_nand_i64(i64, i64, i64) -> i64 {
block0(v0: i64, v1: i64, v2: i64):
  v3 = atomic_rmw.i64 little nand v1, v2
  return v3
}

; block0:
;   lrvgr %r4, %r4
;   lg %r0, 0(%r3)
;   0: ngrk %r1, %r0, %r4 ; xilf %r1, 4294967295 ; xihf %r1, 4294967295 ; csg %r0, %r1, 0(%r3) ; jglh 0b ; 1:
;   lrvgr %r2, %r0
;   br %r14

function %atomic_rmw_nand_i32(i64, i64, i32) -> i32 {
block0(v0: i64, v1: i64, v2: i32):
  v3 = atomic_rmw.i32 little nand v1, v2
  return v3
}

; block0:
;   lrvr %r4, %r4
;   l %r0, 0(%r3)
;   0: nrk %r1, %r0, %r4 ; xilf %r1, 4294967295 ; cs %r0, %r1, 0(%r3) ; jglh 0b ; 1:
;   lrvr %r2, %r0
;   br %r14

function %atomic_rmw_nand_i16(i64, i64, i16) -> i16 {
block0(v0: i64, v1: i64, v2: i16):
  v3 = atomic_rmw.i16 little nand v1, v2
  return v3
}

; block0:
<<<<<<< HEAD
;   sllk %r5, %r3, 3
;   lgr %r2, %r3
;   nill %r2, 65532
;   lrvr %r4, %r4
;   l %r0, 0(%r2)
;   0: rll %r1, %r0, 16(%r5) ; rnsbg %r1, %r4, 48, 64, 48 ; xilf %r1, 65535 ; rll %r1, %r1, 16(%r5) ; cs %r0, %r1, 0(%r2) ; jglh 0b ; 1:
;   rll %r4, %r0, 0(%r5)
;   lrvr %r2, %r4
=======
;   lgr %r2, %r4
;   sllk %r4, %r3, 3
;   nill %r3, 65532
;   lrvr %r5, %r2
;   l %r0, 0(%r3)
;   0: rll %r1, %r0, 16(%r4) ; rnsbg %r1, %r5, 48, 64, 48 ; xilf %r1, 65535 ; rll %r1, %r1, 16(%r4) ; cs %r0, %r1, 0(%r3) ; jglh 0b ; 1:
;   rll %r3, %r0, 0(%r4)
;   lrvr %r2, %r3
>>>>>>> 8b245178
;   br %r14

function %atomic_rmw_nand_i8(i64, i64, i8) -> i8 {
block0(v0: i64, v1: i64, v2: i8):
  v3 = atomic_rmw.i8 little nand v1, v2
  return v3
}

; block0:
<<<<<<< HEAD
;   sllk %r5, %r3, 3
;   lgr %r2, %r3
;   nill %r2, 65532
;   lcr %r3, %r5
;   l %r0, 0(%r2)
;   0: rll %r1, %r0, 0(%r5) ; rnsbg %r1, %r4, 32, 40, 24 ; xilf %r1, 4278190080 ; rll %r1, %r1, 0(%r3) ; cs %r0, %r1, 0(%r2) ; jglh 0b ; 1:
;   rll %r2, %r0, 8(%r5)
=======
;   lgr %r2, %r4
;   sllk %r4, %r3, 3
;   nill %r3, 65532
;   lcr %r5, %r4
;   l %r0, 0(%r3)
;   0: rll %r1, %r0, 0(%r4) ; rnsbg %r1, %r2, 32, 40, 24 ; xilf %r1, 4278190080 ; rll %r1, %r1, 0(%r5) ; cs %r0, %r1, 0(%r3) ; jglh 0b ; 1:
;   rll %r2, %r0, 8(%r4)
>>>>>>> 8b245178
;   br %r14

function %atomic_rmw_smin_i64(i64, i64, i64) -> i64 {
block0(v0: i64, v1: i64, v2: i64):
  v3 = atomic_rmw.i64 little smin v1, v2
  return v3
}

; block0:
;   lg %r0, 0(%r3)
;   0: lrvgr %r1, %r0 ; cgr %r4, %r1 ; jgnl 1f ; lrvgr %r1, %r4 ; csg %r0, %r1, 0(%r3) ; jglh 0b ; 1:
;   lrvgr %r2, %r0
;   br %r14

function %atomic_rmw_smin_i32(i64, i64, i32) -> i32 {
block0(v0: i64, v1: i64, v2: i32):
  v3 = atomic_rmw.i32 little smin v1, v2
  return v3
}

; block0:
;   l %r0, 0(%r3)
;   0: lrvr %r1, %r0 ; cr %r4, %r1 ; jgnl 1f ; lrvr %r1, %r4 ; cs %r0, %r1, 0(%r3) ; jglh 0b ; 1:
;   lrvr %r2, %r0
;   br %r14

function %atomic_rmw_smin_i16(i64, i64, i16) -> i16 {
block0(v0: i64, v1: i64, v2: i16):
  v3 = atomic_rmw.i16 little smin v1, v2
  return v3
}

; block0:
<<<<<<< HEAD
;   sllk %r5, %r3, 3
;   lgr %r2, %r3
;   nill %r2, 65532
;   sllk %r4, %r4, 16
;   l %r0, 0(%r2)
;   0: rll %r1, %r0, 16(%r5) ; lrvr %r1, %r1 ; cr %r4, %r1 ; jgnl 1f ; risbgn %r1, %r4, 32, 48, 0 ; lrvr %r1, %r1 ; rll %r1, %r1, 16(%r5) ; cs %r0, %r1, 0(%r2) ; jglh 0b ; 1:
;   rll %r4, %r0, 0(%r5)
;   lrvr %r2, %r4
=======
;   lgr %r2, %r4
;   sllk %r4, %r3, 3
;   nill %r3, 65532
;   sllk %r5, %r2, 16
;   l %r0, 0(%r3)
;   0: rll %r1, %r0, 16(%r4) ; lrvr %r1, %r1 ; cr %r5, %r1 ; jgnl 1f ; risbgn %r1, %r5, 32, 48, 0 ; lrvr %r1, %r1 ; rll %r1, %r1, 16(%r4) ; cs %r0, %r1, 0(%r3) ; jglh 0b ; 1:
;   rll %r3, %r0, 0(%r4)
;   lrvr %r2, %r3
>>>>>>> 8b245178
;   br %r14

function %atomic_rmw_smin_i8(i64, i64, i8) -> i8 {
block0(v0: i64, v1: i64, v2: i8):
  v3 = atomic_rmw.i8 little smin v1, v2
  return v3
}

; block0:
<<<<<<< HEAD
;   sllk %r5, %r3, 3
;   lgr %r2, %r3
;   nill %r2, 65532
;   sllk %r4, %r4, 24
;   lcr %r3, %r5
;   l %r0, 0(%r2)
;   0: rll %r1, %r0, 0(%r5) ; cr %r4, %r1 ; jgnl 1f ; risbgn %r1, %r4, 32, 40, 0 ; rll %r1, %r1, 0(%r3) ; cs %r0, %r1, 0(%r2) ; jglh 0b ; 1:
;   rll %r2, %r0, 8(%r5)
=======
;   sllk %r2, %r3, 3
;   nill %r3, 65532
;   sllk %r5, %r4, 24
;   lcr %r4, %r2
;   l %r0, 0(%r3)
;   0: rll %r1, %r0, 0(%r2) ; cr %r5, %r1 ; jgnl 1f ; risbgn %r1, %r5, 32, 40, 0 ; rll %r1, %r1, 0(%r4) ; cs %r0, %r1, 0(%r3) ; jglh 0b ; 1:
;   rll %r2, %r0, 8(%r2)
>>>>>>> 8b245178
;   br %r14

function %atomic_rmw_smax_i64(i64, i64, i64) -> i64 {
block0(v0: i64, v1: i64, v2: i64):
  v3 = atomic_rmw.i64 little smax v1, v2
  return v3
}

; block0:
;   lg %r0, 0(%r3)
;   0: lrvgr %r1, %r0 ; cgr %r4, %r1 ; jgnh 1f ; lrvgr %r1, %r4 ; csg %r0, %r1, 0(%r3) ; jglh 0b ; 1:
;   lrvgr %r2, %r0
;   br %r14

function %atomic_rmw_smax_i32(i64, i64, i32) -> i32 {
block0(v0: i64, v1: i64, v2: i32):
  v3 = atomic_rmw.i32 little smax v1, v2
  return v3
}

; block0:
;   l %r0, 0(%r3)
;   0: lrvr %r1, %r0 ; cr %r4, %r1 ; jgnh 1f ; lrvr %r1, %r4 ; cs %r0, %r1, 0(%r3) ; jglh 0b ; 1:
;   lrvr %r2, %r0
;   br %r14

function %atomic_rmw_smax_i16(i64, i64, i16) -> i16 {
block0(v0: i64, v1: i64, v2: i16):
  v3 = atomic_rmw.i16 little smax v1, v2
  return v3
}

; block0:
<<<<<<< HEAD
;   sllk %r5, %r3, 3
;   lgr %r2, %r3
;   nill %r2, 65532
;   sllk %r4, %r4, 16
;   l %r0, 0(%r2)
;   0: rll %r1, %r0, 16(%r5) ; lrvr %r1, %r1 ; cr %r4, %r1 ; jgnh 1f ; risbgn %r1, %r4, 32, 48, 0 ; lrvr %r1, %r1 ; rll %r1, %r1, 16(%r5) ; cs %r0, %r1, 0(%r2) ; jglh 0b ; 1:
;   rll %r4, %r0, 0(%r5)
;   lrvr %r2, %r4
=======
;   lgr %r2, %r4
;   sllk %r4, %r3, 3
;   nill %r3, 65532
;   sllk %r5, %r2, 16
;   l %r0, 0(%r3)
;   0: rll %r1, %r0, 16(%r4) ; lrvr %r1, %r1 ; cr %r5, %r1 ; jgnh 1f ; risbgn %r1, %r5, 32, 48, 0 ; lrvr %r1, %r1 ; rll %r1, %r1, 16(%r4) ; cs %r0, %r1, 0(%r3) ; jglh 0b ; 1:
;   rll %r3, %r0, 0(%r4)
;   lrvr %r2, %r3
>>>>>>> 8b245178
;   br %r14

function %atomic_rmw_smax_i8(i64, i64, i8) -> i8 {
block0(v0: i64, v1: i64, v2: i8):
  v3 = atomic_rmw.i8 little smax v1, v2
  return v3
}

; block0:
<<<<<<< HEAD
;   sllk %r5, %r3, 3
;   lgr %r2, %r3
;   nill %r2, 65532
;   sllk %r4, %r4, 24
;   lcr %r3, %r5
;   l %r0, 0(%r2)
;   0: rll %r1, %r0, 0(%r5) ; cr %r4, %r1 ; jgnh 1f ; risbgn %r1, %r4, 32, 40, 0 ; rll %r1, %r1, 0(%r3) ; cs %r0, %r1, 0(%r2) ; jglh 0b ; 1:
;   rll %r2, %r0, 8(%r5)
=======
;   sllk %r2, %r3, 3
;   nill %r3, 65532
;   sllk %r5, %r4, 24
;   lcr %r4, %r2
;   l %r0, 0(%r3)
;   0: rll %r1, %r0, 0(%r2) ; cr %r5, %r1 ; jgnh 1f ; risbgn %r1, %r5, 32, 40, 0 ; rll %r1, %r1, 0(%r4) ; cs %r0, %r1, 0(%r3) ; jglh 0b ; 1:
;   rll %r2, %r0, 8(%r2)
>>>>>>> 8b245178
;   br %r14

function %atomic_rmw_umin_i64(i64, i64, i64) -> i64 {
block0(v0: i64, v1: i64, v2: i64):
  v3 = atomic_rmw.i64 little umin v1, v2
  return v3
}

; block0:
;   lg %r0, 0(%r3)
;   0: lrvgr %r1, %r0 ; clgr %r4, %r1 ; jgnl 1f ; lrvgr %r1, %r4 ; csg %r0, %r1, 0(%r3) ; jglh 0b ; 1:
;   lrvgr %r2, %r0
;   br %r14

function %atomic_rmw_umin_i32(i64, i64, i32) -> i32 {
block0(v0: i64, v1: i64, v2: i32):
  v3 = atomic_rmw.i32 little umin v1, v2
  return v3
}

; block0:
;   l %r0, 0(%r3)
;   0: lrvr %r1, %r0 ; clr %r4, %r1 ; jgnl 1f ; lrvr %r1, %r4 ; cs %r0, %r1, 0(%r3) ; jglh 0b ; 1:
;   lrvr %r2, %r0
;   br %r14

function %atomic_rmw_umin_i16(i64, i64, i16) -> i16 {
block0(v0: i64, v1: i64, v2: i16):
  v3 = atomic_rmw.i16 little umin v1, v2
  return v3
}

; block0:
<<<<<<< HEAD
;   sllk %r5, %r3, 3
;   lgr %r2, %r3
;   nill %r2, 65532
;   sllk %r4, %r4, 16
;   l %r0, 0(%r2)
;   0: rll %r1, %r0, 16(%r5) ; lrvr %r1, %r1 ; clr %r4, %r1 ; jgnl 1f ; risbgn %r1, %r4, 32, 48, 0 ; lrvr %r1, %r1 ; rll %r1, %r1, 16(%r5) ; cs %r0, %r1, 0(%r2) ; jglh 0b ; 1:
;   rll %r4, %r0, 0(%r5)
;   lrvr %r2, %r4
=======
;   lgr %r2, %r4
;   sllk %r4, %r3, 3
;   nill %r3, 65532
;   sllk %r5, %r2, 16
;   l %r0, 0(%r3)
;   0: rll %r1, %r0, 16(%r4) ; lrvr %r1, %r1 ; clr %r5, %r1 ; jgnl 1f ; risbgn %r1, %r5, 32, 48, 0 ; lrvr %r1, %r1 ; rll %r1, %r1, 16(%r4) ; cs %r0, %r1, 0(%r3) ; jglh 0b ; 1:
;   rll %r3, %r0, 0(%r4)
;   lrvr %r2, %r3
>>>>>>> 8b245178
;   br %r14

function %atomic_rmw_umin_i8(i64, i64, i8) -> i8 {
block0(v0: i64, v1: i64, v2: i8):
  v3 = atomic_rmw.i8 little umin v1, v2
  return v3
}

; block0:
<<<<<<< HEAD
;   sllk %r5, %r3, 3
;   lgr %r2, %r3
;   nill %r2, 65532
;   sllk %r4, %r4, 24
;   lcr %r3, %r5
;   l %r0, 0(%r2)
;   0: rll %r1, %r0, 0(%r5) ; clr %r4, %r1 ; jgnl 1f ; risbgn %r1, %r4, 32, 40, 0 ; rll %r1, %r1, 0(%r3) ; cs %r0, %r1, 0(%r2) ; jglh 0b ; 1:
;   rll %r2, %r0, 8(%r5)
=======
;   sllk %r2, %r3, 3
;   nill %r3, 65532
;   sllk %r5, %r4, 24
;   lcr %r4, %r2
;   l %r0, 0(%r3)
;   0: rll %r1, %r0, 0(%r2) ; clr %r5, %r1 ; jgnl 1f ; risbgn %r1, %r5, 32, 40, 0 ; rll %r1, %r1, 0(%r4) ; cs %r0, %r1, 0(%r3) ; jglh 0b ; 1:
;   rll %r2, %r0, 8(%r2)
>>>>>>> 8b245178
;   br %r14

function %atomic_rmw_umax_i64(i64, i64, i64) -> i64 {
block0(v0: i64, v1: i64, v2: i64):
  v3 = atomic_rmw.i64 little umax v1, v2
  return v3
}

; block0:
;   lg %r0, 0(%r3)
;   0: lrvgr %r1, %r0 ; clgr %r4, %r1 ; jgnh 1f ; lrvgr %r1, %r4 ; csg %r0, %r1, 0(%r3) ; jglh 0b ; 1:
;   lrvgr %r2, %r0
;   br %r14

function %atomic_rmw_umax_i32(i64, i64, i32) -> i32 {
block0(v0: i64, v1: i64, v2: i32):
  v3 = atomic_rmw.i32 little umax v1, v2
  return v3
}

; block0:
;   l %r0, 0(%r3)
;   0: lrvr %r1, %r0 ; clr %r4, %r1 ; jgnh 1f ; lrvr %r1, %r4 ; cs %r0, %r1, 0(%r3) ; jglh 0b ; 1:
;   lrvr %r2, %r0
;   br %r14

function %atomic_rmw_umax_i16(i64, i64, i16) -> i16 {
block0(v0: i64, v1: i64, v2: i16):
  v3 = atomic_rmw.i16 little umax v1, v2
  return v3
}

; block0:
<<<<<<< HEAD
;   sllk %r5, %r3, 3
;   lgr %r2, %r3
;   nill %r2, 65532
;   sllk %r4, %r4, 16
;   l %r0, 0(%r2)
;   0: rll %r1, %r0, 16(%r5) ; lrvr %r1, %r1 ; clr %r4, %r1 ; jgnh 1f ; risbgn %r1, %r4, 32, 48, 0 ; lrvr %r1, %r1 ; rll %r1, %r1, 16(%r5) ; cs %r0, %r1, 0(%r2) ; jglh 0b ; 1:
;   rll %r4, %r0, 0(%r5)
;   lrvr %r2, %r4
=======
;   lgr %r2, %r4
;   sllk %r4, %r3, 3
;   nill %r3, 65532
;   sllk %r5, %r2, 16
;   l %r0, 0(%r3)
;   0: rll %r1, %r0, 16(%r4) ; lrvr %r1, %r1 ; clr %r5, %r1 ; jgnh 1f ; risbgn %r1, %r5, 32, 48, 0 ; lrvr %r1, %r1 ; rll %r1, %r1, 16(%r4) ; cs %r0, %r1, 0(%r3) ; jglh 0b ; 1:
;   rll %r3, %r0, 0(%r4)
;   lrvr %r2, %r3
>>>>>>> 8b245178
;   br %r14

function %atomic_rmw_umax_i8(i64, i64, i8) -> i8 {
block0(v0: i64, v1: i64, v2: i8):
  v3 = atomic_rmw.i8 little umax v1, v2
  return v3
}

; block0:
<<<<<<< HEAD
;   sllk %r5, %r3, 3
;   lgr %r2, %r3
;   nill %r2, 65532
;   sllk %r4, %r4, 24
;   lcr %r3, %r5
;   l %r0, 0(%r2)
;   0: rll %r1, %r0, 0(%r5) ; clr %r4, %r1 ; jgnh 1f ; risbgn %r1, %r4, 32, 40, 0 ; rll %r1, %r1, 0(%r3) ; cs %r0, %r1, 0(%r2) ; jglh 0b ; 1:
;   rll %r2, %r0, 8(%r5)
=======
;   sllk %r2, %r3, 3
;   nill %r3, 65532
;   sllk %r5, %r4, 24
;   lcr %r4, %r2
;   l %r0, 0(%r3)
;   0: rll %r1, %r0, 0(%r2) ; clr %r5, %r1 ; jgnh 1f ; risbgn %r1, %r5, 32, 40, 0 ; rll %r1, %r1, 0(%r4) ; cs %r0, %r1, 0(%r3) ; jglh 0b ; 1:
;   rll %r2, %r0, 8(%r2)
>>>>>>> 8b245178
;   br %r14
<|MERGE_RESOLUTION|>--- conflicted
+++ resolved
@@ -38,25 +38,14 @@
 }
 
 ; block0:
-<<<<<<< HEAD
-;   sllk %r5, %r3, 3
-;   lgr %r2, %r3
-;   nill %r2, 65532
-;   lrvr %r4, %r4
-;   l %r0, 0(%r2)
-;   0: rll %r1, %r0, 16(%r5) ; risbgn %r1, %r4, 48, 64, 48 ; rll %r1, %r1, 16(%r5) ; cs %r0, %r1, 0(%r2) ; jglh 0b ; 1:
-;   rll %r4, %r0, 0(%r5)
-;   lrvr %r2, %r4
-=======
-;   lgr %r2, %r4
-;   sllk %r4, %r3, 3
-;   nill %r3, 65532
-;   lrvr %r5, %r2
-;   l %r0, 0(%r3)
-;   0: rll %r1, %r0, 16(%r4) ; risbgn %r1, %r5, 48, 64, 48 ; rll %r1, %r1, 16(%r4) ; cs %r0, %r1, 0(%r3) ; jglh 0b ; 1:
-;   rll %r3, %r0, 0(%r4)
-;   lrvr %r2, %r3
->>>>>>> 8b245178
+;   sllk %r2, %r3, 3
+;   lgr %r5, %r3
+;   nill %r5, 65532
+;   lrvr %r4, %r4
+;   l %r0, 0(%r5)
+;   0: rll %r1, %r0, 16(%r2) ; risbgn %r1, %r4, 48, 64, 48 ; rll %r1, %r1, 16(%r2) ; cs %r0, %r1, 0(%r5) ; jglh 0b ; 1:
+;   rll %r3, %r0, 0(%r2)
+;   lrvr %r2, %r3
 ;   br %r14
 
 function %atomic_rmw_xchg_i8(i64, i64, i8) -> i8 {
@@ -65,24 +54,16 @@
   return v3
 }
 
-; block0:
-<<<<<<< HEAD
-;   sllk %r5, %r3, 3
-;   lgr %r2, %r3
-;   nill %r2, 65532
-;   lcr %r3, %r5
-;   l %r0, 0(%r2)
-;   0: rll %r1, %r0, 0(%r5) ; risbgn %r1, %r4, 32, 40, 24 ; rll %r1, %r1, 0(%r3) ; cs %r0, %r1, 0(%r2) ; jglh 0b ; 1:
-;   rll %r2, %r0, 8(%r5)
-=======
-;   lgr %r2, %r4
-;   sllk %r4, %r3, 3
-;   nill %r3, 65532
-;   lcr %r5, %r4
-;   l %r0, 0(%r3)
-;   0: rll %r1, %r0, 0(%r4) ; risbgn %r1, %r2, 32, 40, 24 ; rll %r1, %r1, 0(%r5) ; cs %r0, %r1, 0(%r3) ; jglh 0b ; 1:
-;   rll %r2, %r0, 8(%r4)
->>>>>>> 8b245178
+;   stmg %r11, %r15, 88(%r15)
+; block0:
+;   sllk %r11, %r3, 3
+;   lgr %r5, %r3
+;   nill %r5, 65532
+;   lcr %r2, %r11
+;   l %r0, 0(%r5)
+;   0: rll %r1, %r0, 0(%r11) ; risbgn %r1, %r4, 32, 40, 24 ; rll %r1, %r1, 0(%r2) ; cs %r0, %r1, 0(%r5) ; jglh 0b ; 1:
+;   rll %r2, %r0, 8(%r11)
+;   lmg %r11, %r15, 88(%r15)
 ;   br %r14
 
 function %atomic_rmw_add_i64(i64, i64, i64) -> i64 {
@@ -116,25 +97,14 @@
 }
 
 ; block0:
-<<<<<<< HEAD
-;   sllk %r5, %r3, 3
-;   lgr %r2, %r3
-;   nill %r2, 65532
+;   sllk %r2, %r3, 3
+;   lgr %r5, %r3
+;   nill %r5, 65532
 ;   sllk %r4, %r4, 16
-;   l %r0, 0(%r2)
-;   0: rll %r1, %r0, 16(%r5) ; lrvr %r1, %r1 ; ar %r1, %r4 ; lrvr %r1, %r1 ; rll %r1, %r1, 16(%r5) ; cs %r0, %r1, 0(%r2) ; jglh 0b ; 1:
-;   rll %r4, %r0, 0(%r5)
-;   lrvr %r2, %r4
-=======
-;   lgr %r2, %r4
-;   sllk %r4, %r3, 3
-;   nill %r3, 65532
-;   sllk %r5, %r2, 16
-;   l %r0, 0(%r3)
-;   0: rll %r1, %r0, 16(%r4) ; lrvr %r1, %r1 ; ar %r1, %r5 ; lrvr %r1, %r1 ; rll %r1, %r1, 16(%r4) ; cs %r0, %r1, 0(%r3) ; jglh 0b ; 1:
-;   rll %r3, %r0, 0(%r4)
-;   lrvr %r2, %r3
->>>>>>> 8b245178
+;   l %r0, 0(%r5)
+;   0: rll %r1, %r0, 16(%r2) ; lrvr %r1, %r1 ; ar %r1, %r4 ; lrvr %r1, %r1 ; rll %r1, %r1, 16(%r2) ; cs %r0, %r1, 0(%r5) ; jglh 0b ; 1:
+;   rll %r3, %r0, 0(%r2)
+;   lrvr %r2, %r3
 ;   br %r14
 
 function %atomic_rmw_add_i8(i64, i64, i8) -> i8 {
@@ -143,25 +113,17 @@
   return v3
 }
 
-; block0:
-<<<<<<< HEAD
-;   sllk %r5, %r3, 3
-;   lgr %r2, %r3
-;   nill %r2, 65532
+;   stmg %r11, %r15, 88(%r15)
+; block0:
+;   sllk %r11, %r3, 3
+;   lgr %r5, %r3
+;   nill %r5, 65532
 ;   sllk %r4, %r4, 24
-;   lcr %r3, %r5
-;   l %r0, 0(%r2)
-;   0: rll %r1, %r0, 0(%r5) ; ar %r1, %r4 ; rll %r1, %r1, 0(%r3) ; cs %r0, %r1, 0(%r2) ; jglh 0b ; 1:
-;   rll %r2, %r0, 8(%r5)
-=======
-;   sllk %r2, %r3, 3
-;   nill %r3, 65532
-;   sllk %r5, %r4, 24
-;   lcr %r4, %r2
-;   l %r0, 0(%r3)
-;   0: rll %r1, %r0, 0(%r2) ; ar %r1, %r5 ; rll %r1, %r1, 0(%r4) ; cs %r0, %r1, 0(%r3) ; jglh 0b ; 1:
-;   rll %r2, %r0, 8(%r2)
->>>>>>> 8b245178
+;   lcr %r2, %r11
+;   l %r0, 0(%r5)
+;   0: rll %r1, %r0, 0(%r11) ; ar %r1, %r4 ; rll %r1, %r1, 0(%r2) ; cs %r0, %r1, 0(%r5) ; jglh 0b ; 1:
+;   rll %r2, %r0, 8(%r11)
+;   lmg %r11, %r15, 88(%r15)
 ;   br %r14
 
 function %atomic_rmw_sub_i64(i64, i64, i64) -> i64 {
@@ -195,25 +157,14 @@
 }
 
 ; block0:
-<<<<<<< HEAD
-;   sllk %r5, %r3, 3
-;   lgr %r2, %r3
-;   nill %r2, 65532
+;   sllk %r2, %r3, 3
+;   lgr %r5, %r3
+;   nill %r5, 65532
 ;   sllk %r4, %r4, 16
-;   l %r0, 0(%r2)
-;   0: rll %r1, %r0, 16(%r5) ; lrvr %r1, %r1 ; sr %r1, %r4 ; lrvr %r1, %r1 ; rll %r1, %r1, 16(%r5) ; cs %r0, %r1, 0(%r2) ; jglh 0b ; 1:
-;   rll %r4, %r0, 0(%r5)
-;   lrvr %r2, %r4
-=======
-;   lgr %r2, %r4
-;   sllk %r4, %r3, 3
-;   nill %r3, 65532
-;   sllk %r5, %r2, 16
-;   l %r0, 0(%r3)
-;   0: rll %r1, %r0, 16(%r4) ; lrvr %r1, %r1 ; sr %r1, %r5 ; lrvr %r1, %r1 ; rll %r1, %r1, 16(%r4) ; cs %r0, %r1, 0(%r3) ; jglh 0b ; 1:
-;   rll %r3, %r0, 0(%r4)
-;   lrvr %r2, %r3
->>>>>>> 8b245178
+;   l %r0, 0(%r5)
+;   0: rll %r1, %r0, 16(%r2) ; lrvr %r1, %r1 ; sr %r1, %r4 ; lrvr %r1, %r1 ; rll %r1, %r1, 16(%r2) ; cs %r0, %r1, 0(%r5) ; jglh 0b ; 1:
+;   rll %r3, %r0, 0(%r2)
+;   lrvr %r2, %r3
 ;   br %r14
 
 function %atomic_rmw_sub_i8(i64, i64, i8) -> i8 {
@@ -222,25 +173,17 @@
   return v3
 }
 
-; block0:
-<<<<<<< HEAD
-;   sllk %r5, %r3, 3
-;   lgr %r2, %r3
-;   nill %r2, 65532
+;   stmg %r11, %r15, 88(%r15)
+; block0:
+;   sllk %r11, %r3, 3
+;   lgr %r5, %r3
+;   nill %r5, 65532
 ;   sllk %r4, %r4, 24
-;   lcr %r3, %r5
-;   l %r0, 0(%r2)
-;   0: rll %r1, %r0, 0(%r5) ; sr %r1, %r4 ; rll %r1, %r1, 0(%r3) ; cs %r0, %r1, 0(%r2) ; jglh 0b ; 1:
-;   rll %r2, %r0, 8(%r5)
-=======
-;   sllk %r2, %r3, 3
-;   nill %r3, 65532
-;   sllk %r5, %r4, 24
-;   lcr %r4, %r2
-;   l %r0, 0(%r3)
-;   0: rll %r1, %r0, 0(%r2) ; sr %r1, %r5 ; rll %r1, %r1, 0(%r4) ; cs %r0, %r1, 0(%r3) ; jglh 0b ; 1:
-;   rll %r2, %r0, 8(%r2)
->>>>>>> 8b245178
+;   lcr %r2, %r11
+;   l %r0, 0(%r5)
+;   0: rll %r1, %r0, 0(%r11) ; sr %r1, %r4 ; rll %r1, %r1, 0(%r2) ; cs %r0, %r1, 0(%r5) ; jglh 0b ; 1:
+;   rll %r2, %r0, 8(%r11)
+;   lmg %r11, %r15, 88(%r15)
 ;   br %r14
 
 function %atomic_rmw_and_i64(i64, i64, i64) -> i64 {
@@ -274,25 +217,14 @@
 }
 
 ; block0:
-<<<<<<< HEAD
-;   sllk %r5, %r3, 3
-;   lgr %r2, %r3
-;   nill %r2, 65532
-;   lrvr %r4, %r4
-;   l %r0, 0(%r2)
-;   0: rll %r1, %r0, 16(%r5) ; rnsbg %r1, %r4, 48, 64, 48 ; rll %r1, %r1, 16(%r5) ; cs %r0, %r1, 0(%r2) ; jglh 0b ; 1:
-;   rll %r4, %r0, 0(%r5)
-;   lrvr %r2, %r4
-=======
-;   lgr %r2, %r4
-;   sllk %r4, %r3, 3
-;   nill %r3, 65532
-;   lrvr %r5, %r2
-;   l %r0, 0(%r3)
-;   0: rll %r1, %r0, 16(%r4) ; rnsbg %r1, %r5, 48, 64, 48 ; rll %r1, %r1, 16(%r4) ; cs %r0, %r1, 0(%r3) ; jglh 0b ; 1:
-;   rll %r3, %r0, 0(%r4)
-;   lrvr %r2, %r3
->>>>>>> 8b245178
+;   sllk %r2, %r3, 3
+;   lgr %r5, %r3
+;   nill %r5, 65532
+;   lrvr %r4, %r4
+;   l %r0, 0(%r5)
+;   0: rll %r1, %r0, 16(%r2) ; rnsbg %r1, %r4, 48, 64, 48 ; rll %r1, %r1, 16(%r2) ; cs %r0, %r1, 0(%r5) ; jglh 0b ; 1:
+;   rll %r3, %r0, 0(%r2)
+;   lrvr %r2, %r3
 ;   br %r14
 
 function %atomic_rmw_and_i8(i64, i64, i8) -> i8 {
@@ -301,24 +233,16 @@
   return v3
 }
 
-; block0:
-<<<<<<< HEAD
-;   sllk %r5, %r3, 3
-;   lgr %r2, %r3
-;   nill %r2, 65532
-;   lcr %r3, %r5
-;   l %r0, 0(%r2)
-;   0: rll %r1, %r0, 0(%r5) ; rnsbg %r1, %r4, 32, 40, 24 ; rll %r1, %r1, 0(%r3) ; cs %r0, %r1, 0(%r2) ; jglh 0b ; 1:
-;   rll %r2, %r0, 8(%r5)
-=======
-;   lgr %r2, %r4
-;   sllk %r4, %r3, 3
-;   nill %r3, 65532
-;   lcr %r5, %r4
-;   l %r0, 0(%r3)
-;   0: rll %r1, %r0, 0(%r4) ; rnsbg %r1, %r2, 32, 40, 24 ; rll %r1, %r1, 0(%r5) ; cs %r0, %r1, 0(%r3) ; jglh 0b ; 1:
-;   rll %r2, %r0, 8(%r4)
->>>>>>> 8b245178
+;   stmg %r11, %r15, 88(%r15)
+; block0:
+;   sllk %r11, %r3, 3
+;   lgr %r5, %r3
+;   nill %r5, 65532
+;   lcr %r2, %r11
+;   l %r0, 0(%r5)
+;   0: rll %r1, %r0, 0(%r11) ; rnsbg %r1, %r4, 32, 40, 24 ; rll %r1, %r1, 0(%r2) ; cs %r0, %r1, 0(%r5) ; jglh 0b ; 1:
+;   rll %r2, %r0, 8(%r11)
+;   lmg %r11, %r15, 88(%r15)
 ;   br %r14
 
 function %atomic_rmw_or_i64(i64, i64, i64) -> i64 {
@@ -352,25 +276,14 @@
 }
 
 ; block0:
-<<<<<<< HEAD
-;   sllk %r5, %r3, 3
-;   lgr %r2, %r3
-;   nill %r2, 65532
-;   lrvr %r4, %r4
-;   l %r0, 0(%r2)
-;   0: rll %r1, %r0, 16(%r5) ; rosbg %r1, %r4, 48, 64, 48 ; rll %r1, %r1, 16(%r5) ; cs %r0, %r1, 0(%r2) ; jglh 0b ; 1:
-;   rll %r4, %r0, 0(%r5)
-;   lrvr %r2, %r4
-=======
-;   lgr %r2, %r4
-;   sllk %r4, %r3, 3
-;   nill %r3, 65532
-;   lrvr %r5, %r2
-;   l %r0, 0(%r3)
-;   0: rll %r1, %r0, 16(%r4) ; rosbg %r1, %r5, 48, 64, 48 ; rll %r1, %r1, 16(%r4) ; cs %r0, %r1, 0(%r3) ; jglh 0b ; 1:
-;   rll %r3, %r0, 0(%r4)
-;   lrvr %r2, %r3
->>>>>>> 8b245178
+;   sllk %r2, %r3, 3
+;   lgr %r5, %r3
+;   nill %r5, 65532
+;   lrvr %r4, %r4
+;   l %r0, 0(%r5)
+;   0: rll %r1, %r0, 16(%r2) ; rosbg %r1, %r4, 48, 64, 48 ; rll %r1, %r1, 16(%r2) ; cs %r0, %r1, 0(%r5) ; jglh 0b ; 1:
+;   rll %r3, %r0, 0(%r2)
+;   lrvr %r2, %r3
 ;   br %r14
 
 function %atomic_rmw_or_i8(i64, i64, i8) -> i8 {
@@ -379,24 +292,16 @@
   return v3
 }
 
-; block0:
-<<<<<<< HEAD
-;   sllk %r5, %r3, 3
-;   lgr %r2, %r3
-;   nill %r2, 65532
-;   lcr %r3, %r5
-;   l %r0, 0(%r2)
-;   0: rll %r1, %r0, 0(%r5) ; rosbg %r1, %r4, 32, 40, 24 ; rll %r1, %r1, 0(%r3) ; cs %r0, %r1, 0(%r2) ; jglh 0b ; 1:
-;   rll %r2, %r0, 8(%r5)
-=======
-;   lgr %r2, %r4
-;   sllk %r4, %r3, 3
-;   nill %r3, 65532
-;   lcr %r5, %r4
-;   l %r0, 0(%r3)
-;   0: rll %r1, %r0, 0(%r4) ; rosbg %r1, %r2, 32, 40, 24 ; rll %r1, %r1, 0(%r5) ; cs %r0, %r1, 0(%r3) ; jglh 0b ; 1:
-;   rll %r2, %r0, 8(%r4)
->>>>>>> 8b245178
+;   stmg %r11, %r15, 88(%r15)
+; block0:
+;   sllk %r11, %r3, 3
+;   lgr %r5, %r3
+;   nill %r5, 65532
+;   lcr %r2, %r11
+;   l %r0, 0(%r5)
+;   0: rll %r1, %r0, 0(%r11) ; rosbg %r1, %r4, 32, 40, 24 ; rll %r1, %r1, 0(%r2) ; cs %r0, %r1, 0(%r5) ; jglh 0b ; 1:
+;   rll %r2, %r0, 8(%r11)
+;   lmg %r11, %r15, 88(%r15)
 ;   br %r14
 
 function %atomic_rmw_xor_i64(i64, i64, i64) -> i64 {
@@ -430,25 +335,14 @@
 }
 
 ; block0:
-<<<<<<< HEAD
-;   sllk %r5, %r3, 3
-;   lgr %r2, %r3
-;   nill %r2, 65532
-;   lrvr %r4, %r4
-;   l %r0, 0(%r2)
-;   0: rll %r1, %r0, 16(%r5) ; rxsbg %r1, %r4, 48, 64, 48 ; rll %r1, %r1, 16(%r5) ; cs %r0, %r1, 0(%r2) ; jglh 0b ; 1:
-;   rll %r4, %r0, 0(%r5)
-;   lrvr %r2, %r4
-=======
-;   lgr %r2, %r4
-;   sllk %r4, %r3, 3
-;   nill %r3, 65532
-;   lrvr %r5, %r2
-;   l %r0, 0(%r3)
-;   0: rll %r1, %r0, 16(%r4) ; rxsbg %r1, %r5, 48, 64, 48 ; rll %r1, %r1, 16(%r4) ; cs %r0, %r1, 0(%r3) ; jglh 0b ; 1:
-;   rll %r3, %r0, 0(%r4)
-;   lrvr %r2, %r3
->>>>>>> 8b245178
+;   sllk %r2, %r3, 3
+;   lgr %r5, %r3
+;   nill %r5, 65532
+;   lrvr %r4, %r4
+;   l %r0, 0(%r5)
+;   0: rll %r1, %r0, 16(%r2) ; rxsbg %r1, %r4, 48, 64, 48 ; rll %r1, %r1, 16(%r2) ; cs %r0, %r1, 0(%r5) ; jglh 0b ; 1:
+;   rll %r3, %r0, 0(%r2)
+;   lrvr %r2, %r3
 ;   br %r14
 
 function %atomic_rmw_xor_i8(i64, i64, i8) -> i8 {
@@ -457,24 +351,16 @@
   return v3
 }
 
-; block0:
-<<<<<<< HEAD
-;   sllk %r5, %r3, 3
-;   lgr %r2, %r3
-;   nill %r2, 65532
-;   lcr %r3, %r5
-;   l %r0, 0(%r2)
-;   0: rll %r1, %r0, 0(%r5) ; rxsbg %r1, %r4, 32, 40, 24 ; rll %r1, %r1, 0(%r3) ; cs %r0, %r1, 0(%r2) ; jglh 0b ; 1:
-;   rll %r2, %r0, 8(%r5)
-=======
-;   lgr %r2, %r4
-;   sllk %r4, %r3, 3
-;   nill %r3, 65532
-;   lcr %r5, %r4
-;   l %r0, 0(%r3)
-;   0: rll %r1, %r0, 0(%r4) ; rxsbg %r1, %r2, 32, 40, 24 ; rll %r1, %r1, 0(%r5) ; cs %r0, %r1, 0(%r3) ; jglh 0b ; 1:
-;   rll %r2, %r0, 8(%r4)
->>>>>>> 8b245178
+;   stmg %r11, %r15, 88(%r15)
+; block0:
+;   sllk %r11, %r3, 3
+;   lgr %r5, %r3
+;   nill %r5, 65532
+;   lcr %r2, %r11
+;   l %r0, 0(%r5)
+;   0: rll %r1, %r0, 0(%r11) ; rxsbg %r1, %r4, 32, 40, 24 ; rll %r1, %r1, 0(%r2) ; cs %r0, %r1, 0(%r5) ; jglh 0b ; 1:
+;   rll %r2, %r0, 8(%r11)
+;   lmg %r11, %r15, 88(%r15)
 ;   br %r14
 
 function %atomic_rmw_nand_i64(i64, i64, i64) -> i64 {
@@ -510,25 +396,14 @@
 }
 
 ; block0:
-<<<<<<< HEAD
-;   sllk %r5, %r3, 3
-;   lgr %r2, %r3
-;   nill %r2, 65532
-;   lrvr %r4, %r4
-;   l %r0, 0(%r2)
-;   0: rll %r1, %r0, 16(%r5) ; rnsbg %r1, %r4, 48, 64, 48 ; xilf %r1, 65535 ; rll %r1, %r1, 16(%r5) ; cs %r0, %r1, 0(%r2) ; jglh 0b ; 1:
-;   rll %r4, %r0, 0(%r5)
-;   lrvr %r2, %r4
-=======
-;   lgr %r2, %r4
-;   sllk %r4, %r3, 3
-;   nill %r3, 65532
-;   lrvr %r5, %r2
-;   l %r0, 0(%r3)
-;   0: rll %r1, %r0, 16(%r4) ; rnsbg %r1, %r5, 48, 64, 48 ; xilf %r1, 65535 ; rll %r1, %r1, 16(%r4) ; cs %r0, %r1, 0(%r3) ; jglh 0b ; 1:
-;   rll %r3, %r0, 0(%r4)
-;   lrvr %r2, %r3
->>>>>>> 8b245178
+;   sllk %r2, %r3, 3
+;   lgr %r5, %r3
+;   nill %r5, 65532
+;   lrvr %r4, %r4
+;   l %r0, 0(%r5)
+;   0: rll %r1, %r0, 16(%r2) ; rnsbg %r1, %r4, 48, 64, 48 ; xilf %r1, 65535 ; rll %r1, %r1, 16(%r2) ; cs %r0, %r1, 0(%r5) ; jglh 0b ; 1:
+;   rll %r3, %r0, 0(%r2)
+;   lrvr %r2, %r3
 ;   br %r14
 
 function %atomic_rmw_nand_i8(i64, i64, i8) -> i8 {
@@ -537,24 +412,16 @@
   return v3
 }
 
-; block0:
-<<<<<<< HEAD
-;   sllk %r5, %r3, 3
-;   lgr %r2, %r3
-;   nill %r2, 65532
-;   lcr %r3, %r5
-;   l %r0, 0(%r2)
-;   0: rll %r1, %r0, 0(%r5) ; rnsbg %r1, %r4, 32, 40, 24 ; xilf %r1, 4278190080 ; rll %r1, %r1, 0(%r3) ; cs %r0, %r1, 0(%r2) ; jglh 0b ; 1:
-;   rll %r2, %r0, 8(%r5)
-=======
-;   lgr %r2, %r4
-;   sllk %r4, %r3, 3
-;   nill %r3, 65532
-;   lcr %r5, %r4
-;   l %r0, 0(%r3)
-;   0: rll %r1, %r0, 0(%r4) ; rnsbg %r1, %r2, 32, 40, 24 ; xilf %r1, 4278190080 ; rll %r1, %r1, 0(%r5) ; cs %r0, %r1, 0(%r3) ; jglh 0b ; 1:
-;   rll %r2, %r0, 8(%r4)
->>>>>>> 8b245178
+;   stmg %r11, %r15, 88(%r15)
+; block0:
+;   sllk %r11, %r3, 3
+;   lgr %r5, %r3
+;   nill %r5, 65532
+;   lcr %r2, %r11
+;   l %r0, 0(%r5)
+;   0: rll %r1, %r0, 0(%r11) ; rnsbg %r1, %r4, 32, 40, 24 ; xilf %r1, 4278190080 ; rll %r1, %r1, 0(%r2) ; cs %r0, %r1, 0(%r5) ; jglh 0b ; 1:
+;   rll %r2, %r0, 8(%r11)
+;   lmg %r11, %r15, 88(%r15)
 ;   br %r14
 
 function %atomic_rmw_smin_i64(i64, i64, i64) -> i64 {
@@ -588,25 +455,14 @@
 }
 
 ; block0:
-<<<<<<< HEAD
-;   sllk %r5, %r3, 3
-;   lgr %r2, %r3
-;   nill %r2, 65532
+;   sllk %r2, %r3, 3
+;   lgr %r5, %r3
+;   nill %r5, 65532
 ;   sllk %r4, %r4, 16
-;   l %r0, 0(%r2)
-;   0: rll %r1, %r0, 16(%r5) ; lrvr %r1, %r1 ; cr %r4, %r1 ; jgnl 1f ; risbgn %r1, %r4, 32, 48, 0 ; lrvr %r1, %r1 ; rll %r1, %r1, 16(%r5) ; cs %r0, %r1, 0(%r2) ; jglh 0b ; 1:
-;   rll %r4, %r0, 0(%r5)
-;   lrvr %r2, %r4
-=======
-;   lgr %r2, %r4
-;   sllk %r4, %r3, 3
-;   nill %r3, 65532
-;   sllk %r5, %r2, 16
-;   l %r0, 0(%r3)
-;   0: rll %r1, %r0, 16(%r4) ; lrvr %r1, %r1 ; cr %r5, %r1 ; jgnl 1f ; risbgn %r1, %r5, 32, 48, 0 ; lrvr %r1, %r1 ; rll %r1, %r1, 16(%r4) ; cs %r0, %r1, 0(%r3) ; jglh 0b ; 1:
-;   rll %r3, %r0, 0(%r4)
-;   lrvr %r2, %r3
->>>>>>> 8b245178
+;   l %r0, 0(%r5)
+;   0: rll %r1, %r0, 16(%r2) ; lrvr %r1, %r1 ; cr %r4, %r1 ; jgnl 1f ; risbgn %r1, %r4, 32, 48, 0 ; lrvr %r1, %r1 ; rll %r1, %r1, 16(%r2) ; cs %r0, %r1, 0(%r5) ; jglh 0b ; 1:
+;   rll %r3, %r0, 0(%r2)
+;   lrvr %r2, %r3
 ;   br %r14
 
 function %atomic_rmw_smin_i8(i64, i64, i8) -> i8 {
@@ -615,25 +471,17 @@
   return v3
 }
 
-; block0:
-<<<<<<< HEAD
-;   sllk %r5, %r3, 3
-;   lgr %r2, %r3
-;   nill %r2, 65532
+;   stmg %r11, %r15, 88(%r15)
+; block0:
+;   sllk %r11, %r3, 3
+;   lgr %r5, %r3
+;   nill %r5, 65532
 ;   sllk %r4, %r4, 24
-;   lcr %r3, %r5
-;   l %r0, 0(%r2)
-;   0: rll %r1, %r0, 0(%r5) ; cr %r4, %r1 ; jgnl 1f ; risbgn %r1, %r4, 32, 40, 0 ; rll %r1, %r1, 0(%r3) ; cs %r0, %r1, 0(%r2) ; jglh 0b ; 1:
-;   rll %r2, %r0, 8(%r5)
-=======
-;   sllk %r2, %r3, 3
-;   nill %r3, 65532
-;   sllk %r5, %r4, 24
-;   lcr %r4, %r2
-;   l %r0, 0(%r3)
-;   0: rll %r1, %r0, 0(%r2) ; cr %r5, %r1 ; jgnl 1f ; risbgn %r1, %r5, 32, 40, 0 ; rll %r1, %r1, 0(%r4) ; cs %r0, %r1, 0(%r3) ; jglh 0b ; 1:
-;   rll %r2, %r0, 8(%r2)
->>>>>>> 8b245178
+;   lcr %r2, %r11
+;   l %r0, 0(%r5)
+;   0: rll %r1, %r0, 0(%r11) ; cr %r4, %r1 ; jgnl 1f ; risbgn %r1, %r4, 32, 40, 0 ; rll %r1, %r1, 0(%r2) ; cs %r0, %r1, 0(%r5) ; jglh 0b ; 1:
+;   rll %r2, %r0, 8(%r11)
+;   lmg %r11, %r15, 88(%r15)
 ;   br %r14
 
 function %atomic_rmw_smax_i64(i64, i64, i64) -> i64 {
@@ -667,25 +515,14 @@
 }
 
 ; block0:
-<<<<<<< HEAD
-;   sllk %r5, %r3, 3
-;   lgr %r2, %r3
-;   nill %r2, 65532
+;   sllk %r2, %r3, 3
+;   lgr %r5, %r3
+;   nill %r5, 65532
 ;   sllk %r4, %r4, 16
-;   l %r0, 0(%r2)
-;   0: rll %r1, %r0, 16(%r5) ; lrvr %r1, %r1 ; cr %r4, %r1 ; jgnh 1f ; risbgn %r1, %r4, 32, 48, 0 ; lrvr %r1, %r1 ; rll %r1, %r1, 16(%r5) ; cs %r0, %r1, 0(%r2) ; jglh 0b ; 1:
-;   rll %r4, %r0, 0(%r5)
-;   lrvr %r2, %r4
-=======
-;   lgr %r2, %r4
-;   sllk %r4, %r3, 3
-;   nill %r3, 65532
-;   sllk %r5, %r2, 16
-;   l %r0, 0(%r3)
-;   0: rll %r1, %r0, 16(%r4) ; lrvr %r1, %r1 ; cr %r5, %r1 ; jgnh 1f ; risbgn %r1, %r5, 32, 48, 0 ; lrvr %r1, %r1 ; rll %r1, %r1, 16(%r4) ; cs %r0, %r1, 0(%r3) ; jglh 0b ; 1:
-;   rll %r3, %r0, 0(%r4)
-;   lrvr %r2, %r3
->>>>>>> 8b245178
+;   l %r0, 0(%r5)
+;   0: rll %r1, %r0, 16(%r2) ; lrvr %r1, %r1 ; cr %r4, %r1 ; jgnh 1f ; risbgn %r1, %r4, 32, 48, 0 ; lrvr %r1, %r1 ; rll %r1, %r1, 16(%r2) ; cs %r0, %r1, 0(%r5) ; jglh 0b ; 1:
+;   rll %r3, %r0, 0(%r2)
+;   lrvr %r2, %r3
 ;   br %r14
 
 function %atomic_rmw_smax_i8(i64, i64, i8) -> i8 {
@@ -694,25 +531,17 @@
   return v3
 }
 
-; block0:
-<<<<<<< HEAD
-;   sllk %r5, %r3, 3
-;   lgr %r2, %r3
-;   nill %r2, 65532
+;   stmg %r11, %r15, 88(%r15)
+; block0:
+;   sllk %r11, %r3, 3
+;   lgr %r5, %r3
+;   nill %r5, 65532
 ;   sllk %r4, %r4, 24
-;   lcr %r3, %r5
-;   l %r0, 0(%r2)
-;   0: rll %r1, %r0, 0(%r5) ; cr %r4, %r1 ; jgnh 1f ; risbgn %r1, %r4, 32, 40, 0 ; rll %r1, %r1, 0(%r3) ; cs %r0, %r1, 0(%r2) ; jglh 0b ; 1:
-;   rll %r2, %r0, 8(%r5)
-=======
-;   sllk %r2, %r3, 3
-;   nill %r3, 65532
-;   sllk %r5, %r4, 24
-;   lcr %r4, %r2
-;   l %r0, 0(%r3)
-;   0: rll %r1, %r0, 0(%r2) ; cr %r5, %r1 ; jgnh 1f ; risbgn %r1, %r5, 32, 40, 0 ; rll %r1, %r1, 0(%r4) ; cs %r0, %r1, 0(%r3) ; jglh 0b ; 1:
-;   rll %r2, %r0, 8(%r2)
->>>>>>> 8b245178
+;   lcr %r2, %r11
+;   l %r0, 0(%r5)
+;   0: rll %r1, %r0, 0(%r11) ; cr %r4, %r1 ; jgnh 1f ; risbgn %r1, %r4, 32, 40, 0 ; rll %r1, %r1, 0(%r2) ; cs %r0, %r1, 0(%r5) ; jglh 0b ; 1:
+;   rll %r2, %r0, 8(%r11)
+;   lmg %r11, %r15, 88(%r15)
 ;   br %r14
 
 function %atomic_rmw_umin_i64(i64, i64, i64) -> i64 {
@@ -746,25 +575,14 @@
 }
 
 ; block0:
-<<<<<<< HEAD
-;   sllk %r5, %r3, 3
-;   lgr %r2, %r3
-;   nill %r2, 65532
+;   sllk %r2, %r3, 3
+;   lgr %r5, %r3
+;   nill %r5, 65532
 ;   sllk %r4, %r4, 16
-;   l %r0, 0(%r2)
-;   0: rll %r1, %r0, 16(%r5) ; lrvr %r1, %r1 ; clr %r4, %r1 ; jgnl 1f ; risbgn %r1, %r4, 32, 48, 0 ; lrvr %r1, %r1 ; rll %r1, %r1, 16(%r5) ; cs %r0, %r1, 0(%r2) ; jglh 0b ; 1:
-;   rll %r4, %r0, 0(%r5)
-;   lrvr %r2, %r4
-=======
-;   lgr %r2, %r4
-;   sllk %r4, %r3, 3
-;   nill %r3, 65532
-;   sllk %r5, %r2, 16
-;   l %r0, 0(%r3)
-;   0: rll %r1, %r0, 16(%r4) ; lrvr %r1, %r1 ; clr %r5, %r1 ; jgnl 1f ; risbgn %r1, %r5, 32, 48, 0 ; lrvr %r1, %r1 ; rll %r1, %r1, 16(%r4) ; cs %r0, %r1, 0(%r3) ; jglh 0b ; 1:
-;   rll %r3, %r0, 0(%r4)
-;   lrvr %r2, %r3
->>>>>>> 8b245178
+;   l %r0, 0(%r5)
+;   0: rll %r1, %r0, 16(%r2) ; lrvr %r1, %r1 ; clr %r4, %r1 ; jgnl 1f ; risbgn %r1, %r4, 32, 48, 0 ; lrvr %r1, %r1 ; rll %r1, %r1, 16(%r2) ; cs %r0, %r1, 0(%r5) ; jglh 0b ; 1:
+;   rll %r3, %r0, 0(%r2)
+;   lrvr %r2, %r3
 ;   br %r14
 
 function %atomic_rmw_umin_i8(i64, i64, i8) -> i8 {
@@ -773,25 +591,17 @@
   return v3
 }
 
-; block0:
-<<<<<<< HEAD
-;   sllk %r5, %r3, 3
-;   lgr %r2, %r3
-;   nill %r2, 65532
+;   stmg %r11, %r15, 88(%r15)
+; block0:
+;   sllk %r11, %r3, 3
+;   lgr %r5, %r3
+;   nill %r5, 65532
 ;   sllk %r4, %r4, 24
-;   lcr %r3, %r5
-;   l %r0, 0(%r2)
-;   0: rll %r1, %r0, 0(%r5) ; clr %r4, %r1 ; jgnl 1f ; risbgn %r1, %r4, 32, 40, 0 ; rll %r1, %r1, 0(%r3) ; cs %r0, %r1, 0(%r2) ; jglh 0b ; 1:
-;   rll %r2, %r0, 8(%r5)
-=======
-;   sllk %r2, %r3, 3
-;   nill %r3, 65532
-;   sllk %r5, %r4, 24
-;   lcr %r4, %r2
-;   l %r0, 0(%r3)
-;   0: rll %r1, %r0, 0(%r2) ; clr %r5, %r1 ; jgnl 1f ; risbgn %r1, %r5, 32, 40, 0 ; rll %r1, %r1, 0(%r4) ; cs %r0, %r1, 0(%r3) ; jglh 0b ; 1:
-;   rll %r2, %r0, 8(%r2)
->>>>>>> 8b245178
+;   lcr %r2, %r11
+;   l %r0, 0(%r5)
+;   0: rll %r1, %r0, 0(%r11) ; clr %r4, %r1 ; jgnl 1f ; risbgn %r1, %r4, 32, 40, 0 ; rll %r1, %r1, 0(%r2) ; cs %r0, %r1, 0(%r5) ; jglh 0b ; 1:
+;   rll %r2, %r0, 8(%r11)
+;   lmg %r11, %r15, 88(%r15)
 ;   br %r14
 
 function %atomic_rmw_umax_i64(i64, i64, i64) -> i64 {
@@ -825,25 +635,14 @@
 }
 
 ; block0:
-<<<<<<< HEAD
-;   sllk %r5, %r3, 3
-;   lgr %r2, %r3
-;   nill %r2, 65532
+;   sllk %r2, %r3, 3
+;   lgr %r5, %r3
+;   nill %r5, 65532
 ;   sllk %r4, %r4, 16
-;   l %r0, 0(%r2)
-;   0: rll %r1, %r0, 16(%r5) ; lrvr %r1, %r1 ; clr %r4, %r1 ; jgnh 1f ; risbgn %r1, %r4, 32, 48, 0 ; lrvr %r1, %r1 ; rll %r1, %r1, 16(%r5) ; cs %r0, %r1, 0(%r2) ; jglh 0b ; 1:
-;   rll %r4, %r0, 0(%r5)
-;   lrvr %r2, %r4
-=======
-;   lgr %r2, %r4
-;   sllk %r4, %r3, 3
-;   nill %r3, 65532
-;   sllk %r5, %r2, 16
-;   l %r0, 0(%r3)
-;   0: rll %r1, %r0, 16(%r4) ; lrvr %r1, %r1 ; clr %r5, %r1 ; jgnh 1f ; risbgn %r1, %r5, 32, 48, 0 ; lrvr %r1, %r1 ; rll %r1, %r1, 16(%r4) ; cs %r0, %r1, 0(%r3) ; jglh 0b ; 1:
-;   rll %r3, %r0, 0(%r4)
-;   lrvr %r2, %r3
->>>>>>> 8b245178
+;   l %r0, 0(%r5)
+;   0: rll %r1, %r0, 16(%r2) ; lrvr %r1, %r1 ; clr %r4, %r1 ; jgnh 1f ; risbgn %r1, %r4, 32, 48, 0 ; lrvr %r1, %r1 ; rll %r1, %r1, 16(%r2) ; cs %r0, %r1, 0(%r5) ; jglh 0b ; 1:
+;   rll %r3, %r0, 0(%r2)
+;   lrvr %r2, %r3
 ;   br %r14
 
 function %atomic_rmw_umax_i8(i64, i64, i8) -> i8 {
@@ -852,23 +651,15 @@
   return v3
 }
 
-; block0:
-<<<<<<< HEAD
-;   sllk %r5, %r3, 3
-;   lgr %r2, %r3
-;   nill %r2, 65532
+;   stmg %r11, %r15, 88(%r15)
+; block0:
+;   sllk %r11, %r3, 3
+;   lgr %r5, %r3
+;   nill %r5, 65532
 ;   sllk %r4, %r4, 24
-;   lcr %r3, %r5
-;   l %r0, 0(%r2)
-;   0: rll %r1, %r0, 0(%r5) ; clr %r4, %r1 ; jgnh 1f ; risbgn %r1, %r4, 32, 40, 0 ; rll %r1, %r1, 0(%r3) ; cs %r0, %r1, 0(%r2) ; jglh 0b ; 1:
-;   rll %r2, %r0, 8(%r5)
-=======
-;   sllk %r2, %r3, 3
-;   nill %r3, 65532
-;   sllk %r5, %r4, 24
-;   lcr %r4, %r2
-;   l %r0, 0(%r3)
-;   0: rll %r1, %r0, 0(%r2) ; clr %r5, %r1 ; jgnh 1f ; risbgn %r1, %r5, 32, 40, 0 ; rll %r1, %r1, 0(%r4) ; cs %r0, %r1, 0(%r3) ; jglh 0b ; 1:
-;   rll %r2, %r0, 8(%r2)
->>>>>>> 8b245178
-;   br %r14
+;   lcr %r2, %r11
+;   l %r0, 0(%r5)
+;   0: rll %r1, %r0, 0(%r11) ; clr %r4, %r1 ; jgnh 1f ; risbgn %r1, %r4, 32, 40, 0 ; rll %r1, %r1, 0(%r2) ; cs %r0, %r1, 0(%r5) ; jglh 0b ; 1:
+;   rll %r2, %r0, 8(%r11)
+;   lmg %r11, %r15, 88(%r15)
+;   br %r14
