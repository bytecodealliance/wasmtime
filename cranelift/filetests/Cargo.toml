--- conflicted
+++ resolved
@@ -36,9 +36,6 @@
 cranelift-wasm.workspace = true
 wasmparser.workspace = true
 cranelift.workspace = true
-<<<<<<< HEAD
 env_logger = { workspace = true }
 expect-test = { workspace = true }
-=======
-smallvec = { workspace = true }
->>>>>>> 2f83f97c
+smallvec = { workspace = true }