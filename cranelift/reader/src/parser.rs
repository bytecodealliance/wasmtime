--- conflicted
+++ resolved
@@ -1268,7 +1268,6 @@
                     _ => {
                         err!(self.loc, "expected user function name in the form uX:Y")
                     }
-<<<<<<< HEAD
                 }
             }
             _ => err!(self.loc, "expected external name"),
@@ -1331,71 +1330,6 @@
                     }
                 } else {
                     err!(self.loc, "expected colon")
-=======
->>>>>>> db9efcb0
-                }
-            }
-
-            _ => err!(self.loc, "expected external name"),
-        }
-    }
-
-    // Parse an external name.
-    //
-    // For example, in a function reference decl, the parser would be in this state:
-    //
-    // fn0 = * name signature
-    //
-    fn parse_external_name(&mut self) -> ParseResult<ExternalName> {
-        match self.token() {
-            Some(Token::Name(s)) => {
-                self.consume();
-                s.parse()
-                    .map_err(|_| self.error("invalid test case or libcall name"))
-            }
-
-            Some(Token::UserNameRef(name_ref)) => {
-                self.consume();
-                Ok(ExternalName::user(UserExternalNameRef::new(
-                    name_ref as usize,
-                )))
-            }
-
-            Some(Token::UserRef(namespace)) => {
-                self.consume();
-                if let Some(Token::Colon) = self.token() {
-                    self.consume();
-                    match self.token() {
-                        Some(Token::Integer(index_str)) => {
-                            let index: u32 = u32::from_str_radix(index_str, 10).map_err(|_| {
-                                self.error("the integer given overflows the u32 type")
-                            })?;
-                            self.consume();
-
-                            // Deduplicate the reference (O(n), but should be fine for tests),
-                            // to follow `FunctionParameters::declare_imported_user_function`,
-                            // otherwise this will cause ref mismatches when asserted below.
-                            let name_ref = self
-                                .predeclared_external_names
-                                .iter()
-                                .find_map(|(reff, name)| {
-                                    if name.index == index && name.namespace == namespace {
-                                        Some(reff)
-                                    } else {
-                                        None
-                                    }
-                                })
-                                .unwrap_or_else(|| {
-                                    self.predeclared_external_names
-                                        .push(ir::UserExternalName { namespace, index })
-                                });
-
-                            Ok(ExternalName::user(name_ref))
-                        }
-                        _ => err!(self.loc, "expected integer"),
-                    }
-                } else {
-                    err!(self.loc, "expected colon")
                 }
             }
 
@@ -1849,11 +1783,6 @@
 
     // Parse a jump table literal.
     //
-<<<<<<< HEAD
-    // jump-table-lit ::= "[" block {"," block } "]"
-    //                  | "[]"
-    fn parse_jump_table(&mut self, def: Block) -> ParseResult<JumpTableData> {
-=======
     // jump-table-lit ::= "[" block(args) {"," block(args) } "]"
     //                  | "[]"
     fn parse_jump_table(
@@ -1861,7 +1790,6 @@
         ctx: &mut Context,
         def: ir::BlockCall,
     ) -> ParseResult<ir::JumpTable> {
->>>>>>> db9efcb0
         self.match_token(Token::LBracket, "expected '[' before jump table contents")?;
 
         let mut data = Vec::new();
@@ -1869,12 +1797,8 @@
         match self.token() {
             Some(Token::Block(dest)) => {
                 self.consume();
-<<<<<<< HEAD
-                data.push(dest);
-=======
                 let args = self.parse_opt_value_list()?;
                 data.push(ctx.function.dfg.block_call(dest, &args));
->>>>>>> db9efcb0
 
                 loop {
                     match self.token() {
@@ -1882,12 +1806,8 @@
                             self.consume();
                             if let Some(Token::Block(dest)) = self.token() {
                                 self.consume();
-<<<<<<< HEAD
-                                data.push(dest);
-=======
                                 let args = self.parse_opt_value_list()?;
                                 data.push(ctx.function.dfg.block_call(dest, &args));
->>>>>>> db9efcb0
                             } else {
                                 return err!(self.loc, "expected jump_table entry");
                             }
@@ -1903,15 +1823,11 @@
 
         self.consume();
 
-<<<<<<< HEAD
-        Ok(JumpTableData::new(def, &data))
-=======
         Ok(ctx
             .function
             .dfg
             .jump_tables
             .push(JumpTableData::new(def, &data)))
->>>>>>> db9efcb0
     }
 
     // Parse a constant decl.
@@ -2685,12 +2601,7 @@
                 let args = self.parse_opt_value_list()?;
                 let destination = ctx.function.dfg.block_call(block_num, &args);
                 self.match_token(Token::Comma, "expected ',' between operands")?;
-<<<<<<< HEAD
-                let table_data = self.parse_jump_table(block_num)?;
-                let table = ctx.function.dfg.jump_tables.push(table_data);
-=======
                 let table = self.parse_jump_table(ctx, destination)?;
->>>>>>> db9efcb0
                 InstructionData::BranchTable { opcode, arg, table }
             }
             InstructionFormat::TernaryImm8 => {
