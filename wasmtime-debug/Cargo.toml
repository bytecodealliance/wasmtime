[package]
name = "wasmtime-debug"
version = "0.1.0"
authors = ["The Wasmtime Project Developers"]
description = "Debug utils for WebAsssembly code in Cranelift"
repository = "https://github.com/CraneStation/wasmtime"
documentation = "https://docs.rs/wasmtime-debug/"
categories = ["wasm"]
keywords = ["webassembly", "wasm", "debuginfo"]
license = "Apache-2.0 WITH LLVM-exception"
readme = "README.md"
edition = "2018"

[dependencies]
gimli = "0.19.0"
<<<<<<< HEAD
wasmparser = { version = "0.32.1" }
cranelift-codegen = { version = "0.36.0", features = ["enable-serde"] }
cranelift-entity = { version = "0.36.0", features = ["enable-serde"] }
cranelift-wasm = { version = "0.36.0", features = ["enable-serde"] }
=======
wasmparser = { version = "0.34.0" }
cranelift-codegen = "0.33.0"
cranelift-entity = "0.33.0"
cranelift-wasm = "0.33.0"
>>>>>>> 5164994c
faerie = "0.10.1"
wasmtime-environ = { path = "../wasmtime-environ", default-features = false }
target-lexicon = { version = "0.4.0", default-features = false }
failure = { version = "0.1.3", default-features = false }
failure_derive = { version = "0.1.3", default-features = false }

[features]
default = ["std"]
std = ["cranelift-codegen/std", "cranelift-wasm/std", "wasmtime-environ/std"]
core = ["cranelift-codegen/core", "cranelift-wasm/core"]

[badges]
maintenance = { status = "experimental" }
travis-ci = { repository = "CraneStation/wasmtime" }<|MERGE_RESOLUTION|>--- conflicted
+++ resolved
@@ -13,17 +13,10 @@
 
 [dependencies]
 gimli = "0.19.0"
-<<<<<<< HEAD
-wasmparser = { version = "0.32.1" }
+wasmparser = { version = "0.34.0" }
 cranelift-codegen = { version = "0.36.0", features = ["enable-serde"] }
 cranelift-entity = { version = "0.36.0", features = ["enable-serde"] }
 cranelift-wasm = { version = "0.36.0", features = ["enable-serde"] }
-=======
-wasmparser = { version = "0.34.0" }
-cranelift-codegen = "0.33.0"
-cranelift-entity = "0.33.0"
-cranelift-wasm = "0.33.0"
->>>>>>> 5164994c
 faerie = "0.10.1"
 wasmtime-environ = { path = "../wasmtime-environ", default-features = false }
 target-lexicon = { version = "0.4.0", default-features = false }
