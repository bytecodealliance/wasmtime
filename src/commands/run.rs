//! The module that implements the `wasmtime run` command.

#![cfg_attr(
    not(feature = "component-model"),
    allow(irrefutable_let_patterns, unreachable_patterns)
)]

use crate::common::{Profile, RunCommon, RunTarget};

use anyhow::{anyhow, bail, Context as _, Error, Result};
use clap::Parser;
use std::ffi::OsString;
use std::path::{Path, PathBuf};
use std::sync::{Arc, Mutex};
use std::thread;
use wasi_common::sync::{ambient_authority, Dir, TcpListener, WasiCtxBuilder};
use wasmtime::{Engine, Func, Module, Store, StoreLimits, Val, ValType};
use wasmtime_wasi::{IoView, WasiView};

#[cfg(feature = "wasi-nn")]
use wasmtime_wasi_nn::wit::WasiNnView;

#[cfg(feature = "wasi-threads")]
use wasmtime_wasi_threads::WasiThreadsCtx;

#[cfg(feature = "wasi-config")]
use wasmtime_wasi_config::{WasiConfig, WasiConfigVariables};
#[cfg(feature = "wasi-http")]
use wasmtime_wasi_http::{
    WasiHttpCtx, DEFAULT_OUTGOING_BODY_BUFFER_CHUNKS, DEFAULT_OUTGOING_BODY_CHUNK_SIZE,
};
#[cfg(feature = "wasi-keyvalue")]
use wasmtime_wasi_keyvalue::{WasiKeyValue, WasiKeyValueCtx, WasiKeyValueCtxBuilder};

#[cfg(feature = "wasi-tls")]
use wasmtime_wasi_tls::WasiTlsCtx;

fn parse_preloads(s: &str) -> Result<(String, PathBuf)> {
    let parts: Vec<&str> = s.splitn(2, '=').collect();
    if parts.len() != 2 {
        bail!("must contain exactly one equals character ('=')");
    }
    Ok((parts[0].into(), parts[1].into()))
}

/// Runs a WebAssembly module
#[derive(Parser)]
pub struct RunCommand {
    #[command(flatten)]
    #[expect(missing_docs, reason = "don't want to mess with clap doc-strings")]
    pub run: RunCommon,

    /// The name of the function to run
    #[arg(long, value_name = "FUNCTION")]
    pub invoke: Option<String>,

    /// Load the given WebAssembly module before the main module
    #[arg(
        long = "preload",
        number_of_values = 1,
        value_name = "NAME=MODULE_PATH",
        value_parser = parse_preloads,
    )]
    pub preloads: Vec<(String, PathBuf)>,

    /// Override the value of `argv[0]`, typically the name of the executable of
    /// the application being run.
    ///
    /// This can be useful to pass in situations where a CLI tool is being
    /// executed that dispatches its functionality on the value of `argv[0]`
    /// without needing to rename the original wasm binary.
    #[arg(long)]
    pub argv0: Option<String>,

    /// The WebAssembly module to run and arguments to pass to it.
    ///
    /// Arguments passed to the wasm module will be configured as WASI CLI
    /// arguments unless the `--invoke` CLI argument is passed in which case
    /// arguments will be interpreted as arguments to the function specified.
    #[arg(value_name = "WASM", trailing_var_arg = true, required = true)]
    pub module_and_args: Vec<OsString>,
}

enum CliLinker {
    Core(wasmtime::Linker<Host>),
    #[cfg(feature = "component-model")]
    Component(wasmtime::component::Linker<Host>),
}

impl RunCommand {
    /// Executes the command.
    pub fn execute(mut self) -> Result<()> {
        self.run.common.init_logging()?;

        let mut config = self.run.common.config(None)?;
        config.async_support(true);

        if self.run.common.wasm.timeout.is_some() {
            config.epoch_interruption(true);
        }
        match self.run.profile {
            Some(Profile::Native(s)) => {
                config.profiler(s);
            }
            Some(Profile::Guest { .. }) => {
                // Further configured down below as well.
                config.epoch_interruption(true);
            }
            None => {}
        }

        let engine = Engine::new(&config)?;

        // Read the wasm module binary either as `*.wat` or a raw binary.
        let main = self
            .run
            .load_module(&engine, self.module_and_args[0].as_ref())?;

        // Validate coredump-on-trap argument
        if let Some(path) = &self.run.common.debug.coredump {
            if path.contains("%") {
                bail!("the coredump-on-trap path does not support patterns yet.")
            }
        }

        let mut linker = match &main {
            RunTarget::Core(_) => CliLinker::Core(wasmtime::Linker::new(&engine)),
            #[cfg(feature = "component-model")]
            RunTarget::Component(_) => {
                CliLinker::Component(wasmtime::component::Linker::new(&engine))
            }
        };
        if let Some(enable) = self.run.common.wasm.unknown_exports_allow {
            match &mut linker {
                CliLinker::Core(l) => {
                    l.allow_unknown_exports(enable);
                }
                #[cfg(feature = "component-model")]
                CliLinker::Component(_) => {
                    bail!("--allow-unknown-exports not supported with components");
                }
            }
        }

        let host = Host {
            #[cfg(feature = "wasi-http")]
            wasi_http_outgoing_body_buffer_chunks: self
                .run
                .common
                .wasi
                .http_outgoing_body_buffer_chunks,
            #[cfg(feature = "wasi-http")]
            wasi_http_outgoing_body_chunk_size: self.run.common.wasi.http_outgoing_body_chunk_size,
            ..Default::default()
        };

        let mut store = Store::new(&engine, host);
        self.populate_with_wasi(&mut linker, &mut store, &main)?;

        store.data_mut().limits = self.run.store_limits();
        store.limiter(|t| &mut t.limits);

        // If fuel has been configured, we want to add the configured
        // fuel amount to this store.
        if let Some(fuel) = self.run.common.wasm.fuel {
            store.set_fuel(fuel)?;
        }

        // Always run the module asynchronously to ensure that the module can be
        // interrupted, even if it is blocking on I/O or a timeout or something.
        let runtime = tokio::runtime::Builder::new_multi_thread()
            .enable_time()
            .enable_io()
            .build()?;

        let dur = self
            .run
            .common
            .wasm
            .timeout
            .unwrap_or(std::time::Duration::MAX);
        let result = runtime.block_on(async {
            tokio::time::timeout(dur, async {
                let mut profiled_modules: Vec<(String, Module)> = Vec::new();
                if let RunTarget::Core(m) = &main {
                    profiled_modules.push(("".to_string(), m.clone()));
                }

                // Load the preload wasm modules.
                for (name, path) in self.preloads.iter() {
                    // Read the wasm module binary either as `*.wat` or a raw binary
                    let preload_target = self.run.load_module(&engine, path)?;
                    let preload_module = match preload_target {
                        RunTarget::Core(m) => m,
                        #[cfg(feature = "component-model")]
                        RunTarget::Component(_) => {
                            bail!("components cannot be loaded with `--preload`")
                        }
                    };
                    profiled_modules.push((name.to_string(), preload_module.clone()));

                    // Add the module's functions to the linker.
                    match &mut linker {
                        #[cfg(feature = "cranelift")]
                        CliLinker::Core(linker) => {
                            linker
                                .module_async(&mut store, name, &preload_module)
                                .await
                                .context(format!(
                                    "failed to process preload `{}` at `{}`",
                                    name,
                                    path.display()
                                ))?;
                        }
                        #[cfg(not(feature = "cranelift"))]
                        CliLinker::Core(_) => {
                            bail!("support for --preload disabled at compile time");
                        }
                        #[cfg(feature = "component-model")]
                        CliLinker::Component(_) => {
                            bail!("--preload cannot be used with components");
                        }
                    }
                }

                self.load_main_module(&mut store, &mut linker, &main, profiled_modules)
                    .await
                    .with_context(|| {
                        format!(
                            "failed to run main module `{}`",
                            self.module_and_args[0].to_string_lossy()
                        )
                    })
            })
            .await
        });

        // Load the main wasm module.
        match result.unwrap_or_else(|elapsed| {
            Err(anyhow::Error::from(wasmtime::Trap::Interrupt))
                .with_context(|| format!("timed out after {elapsed}"))
        }) {
            Ok(()) => (),
            Err(e) => {
                // Exit the process if Wasmtime understands the error;
                // otherwise, fall back on Rust's default error printing/return
                // code.
                if store.data().preview1_ctx.is_some() {
                    return Err(wasi_common::maybe_exit_on_error(e));
                } else if store.data().preview2_ctx.is_some() {
                    if let Some(exit) = e.downcast_ref::<wasmtime_wasi::I32Exit>() {
                        std::process::exit(exit.0);
                    }
                }
                if e.is::<wasmtime::Trap>() {
                    eprintln!("Error: {e:?}");
                    cfg_if::cfg_if! {
                        if #[cfg(unix)] {
                            std::process::exit(rustix::process::EXIT_SIGNALED_SIGABRT);
                        } else if #[cfg(windows)] {
                            // https://docs.microsoft.com/en-us/cpp/c-runtime-library/reference/abort?view=vs-2019
                            std::process::exit(3);
                        }
                    }
                }
                return Err(e);
            }
        }

        Ok(())
    }

    fn compute_argv(&self) -> Result<Vec<String>> {
        let mut result = Vec::new();

        for (i, arg) in self.module_and_args.iter().enumerate() {
            // For argv[0], which is the program name. Only include the base
            // name of the main wasm module, to avoid leaking path information.
            let arg = if i == 0 {
                match &self.argv0 {
                    Some(s) => s.as_ref(),
                    None => Path::new(arg).components().next_back().unwrap().as_os_str(),
                }
            } else {
                arg.as_ref()
            };
            result.push(
                arg.to_str()
                    .ok_or_else(|| anyhow!("failed to convert {arg:?} to utf-8"))?
                    .to_string(),
            );
        }

        Ok(result)
    }

    fn setup_epoch_handler(
        &self,
        store: &mut Store<Host>,
        main_target: &RunTarget,
        profiled_modules: Vec<(String, Module)>,
    ) -> Result<Box<dyn FnOnce(&mut Store<Host>)>> {
        if let Some(Profile::Guest { path, interval }) = &self.run.profile {
            #[cfg(feature = "profiling")]
            return Ok(self.setup_guest_profiler(
                store,
                main_target,
                profiled_modules,
                path,
                *interval,
            ));
            #[cfg(not(feature = "profiling"))]
            {
                let _ = (profiled_modules, path, interval, main_target);
                bail!("support for profiling disabled at compile time");
            }
        }

        if let Some(timeout) = self.run.common.wasm.timeout {
            store.set_epoch_deadline(1);
            let engine = store.engine().clone();
            thread::spawn(move || {
                thread::sleep(timeout);
                engine.increment_epoch();
            });
        }

        Ok(Box::new(|_store| {}))
    }

    #[cfg(feature = "profiling")]
    fn setup_guest_profiler(
        &self,
        store: &mut Store<Host>,
        main_target: &RunTarget,
        profiled_modules: Vec<(String, Module)>,
        path: &str,
        interval: std::time::Duration,
    ) -> Box<dyn FnOnce(&mut Store<Host>)> {
        use wasmtime::{AsContext, GuestProfiler, StoreContext, StoreContextMut, UpdateDeadline};

        let module_name = self.module_and_args[0].to_str().unwrap_or("<main module>");
        store.data_mut().guest_profiler = match main_target {
            RunTarget::Core(_m) => Some(Arc::new(GuestProfiler::new(
                module_name,
                interval,
                profiled_modules,
            ))),
            RunTarget::Component(component) => Some(Arc::new(GuestProfiler::new_component(
                module_name,
                interval,
                component.clone(),
                profiled_modules,
            ))),
        };

        fn sample(
            mut store: StoreContextMut<Host>,
            f: impl FnOnce(&mut GuestProfiler, StoreContext<Host>),
        ) {
            let mut profiler = store.data_mut().guest_profiler.take().unwrap();
            f(
                Arc::get_mut(&mut profiler).expect("profiling doesn't support threads yet"),
                store.as_context(),
            );
            store.data_mut().guest_profiler = Some(profiler);
        }

        store.call_hook(|store, kind| {
            sample(store, |profiler, store| profiler.call_hook(store, kind));
            Ok(())
        });

        if let Some(timeout) = self.run.common.wasm.timeout {
            let mut timeout = (timeout.as_secs_f64() / interval.as_secs_f64()).ceil() as u64;
            assert!(timeout > 0);
            store.epoch_deadline_callback(move |store| {
                sample(store, |profiler, store| {
                    profiler.sample(store, std::time::Duration::ZERO)
                });
                timeout -= 1;
                if timeout == 0 {
                    bail!("timeout exceeded");
                }
                Ok(UpdateDeadline::Continue(1))
            });
        } else {
            store.epoch_deadline_callback(move |store| {
                sample(store, |profiler, store| {
                    profiler.sample(store, std::time::Duration::ZERO)
                });
                Ok(UpdateDeadline::Continue(1))
            });
        }

        store.set_epoch_deadline(1);
        let engine = store.engine().clone();
        thread::spawn(move || loop {
            thread::sleep(interval);
            engine.increment_epoch();
        });

        let path = path.to_string();
        return Box::new(move |store| {
            let profiler = Arc::try_unwrap(store.data_mut().guest_profiler.take().unwrap())
                .expect("profiling doesn't support threads yet");
            if let Err(e) = std::fs::File::create(&path)
                .map_err(anyhow::Error::new)
                .and_then(|output| profiler.finish(std::io::BufWriter::new(output)))
            {
                eprintln!("failed writing profile at {path}: {e:#}");
            } else {
                eprintln!();
                eprintln!("Profile written to: {path}");
                eprintln!("View this profile at https://profiler.firefox.com/.");
            }
        });
    }

    async fn load_main_module(
        &self,
        store: &mut Store<Host>,
        linker: &mut CliLinker,
        main_target: &RunTarget,
        profiled_modules: Vec<(String, Module)>,
    ) -> Result<()> {
        // The main module might be allowed to have unknown imports, which
        // should be defined as traps:
        if self.run.common.wasm.unknown_imports_trap == Some(true) {
            match linker {
                CliLinker::Core(linker) => {
                    linker.define_unknown_imports_as_traps(main_target.unwrap_core())?;
                }
                #[cfg(feature = "component-model")]
                CliLinker::Component(linker) => {
                    linker.define_unknown_imports_as_traps(main_target.unwrap_component())?;
                }
            }
        }

        // ...or as default values.
        if self.run.common.wasm.unknown_imports_default == Some(true) {
            match linker {
                CliLinker::Core(linker) => {
                    linker.define_unknown_imports_as_default_values(
                        store,
                        main_target.unwrap_core(),
                    )?;
                }
                _ => bail!("cannot use `--default-values-unknown-imports` with components"),
            }
        }

        let finish_epoch_handler =
            self.setup_epoch_handler(store, main_target, profiled_modules)?;

        let result = match linker {
            CliLinker::Core(linker) => {
                let module = main_target.unwrap_core();
                let instance = linker
                    .instantiate_async(&mut *store, &module)
                    .await
                    .context(format!(
                        "failed to instantiate {:?}",
                        self.module_and_args[0]
                    ))?;

                // If `_initialize` is present, meaning a reactor, then invoke
                // the function.
                if let Some(func) = instance.get_func(&mut *store, "_initialize") {
                    func.typed::<(), ()>(&store)?
                        .call_async(&mut *store, ())
                        .await?;
                }

                // Look for the specific function provided or otherwise look for
                // "" or "_start" exports to run as a "main" function.
                let func = if let Some(name) = &self.invoke {
                    Some(
                        instance
                            .get_func(&mut *store, name)
                            .ok_or_else(|| anyhow!("no func export named `{}` found", name))?,
                    )
                } else {
                    instance
                        .get_func(&mut *store, "")
                        .or_else(|| instance.get_func(&mut *store, "_start"))
                };

                match func {
                    Some(func) => self.invoke_func(store, func).await,
                    None => Ok(()),
                }
            }
            #[cfg(feature = "component-model")]
            CliLinker::Component(linker) => {
                let component = module.unwrap_component();
                if self.invoke.is_some() {
                    self.invoke_component(&mut *store, component, linker).await
                } else {
                    let command = wasmtime_wasi::bindings::Command::instantiate_async(
                        &mut *store,
                        component,
                        linker,
                    )
                    .await?;

                    let result = command
                        .wasi_cli_run()
                        .call_run(&mut *store)
                        .await
                        .context("failed to invoke `run` function")
                        .map_err(|e| self.handle_core_dump(&mut *store, e));

                    // Translate the `Result<(),()>` produced by wasm into a feigned
                    // explicit exit here with status 1 if `Err(())` is returned.
                    result.and_then(|wasm_result| match wasm_result {
                        Ok(()) => Ok(()),
                        Err(()) => Err(wasmtime_wasi::I32Exit(1).into()),
                    })
                }
            }
        };
        finish_epoch_handler(store);

<<<<<<< HEAD
        result
    }

    #[cfg(feature = "component-model")]
    async fn invoke_component(
        &self,
        store: &mut Store<Host>,
        component: &wasmtime::component::Component,
        linker: &mut wasmtime::component::Linker<Host>,
    ) -> Result<()> {
        use wasmtime::component::{
            types::ComponentItem,
            wasm_wave::{
                untyped::UntypedFuncCall,
                wasm::{DisplayFuncResults, WasmFunc},
            },
            Val,
        };

        let invoke: &String = self.invoke.as_ref().unwrap();

        // Check if input is wrapped in double quotes
        let lacks_quotes = !invoke.starts_with('"') && !invoke.ends_with('"');
=======
                let component = main_target.unwrap_component();
>>>>>>> b98f75aa

        // Check if parentheses are present and in the correct order ()
        let lacks_parentheses = (invoke.contains('(') && invoke.contains(')'))
            && (invoke.find('(').unwrap() < invoke.find(')').unwrap());

        // Construct a properly formatted suggestion
        let empty_argument_suggestion = format!(r#""{}()""#, invoke.trim_matches('"'));

        // Construct a properly formatted suggestion for string arguments
        let string_argument_suggestion = format!(r#""{}(\"hello\")""#, invoke.trim_matches('"'));

        let untyped_call = UntypedFuncCall::parse(invoke).with_context(|| {
            if lacks_quotes || lacks_parentheses {
                format!(
                    "Failed to parse invoke '{invoke}': function calls must be enveloped in double quotes and must include parentheses (e.g., {empty_argument_suggestion}).\n
                    String arguments must be enveloped in escaped double quotes (e.g., {string_argument_suggestion}).\n"
                )
            } else {
                format!("Failed to parse invoke '{invoke}': invalid function call syntax")
            }
        })?;

        let name = untyped_call.name();
        let matches = component
            .exports_rec(None)
            .expect("at root")
            .filter(|(names, _, _)| names.last().expect("always at least one name") == name)
            .collect::<Vec<_>>();
        match matches.len()  {
                        0 => bail!("No export named `{name}` in component."),
                        1 => {}
                        _ => bail!("Multiple exports named `{name}`: {matches:?}. FIXME: support some way to disambiguate names"),
                    };
        let (params, result_len, export) = match &matches[0] {
            (_names, ComponentItem::ComponentFunc(func), export) => {
                let param_types = WasmFunc::params(func).collect::<Vec<_>>();
                let params = untyped_call.to_wasm_params(&param_types).with_context(|| {
                    format!("while interpreting parameters in invoke \"{invoke}\"")
                })?;
                (params, func.results().len(), export)
            }
            (names, ty, _) => {
                bail!("Cannot invoke export {names:?}: expected ComponentFunc, got type {ty:?}");
            }
        };

        let instance = linker.instantiate_async(&mut *store, component).await?;

        let func = instance
            .get_func(&mut *store, export)
            .expect("found export index");

        let mut results = vec![Val::Bool(false); result_len];
        func.call_async(&mut *store, &params, &mut results).await?;

        println!("{}", DisplayFuncResults(&results));

        Ok(())
    }

    async fn invoke_func(&self, store: &mut Store<Host>, func: Func) -> Result<()> {
        let ty = func.ty(&store);
        if ty.params().len() > 0 {
            eprintln!(
                "warning: using `--invoke` with a function that takes arguments \
                 is experimental and may break in the future"
            );
        }
        let mut args = self.module_and_args.iter().skip(1);
        let mut values = Vec::new();
        for ty in ty.params() {
            let val = match args.next() {
                Some(s) => s,
                None => {
                    if let Some(name) = &self.invoke {
                        bail!("not enough arguments for `{}`", name)
                    } else {
                        bail!("not enough arguments for command default")
                    }
                }
            };
            let val = val
                .to_str()
                .ok_or_else(|| anyhow!("argument is not valid utf-8: {val:?}"))?;
            values.push(match ty {
                // Supports both decimal and hexadecimal notation (with 0x prefix)
                ValType::I32 => Val::I32(if val.starts_with("0x") || val.starts_with("0X") {
                    i32::from_str_radix(&val[2..], 16)?
                } else {
                    val.parse::<i32>()?
                }),
                ValType::I64 => Val::I64(if val.starts_with("0x") || val.starts_with("0X") {
                    i64::from_str_radix(&val[2..], 16)?
                } else {
                    val.parse::<i64>()?
                }),
                ValType::F32 => Val::F32(val.parse::<f32>()?.to_bits()),
                ValType::F64 => Val::F64(val.parse::<f64>()?.to_bits()),
                t => bail!("unsupported argument type {:?}", t),
            });
        }

        // Invoke the function and then afterwards print all the results that came
        // out, if there are any.
        let mut results = vec![Val::null_func_ref(); ty.results().len()];
        let invoke_res = func
            .call_async(&mut *store, &values, &mut results)
            .await
            .with_context(|| {
                if let Some(name) = &self.invoke {
                    format!("failed to invoke `{name}`")
                } else {
                    format!("failed to invoke command default")
                }
            });

        if let Err(err) = invoke_res {
            return Err(self.handle_core_dump(&mut *store, err));
        }

        if !results.is_empty() {
            eprintln!(
                "warning: using `--invoke` with a function that returns values \
                 is experimental and may break in the future"
            );
        }

        for result in results {
            match result {
                Val::I32(i) => println!("{i}"),
                Val::I64(i) => println!("{i}"),
                Val::F32(f) => println!("{}", f32::from_bits(f)),
                Val::F64(f) => println!("{}", f64::from_bits(f)),
                Val::V128(i) => println!("{}", i.as_u128()),
                Val::ExternRef(None) => println!("<null externref>"),
                Val::ExternRef(Some(_)) => println!("<externref>"),
                Val::FuncRef(None) => println!("<null funcref>"),
                Val::FuncRef(Some(_)) => println!("<funcref>"),
                Val::AnyRef(None) => println!("<null anyref>"),
                Val::AnyRef(Some(_)) => println!("<anyref>"),
            }
        }

        Ok(())
    }

    #[cfg(feature = "coredump")]
    fn handle_core_dump(&self, store: &mut Store<Host>, err: Error) -> Error {
        let coredump_path = match &self.run.common.debug.coredump {
            Some(path) => path,
            None => return err,
        };
        if !err.is::<wasmtime::Trap>() {
            return err;
        }
        let source_name = self.module_and_args[0]
            .to_str()
            .unwrap_or_else(|| "unknown");

        if let Err(coredump_err) = write_core_dump(store, &err, &source_name, coredump_path) {
            eprintln!("warning: coredump failed to generate: {coredump_err}");
            err
        } else {
            err.context(format!("core dumped at {coredump_path}"))
        }
    }

    #[cfg(not(feature = "coredump"))]
    fn handle_core_dump(&self, _store: &mut Store<Host>, err: Error) -> Error {
        err
    }

    /// Populates the given `Linker` with WASI APIs.
    fn populate_with_wasi(
        &self,
        linker: &mut CliLinker,
        store: &mut Store<Host>,
        module: &RunTarget,
    ) -> Result<()> {
        let mut cli = self.run.common.wasi.cli;

        // Accept -Scommon as a deprecated alias for -Scli.
        if let Some(common) = self.run.common.wasi.common {
            if cli.is_some() {
                bail!(
                    "The -Scommon option should not be use with -Scli as it is a deprecated alias"
                );
            } else {
                // In the future, we may add a warning here to tell users to use
                // `-S cli` instead of `-S common`.
                cli = Some(common);
            }
        }

        if cli != Some(false) {
            match linker {
                CliLinker::Core(linker) => {
                    match (self.run.common.wasi.preview2, self.run.common.wasi.threads) {
                        // If preview2 is explicitly disabled, or if threads
                        // are enabled, then use the historical preview1
                        // implementation.
                        (Some(false), _) | (None, Some(true)) => {
                            wasi_common::tokio::add_to_linker(linker, |host| {
                                host.preview1_ctx.as_mut().unwrap()
                            })?;
                            self.set_preview1_ctx(store)?;
                        }
                        // If preview2 was explicitly requested, always use it.
                        // Otherwise use it so long as threads are disabled.
                        //
                        // Note that for now `preview0` is currently
                        // default-enabled but this may turn into
                        // default-disabled in the future.
                        (Some(true), _) | (None, Some(false) | None) => {
                            if self.run.common.wasi.preview0 != Some(false) {
                                wasmtime_wasi::preview0::add_to_linker_async(linker, |t| {
                                    t.preview2_ctx()
                                })?;
                            }
                            wasmtime_wasi::preview1::add_to_linker_async(linker, |t| {
                                t.preview2_ctx()
                            })?;
                            self.set_preview2_ctx(store)?;
                        }
                    }
                }
                #[cfg(feature = "component-model")]
                CliLinker::Component(linker) => {
                    let link_options = self.run.compute_wasi_features();
                    wasmtime_wasi::add_to_linker_with_options_async(linker, &link_options)?;
                    self.set_preview2_ctx(store)?;
                }
            }
        }

        if self.run.common.wasi.nn == Some(true) {
            #[cfg(not(feature = "wasi-nn"))]
            {
                bail!("Cannot enable wasi-nn when the binary is not compiled with this feature.");
            }
            #[cfg(all(feature = "wasi-nn", feature = "component-model"))]
            {
                let (backends, registry) = self.collect_preloaded_nn_graphs()?;
                match linker {
                    CliLinker::Core(linker) => {
                        wasmtime_wasi_nn::witx::add_to_linker(linker, |host| {
                            Arc::get_mut(host.wasi_nn_witx.as_mut().unwrap())
                                .expect("wasi-nn is not implemented with multi-threading support")
                        })?;
                        store.data_mut().wasi_nn_witx = Some(Arc::new(
                            wasmtime_wasi_nn::witx::WasiNnCtx::new(backends, registry),
                        ));
                    }
                    #[cfg(feature = "component-model")]
                    CliLinker::Component(linker) => {
                        wasmtime_wasi_nn::wit::add_to_linker(linker, |h: &mut Host| {
                            let preview2_ctx =
                                h.preview2_ctx.as_mut().expect("wasip2 is not configured");
                            let preview2_ctx = Arc::get_mut(preview2_ctx)
                                .expect("wasmtime_wasi is not compatible with threads")
                                .get_mut()
                                .unwrap();
                            let nn_ctx = Arc::get_mut(h.wasi_nn_wit.as_mut().unwrap())
                                .expect("wasi-nn is not implemented with multi-threading support");
                            WasiNnView::new(preview2_ctx.table(), nn_ctx)
                        })?;
                        store.data_mut().wasi_nn_wit = Some(Arc::new(
                            wasmtime_wasi_nn::wit::WasiNnCtx::new(backends, registry),
                        ));
                    }
                }
            }
        }

        if self.run.common.wasi.config == Some(true) {
            #[cfg(not(feature = "wasi-config"))]
            {
                bail!(
                    "Cannot enable wasi-config when the binary is not compiled with this feature."
                );
            }
            #[cfg(all(feature = "wasi-config", feature = "component-model"))]
            {
                match linker {
                    CliLinker::Core(_) => {
                        bail!("Cannot enable wasi-config for core wasm modules");
                    }
                    CliLinker::Component(linker) => {
                        let vars = WasiConfigVariables::from_iter(
                            self.run
                                .common
                                .wasi
                                .config_var
                                .iter()
                                .map(|v| (v.key.clone(), v.value.clone())),
                        );

                        wasmtime_wasi_config::add_to_linker(linker, |h| {
                            WasiConfig::new(Arc::get_mut(h.wasi_config.as_mut().unwrap()).unwrap())
                        })?;
                        store.data_mut().wasi_config = Some(Arc::new(vars));
                    }
                }
            }
        }

        if self.run.common.wasi.keyvalue == Some(true) {
            #[cfg(not(feature = "wasi-keyvalue"))]
            {
                bail!("Cannot enable wasi-keyvalue when the binary is not compiled with this feature.");
            }
            #[cfg(all(feature = "wasi-keyvalue", feature = "component-model"))]
            {
                match linker {
                    CliLinker::Core(_) => {
                        bail!("Cannot enable wasi-keyvalue for core wasm modules");
                    }
                    CliLinker::Component(linker) => {
                        let ctx = WasiKeyValueCtxBuilder::new()
                            .in_memory_data(
                                self.run
                                    .common
                                    .wasi
                                    .keyvalue_in_memory_data
                                    .iter()
                                    .map(|v| (v.key.clone(), v.value.clone())),
                            )
                            .build();

                        wasmtime_wasi_keyvalue::add_to_linker(linker, |h| {
                            let preview2_ctx =
                                h.preview2_ctx.as_mut().expect("wasip2 is not configured");
                            let preview2_ctx =
                                Arc::get_mut(preview2_ctx).unwrap().get_mut().unwrap();
                            WasiKeyValue::new(
                                Arc::get_mut(h.wasi_keyvalue.as_mut().unwrap()).unwrap(),
                                preview2_ctx.table(),
                            )
                        })?;
                        store.data_mut().wasi_keyvalue = Some(Arc::new(ctx));
                    }
                }
            }
        }

        if self.run.common.wasi.threads == Some(true) {
            #[cfg(not(feature = "wasi-threads"))]
            {
                // Silence the unused warning for `module` as it is only used in the
                // conditionally-compiled wasi-threads.
                let _ = &module;

                bail!(
                    "Cannot enable wasi-threads when the binary is not compiled with this feature."
                );
            }
            #[cfg(feature = "wasi-threads")]
            {
                let linker = match linker {
                    CliLinker::Core(linker) => linker,
                    _ => bail!("wasi-threads does not support components yet"),
                };
                let module = module.unwrap_core();
                wasmtime_wasi_threads::add_to_linker(linker, store, &module, |host| {
                    host.wasi_threads.as_ref().unwrap()
                })?;
                store.data_mut().wasi_threads = Some(Arc::new(WasiThreadsCtx::new(
                    module.clone(),
                    Arc::new(linker.clone()),
                )?));
            }
        }

        if self.run.common.wasi.http == Some(true) {
            #[cfg(not(all(feature = "wasi-http", feature = "component-model")))]
            {
                bail!("Cannot enable wasi-http when the binary is not compiled with this feature.");
            }
            #[cfg(all(feature = "wasi-http", feature = "component-model"))]
            {
                match linker {
                    CliLinker::Core(_) => {
                        bail!("Cannot enable wasi-http for core wasm modules");
                    }
                    CliLinker::Component(linker) => {
                        wasmtime_wasi_http::add_only_http_to_linker_sync(linker)?;
                    }
                }

                store.data_mut().wasi_http = Some(Arc::new(WasiHttpCtx::new()));
            }
        }

        if self.run.common.wasi.tls == Some(true) {
            #[cfg(all(not(all(feature = "wasi-tls", feature = "component-model"))))]
            {
                bail!("Cannot enable wasi-tls when the binary is not compiled with this feature.");
            }
            #[cfg(all(feature = "wasi-tls", feature = "component-model",))]
            {
                match linker {
                    CliLinker::Core(_) => {
                        bail!("Cannot enable wasi-tls for core wasm modules");
                    }
                    CliLinker::Component(linker) => {
                        let mut opts = wasmtime_wasi_tls::LinkOptions::default();
                        opts.tls(true);
                        wasmtime_wasi_tls::add_to_linker(linker, &mut opts, |h| {
                            let preview2_ctx =
                                h.preview2_ctx.as_mut().expect("wasip2 is not configured");
                            let preview2_ctx =
                                Arc::get_mut(preview2_ctx).unwrap().get_mut().unwrap();
                            WasiTlsCtx::new(preview2_ctx.table())
                        })?;
                    }
                }
            }
        }

        Ok(())
    }

    fn set_preview1_ctx(&self, store: &mut Store<Host>) -> Result<()> {
        let mut builder = WasiCtxBuilder::new();
        builder.inherit_stdio().args(&self.compute_argv()?)?;

        if self.run.common.wasi.inherit_env == Some(true) {
            for (k, v) in std::env::vars() {
                builder.env(&k, &v)?;
            }
        }
        for (key, value) in self.run.vars.iter() {
            let value = match value {
                Some(value) => value.clone(),
                None => match std::env::var_os(key) {
                    Some(val) => val
                        .into_string()
                        .map_err(|_| anyhow!("environment variable `{key}` not valid utf-8"))?,
                    None => {
                        // leave the env var un-set in the guest
                        continue;
                    }
                },
            };
            builder.env(key, &value)?;
        }

        let mut num_fd: usize = 3;

        if self.run.common.wasi.listenfd == Some(true) {
            num_fd = ctx_set_listenfd(num_fd, &mut builder)?;
        }

        for listener in self.run.compute_preopen_sockets()? {
            let listener = TcpListener::from_std(listener);
            builder.preopened_socket(num_fd as _, listener)?;
            num_fd += 1;
        }

        for (host, guest) in self.run.dirs.iter() {
            let dir = Dir::open_ambient_dir(host, ambient_authority())
                .with_context(|| format!("failed to open directory '{host}'"))?;
            builder.preopened_dir(dir, guest)?;
        }

        store.data_mut().preview1_ctx = Some(builder.build());
        Ok(())
    }

    fn set_preview2_ctx(&self, store: &mut Store<Host>) -> Result<()> {
        let mut builder = wasmtime_wasi::WasiCtxBuilder::new();
        builder.inherit_stdio().args(&self.compute_argv()?);
        self.run.configure_wasip2(&mut builder)?;
        let ctx = builder.build_p1();
        store.data_mut().preview2_ctx = Some(Arc::new(Mutex::new(ctx)));
        Ok(())
    }

    #[cfg(feature = "wasi-nn")]
    fn collect_preloaded_nn_graphs(
        &self,
    ) -> Result<(Vec<wasmtime_wasi_nn::Backend>, wasmtime_wasi_nn::Registry)> {
        let graphs = self
            .run
            .common
            .wasi
            .nn_graph
            .iter()
            .map(|g| (g.format.clone(), g.dir.clone()))
            .collect::<Vec<_>>();
        wasmtime_wasi_nn::preload(&graphs)
    }
}

#[derive(Default, Clone)]
struct Host {
    preview1_ctx: Option<wasi_common::WasiCtx>,

    // The Mutex is only needed to satisfy the Sync constraint but we never
    // actually perform any locking on it as we use Mutex::get_mut for every
    // access.
    preview2_ctx: Option<Arc<Mutex<wasmtime_wasi::preview1::WasiP1Ctx>>>,

    #[cfg(feature = "wasi-nn")]
    wasi_nn_wit: Option<Arc<wasmtime_wasi_nn::wit::WasiNnCtx>>,
    #[cfg(feature = "wasi-nn")]
    wasi_nn_witx: Option<Arc<wasmtime_wasi_nn::witx::WasiNnCtx>>,

    #[cfg(feature = "wasi-threads")]
    wasi_threads: Option<Arc<WasiThreadsCtx<Host>>>,
    #[cfg(feature = "wasi-http")]
    wasi_http: Option<Arc<WasiHttpCtx>>,
    #[cfg(feature = "wasi-http")]
    wasi_http_outgoing_body_buffer_chunks: Option<usize>,
    #[cfg(feature = "wasi-http")]
    wasi_http_outgoing_body_chunk_size: Option<usize>,
    limits: StoreLimits,
    #[cfg(feature = "profiling")]
    guest_profiler: Option<Arc<wasmtime::GuestProfiler>>,

    #[cfg(feature = "wasi-config")]
    wasi_config: Option<Arc<WasiConfigVariables>>,
    #[cfg(feature = "wasi-keyvalue")]
    wasi_keyvalue: Option<Arc<WasiKeyValueCtx>>,
}

impl Host {
    fn preview2_ctx(&mut self) -> &mut wasmtime_wasi::preview1::WasiP1Ctx {
        let ctx = self
            .preview2_ctx
            .as_mut()
            .expect("wasip2 is not configured");
        Arc::get_mut(ctx)
            .expect("wasmtime_wasi is not compatible with threads")
            .get_mut()
            .unwrap()
    }
}

impl IoView for Host {
    fn table(&mut self) -> &mut wasmtime::component::ResourceTable {
        self.preview2_ctx().table()
    }
}
impl WasiView for Host {
    fn ctx(&mut self) -> &mut wasmtime_wasi::WasiCtx {
        self.preview2_ctx().ctx()
    }
}

#[cfg(feature = "wasi-http")]
impl wasmtime_wasi_http::types::WasiHttpView for Host {
    fn ctx(&mut self) -> &mut WasiHttpCtx {
        let ctx = self.wasi_http.as_mut().unwrap();
        Arc::get_mut(ctx).expect("wasmtime_wasi is not compatible with threads")
    }

    fn outgoing_body_buffer_chunks(&mut self) -> usize {
        self.wasi_http_outgoing_body_buffer_chunks
            .unwrap_or_else(|| DEFAULT_OUTGOING_BODY_BUFFER_CHUNKS)
    }

    fn outgoing_body_chunk_size(&mut self) -> usize {
        self.wasi_http_outgoing_body_chunk_size
            .unwrap_or_else(|| DEFAULT_OUTGOING_BODY_CHUNK_SIZE)
    }
}

#[cfg(not(unix))]
fn ctx_set_listenfd(num_fd: usize, _builder: &mut WasiCtxBuilder) -> Result<usize> {
    Ok(num_fd)
}

#[cfg(unix)]
fn ctx_set_listenfd(mut num_fd: usize, builder: &mut WasiCtxBuilder) -> Result<usize> {
    use listenfd::ListenFd;

    for env in ["LISTEN_FDS", "LISTEN_FDNAMES"] {
        if let Ok(val) = std::env::var(env) {
            builder.env(env, &val)?;
        }
    }

    let mut listenfd = ListenFd::from_env();

    for i in 0..listenfd.len() {
        if let Some(stdlistener) = listenfd.take_tcp_listener(i)? {
            let _ = stdlistener.set_nonblocking(true)?;
            let listener = TcpListener::from_std(stdlistener);
            builder.preopened_socket((3 + i) as _, listener)?;
            num_fd = 3 + i;
        }
    }

    Ok(num_fd)
}

#[cfg(feature = "coredump")]
fn write_core_dump(
    store: &mut Store<Host>,
    err: &anyhow::Error,
    name: &str,
    path: &str,
) -> Result<()> {
    use std::fs::File;
    use std::io::Write;

    let core_dump = err
        .downcast_ref::<wasmtime::WasmCoreDump>()
        .expect("should have been configured to capture core dumps");

    let core_dump = core_dump.serialize(store, name);

    let mut core_dump_file =
        File::create(path).context(format!("failed to create file at `{path}`"))?;
    core_dump_file
        .write_all(&core_dump)
        .with_context(|| format!("failed to write core dump file at `{path}`"))?;
    Ok(())
}<|MERGE_RESOLUTION|>--- conflicted
+++ resolved
@@ -494,7 +494,7 @@
             }
             #[cfg(feature = "component-model")]
             CliLinker::Component(linker) => {
-                let component = module.unwrap_component();
+                let component = main_target.unwrap_component();
                 if self.invoke.is_some() {
                     self.invoke_component(&mut *store, component, linker).await
                 } else {
@@ -523,7 +523,6 @@
         };
         finish_epoch_handler(store);
 
-<<<<<<< HEAD
         result
     }
 
@@ -547,9 +546,6 @@
 
         // Check if input is wrapped in double quotes
         let lacks_quotes = !invoke.starts_with('"') && !invoke.ends_with('"');
-=======
-                let component = main_target.unwrap_component();
->>>>>>> b98f75aa
 
         // Check if parentheses are present and in the correct order ()
         let lacks_parentheses = (invoke.contains('(') && invoke.contains(')'))
