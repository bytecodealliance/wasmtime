//! The module that implements the `wasmtime run` command.

#![cfg_attr(
    not(feature = "component-model"),
    allow(irrefutable_let_patterns, unreachable_patterns)
)]

use crate::common::{Profile, RunCommon, RunTarget};

use anyhow::{anyhow, bail, Context as _, Error, Result};
use clap::Parser;
use std::ffi::OsString;
use std::path::{Path, PathBuf};
use std::sync::{Arc, Mutex};
use std::thread;
use wasi_common::sync::{ambient_authority, Dir, TcpListener, WasiCtxBuilder};
use wasmtime::{Engine, Func, Module, Store, StoreLimits, Val, ValType};
use wasmtime_wasi::{IoView, WasiView};

#[cfg(feature = "wasi-nn")]
use wasmtime_wasi_nn::wit::WasiNnView;

#[cfg(feature = "wasi-threads")]
use wasmtime_wasi_threads::WasiThreadsCtx;

#[cfg(feature = "wasi-config")]
use wasmtime_wasi_config::{WasiConfig, WasiConfigVariables};
#[cfg(feature = "wasi-http")]
use wasmtime_wasi_http::{
    WasiHttpCtx, DEFAULT_OUTGOING_BODY_BUFFER_CHUNKS, DEFAULT_OUTGOING_BODY_CHUNK_SIZE,
};
#[cfg(feature = "wasi-keyvalue")]
use wasmtime_wasi_keyvalue::{WasiKeyValue, WasiKeyValueCtx, WasiKeyValueCtxBuilder};

#[cfg(feature = "wasi-tls")]
use wasmtime_wasi_tls::WasiTlsCtx;

fn parse_preloads(s: &str) -> Result<(String, PathBuf)> {
    let parts: Vec<&str> = s.splitn(2, '=').collect();
    if parts.len() != 2 {
        bail!("must contain exactly one equals character ('=')");
    }
    Ok((parts[0].into(), parts[1].into()))
}

/// Runs a WebAssembly module
#[derive(Parser)]
pub struct RunCommand {
    #[command(flatten)]
    #[expect(missing_docs, reason = "don't want to mess with clap doc-strings")]
    pub run: RunCommon,

    /// The name of the function to run
    #[arg(long, value_name = "FUNCTION")]
    pub invoke: Option<String>,

    /// Load the given WebAssembly module before the main module
    #[arg(
        long = "preload",
        number_of_values = 1,
        value_name = "NAME=MODULE_PATH",
        value_parser = parse_preloads,
    )]
    pub preloads: Vec<(String, PathBuf)>,

    /// Override the value of `argv[0]`, typically the name of the executable of
    /// the application being run.
    ///
    /// This can be useful to pass in situations where a CLI tool is being
    /// executed that dispatches its functionality on the value of `argv[0]`
    /// without needing to rename the original wasm binary.
    #[arg(long)]
    pub argv0: Option<String>,

    /// The WebAssembly module to run and arguments to pass to it.
    ///
    /// Arguments passed to the wasm module will be configured as WASI CLI
    /// arguments unless the `--invoke` CLI argument is passed in which case
    /// arguments will be interpreted as arguments to the function specified.
    #[arg(value_name = "WASM", trailing_var_arg = true, required = true)]
    pub module_and_args: Vec<OsString>,
}

enum CliLinker {
    Core(wasmtime::Linker<Host>),
    #[cfg(feature = "component-model")]
    Component(wasmtime::component::Linker<Host>),
}

impl RunCommand {
    /// Executes the command.
    pub fn execute(mut self) -> Result<()> {
        self.run.common.init_logging()?;

        let mut config = self.run.common.config(None)?;
        config.async_support(true);

        if self.run.common.wasm.timeout.is_some() {
            config.epoch_interruption(true);
        }
        match self.run.profile {
            Some(Profile::Native(s)) => {
                config.profiler(s);
            }
            Some(Profile::Guest { .. }) => {
                // Further configured down below as well.
                config.epoch_interruption(true);
            }
            None => {}
        }

        let engine = Engine::new(&config)?;

        // Read the wasm module binary either as `*.wat` or a raw binary.
        let main = self
            .run
            .load_module(&engine, self.module_and_args[0].as_ref())?;

        // Validate coredump-on-trap argument
        if let Some(path) = &self.run.common.debug.coredump {
            if path.contains("%") {
                bail!("the coredump-on-trap path does not support patterns yet.")
            }
        }

        let mut linker = match &main {
            RunTarget::Core(_) => CliLinker::Core(wasmtime::Linker::new(&engine)),
            #[cfg(feature = "component-model")]
            RunTarget::Component(_) => {
                CliLinker::Component(wasmtime::component::Linker::new(&engine))
            }
        };
        if let Some(enable) = self.run.common.wasm.unknown_exports_allow {
            match &mut linker {
                CliLinker::Core(l) => {
                    l.allow_unknown_exports(enable);
                }
                #[cfg(feature = "component-model")]
                CliLinker::Component(_) => {
                    bail!("--allow-unknown-exports not supported with components");
                }
            }
        }

        let host = Host {
            #[cfg(feature = "wasi-http")]
            wasi_http_outgoing_body_buffer_chunks: self
                .run
                .common
                .wasi
                .http_outgoing_body_buffer_chunks,
            #[cfg(feature = "wasi-http")]
            wasi_http_outgoing_body_chunk_size: self.run.common.wasi.http_outgoing_body_chunk_size,
            ..Default::default()
        };

        let mut store = Store::new(&engine, host);
        self.populate_with_wasi(&mut linker, &mut store, &main)?;

        store.data_mut().limits = self.run.store_limits();
        store.limiter(|t| &mut t.limits);

        // If fuel has been configured, we want to add the configured
        // fuel amount to this store.
        if let Some(fuel) = self.run.common.wasm.fuel {
            store.set_fuel(fuel)?;
        }

        // Always run the module asynchronously to ensure that the module can be
        // interrupted, even if it is blocking on I/O or a timeout or something.
        let runtime = tokio::runtime::Builder::new_multi_thread()
            .enable_time()
            .enable_io()
            .build()?;

        let dur = self
            .run
            .common
            .wasm
            .timeout
            .unwrap_or(std::time::Duration::MAX);
        let result = runtime.block_on(async {
            tokio::time::timeout(dur, async {
                // Load the preload wasm modules.
                let mut modules = Vec::new();
                if let RunTarget::Core(m) = &main {
                    modules.push((String::new(), m.clone()));
                }
                for (name, path) in self.preloads.iter() {
                    // Read the wasm module binary either as `*.wat` or a raw binary
                    let module = match self.run.load_module(&engine, path)? {
                        RunTarget::Core(m) => m,
                        #[cfg(feature = "component-model")]
                        RunTarget::Component(_) => {
                            bail!("components cannot be loaded with `--preload`")
                        }
                    };
                    modules.push((name.clone(), module.clone()));

                    // Add the module's functions to the linker.
                    match &mut linker {
                        #[cfg(feature = "cranelift")]
                        CliLinker::Core(linker) => {
                            linker
                                .module_async(&mut store, name, &module)
                                .await
                                .context(format!(
                                    "failed to process preload `{}` at `{}`",
                                    name,
                                    path.display()
                                ))?;
                        }
                        #[cfg(not(feature = "cranelift"))]
                        CliLinker::Core(_) => {
                            bail!("support for --preload disabled at compile time");
                        }
                        #[cfg(feature = "component-model")]
                        CliLinker::Component(_) => {
                            bail!("--preload cannot be used with components");
                        }
                    }
                }

                self.load_main_module(&mut store, &mut linker, &main, modules)
                    .await
                    .with_context(|| {
                        format!(
                            "failed to run main module `{}`",
                            self.module_and_args[0].to_string_lossy()
                        )
                    })
            })
            .await
        });

        // Load the main wasm module.
        match result.unwrap_or_else(|elapsed| {
            Err(anyhow::Error::from(wasmtime::Trap::Interrupt))
                .with_context(|| format!("timed out after {elapsed}"))
        }) {
            Ok(()) => (),
            Err(e) => {
                // Exit the process if Wasmtime understands the error;
                // otherwise, fall back on Rust's default error printing/return
                // code.
                if store.data().preview1_ctx.is_some() {
                    return Err(wasi_common::maybe_exit_on_error(e));
                } else if store.data().preview2_ctx.is_some() {
                    if let Some(exit) = e.downcast_ref::<wasmtime_wasi::I32Exit>() {
                        std::process::exit(exit.0);
                    }
                }
                if e.is::<wasmtime::Trap>() {
                    eprintln!("Error: {e:?}");
                    cfg_if::cfg_if! {
                        if #[cfg(unix)] {
                            std::process::exit(rustix::process::EXIT_SIGNALED_SIGABRT);
                        } else if #[cfg(windows)] {
                            // https://docs.microsoft.com/en-us/cpp/c-runtime-library/reference/abort?view=vs-2019
                            std::process::exit(3);
                        }
                    }
                }
                return Err(e);
            }
        }

        Ok(())
    }

    fn compute_argv(&self) -> Result<Vec<String>> {
        let mut result = Vec::new();

        for (i, arg) in self.module_and_args.iter().enumerate() {
            // For argv[0], which is the program name. Only include the base
            // name of the main wasm module, to avoid leaking path information.
            let arg = if i == 0 {
                match &self.argv0 {
                    Some(s) => s.as_ref(),
                    None => Path::new(arg).components().next_back().unwrap().as_os_str(),
                }
            } else {
                arg.as_ref()
            };
            result.push(
                arg.to_str()
                    .ok_or_else(|| anyhow!("failed to convert {arg:?} to utf-8"))?
                    .to_string(),
            );
        }

        Ok(result)
    }

    fn setup_epoch_handler(
        &self,
        store: &mut Store<Host>,
        modules: Vec<(String, Module)>,
    ) -> Result<Box<dyn FnOnce(&mut Store<Host>)>> {
        if let Some(Profile::Guest { path, interval }) = &self.run.profile {
            #[cfg(feature = "profiling")]
            return Ok(self.setup_guest_profiler(store, modules, path, *interval));
            #[cfg(not(feature = "profiling"))]
            {
                let _ = (modules, path, interval);
                bail!("support for profiling disabled at compile time");
            }
        }

        if let Some(timeout) = self.run.common.wasm.timeout {
            store.set_epoch_deadline(1);
            let engine = store.engine().clone();
            thread::spawn(move || {
                thread::sleep(timeout);
                engine.increment_epoch();
            });
        }

        Ok(Box::new(|_store| {}))
    }

    #[cfg(feature = "profiling")]
    fn setup_guest_profiler(
        &self,
        store: &mut Store<Host>,
        modules: Vec<(String, Module)>,
        path: &str,
        interval: std::time::Duration,
    ) -> Box<dyn FnOnce(&mut Store<Host>)> {
        use wasmtime::{AsContext, GuestProfiler, StoreContext, StoreContextMut, UpdateDeadline};

        let module_name = self.module_and_args[0].to_str().unwrap_or("<main module>");
        store.data_mut().guest_profiler =
            Some(Arc::new(GuestProfiler::new(module_name, interval, modules)));

        fn sample(
            mut store: StoreContextMut<Host>,
            f: impl FnOnce(&mut GuestProfiler, StoreContext<Host>),
        ) {
            let mut profiler = store.data_mut().guest_profiler.take().unwrap();
            f(
                Arc::get_mut(&mut profiler).expect("profiling doesn't support threads yet"),
                store.as_context(),
            );
            store.data_mut().guest_profiler = Some(profiler);
        }

        store.call_hook(|store, kind| {
            sample(store, |profiler, store| profiler.call_hook(store, kind));
            Ok(())
        });

        if let Some(timeout) = self.run.common.wasm.timeout {
            let mut timeout = (timeout.as_secs_f64() / interval.as_secs_f64()).ceil() as u64;
            assert!(timeout > 0);
            store.epoch_deadline_callback(move |store| {
                sample(store, |profiler, store| {
                    profiler.sample(store, std::time::Duration::ZERO)
                });
                timeout -= 1;
                if timeout == 0 {
                    bail!("timeout exceeded");
                }
                Ok(UpdateDeadline::Continue(1))
            });
        } else {
            store.epoch_deadline_callback(move |store| {
                sample(store, |profiler, store| {
                    profiler.sample(store, std::time::Duration::ZERO)
                });
                Ok(UpdateDeadline::Continue(1))
            });
        }

        store.set_epoch_deadline(1);
        let engine = store.engine().clone();
        thread::spawn(move || loop {
            thread::sleep(interval);
            engine.increment_epoch();
        });

        let path = path.to_string();
        return Box::new(move |store| {
            let profiler = Arc::try_unwrap(store.data_mut().guest_profiler.take().unwrap())
                .expect("profiling doesn't support threads yet");
            if let Err(e) = std::fs::File::create(&path)
                .map_err(anyhow::Error::new)
                .and_then(|output| profiler.finish(std::io::BufWriter::new(output)))
            {
                eprintln!("failed writing profile at {path}: {e:#}");
            } else {
                eprintln!();
                eprintln!("Profile written to: {path}");
                eprintln!("View this profile at https://profiler.firefox.com/.");
            }
        });
    }

    async fn load_main_module(
        &self,
        store: &mut Store<Host>,
        linker: &mut CliLinker,
        module: &RunTarget,
        modules: Vec<(String, Module)>,
    ) -> Result<()> {
        // The main module might be allowed to have unknown imports, which
        // should be defined as traps:
        if self.run.common.wasm.unknown_imports_trap == Some(true) {
            match linker {
                CliLinker::Core(linker) => {
                    linker.define_unknown_imports_as_traps(module.unwrap_core())?;
                }
                #[cfg(feature = "component-model")]
                CliLinker::Component(linker) => {
                    linker.define_unknown_imports_as_traps(module.unwrap_component())?;
                }
            }
        }

        // ...or as default values.
        if self.run.common.wasm.unknown_imports_default == Some(true) {
            match linker {
                CliLinker::Core(linker) => {
                    linker.define_unknown_imports_as_default_values(module.unwrap_core())?;
                }
                _ => bail!("cannot use `--default-values-unknown-imports` with components"),
            }
        }

        let finish_epoch_handler = self.setup_epoch_handler(store, modules)?;

        let result = match linker {
            CliLinker::Core(linker) => {
                let module = module.unwrap_core();
                let instance = linker
                    .instantiate_async(&mut *store, &module)
                    .await
                    .context(format!(
                        "failed to instantiate {:?}",
                        self.module_and_args[0]
                    ))?;

                // If `_initialize` is present, meaning a reactor, then invoke
                // the function.
                if let Some(func) = instance.get_func(&mut *store, "_initialize") {
                    func.typed::<(), ()>(&store)?
                        .call_async(&mut *store, ())
                        .await?;
                }

                // Look for the specific function provided or otherwise look for
                // "" or "_start" exports to run as a "main" function.
                let func = if let Some(name) = &self.invoke {
                    Some(
                        instance
                            .get_func(&mut *store, name)
                            .ok_or_else(|| anyhow!("no func export named `{}` found", name))?,
                    )
                } else {
                    instance
                        .get_func(&mut *store, "")
                        .or_else(|| instance.get_func(&mut *store, "_start"))
                };

                match func {
                    Some(func) => self.invoke_func(store, func).await,
                    None => Ok(()),
                }
            }
            #[cfg(feature = "component-model")]
            CliLinker::Component(linker) => {
                let component = module.unwrap_component();
                if self.invoke.is_some() {
                    self.invoke_component(&mut *store, component, linker).await
                } else {
                    let command = wasmtime_wasi::bindings::Command::instantiate_async(
                        &mut *store,
                        component,
                        linker,
                    )
                    .await?;

                    let result = command
                        .wasi_cli_run()
                        .call_run(&mut *store)
                        .await
                        .context("failed to invoke `run` function")
                        .map_err(|e| self.handle_core_dump(&mut *store, e));

                    // Translate the `Result<(),()>` produced by wasm into a feigned
                    // explicit exit here with status 1 if `Err(())` is returned.
                    result.and_then(|wasm_result| match wasm_result {
                        Ok(()) => Ok(()),
                        Err(()) => Err(wasmtime_wasi::I32Exit(1).into()),
                    })
                }
<<<<<<< HEAD
            }
        };
        finish_epoch_handler(store);

        result
    }

    #[cfg(feature = "component-model")]
    async fn invoke_component(
        &self,
        store: &mut Store<Host>,
        component: &wasmtime::component::Component,
        linker: &mut wasmtime::component::Linker<Host>,
    ) -> Result<()> {
        use wasmtime::component::{
            types::ComponentItem,
            wasm_wave::{
                untyped::UntypedFuncCall,
                wasm::{DisplayFuncResults, WasmFunc},
            },
            Val,
        };

        let invoke: &String = self.invoke.as_ref().unwrap();

        // Check if input is wrapped in double quotes
        let lacks_quotes = !invoke.starts_with('"') && !invoke.ends_with('"');

        // Check if parentheses are present and in the correct order ()
        let lacks_parentheses = (invoke.contains('(') && invoke.contains(')'))
            && (invoke.find('(').unwrap() < invoke.find(')').unwrap());

        // Construct a properly formatted suggestion
        let empty_argument_suggestion = format!(r#""{}()""#, invoke.trim_matches('"'));

        // Construct a properly formatted suggestion for string arguments
        let string_argument_suggestion = format!(r#""{}(\"hello\")""#, invoke.trim_matches('"'));

        let untyped_call = UntypedFuncCall::parse(invoke).with_context(|| {
            if lacks_quotes || lacks_parentheses {
                format!(
                    "Failed to parse invoke '{invoke}': function calls must be enveloped in double quotes and must include parentheses (e.g., {empty_argument_suggestion}).\n
                    String arguments must be enveloped in escaped double quotes (e.g., {string_argument_suggestion}).\n"
                )
            } else {
                format!("Failed to parse invoke '{invoke}': invalid function call syntax")
            }
        })?;

        let name = untyped_call.name();
        let matches = component
            .exports_rec(None)
            .expect("at root")
            .filter(|(names, _, _)| names.last().expect("always at least one name") == name)
            .collect::<Vec<_>>();
        match matches.len()  {
                        0 => bail!("No export named `{name}` in component."),
                        1 => {}
                        _ => bail!("Multiple exports named `{name}`: {matches:?}. FIXME: support some way to disambiguate names"),
                    };
        let (params, result_len, export) = match &matches[0] {
            (_names, ComponentItem::ComponentFunc(func), export) => {
                let param_types = WasmFunc::params(func).collect::<Vec<_>>();
                let params = untyped_call.to_wasm_params(&param_types).with_context(|| {
                    format!("while interpreting parameters in invoke \"{invoke}\"")
                })?;
                (params, func.results().len(), export)
            }
            (names, ty, _) => {
                bail!("Cannot invoke export {names:?}: expected ComponentFunc, got type {ty:?}");
=======
>>>>>>> e12f933f
            }
        };

        let instance = linker.instantiate_async(&mut *store, component).await?;

        let func = instance
            .get_func(&mut *store, export)
            .expect("found export index");

        let mut results = vec![Val::Bool(false); result_len];
        func.call_async(&mut *store, &params, &mut results).await?;

        println!("{}", DisplayFuncResults(&results));

        Ok(())
    }

    #[cfg(feature = "component-model")]
    async fn invoke_component(
        &self,
        store: &mut Store<Host>,
        component: &wasmtime::component::Component,
        linker: &mut wasmtime::component::Linker<Host>,
    ) -> Result<()> {
        use wasmtime::component::{
            types::ComponentItem,
            wasm_wave::{
                untyped::UntypedFuncCall,
                wasm::{DisplayFuncResults, WasmFunc},
            },
            Val,
        };

        let invoke = self.invoke.as_ref().unwrap();
        let untyped_call = UntypedFuncCall::parse(invoke)
            .with_context(|| format!("parsing invoke \"{invoke}\""))?;
        let name = untyped_call.name();
        let matches = component
            .exports_rec(None)
            .expect("at root")
            .filter(|(names, _, _)| names.last().expect("always at least one name") == name)
            .collect::<Vec<_>>();
        match matches.len()  {
                        0 => bail!("No export named `{name}` in component."),
                        1 => {}
                        _ => bail!("Multiple exports named `{name}`: {matches:?}. FIXME: support some way to disambiguate names"),
                    };
        let (params, result_len, export) = match &matches[0] {
            (_names, ComponentItem::ComponentFunc(func), export) => {
                let param_types = WasmFunc::params(func).collect::<Vec<_>>();
                let params = untyped_call.to_wasm_params(&param_types).with_context(|| {
                    format!("while interpreting parameters in invoke \"{invoke}\"")
                })?;
                (params, func.results().len(), export)
            }
            (names, ty, _) => {
                bail!("Cannot invoke export {names:?}: expected ComponentFunc, got type {ty:?}");
            }
        };

        let instance = linker.instantiate_async(&mut *store, component).await?;

        let func = instance
            .get_func(&mut *store, export)
            .expect("found export index");

        let mut results = vec![Val::Bool(false); result_len];
        func.call_async(&mut *store, &params, &mut results).await?;

        println!("{}", DisplayFuncResults(&results));

        Ok(())
    }

    async fn invoke_func(&self, store: &mut Store<Host>, func: Func) -> Result<()> {
        let ty = func.ty(&store);
        if ty.params().len() > 0 {
            eprintln!(
                "warning: using `--invoke` with a function that takes arguments \
                 is experimental and may break in the future"
            );
        }
        let mut args = self.module_and_args.iter().skip(1);
        let mut values = Vec::new();
        for ty in ty.params() {
            let val = match args.next() {
                Some(s) => s,
                None => {
                    if let Some(name) = &self.invoke {
                        bail!("not enough arguments for `{}`", name)
                    } else {
                        bail!("not enough arguments for command default")
                    }
                }
            };
            let val = val
                .to_str()
                .ok_or_else(|| anyhow!("argument is not valid utf-8: {val:?}"))?;
            values.push(match ty {
                // Supports both decimal and hexadecimal notation (with 0x prefix)
                ValType::I32 => Val::I32(if val.starts_with("0x") || val.starts_with("0X") {
                    i32::from_str_radix(&val[2..], 16)?
                } else {
                    val.parse::<i32>()?
                }),
                ValType::I64 => Val::I64(if val.starts_with("0x") || val.starts_with("0X") {
                    i64::from_str_radix(&val[2..], 16)?
                } else {
                    val.parse::<i64>()?
                }),
                ValType::F32 => Val::F32(val.parse::<f32>()?.to_bits()),
                ValType::F64 => Val::F64(val.parse::<f64>()?.to_bits()),
                t => bail!("unsupported argument type {:?}", t),
            });
        }

        // Invoke the function and then afterwards print all the results that came
        // out, if there are any.
        let mut results = vec![Val::null_func_ref(); ty.results().len()];
        let invoke_res = func
            .call_async(&mut *store, &values, &mut results)
            .await
            .with_context(|| {
                if let Some(name) = &self.invoke {
                    format!("failed to invoke `{name}`")
                } else {
                    format!("failed to invoke command default")
                }
            });

        if let Err(err) = invoke_res {
            return Err(self.handle_core_dump(&mut *store, err));
        }

        if !results.is_empty() {
            eprintln!(
                "warning: using `--invoke` with a function that returns values \
                 is experimental and may break in the future"
            );
        }

        for result in results {
            match result {
                Val::I32(i) => println!("{i}"),
                Val::I64(i) => println!("{i}"),
                Val::F32(f) => println!("{}", f32::from_bits(f)),
                Val::F64(f) => println!("{}", f64::from_bits(f)),
                Val::V128(i) => println!("{}", i.as_u128()),
                Val::ExternRef(None) => println!("<null externref>"),
                Val::ExternRef(Some(_)) => println!("<externref>"),
                Val::FuncRef(None) => println!("<null funcref>"),
                Val::FuncRef(Some(_)) => println!("<funcref>"),
                Val::AnyRef(None) => println!("<null anyref>"),
                Val::AnyRef(Some(_)) => println!("<anyref>"),
            }
        }

        Ok(())
    }

    #[cfg(feature = "coredump")]
    fn handle_core_dump(&self, store: &mut Store<Host>, err: Error) -> Error {
        let coredump_path = match &self.run.common.debug.coredump {
            Some(path) => path,
            None => return err,
        };
        if !err.is::<wasmtime::Trap>() {
            return err;
        }
        let source_name = self.module_and_args[0]
            .to_str()
            .unwrap_or_else(|| "unknown");

        if let Err(coredump_err) = write_core_dump(store, &err, &source_name, coredump_path) {
            eprintln!("warning: coredump failed to generate: {coredump_err}");
            err
        } else {
            err.context(format!("core dumped at {coredump_path}"))
        }
    }

    #[cfg(not(feature = "coredump"))]
    fn handle_core_dump(&self, _store: &mut Store<Host>, err: Error) -> Error {
        err
    }

    /// Populates the given `Linker` with WASI APIs.
    fn populate_with_wasi(
        &self,
        linker: &mut CliLinker,
        store: &mut Store<Host>,
        module: &RunTarget,
    ) -> Result<()> {
        let mut cli = self.run.common.wasi.cli;

        // Accept -Scommon as a deprecated alias for -Scli.
        if let Some(common) = self.run.common.wasi.common {
            if cli.is_some() {
                bail!(
                    "The -Scommon option should not be use with -Scli as it is a deprecated alias"
                );
            } else {
                // In the future, we may add a warning here to tell users to use
                // `-S cli` instead of `-S common`.
                cli = Some(common);
            }
        }

        if cli != Some(false) {
            match linker {
                CliLinker::Core(linker) => {
                    match (self.run.common.wasi.preview2, self.run.common.wasi.threads) {
                        // If preview2 is explicitly disabled, or if threads
                        // are enabled, then use the historical preview1
                        // implementation.
                        (Some(false), _) | (None, Some(true)) => {
                            wasi_common::tokio::add_to_linker(linker, |host| {
                                host.preview1_ctx.as_mut().unwrap()
                            })?;
                            self.set_preview1_ctx(store)?;
                        }
                        // If preview2 was explicitly requested, always use it.
                        // Otherwise use it so long as threads are disabled.
                        //
                        // Note that for now `preview0` is currently
                        // default-enabled but this may turn into
                        // default-disabled in the future.
                        (Some(true), _) | (None, Some(false) | None) => {
                            if self.run.common.wasi.preview0 != Some(false) {
                                wasmtime_wasi::preview0::add_to_linker_async(linker, |t| {
                                    t.preview2_ctx()
                                })?;
                            }
                            wasmtime_wasi::preview1::add_to_linker_async(linker, |t| {
                                t.preview2_ctx()
                            })?;
                            self.set_preview2_ctx(store)?;
                        }
                    }
                }
                #[cfg(feature = "component-model")]
                CliLinker::Component(linker) => {
                    let link_options = self.run.compute_wasi_features();
                    wasmtime_wasi::add_to_linker_with_options_async(linker, &link_options)?;
                    self.set_preview2_ctx(store)?;
                }
            }
        }

        if self.run.common.wasi.nn == Some(true) {
            #[cfg(not(feature = "wasi-nn"))]
            {
                bail!("Cannot enable wasi-nn when the binary is not compiled with this feature.");
            }
            #[cfg(all(feature = "wasi-nn", feature = "component-model"))]
            {
                let (backends, registry) = self.collect_preloaded_nn_graphs()?;
                match linker {
                    CliLinker::Core(linker) => {
                        wasmtime_wasi_nn::witx::add_to_linker(linker, |host| {
                            Arc::get_mut(host.wasi_nn_witx.as_mut().unwrap())
                                .expect("wasi-nn is not implemented with multi-threading support")
                        })?;
                        store.data_mut().wasi_nn_witx = Some(Arc::new(
                            wasmtime_wasi_nn::witx::WasiNnCtx::new(backends, registry),
                        ));
                    }
                    #[cfg(feature = "component-model")]
                    CliLinker::Component(linker) => {
                        wasmtime_wasi_nn::wit::add_to_linker(linker, |h: &mut Host| {
                            let preview2_ctx =
                                h.preview2_ctx.as_mut().expect("wasip2 is not configured");
                            let preview2_ctx = Arc::get_mut(preview2_ctx)
                                .expect("wasmtime_wasi is not compatible with threads")
                                .get_mut()
                                .unwrap();
                            let nn_ctx = Arc::get_mut(h.wasi_nn_wit.as_mut().unwrap())
                                .expect("wasi-nn is not implemented with multi-threading support");
                            WasiNnView::new(preview2_ctx.table(), nn_ctx)
                        })?;
                        store.data_mut().wasi_nn_wit = Some(Arc::new(
                            wasmtime_wasi_nn::wit::WasiNnCtx::new(backends, registry),
                        ));
                    }
                }
            }
        }

        if self.run.common.wasi.config == Some(true) {
            #[cfg(not(feature = "wasi-config"))]
            {
                bail!(
                    "Cannot enable wasi-config when the binary is not compiled with this feature."
                );
            }
            #[cfg(all(feature = "wasi-config", feature = "component-model"))]
            {
                match linker {
                    CliLinker::Core(_) => {
                        bail!("Cannot enable wasi-config for core wasm modules");
                    }
                    CliLinker::Component(linker) => {
                        let vars = WasiConfigVariables::from_iter(
                            self.run
                                .common
                                .wasi
                                .config_var
                                .iter()
                                .map(|v| (v.key.clone(), v.value.clone())),
                        );

                        wasmtime_wasi_config::add_to_linker(linker, |h| {
                            WasiConfig::new(Arc::get_mut(h.wasi_config.as_mut().unwrap()).unwrap())
                        })?;
                        store.data_mut().wasi_config = Some(Arc::new(vars));
                    }
                }
            }
        }

        if self.run.common.wasi.keyvalue == Some(true) {
            #[cfg(not(feature = "wasi-keyvalue"))]
            {
                bail!("Cannot enable wasi-keyvalue when the binary is not compiled with this feature.");
            }
            #[cfg(all(feature = "wasi-keyvalue", feature = "component-model"))]
            {
                match linker {
                    CliLinker::Core(_) => {
                        bail!("Cannot enable wasi-keyvalue for core wasm modules");
                    }
                    CliLinker::Component(linker) => {
                        let ctx = WasiKeyValueCtxBuilder::new()
                            .in_memory_data(
                                self.run
                                    .common
                                    .wasi
                                    .keyvalue_in_memory_data
                                    .iter()
                                    .map(|v| (v.key.clone(), v.value.clone())),
                            )
                            .build();

                        wasmtime_wasi_keyvalue::add_to_linker(linker, |h| {
                            let preview2_ctx =
                                h.preview2_ctx.as_mut().expect("wasip2 is not configured");
                            let preview2_ctx =
                                Arc::get_mut(preview2_ctx).unwrap().get_mut().unwrap();
                            WasiKeyValue::new(
                                Arc::get_mut(h.wasi_keyvalue.as_mut().unwrap()).unwrap(),
                                preview2_ctx.table(),
                            )
                        })?;
                        store.data_mut().wasi_keyvalue = Some(Arc::new(ctx));
                    }
                }
            }
        }

        if self.run.common.wasi.threads == Some(true) {
            #[cfg(not(feature = "wasi-threads"))]
            {
                // Silence the unused warning for `module` as it is only used in the
                // conditionally-compiled wasi-threads.
                let _ = &module;

                bail!(
                    "Cannot enable wasi-threads when the binary is not compiled with this feature."
                );
            }
            #[cfg(feature = "wasi-threads")]
            {
                let linker = match linker {
                    CliLinker::Core(linker) => linker,
                    _ => bail!("wasi-threads does not support components yet"),
                };
                let module = module.unwrap_core();
                wasmtime_wasi_threads::add_to_linker(linker, store, &module, |host| {
                    host.wasi_threads.as_ref().unwrap()
                })?;
                store.data_mut().wasi_threads = Some(Arc::new(WasiThreadsCtx::new(
                    module.clone(),
                    Arc::new(linker.clone()),
                )?));
            }
        }

        if self.run.common.wasi.http == Some(true) {
            #[cfg(not(all(feature = "wasi-http", feature = "component-model")))]
            {
                bail!("Cannot enable wasi-http when the binary is not compiled with this feature.");
            }
            #[cfg(all(feature = "wasi-http", feature = "component-model"))]
            {
                match linker {
                    CliLinker::Core(_) => {
                        bail!("Cannot enable wasi-http for core wasm modules");
                    }
                    CliLinker::Component(linker) => {
                        wasmtime_wasi_http::add_only_http_to_linker_sync(linker)?;
                    }
                }

                store.data_mut().wasi_http = Some(Arc::new(WasiHttpCtx::new()));
            }
        }

        if self.run.common.wasi.tls == Some(true) {
            #[cfg(all(not(all(feature = "wasi-tls", feature = "component-model"))))]
            {
                bail!("Cannot enable wasi-tls when the binary is not compiled with this feature.");
            }
            #[cfg(all(feature = "wasi-tls", feature = "component-model",))]
            {
                match linker {
                    CliLinker::Core(_) => {
                        bail!("Cannot enable wasi-tls for core wasm modules");
                    }
                    CliLinker::Component(linker) => {
                        let mut opts = wasmtime_wasi_tls::LinkOptions::default();
                        opts.tls(true);
                        wasmtime_wasi_tls::add_to_linker(linker, &mut opts, |h| {
                            let preview2_ctx =
                                h.preview2_ctx.as_mut().expect("wasip2 is not configured");
                            let preview2_ctx =
                                Arc::get_mut(preview2_ctx).unwrap().get_mut().unwrap();
                            WasiTlsCtx::new(preview2_ctx.table())
                        })?;
                    }
                }
            }
        }

        Ok(())
    }

    fn set_preview1_ctx(&self, store: &mut Store<Host>) -> Result<()> {
        let mut builder = WasiCtxBuilder::new();
        builder.inherit_stdio().args(&self.compute_argv()?)?;

        if self.run.common.wasi.inherit_env == Some(true) {
            for (k, v) in std::env::vars() {
                builder.env(&k, &v)?;
            }
        }
        for (key, value) in self.run.vars.iter() {
            let value = match value {
                Some(value) => value.clone(),
                None => match std::env::var_os(key) {
                    Some(val) => val
                        .into_string()
                        .map_err(|_| anyhow!("environment variable `{key}` not valid utf-8"))?,
                    None => {
                        // leave the env var un-set in the guest
                        continue;
                    }
                },
            };
            builder.env(key, &value)?;
        }

        let mut num_fd: usize = 3;

        if self.run.common.wasi.listenfd == Some(true) {
            num_fd = ctx_set_listenfd(num_fd, &mut builder)?;
        }

        for listener in self.run.compute_preopen_sockets()? {
            let listener = TcpListener::from_std(listener);
            builder.preopened_socket(num_fd as _, listener)?;
            num_fd += 1;
        }

        for (host, guest) in self.run.dirs.iter() {
            let dir = Dir::open_ambient_dir(host, ambient_authority())
                .with_context(|| format!("failed to open directory '{host}'"))?;
            builder.preopened_dir(dir, guest)?;
        }

        store.data_mut().preview1_ctx = Some(builder.build());
        Ok(())
    }

    fn set_preview2_ctx(&self, store: &mut Store<Host>) -> Result<()> {
        let mut builder = wasmtime_wasi::WasiCtxBuilder::new();
        builder.inherit_stdio().args(&self.compute_argv()?);
        self.run.configure_wasip2(&mut builder)?;
        let ctx = builder.build_p1();
        store.data_mut().preview2_ctx = Some(Arc::new(Mutex::new(ctx)));
        Ok(())
    }

    #[cfg(feature = "wasi-nn")]
    fn collect_preloaded_nn_graphs(
        &self,
    ) -> Result<(Vec<wasmtime_wasi_nn::Backend>, wasmtime_wasi_nn::Registry)> {
        let graphs = self
            .run
            .common
            .wasi
            .nn_graph
            .iter()
            .map(|g| (g.format.clone(), g.dir.clone()))
            .collect::<Vec<_>>();
        wasmtime_wasi_nn::preload(&graphs)
    }
}

#[derive(Default, Clone)]
struct Host {
    preview1_ctx: Option<wasi_common::WasiCtx>,

    // The Mutex is only needed to satisfy the Sync constraint but we never
    // actually perform any locking on it as we use Mutex::get_mut for every
    // access.
    preview2_ctx: Option<Arc<Mutex<wasmtime_wasi::preview1::WasiP1Ctx>>>,

    #[cfg(feature = "wasi-nn")]
    wasi_nn_wit: Option<Arc<wasmtime_wasi_nn::wit::WasiNnCtx>>,
    #[cfg(feature = "wasi-nn")]
    wasi_nn_witx: Option<Arc<wasmtime_wasi_nn::witx::WasiNnCtx>>,

    #[cfg(feature = "wasi-threads")]
    wasi_threads: Option<Arc<WasiThreadsCtx<Host>>>,
    #[cfg(feature = "wasi-http")]
    wasi_http: Option<Arc<WasiHttpCtx>>,
    #[cfg(feature = "wasi-http")]
    wasi_http_outgoing_body_buffer_chunks: Option<usize>,
    #[cfg(feature = "wasi-http")]
    wasi_http_outgoing_body_chunk_size: Option<usize>,
    limits: StoreLimits,
    #[cfg(feature = "profiling")]
    guest_profiler: Option<Arc<wasmtime::GuestProfiler>>,

    #[cfg(feature = "wasi-config")]
    wasi_config: Option<Arc<WasiConfigVariables>>,
    #[cfg(feature = "wasi-keyvalue")]
    wasi_keyvalue: Option<Arc<WasiKeyValueCtx>>,
}

impl Host {
    fn preview2_ctx(&mut self) -> &mut wasmtime_wasi::preview1::WasiP1Ctx {
        let ctx = self
            .preview2_ctx
            .as_mut()
            .expect("wasip2 is not configured");
        Arc::get_mut(ctx)
            .expect("wasmtime_wasi is not compatible with threads")
            .get_mut()
            .unwrap()
    }
}

impl IoView for Host {
    fn table(&mut self) -> &mut wasmtime::component::ResourceTable {
        self.preview2_ctx().table()
    }
}
impl WasiView for Host {
    fn ctx(&mut self) -> &mut wasmtime_wasi::WasiCtx {
        self.preview2_ctx().ctx()
    }
}

#[cfg(feature = "wasi-http")]
impl wasmtime_wasi_http::types::WasiHttpView for Host {
    fn ctx(&mut self) -> &mut WasiHttpCtx {
        let ctx = self.wasi_http.as_mut().unwrap();
        Arc::get_mut(ctx).expect("wasmtime_wasi is not compatible with threads")
    }

    fn outgoing_body_buffer_chunks(&mut self) -> usize {
        self.wasi_http_outgoing_body_buffer_chunks
            .unwrap_or_else(|| DEFAULT_OUTGOING_BODY_BUFFER_CHUNKS)
    }

    fn outgoing_body_chunk_size(&mut self) -> usize {
        self.wasi_http_outgoing_body_chunk_size
            .unwrap_or_else(|| DEFAULT_OUTGOING_BODY_CHUNK_SIZE)
    }
}

#[cfg(not(unix))]
fn ctx_set_listenfd(num_fd: usize, _builder: &mut WasiCtxBuilder) -> Result<usize> {
    Ok(num_fd)
}

#[cfg(unix)]
fn ctx_set_listenfd(mut num_fd: usize, builder: &mut WasiCtxBuilder) -> Result<usize> {
    use listenfd::ListenFd;

    for env in ["LISTEN_FDS", "LISTEN_FDNAMES"] {
        if let Ok(val) = std::env::var(env) {
            builder.env(env, &val)?;
        }
    }

    let mut listenfd = ListenFd::from_env();

    for i in 0..listenfd.len() {
        if let Some(stdlistener) = listenfd.take_tcp_listener(i)? {
            let _ = stdlistener.set_nonblocking(true)?;
            let listener = TcpListener::from_std(stdlistener);
            builder.preopened_socket((3 + i) as _, listener)?;
            num_fd = 3 + i;
        }
    }

    Ok(num_fd)
}

#[cfg(feature = "coredump")]
fn write_core_dump(
    store: &mut Store<Host>,
    err: &anyhow::Error,
    name: &str,
    path: &str,
) -> Result<()> {
    use std::fs::File;
    use std::io::Write;

    let core_dump = err
        .downcast_ref::<wasmtime::WasmCoreDump>()
        .expect("should have been configured to capture core dumps");

    let core_dump = core_dump.serialize(store, name);

    let mut core_dump_file =
        File::create(path).context(format!("failed to create file at `{path}`"))?;
    core_dump_file
        .write_all(&core_dump)
        .with_context(|| format!("failed to write core dump file at `{path}`"))?;
    Ok(())
}<|MERGE_RESOLUTION|>--- conflicted
+++ resolved
@@ -494,7 +494,6 @@
                         Err(()) => Err(wasmtime_wasi::I32Exit(1).into()),
                     })
                 }
-<<<<<<< HEAD
             }
         };
         finish_epoch_handler(store);
@@ -565,8 +564,6 @@
             }
             (names, ty, _) => {
                 bail!("Cannot invoke export {names:?}: expected ComponentFunc, got type {ty:?}");
-=======
->>>>>>> e12f933f
             }
         };
 
