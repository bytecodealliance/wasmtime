[package]
name = "wasmtime-wast"
version = "0.1.0"
authors = ["The Wasmtime Project Developers"]
publish = false
description = "wast testing support for wasmtime"
categories = ["wasm"]
keywords = ["webassembly", "wasm"]
repository = "https://github.com/CraneStation/wasmtime"
license = "Apache-2.0 WITH LLVM-exception"
readme = "README.md"
edition = "2018"

[dependencies]
<<<<<<< HEAD
cranelift-codegen = { path = "../../cranelift/cranelift-codegen", features = ["enable-serde"] }
cranelift-native = { path = "../../cranelift/cranelift-native" }
cranelift-wasm = { path = "../../cranelift/cranelift-wasm", features = ["enable-serde"] }
cranelift-entity = { path = "../../cranelift/cranelift-entity", features = ["enable-serde"] }
=======
cranelift-codegen = { version = "0.36.0", features = ["enable-serde"] }
cranelift-native = "0.36.0"
cranelift-wasm = { version = "0.36.0", features = ["enable-serde"] }
cranelift-entity = { version = "0.36.0", features = ["enable-serde"] }
>>>>>>> b7d86af0
wasmtime-jit = { path = "../wasmtime-jit" }
wasmtime-runtime = { path = "../wasmtime-runtime" }
wasmtime-environ = { path = "../wasmtime-environ" }
wabt = "0.7"
target-lexicon = "0.4.0"
failure = { version = "0.1.3", default-features = false }
failure_derive = { version = "0.1.3", default-features = false }

[badges]
maintenance = { status = "experimental" }
travis-ci = { repository = "CraneStation/wasmtime" }<|MERGE_RESOLUTION|>--- conflicted
+++ resolved
@@ -12,17 +12,10 @@
 edition = "2018"
 
 [dependencies]
-<<<<<<< HEAD
 cranelift-codegen = { path = "../../cranelift/cranelift-codegen", features = ["enable-serde"] }
 cranelift-native = { path = "../../cranelift/cranelift-native" }
 cranelift-wasm = { path = "../../cranelift/cranelift-wasm", features = ["enable-serde"] }
 cranelift-entity = { path = "../../cranelift/cranelift-entity", features = ["enable-serde"] }
-=======
-cranelift-codegen = { version = "0.36.0", features = ["enable-serde"] }
-cranelift-native = "0.36.0"
-cranelift-wasm = { version = "0.36.0", features = ["enable-serde"] }
-cranelift-entity = { version = "0.36.0", features = ["enable-serde"] }
->>>>>>> b7d86af0
 wasmtime-jit = { path = "../wasmtime-jit" }
 wasmtime-runtime = { path = "../wasmtime-runtime" }
 wasmtime-environ = { path = "../wasmtime-environ" }
