--- conflicted
+++ resolved
@@ -25,14 +25,14 @@
 notes = "I am an author of this crate"
 
 [[wildcard-audits.regalloc2]]
-<<<<<<< HEAD
 who = "Chris Fallin <chris@cfallin.org>"
 criteria = "safe-to-deploy"
 user-id = 3726
 start = "2021-12-03"
 end = "2024-05-02"
 notes = "We (Bytecode Alliance) are the primary authors of regalloc2 and co-develop it with Cranelift/Wasmtime, with the same code-review, testing/fuzzing, and security standards."
-=======
+
+[[wildcard-audits.regalloc2]]
 who = "Trevor Elliott <telliott@fastly.com>"
 criteria = "safe-to-deploy"
 user-id = 187138
@@ -44,7 +44,6 @@
 by a member of the Bytecode Alliance and plan to continue doing so and will
 actively maintain this crate over time.
 """
->>>>>>> 7ac2f8b7
 
 [[wildcard-audits.wasm-encoder]]
 who = "Alex Crichton <alex@alexcrichton.com>"
