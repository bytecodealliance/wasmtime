
# cargo-vet audits file

[[audits.arbitrary]]
who = "Nick Fitzgerald <fitzgen@gmail.com>"
criteria = "safe-to-deploy"
version = "1.1.0"
notes = "I am the author of this crate."

[[audits.arbitrary]]
who = "Nick Fitzgerald <fitzgen@gmail.com>"
criteria = "safe-to-deploy"
version = "1.1.4"
notes = "I am the author of this crate."

[[audits.arrayvec]]
who = "Nick Fitzgerald <fitzgen@gmail.com>"
criteria = "safe-to-deploy"
version = "0.7.2"
notes = """
Well documented invariants, good assertions for those invariants in unsafe code,
and tested with MIRI to boot. LGTM.
"""

[[audits.atty]]
who = "Alex Crichton <alex@alexcrichton.com>"
criteria = "safe-to-deploy"
version = "0.2.14"
notes = """
Contains only unsafe code for what this crate's purpose is and only accesses
the environment's terminal information when asked. Does its stated purpose and
no more.
"""

[[audits.backtrace]]
who = "Alex Crichton <alex@alexcrichton.com>"
criteria = "safe-to-deploy"
version = "0.3.66"
notes = "I am the author of this crate."

[[audits.bumpalo]]
who = "Nick Fitzgerald <fitzgen@gmail.com>"
criteria = "safe-to-deploy"
version = "3.9.1"
notes = "I am the author of this crate."

<<<<<<< HEAD
[[audits.bzip2]]
who = "Brian Jones <brian.j.jones@intel.com>"
criteria = "safe-to-deploy"
version = "0.4.3"

[[audits.bzip2-sys]]
who = "Brian Jones <brian.j.jones@intel.com>"
criteria = "safe-to-deploy"
version = "0.1.11+1.0.8"

=======
>>>>>>> ac2d4c48
[[audits.cap-rand]]
who = "Alex Crichton <alex@alexcrichton.com>"
criteria = "safe-to-deploy"
version = "0.25.0"
notes = "The Bytecode Alliance is the author of this crate"

[[audits.cap-time-ext]]
who = "Alex Crichton <alex@alexcrichton.com>"
criteria = "safe-to-deploy"
version = "0.25.0"
notes = "The Bytecode Alliance is the author of this crate."

[[audits.cc]]
who = "Alex Crichton <alex@alexcrichton.com>"
criteria = "safe-to-deploy"
version = "1.0.73"
notes = "I am the author of this crate."

[[audits.cfg-if]]
who = "Alex Crichton <alex@alexcrichton.com>"
criteria = "safe-to-deploy"
version = "1.0.0"
notes = "I am the author of this crate."

<<<<<<< HEAD
[[audits.crc]]
who = "Brian Jones <brian.j.jones@intel.com>"
criteria = "safe-to-deploy"
version = "2.1.0"

[[audits.crc-catalog]]
who = "Brian Jones <brian.j.jones@intel.com>"
criteria = "safe-to-deploy"
version = "1.1.1"

[[audits.curl]]
who = "Brian Jones <brian.j.jones@intel.com>"
criteria = "safe-to-deploy"
version = "0.4.44"

[[audits.curl-sys]]
who = "Brian Jones <brian.j.jones@intel.com>"
criteria = "safe-to-deploy"
version = "0.4.56+curl-7.83.1"

=======
>>>>>>> ac2d4c48
[[audits.derive_arbitrary]]
who = "Nick Fitzgerald <fitzgen@gmail.com>"
criteria = "safe-to-deploy"
version = "1.1.0"
notes = "I am the author of this crate."

[[audits.derive_arbitrary]]
who = "Nick Fitzgerald <fitzgen@gmail.com>"
criteria = "safe-to-deploy"
version = "1.1.4"
notes = "I am the author of this crate."

[[audits.file-per-thread-logger]]
who = "Alex Crichton <alex@alexcrichton.com>"
criteria = "safe-to-deploy"
version = "0.1.5"
notes = """
Contains no unsafe code but does write log files to the filesystem. Log files
are only created when requested by the application, however, and otherwise
only does its stated purpose.
"""

<<<<<<< HEAD
[[audits.filetime]]
who = "Brian Jones <brian.j.jones@intel.com>"
criteria = "safe-to-deploy"
version = "0.2.16"

[[audits.flate2]]
who = "Brian Jones <brian.j.jones@intel.com>"
criteria = "safe-to-deploy"
version = "1.0.24"

[[audits.half]]
who = "Brian Jones <brian.j.jones@intel.com>"
criteria = "safe-to-deploy"
version = "1.8.2"

=======
>>>>>>> ac2d4c48
[[audits.heck]]
who = "Alex Crichton <alex@alexcrichton.com>"
criteria = "safe-to-deploy"
version = "0.4.0"
notes = "Contains `forbid_unsafe` and only uses `std::fmt` from the standard library. Otherwise only contains string manipulation."

[[audits.id-arena]]
who = "Nick Fitzgerald <fitzgen@gmail.com>"
criteria = "safe-to-deploy"
version = "2.2.1"
notes = "I am the author of this crate."

[[audits.is-terminal]]
who = "Alex Crichton <alex@alexcrichton.com>"
criteria = "safe-to-deploy"
version = "0.3.0"
notes = "Contains only unsafe code for interacting with the crate's intended purpose."

[[audits.leb128]]
who = "Nick Fitzgerald <fitzgen@gmail.com>"
criteria = "safe-to-deploy"
version = "0.2.5"
notes = "I am the author of this crate."

[[audits.libm]]
who = "Alex Crichton <alex@alexcrichton.com>"
criteria = "safe-to-deploy"
delta = "0.2.2 -> 0.2.4"
notes = """
This diff primarily fixes a few issues with the `fma`-related functions,
but also contains some other minor fixes as well. Everything looks A-OK and
as expected.
"""

<<<<<<< HEAD
[[audits.libz-sys]]
who = "Brian Jones <brian.j.jones@intel.com>"
criteria = "safe-to-deploy"
version = "1.1.8"

=======
>>>>>>> ac2d4c48
[[audits.memfd]]
who = "Alex Crichton <alex@alexcrichton.com>"
criteria = "safe-to-deploy"
version = "0.6.1"
notes = """
Does not interact with the system in any way than otherwise instructed to.
Contains unsafe blocks but are encapsulated and required for the operation at
hand.
"""

<<<<<<< HEAD
[[audits.num-complex]]
who = "Brian Jones <brian.j.jones@intel.com>"
criteria = "safe-to-deploy"
version = "0.4.2"

[[audits.openssl-probe]]
who = "Brian Jones <brian.j.jones@intel.com>"
criteria = "safe-to-deploy"
version = "0.1.5"

[[audits.openssl-sys]]
who = "Brian Jones <brian.j.jones@intel.com>"
criteria = "safe-to-deploy"
version = "0.9.75"

=======
>>>>>>> ac2d4c48
[[audits.peeking_take_while]]
who = "Nick Fitzgerald <fitzgen@gmail.com>"
criteria = "safe-to-deploy"
version = "1.0.0"
notes = "I am the author of this crate."

<<<<<<< HEAD
[[audits.pkg-config]]
who = "Brian Jones <brian.j.jones@intel.com>"
criteria = "safe-to-deploy"
version = "0.3.25"

[[audits.protobuf]]
who = "Brian Jones <brian.j.jones@intel.com>"
criteria = "safe-to-deploy"
version = "2.27.1"

=======
>>>>>>> ac2d4c48
[[audits.regalloc2]]
who = "Jamey Sharp <jsharp@fastly.com>"
criteria = "safe-to-deploy"
delta = "0.3.1 -> 0.3.2"
notes = "The Bytecode Alliance is the author of this crate."

[[audits.rustc-demangle]]
who = "Alex Crichton <alex@alexcrichton.com>"
criteria = "safe-to-deploy"
version = "0.1.21"
notes = "I am the author of this crate."

<<<<<<< HEAD
[[audits.rustversion]]
who = "Brian Jones <brian.j.jones@intel.com>"
criteria = "safe-to-deploy"
version = "1.0.9"

[[audits.schannel]]
who = "Brian Jones <brian.j.jones@intel.com>"
criteria = "safe-to-deploy"
version = "0.1.20"

[[audits.semver]]
who = "Brian Jones <brian.j.jones@intel.com>"
criteria = "safe-to-deploy"
version = "1.0.9"

=======
>>>>>>> ac2d4c48
[[audits.system-interface]]
who = "Dan Gohman <dev@sunfishcode.online>"
criteria = "safe-to-deploy"
version = "0.22.0"
notes = "The Bytecode Alliance is the author of this crate."

<<<<<<< HEAD
[[audits.tar]]
who = "Brian Jones <brian.j.jones@intel.com>"
criteria = "safe-to-deploy"
version = "0.4.38"

[[audits.tensorflow]]
who = "Brian Jones <brian.j.jones@intel.com>"
criteria = "safe-to-deploy"
version = "0.19.0"

[[audits.tensorflow-internal-macros]]
who = "Brian Jones <brian.j.jones@intel.com>"
criteria = "safe-to-deploy"
version = "0.0.3"

[[audits.tensorflow-sys]]
who = "Brian Jones <brian.j.jones@intel.com>"
criteria = "safe-to-deploy"
version = "0.22.0"

[[audits.time]]
who = "Brian Jones <brian.j.jones@intel.com>"
criteria = "safe-to-deploy"
version = "0.1.43"

[[audits.vcpkg]]
who = "Brian Jones <brian.j.jones@intel.com>"
criteria = "safe-to-deploy"
version = "0.2.15"

=======
>>>>>>> ac2d4c48
[[audits.wasm-encoder]]
who = "Alex Crichton <alex@alexcrichton.com>"
criteria = "safe-to-deploy"
version = "0.14.0"
notes = "The Bytecode Alliance is the author of this crate."

[[audits.wasm-encoder]]
who = "Alex Crichton <alex@alexcrichton.com>"
criteria = "safe-to-deploy"
version = "0.15.0"
notes = "The Bytecode Alliance is the author of this crate."

[[audits.wasm-encoder]]
who = "Alex Crichton <alex@alexcrichton.com>"
criteria = "safe-to-deploy"
version = "0.16.0"
notes = "The Bytecode Alliance is the author of this crate."

[[audits.wasm-mutate]]
who = "Alex Crichton <alex@alexcrichton.com>"
criteria = "safe-to-deploy"
version = "0.2.5"
notes = "The Bytecode Alliance is the author of this crate."

[[audits.wasm-mutate]]
who = "Alex Crichton <alex@alexcrichton.com>"
criteria = "safe-to-deploy"
version = "0.2.6"
notes = "The Bytecode Alliance is the author of this crate."

[[audits.wasm-mutate]]
who = "Alex Crichton <alex@alexcrichton.com>"
criteria = "safe-to-deploy"
version = "0.2.7"
notes = "The Bytecode Alliance is the author of this crate."

[[audits.wasm-smith]]
who = "Alex Crichton <alex@alexcrichton.com>"
criteria = "safe-to-deploy"
version = "0.11.2"
notes = "The Bytecode Alliance is the author of this crate."

[[audits.wasm-smith]]
who = "Alex Crichton <alex@alexcrichton.com>"
criteria = "safe-to-deploy"
version = "0.11.3"
notes = "The Bytecode Alliance is the author of this crate."

[[audits.wasm-smith]]
who = "Alex Crichton <alex@alexcrichton.com>"
criteria = "safe-to-deploy"
version = "0.11.4"
notes = "The Bytecode Alliance is the author of this crate."

[[audits.wasmparser]]
who = "Alex Crichton <alex@alexcrichton.com>"
criteria = "safe-to-deploy"
version = "0.87.0"
notes = "The Bytecode Alliance is the author of this crate."

[[audits.wasmparser]]
who = "Alex Crichton <alex@alexcrichton.com>"
criteria = "safe-to-deploy"
version = "0.88.0"
notes = "The Bytecode Alliance is the author of this crate."

[[audits.wasmparser]]
who = "Alex Crichton <alex@alexcrichton.com>"
criteria = "safe-to-deploy"
version = "0.89.0"
notes = "The Bytecode Alliance is the author of this crate."

[[audits.wasmparser]]
who = "Alex Crichton <alex@alexcrichton.com>"
criteria = "safe-to-deploy"
version = "0.89.1"
notes = "The Bytecode Alliance is the author of this crate."

[[audits.wasmprinter]]
who = "Alex Crichton <alex@alexcrichton.com>"
criteria = "safe-to-deploy"
version = "0.2.37"
notes = "The Bytecode Alliance is the author of this crate."

[[audits.wasmprinter]]
who = "Alex Crichton <alex@alexcrichton.com>"
criteria = "safe-to-deploy"
version = "0.2.38"
notes = "The Bytecode Alliance is the author of this crate."

[[audits.wasmprinter]]
who = "Alex Crichton <alex@alexcrichton.com>"
criteria = "safe-to-deploy"
version = "0.2.39"
notes = "The Bytecode Alliance is the author of this crate."

[[audits.wast]]
who = "Alex Crichton <alex@alexcrichton.com>"
criteria = "safe-to-deploy"
version = "35.0.2"
notes = "The Bytecode Alliance is the author of this crate."

[[audits.wast]]
who = "Alex Crichton <alex@alexcrichton.com>"
criteria = "safe-to-deploy"
version = "44.0.0"
notes = "The Bytecode Alliance is the author of this crate"

[[audits.wast]]
who = "Alex Crichton <alex@alexcrichton.com>"
criteria = "safe-to-deploy"
version = "45.0.0"
notes = "The Bytecode Alliance is the author of this crate"

[[audits.wast]]
who = "Alex Crichton <alex@alexcrichton.com>"
criteria = "safe-to-deploy"
version = "46.0.0"
notes = "The Bytecode Alliance is the author of this crate."

[[audits.wat]]
who = "Alex Crichton <alex@alexcrichton.com>"
criteria = "safe-to-deploy"
version = "1.0.46"
notes = "The Bytecode Alliance is the author of this crate."

[[audits.wat]]
who = "Alex Crichton <alex@alexcrichton.com>"
criteria = "safe-to-deploy"
version = "1.0.47"
notes = "The Bytecode Alliance is the author of this crate."

[[audits.wat]]
who = "Alex Crichton <alex@alexcrichton.com>"
criteria = "safe-to-deploy"
version = "1.0.48"
notes = "The Bytecode Alliance is the author of this crate."
<<<<<<< HEAD

[[audits.xattr]]
who = "Brian Jones <brian.j.jones@intel.com>"
criteria = "safe-to-deploy"
version = "0.2.3"

[[audits.zip]]
who = "Brian Jones <brian.j.jones@intel.com>"
criteria = "safe-to-deploy"
version = "0.5.13"
=======
>>>>>>> ac2d4c48
<|MERGE_RESOLUTION|>--- conflicted
+++ resolved
@@ -44,7 +44,6 @@
 version = "3.9.1"
 notes = "I am the author of this crate."
 
-<<<<<<< HEAD
 [[audits.bzip2]]
 who = "Brian Jones <brian.j.jones@intel.com>"
 criteria = "safe-to-deploy"
@@ -55,8 +54,6 @@
 criteria = "safe-to-deploy"
 version = "0.1.11+1.0.8"
 
-=======
->>>>>>> ac2d4c48
 [[audits.cap-rand]]
 who = "Alex Crichton <alex@alexcrichton.com>"
 criteria = "safe-to-deploy"
@@ -81,7 +78,6 @@
 version = "1.0.0"
 notes = "I am the author of this crate."
 
-<<<<<<< HEAD
 [[audits.crc]]
 who = "Brian Jones <brian.j.jones@intel.com>"
 criteria = "safe-to-deploy"
@@ -102,8 +98,6 @@
 criteria = "safe-to-deploy"
 version = "0.4.56+curl-7.83.1"
 
-=======
->>>>>>> ac2d4c48
 [[audits.derive_arbitrary]]
 who = "Nick Fitzgerald <fitzgen@gmail.com>"
 criteria = "safe-to-deploy"
@@ -126,7 +120,6 @@
 only does its stated purpose.
 """
 
-<<<<<<< HEAD
 [[audits.filetime]]
 who = "Brian Jones <brian.j.jones@intel.com>"
 criteria = "safe-to-deploy"
@@ -142,8 +135,6 @@
 criteria = "safe-to-deploy"
 version = "1.8.2"
 
-=======
->>>>>>> ac2d4c48
 [[audits.heck]]
 who = "Alex Crichton <alex@alexcrichton.com>"
 criteria = "safe-to-deploy"
@@ -178,14 +169,11 @@
 as expected.
 """
 
-<<<<<<< HEAD
 [[audits.libz-sys]]
 who = "Brian Jones <brian.j.jones@intel.com>"
 criteria = "safe-to-deploy"
 version = "1.1.8"
 
-=======
->>>>>>> ac2d4c48
 [[audits.memfd]]
 who = "Alex Crichton <alex@alexcrichton.com>"
 criteria = "safe-to-deploy"
@@ -196,7 +184,6 @@
 hand.
 """
 
-<<<<<<< HEAD
 [[audits.num-complex]]
 who = "Brian Jones <brian.j.jones@intel.com>"
 criteria = "safe-to-deploy"
@@ -212,15 +199,12 @@
 criteria = "safe-to-deploy"
 version = "0.9.75"
 
-=======
->>>>>>> ac2d4c48
 [[audits.peeking_take_while]]
 who = "Nick Fitzgerald <fitzgen@gmail.com>"
 criteria = "safe-to-deploy"
 version = "1.0.0"
 notes = "I am the author of this crate."
 
-<<<<<<< HEAD
 [[audits.pkg-config]]
 who = "Brian Jones <brian.j.jones@intel.com>"
 criteria = "safe-to-deploy"
@@ -231,8 +215,6 @@
 criteria = "safe-to-deploy"
 version = "2.27.1"
 
-=======
->>>>>>> ac2d4c48
 [[audits.regalloc2]]
 who = "Jamey Sharp <jsharp@fastly.com>"
 criteria = "safe-to-deploy"
@@ -245,7 +227,6 @@
 version = "0.1.21"
 notes = "I am the author of this crate."
 
-<<<<<<< HEAD
 [[audits.rustversion]]
 who = "Brian Jones <brian.j.jones@intel.com>"
 criteria = "safe-to-deploy"
@@ -261,15 +242,12 @@
 criteria = "safe-to-deploy"
 version = "1.0.9"
 
-=======
->>>>>>> ac2d4c48
 [[audits.system-interface]]
 who = "Dan Gohman <dev@sunfishcode.online>"
 criteria = "safe-to-deploy"
 version = "0.22.0"
 notes = "The Bytecode Alliance is the author of this crate."
 
-<<<<<<< HEAD
 [[audits.tar]]
 who = "Brian Jones <brian.j.jones@intel.com>"
 criteria = "safe-to-deploy"
@@ -300,8 +278,6 @@
 criteria = "safe-to-deploy"
 version = "0.2.15"
 
-=======
->>>>>>> ac2d4c48
 [[audits.wasm-encoder]]
 who = "Alex Crichton <alex@alexcrichton.com>"
 criteria = "safe-to-deploy"
@@ -439,7 +415,6 @@
 criteria = "safe-to-deploy"
 version = "1.0.48"
 notes = "The Bytecode Alliance is the author of this crate."
-<<<<<<< HEAD
 
 [[audits.xattr]]
 who = "Brian Jones <brian.j.jones@intel.com>"
@@ -449,6 +424,4 @@
 [[audits.zip]]
 who = "Brian Jones <brian.j.jones@intel.com>"
 criteria = "safe-to-deploy"
-version = "0.5.13"
-=======
->>>>>>> ac2d4c48
+version = "0.5.13"