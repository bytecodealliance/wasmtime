--- conflicted
+++ resolved
@@ -14,11 +14,7 @@
 ;;       movq    0x10(%r11), %r11
 ;;       addq    $0x10, %r11
 ;;       cmpq    %rsp, %r11
-<<<<<<< HEAD
-;;       ja      0x58
-=======
-;;       ja      0x56
->>>>>>> 0fc36bc1
+;;       ja      0x57
 ;;   1c: movq    %rdi, %r14
 ;;       subq    $0x10, %rsp
 ;;       movq    %rdi, 8(%rsp)
@@ -32,18 +28,13 @@
 ;;       addq    $0x10, %rsp
 ;;       popq    %rbp
 ;;       retq
-<<<<<<< HEAD
-;;   58: ud2
-=======
-;;   56: ud2
-;;   58: addb    %al, (%rax)
->>>>>>> 0fc36bc1
-;;   5a: addb    %al, (%rax)
-;;   5c: addb    %al, (%rax)
-;;   5e: addb    %al, (%rax)
-;;   60: addb    %al, (%rax)
-;;   62: addl    %eax, (%rax)
-;;   64: addb    (%rax), %al
-;;   66: addl    (%rax), %eax
-;;   68: addb    $0, %al
+;;   57: ud2
+;;   59: addb    %al, (%rax)
+;;   5b: addb    %al, (%rax)
+;;   5d: addb    %al, (%rax)
+;;   5f: addb    %al, (%rax)
+;;   61: addb    %al, (%rcx)
+;;   63: addb    %al, (%rdx)
+;;   65: addb    %al, (%rbx)
+;;   67: addb    %al, (%rax, %rax)
 ;;   6a: addl    $0x7000600, %eax