;;! target = "x86_64"
;;! test = "winch"
;;! flags = [ "-Ccranelift-has-avx" ]

(module
    (func (result i32)
        (i8x16.all_true (v128.const i8x16 0 1 2 3 4 5 6 7 8 9 10 11 12 13 14 15))
    )
)
;; wasm[0]::function[0]:
;;       pushq   %rbp
;;       movq    %rsp, %rbp
;;       movq    8(%rdi), %r11
;;       movq    0x10(%r11), %r11
;;       addq    $0x10, %r11
;;       cmpq    %rsp, %r11
<<<<<<< HEAD
;;       ja      0x58
=======
;;       ja      0x56
>>>>>>> 0fc36bc1
;;   1c: movq    %rdi, %r14
;;       subq    $0x10, %rsp
;;       movq    %rdi, 8(%rsp)
;;       movq    %rsi, (%rsp)
;;       movdqu  0x29(%rip), %xmm0
;;       vpxor   %xmm15, %xmm15, %xmm15
;;       vpcmpeqb %xmm15, %xmm0, %xmm0
;;       vptest  %xmm0, %xmm0
;;       movl    $0, %eax
;;       sete    %al
;;       addq    $0x10, %rsp
;;       popq    %rbp
;;       retq
<<<<<<< HEAD
;;   58: ud2
=======
;;   56: ud2
;;   58: addb    %al, (%rax)
>>>>>>> 0fc36bc1
;;   5a: addb    %al, (%rax)
;;   5c: addb    %al, (%rax)
;;   5e: addb    %al, (%rax)
;;   60: addb    %al, (%rcx)
;;   62: addb    (%rbx), %al
;;   64: addb    $5, %al<|MERGE_RESOLUTION|>--- conflicted
+++ resolved
@@ -14,11 +14,7 @@
 ;;       movq    0x10(%r11), %r11
 ;;       addq    $0x10, %r11
 ;;       cmpq    %rsp, %r11
-<<<<<<< HEAD
-;;       ja      0x58
-=======
-;;       ja      0x56
->>>>>>> 0fc36bc1
+;;       ja      0x57
 ;;   1c: movq    %rdi, %r14
 ;;       subq    $0x10, %rsp
 ;;       movq    %rdi, 8(%rsp)
@@ -32,15 +28,12 @@
 ;;       addq    $0x10, %rsp
 ;;       popq    %rbp
 ;;       retq
-<<<<<<< HEAD
-;;   58: ud2
-=======
-;;   56: ud2
-;;   58: addb    %al, (%rax)
->>>>>>> 0fc36bc1
-;;   5a: addb    %al, (%rax)
-;;   5c: addb    %al, (%rax)
-;;   5e: addb    %al, (%rax)
-;;   60: addb    %al, (%rcx)
-;;   62: addb    (%rbx), %al
-;;   64: addb    $5, %al+;;   57: ud2
+;;   59: addb    %al, (%rax)
+;;   5b: addb    %al, (%rax)
+;;   5d: addb    %al, (%rax)
+;;   5f: addb    %al, (%rax)
+;;   61: addl    %eax, (%rdx)
+;;   63: addl    0x9080706(, %rax), %eax
+;;   6a: orb     (%rbx), %cl
+;;   6c: orb     $0xd, %al