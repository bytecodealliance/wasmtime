;;! component_model_async = true
;;! component_model_threading = true

;; backpressure.set
(component
  (core module $m
    (import "" "backpressure.set" (func $backpressure-set (param i32)))
  )
  (core func $backpressure-set (canon backpressure.set))
  (core instance $i (instantiate $m (with "" (instance (export "backpressure.set" (func $backpressure-set))))))
)

;; backpressure.inc
(component
  (core module $m
    (import "" "backpressure.inc" (func $backpressure-inc))
  )
  (core func $backpressure-inc (canon backpressure.inc))
  (core instance $i (instantiate $m (with "" (instance (export "backpressure.inc" (func $backpressure-inc))))))
)

;; backpressure.dec
(component
  (core module $m
    (import "" "backpressure.dec" (func $backpressure-dec))
  )
  (core func $backpressure-dec (canon backpressure.dec))
  (core instance $i (instantiate $m (with "" (instance (export "backpressure.dec" (func $backpressure-dec))))))
)

;; task.return
(component
  (core module $m
    (import "" "task.return" (func $task-return (param i32)))
  )
  (core func $task-return (canon task.return (result u32)))
  (core instance $i (instantiate $m (with "" (instance (export "task.return" (func $task-return))))))
)

;; waitable-set.wait
(component
  (core module $libc (memory (export "memory") 1))
  (core instance $libc (instantiate $libc))
  (core module $m
    (import "" "waitable-set.wait" (func $waitable-set-wait (param i32 i32) (result i32)))
  )
  (core func $waitable-set-wait (canon waitable-set.wait cancellable (memory $libc "memory")))
  (core instance $i (instantiate $m (with "" (instance (export "waitable-set.wait" (func $waitable-set-wait))))))
)

;; waitable-set.poll
(component
  (core module $libc (memory (export "memory") 1))
  (core instance $libc (instantiate $libc))
  (core module $m
    (import "" "waitable-set.poll" (func $waitable-set-poll (param i32 i32) (result i32)))
  )
  (core func $waitable-set-poll (canon waitable-set.poll cancellable (memory $libc "memory")))
  (core instance $i (instantiate $m (with "" (instance (export "waitable-set.poll" (func $waitable-set-poll))))))
)

;; thread.yield
(component
  (core module $m
    (import "" "thread.yield" (func $thread-yield (result i32)))
  )
<<<<<<< HEAD
  (core func $thread-yield (canon thread.yield cancellable))
  (core instance $i (instantiate $m (with "" (instance (export "thread.yield" (func $thread-yield))))))
=======
  (core func $yield (canon thread.yield cancellable))
  (core instance $i (instantiate $m (with "" (instance (export "yield" (func $yield))))))
>>>>>>> df21758b
)

;; subtask.drop
(component
  (core module $m
    (import "" "subtask.drop" (func $subtask-drop (param i32)))
  )
  (core func $subtask-drop (canon subtask.drop))
  (core instance $i (instantiate $m (with "" (instance (export "subtask.drop" (func $subtask-drop))))))
)

;; subtask.cancel
(component
  (core module $m
    (import "" "subtask.cancel" (func $subtask-drop (param i32) (result i32)))
  )
  (core func $subtask-cancel (canon subtask.cancel))
  (core instance $i (instantiate $m (with "" (instance (export "subtask.cancel" (func $subtask-cancel))))))
)<|MERGE_RESOLUTION|>--- conflicted
+++ resolved
@@ -64,13 +64,8 @@
   (core module $m
     (import "" "thread.yield" (func $thread-yield (result i32)))
   )
-<<<<<<< HEAD
   (core func $thread-yield (canon thread.yield cancellable))
   (core instance $i (instantiate $m (with "" (instance (export "thread.yield" (func $thread-yield))))))
-=======
-  (core func $yield (canon thread.yield cancellable))
-  (core instance $i (instantiate $m (with "" (instance (export "yield" (func $yield))))))
->>>>>>> df21758b
 )
 
 ;; subtask.drop
