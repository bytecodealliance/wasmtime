--- conflicted
+++ resolved
@@ -165,15 +165,10 @@
 cranelift-bforest = { path = "cranelift/bforest", version = "0.96.0" }
 cranelift = { path = "cranelift/umbrella", version = "0.96.0" }
 
-<<<<<<< HEAD
 wasmtime-wasi-http = { path = "crates/wasi-http", version = "=0.0.1" }
 
-winch-codegen = { path = "winch/codegen", version = "=0.6.0" }
-winch-environ = { path = "winch/environ", version = "=0.6.0" }
-=======
 winch-codegen = { path = "winch/codegen", version = "=0.7.0" }
 winch-environ = { path = "winch/environ", version = "=0.7.0" }
->>>>>>> bf741955
 winch-filetests = { path = "winch/filetests" }
 winch-test-macros = { path = "winch/test-macros" }
 
