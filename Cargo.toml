--- conflicted
+++ resolved
@@ -271,31 +271,12 @@
 # that these are internal unsupported crates for external use. These exist as
 # part of the project organization of other public crates in Wasmtime and are
 # otherwise not supported in terms of CVEs for example.
-<<<<<<< HEAD
-wasmtime-wmemcheck = { path = "crates/wmemcheck", version = "=37.0.0", package = 'wasmtime-internal-wmemcheck' }
-wasmtime-c-api-macros = { path = "crates/c-api-macros", version = "=37.0.0", package = 'wasmtime-internal-c-api-macros' }
-wasmtime-cache = { path = "crates/cache", version = "=37.0.0", package = 'wasmtime-internal-cache' }
-wasmtime-cranelift = { path = "crates/cranelift", version = "=37.0.0", package = 'wasmtime-internal-cranelift' }
-wasmtime-winch = { path = "crates/winch", version = "=37.0.0", package = 'wasmtime-internal-winch' }
-wasmtime-explorer = { path = "crates/explorer", version = "=37.0.0", package = 'wasmtime-internal-explorer' }
-wasmtime-fiber = { path = "crates/fiber", version = "=37.0.0", package = 'wasmtime-internal-fiber' }
-wasmtime-jit-debug = { path = "crates/jit-debug", version = "=37.0.0", package = 'wasmtime-internal-jit-debug' }
-wasmtime-component-util = { path = "crates/component-util", version = "=37.0.0", package = 'wasmtime-internal-component-util' }
-wasmtime-component-macro = { path = "crates/component-macro", version = "=37.0.0", package = 'wasmtime-internal-component-macro' }
-wasmtime-asm-macros = { path = "crates/asm-macros", version = "=37.0.0", package = 'wasmtime-internal-asm-macros' }
-wasmtime-versioned-export-macros = { path = "crates/versioned-export-macros", version = "=37.0.0", package = 'wasmtime-internal-versioned-export-macros' }
-wasmtime-slab = { path = "crates/slab", version = "=37.0.0", package = 'wasmtime-internal-slab' }
-wasmtime-jit-icache-coherence = { path = "crates/jit-icache-coherence", version = "=37.0.0", package = 'wasmtime-internal-jit-icache-coherence' }
-wasmtime-wit-bindgen = { path = "crates/wit-bindgen", version = "=37.0.0", package = 'wasmtime-internal-wit-bindgen' }
-wasmtime-math = { path = "crates/math", version = "=37.0.0", package = 'wasmtime-internal-math' }
-wasmtime-unwinder = { path = "crates/unwinder", version = "=37.0.0", package = 'wasmtime-internal-unwinder' }
-=======
 wasmtime-wmemcheck = { path = "crates/wmemcheck", version = "=38.0.0", package = 'wasmtime-internal-wmemcheck' }
 wasmtime-c-api-macros = { path = "crates/c-api-macros", version = "=38.0.0", package = 'wasmtime-internal-c-api-macros' }
 wasmtime-cache = { path = "crates/cache", version = "=38.0.0", package = 'wasmtime-internal-cache' }
 wasmtime-cranelift = { path = "crates/cranelift", version = "=38.0.0", package = 'wasmtime-internal-cranelift' }
-wasmtime-winch = { path = "crates/winch", version = "=38.0.0", package = 'wasmtime-internal-winch'  }
-wasmtime-explorer = { path = "crates/explorer", version = "=38.0.0", package = 'wasmtime-internal-explorer'  }
+wasmtime-winch = { path = "crates/winch", version = "=38.0.0", package = 'wasmtime-internal-winch' }
+wasmtime-explorer = { path = "crates/explorer", version = "=38.0.0", package = 'wasmtime-internal-explorer' }
 wasmtime-fiber = { path = "crates/fiber", version = "=38.0.0", package = 'wasmtime-internal-fiber' }
 wasmtime-jit-debug = { path = "crates/jit-debug", version = "=38.0.0", package = 'wasmtime-internal-jit-debug' }
 wasmtime-component-util = { path = "crates/component-util", version = "=38.0.0", package = 'wasmtime-internal-component-util' }
@@ -304,9 +285,8 @@
 wasmtime-slab = { path = "crates/slab", version = "=38.0.0", package = 'wasmtime-internal-slab' }
 wasmtime-jit-icache-coherence = { path = "crates/jit-icache-coherence", version = "=38.0.0", package = 'wasmtime-internal-jit-icache-coherence' }
 wasmtime-wit-bindgen = { path = "crates/wit-bindgen", version = "=38.0.0", package = 'wasmtime-internal-wit-bindgen' }
-wasmtime-math = { path = "crates/math", version = "=38.0.0", package = 'wasmtime-internal-math'  }
+wasmtime-math = { path = "crates/math", version = "=38.0.0", package = 'wasmtime-internal-math' }
 wasmtime-unwinder = { path = "crates/unwinder", version = "=38.0.0", package = 'wasmtime-internal-unwinder' }
->>>>>>> df21758b
 
 # Miscellaneous crates without a `wasmtime-*` prefix in their name but still
 # used in the `wasmtime-*` family of crates depending on various features/etc.
@@ -318,28 +298,17 @@
 pulley-macros = { path = 'pulley/macros', version = "=38.0.0" }
 
 # Cranelift crates in this workspace
-<<<<<<< HEAD
-cranelift-assembler-x64 = { path = "cranelift/assembler-x64", version = "0.124.0" }
-cranelift-codegen = { path = "cranelift/codegen", version = "0.124.0", default-features = false, features = [
+cranelift-assembler-x64 = { path = "cranelift/assembler-x64", version = "0.125.0" }
+cranelift-codegen = { path = "cranelift/codegen", version = "0.125.0", default-features = false, features = [
   "std",
   "unwind",
 ] }
-cranelift-frontend = { path = "cranelift/frontend", version = "0.124.0" }
-cranelift-entity = { path = "cranelift/entity", version = "0.124.0" }
-cranelift-native = { path = "cranelift/native", version = "0.124.0" }
-cranelift-module = { path = "cranelift/module", version = "0.124.0" }
-cranelift-interpreter = { path = "cranelift/interpreter", version = "0.124.0" }
-cranelift-reader = { path = "cranelift/reader", version = "0.124.0" }
-=======
-cranelift-assembler-x64 = { path = "cranelift/assembler-x64", version = "0.125.0" }
-cranelift-codegen = { path = "cranelift/codegen", version = "0.125.0", default-features = false, features = ["std", "unwind"] }
 cranelift-frontend = { path = "cranelift/frontend", version = "0.125.0" }
 cranelift-entity = { path = "cranelift/entity", version = "0.125.0" }
 cranelift-native = { path = "cranelift/native", version = "0.125.0" }
 cranelift-module = { path = "cranelift/module", version = "0.125.0" }
 cranelift-interpreter = { path = "cranelift/interpreter", version = "0.125.0" }
 cranelift-reader = { path = "cranelift/reader", version = "0.125.0" }
->>>>>>> df21758b
 cranelift-filetests = { path = "cranelift/filetests" }
 cranelift-object = { path = "cranelift/object", version = "0.125.0" }
 cranelift-jit = { path = "cranelift/jit", version = "0.125.0" }
@@ -380,32 +349,13 @@
 io-extras = "0.18.1"
 rustix = "1.0.3"
 # wit-bindgen:
-<<<<<<< HEAD
-wit-bindgen = { version = "0.43.0", path = "../wit-bindgen/crates/guest-rust", default-features = false }
-wit-bindgen-rt = { version = "0.43.0", path = "../wit-bindgen/crates/guest-rust/rt", default-features = false }
-wit-bindgen-rust-macro = { version = "0.43.0", path = "../wit-bindgen/crates/guest-rust/macro", default-features = false }
-
-# wasm-tools family:
-wasmparser = { path = "../wasm-tools/crates/wasmparser", default-features = false, features = [
-  'simd',
-] }
-wat = { path = "../wasm-tools/crates/wat" }
-wast = { path = "../wasm-tools/crates/wast" }
-wasmprinter = { path = "../wasm-tools/crates/wasmprinter" }
-wasm-encoder = { path = "../wasm-tools/crates/wasm-encoder" }
-wasm-smith = { path = "../wasm-tools/crates/wasm-smith" }
-wasm-mutate = { path = "../wasm-tools/crates/wasm-mutate" }
-wit-parser = { path = "../wasm-tools/crates/wit-parser" }
-wit-component = { path = "../wasm-tools/crates/wit-component" }
-wasm-wave = { path = "../wasm-tools/crates/wasm-wave" }
-wasm-compose = { path = "../wasm-tools/crates/wasm-compose" }
-json-from-wast = { path = "../wasm-tools/crates/json-from-wast" }
-=======
 wit-bindgen = { version = "0.46.0", default-features = false }
 wit-bindgen-rust-macro = { version = "0.46.0", default-features = false }
 
 # wasm-tools family:
-wasmparser = { version = "0.239.0", default-features = false, features = ['simd'] }
+wasmparser = { version = "0.239.0", default-features = false, features = [
+  'simd',
+] }
 wat = "1.239.0"
 wast = "239.0.0"
 wasmprinter = "0.239.0"
@@ -417,7 +367,6 @@
 wasm-wave = "0.239.0"
 wasm-compose = "0.239.0"
 json-from-wast = "0.239.0"
->>>>>>> df21758b
 
 # Non-Bytecode Alliance maintained dependencies:
 # --------------------------
