[package]
name = "wasmtime-cli"
version.workspace = true
authors.workspace = true
description = "Command-line interface for Wasmtime"
license = "Apache-2.0 WITH LLVM-exception"
documentation = "https://bytecodealliance.github.io/wasmtime/cli.html"
categories = ["wasm"]
keywords = ["webassembly", "wasm"]
repository = "https://github.com/bytecodealliance/wasmtime"
readme = "README.md"
edition.workspace = true
default-run = "wasmtime"
rust-version.workspace = true

[package.metadata.binstall]
pkg-url = "{repo}/releases/download/v{version}/wasmtime-v{version}-{target-arch}-{target-family}{archive-suffix}"
bin-dir = "wasmtime-v{version}-{target-arch}-{target-family}/{bin}{binary-ext}"
pkg-fmt = "txz"
[package.metadata.binstall.overrides.x86_64-apple-darwin]
pkg-url = "{repo}/releases/download/v{version}/wasmtime-v{version}-{target-arch}-macos{archive-suffix}"
bin-dir = "wasmtime-v{version}-{target-arch}-macos/{bin}{binary-ext}"
[package.metadata.binstall.overrides.aarch64-apple-darwin]
pkg-url = "{repo}/releases/download/v{version}/wasmtime-v{version}-{target-arch}-macos{archive-suffix}"
bin-dir = "wasmtime-v{version}-{target-arch}-macos/{bin}{binary-ext}"
[package.metadata.binstall.overrides.x86_64-pc-windows-msvc]
pkg-fmt = "zip"
[package.metadata.binstall.overrides.x86_64-pc-windows-gnu]
pkg-fmt = "zip"
[package.metadata.binstall.overrides.x86_64-unknown-linux-musl]
pkg-url = "{repo}/releases/download/v{version}/wasmtime-v{version}-{target-arch}-musl{archive-suffix}"
bin-dir = "wasmtime-v{version}-{target-arch}-musl/{bin}{binary-ext}"

[lints]
workspace = true

[lib]
doctest = false

[[bin]]
name = "wasmtime"
path = "src/bin/wasmtime.rs"
doc = false

[dependencies]
wasmtime = { workspace = true, features = ['std'] }
wasmtime-cache = { workspace = true, optional = true }
wasmtime-cli-flags = { workspace = true }
wasmtime-cranelift = { workspace = true, optional = true }
wasmtime-environ = { workspace = true }
wasmtime-explorer = { workspace = true, optional = true }
wasmtime-wast = { workspace = true, optional = true }
wasi-common = { workspace = true, default-features = true, features = ["exit", "tokio"], optional = true }
wasmtime-wasi = { workspace = true, default-features = true, optional = true }
wasmtime-wasi-nn = { workspace = true, optional = true }
wasmtime-wasi-config = { workspace = true, optional = true }
wasmtime-wasi-tls = { workspace = true, optional = true }
wasmtime-wasi-keyvalue = { workspace = true, optional = true }
wasmtime-wasi-threads = { workspace = true, optional = true }
wasmtime-wasi-http = { workspace = true, optional = true }
clap = { workspace = true }
clap_complete = { workspace = true, optional = true }
anyhow = { workspace = true, features = ['std'] }
target-lexicon = { workspace = true }
listenfd = { version = "1.0.0", optional = true }
wat = { workspace = true, optional = true }
serde = { workspace = true }
serde_derive = { workspace = true }
serde_json = { workspace = true }
wasmparser = { workspace = true }
tracing = { workspace = true }
log = { workspace = true }
tempfile = { workspace = true, optional = true }
object = { workspace = true, optional = true }
cranelift-codegen = { workspace = true, optional = true, features = ['disas'] }
capstone = { workspace = true, optional = true }
termcolor = { workspace = true, optional = true }
gimli = { workspace = true, optional = true }
pulley-interpreter = { workspace = true, optional = true }

async-trait = { workspace = true }
trait-variant = { workspace = true }
bytes = { workspace = true }
cfg-if = { workspace = true }
tokio = { workspace = true, optional = true, features = [ "signal", "macros" ] }
hyper = { workspace = true, optional = true }
http = { workspace = true, optional = true }
http-body-util = { workspace = true, optional = true }

[target.'cfg(unix)'.dependencies]
rustix = { workspace = true, features = ["mm", "process"] }

[dev-dependencies]
# depend again on wasmtime to activate its default features for tests
wasmtime = { workspace = true, features = ['default', 'winch', 'pulley', 'all-arch', 'call-hook', 'memory-protection-keys'] }
env_logger = { workspace = true }
log = { workspace = true }
filecheck = { workspace = true }
tempfile = { workspace = true }
tokio = { workspace = true, features = ["rt", "time", "macros", "rt-multi-thread"] }
wast = { workspace = true }
criterion = { workspace = true }
num_cpus = "1.13.0"
memchr = "2.4"
async-trait = { workspace = true }
trait-variant = { workspace = true }
wat = { workspace = true }
rayon = "1.5.0"
wasmtime-wast = { workspace = true, features = ['component-model'] }
wasmtime-component-util = { workspace = true }
wasmtime-test-util = { workspace = true, features = ['wasmtime-wast', 'component'] }
bstr = "1.6.0"
libc = { workspace = true }
serde = { workspace = true }
serde_json = { workspace = true }
walkdir = { workspace = true }
test-programs-artifacts = { workspace = true }
bytesize = "2.0.1"
wit-component = { workspace = true }
cranelift-filetests = { workspace = true }
cranelift-codegen = { workspace = true, features = ["disas", "trace-log", "timing"] }
cranelift-reader = { workspace = true }
toml = { workspace = true }
similar = { workspace = true }
libtest-mimic = { workspace = true }
capstone = { workspace = true }
object = { workspace = true, features = ['std'] }
wasmtime-test-macros = { path = "crates/test-macros" }
pulley-interpreter = { workspace = true, features = ["disas"] }
wasm-encoder = { workspace = true }
cranelift-native = { workspace = true }

[target.'cfg(windows)'.dev-dependencies]
windows-sys = { workspace = true, features = ["Win32_System_Memory"] }

[target.'cfg(unix)'.dev-dependencies]
rustix = { workspace = true, features = ["param"] }

[build-dependencies]
anyhow = { workspace = true, features = ['std'] }

[profile.release.build-override]
opt-level = 0

[workspace]
resolver = '2'
members = [
  "cranelift",
  "cranelift/assembler-x64/fuzz",
  "cranelift/isle/fuzz",
  "cranelift/isle/islec",
  "cranelift/isle/veri/veri_engine",
  "cranelift/isle/veri/veri_ir",
  "cranelift/serde",
  "crates/bench-api",
  "crates/c-api/artifact",
  "crates/environ/fuzz",
  "crates/test-programs",
  "crates/wasi-preview1-component-adapter",
  "crates/wasi-preview1-component-adapter/verify",
  "examples/fib-debug/wasm",
  "examples/wasm",
  "examples/tokio/wasm",
  "examples/component/wasm",
  "examples/min-platform",
  "examples/min-platform/embedding",
  "fuzz",
  "winch/codegen",
]
exclude = [
  'docs/rust_wasi_markdown_parser',
]

[workspace.package]
version = "35.0.0"
authors = ["The Wasmtime Project Developers"]
edition = "2024"
# Wasmtime's current policy is that this number can be no larger than the
# current stable release of Rust minus 2.
rust-version = "1.85.0"

[workspace.lints.rust]
# Turn on some lints which are otherwise allow-by-default in rustc.
unused_extern_crates = 'warn'
trivial_numeric_casts = 'warn'
unstable_features = 'warn'
unused_import_braces = 'warn'
unused-lifetimes = 'warn'
unused-macro-rules = 'warn'

# Don't warn about unknown cfgs for pulley
[workspace.lints.rust.unexpected_cfgs]
level = "warn"
check-cfg = [
  'cfg(pulley_tail_calls)',
  'cfg(pulley_assume_llvm_makes_tail_calls)',
  'cfg(pulley_disable_interp_simd)',
]

[workspace.lints.clippy]
# The default set of lints in Clippy is viewed as "too noisy" right now so
# they're all turned off by default. Selective lints are then enabled below as
# necessary.
all = { level = 'allow', priority = -1 }
clone_on_copy = 'warn'
map_clone = 'warn'
uninlined_format_args = 'warn'
unnecessary_to_owned = 'warn'
manual_strip = 'warn'
useless_conversion = 'warn'
unnecessary_mut_passed = 'warn'
unnecessary_fallible_conversions = 'warn'
unnecessary_cast = 'warn'
allow_attributes_without_reason = 'warn'
from_over_into = 'warn'
redundant_field_names = 'warn'

[workspace.dependencies]
# Public crates related to Wasmtime.
#
# These crates are intended to be depended upon publicly to varying degrees. For
# example `wasmtime` is very much intended to be used, as well as WASI crates
# like `wasmtime-wasi`. Crates like `wasmtime-environ` are useful for ecosystem
# tooling but aren't intended to be widely depended on.
#
# All of these crates are supported though in the sense that
wasmtime = { path = "crates/wasmtime", version = "35.0.0", default-features = false }
wasmtime-cli-flags = { path = "crates/cli-flags", version = "=35.0.0" }
wasmtime-environ = { path = "crates/environ", version = "=35.0.0" }
wasmtime-wasi = { path = "crates/wasi", version = "35.0.0", default-features = false }
wasmtime-wasi-io = { path = "crates/wasi-io", version = "35.0.0", default-features = false }
wasmtime-wasi-http = { path = "crates/wasi-http", version = "35.0.0", default-features = false }
wasmtime-wasi-nn = { path = "crates/wasi-nn", version = "35.0.0" }
wasmtime-wasi-config = { path = "crates/wasi-config", version = "35.0.0" }
wasmtime-wasi-keyvalue = { path = "crates/wasi-keyvalue", version = "35.0.0" }
wasmtime-wasi-threads = { path = "crates/wasi-threads", version = "35.0.0" }
wasmtime-wasi-tls = { path = "crates/wasi-tls", version = "35.0.0" }
wasmtime-wast = { path = "crates/wast", version = "=35.0.0" }

# Internal Wasmtime-specific crates.
#
# Note that all crates here are actually named `wasmtime-internal-*` as their
# package name which is what will show up on crates.io. This is done to signal
# that these are internal unsupported crates for external use. These exist as
# part of the project organization of other public crates in Wasmtime and are
# otherwise not supported in terms of CVEs for example.
wasmtime-wmemcheck = { path = "crates/wmemcheck", version = "=35.0.0", package = 'wasmtime-internal-wmemcheck' }
wasmtime-c-api-macros = { path = "crates/c-api-macros", version = "=35.0.0", package = 'wasmtime-internal-c-api-macros' }
wasmtime-cache = { path = "crates/cache", version = "=35.0.0", package = 'wasmtime-internal-cache' }
wasmtime-cranelift = { path = "crates/cranelift", version = "=35.0.0", package = 'wasmtime-internal-cranelift' }
wasmtime-winch = { path = "crates/winch", version = "=35.0.0", package = 'wasmtime-internal-winch'  }
wasmtime-explorer = { path = "crates/explorer", version = "=35.0.0", package = 'wasmtime-internal-explorer'  }
wasmtime-fiber = { path = "crates/fiber", version = "=35.0.0", package = 'wasmtime-internal-fiber' }
wasmtime-jit-debug = { path = "crates/jit-debug", version = "=35.0.0", package = 'wasmtime-internal-jit-debug' }
wasmtime-component-util = { path = "crates/component-util", version = "=35.0.0", package = 'wasmtime-internal-component-util' }
wasmtime-component-macro = { path = "crates/component-macro", version = "=35.0.0", package = 'wasmtime-internal-component-macro' }
wasmtime-asm-macros = { path = "crates/asm-macros", version = "=35.0.0", package = 'wasmtime-internal-asm-macros' }
wasmtime-versioned-export-macros = { path = "crates/versioned-export-macros", version = "=35.0.0", package = 'wasmtime-internal-versioned-export-macros' }
wasmtime-slab = { path = "crates/slab", version = "=35.0.0", package = 'wasmtime-internal-slab' }
wasmtime-jit-icache-coherence = { path = "crates/jit-icache-coherence", version = "=35.0.0", package = 'wasmtime-internal-jit-icache-coherence' }
wasmtime-wit-bindgen = { path = "crates/wit-bindgen", version = "=35.0.0", package = 'wasmtime-internal-wit-bindgen' }
wasmtime-math = { path = "crates/math", version = "=35.0.0", package = 'wasmtime-internal-math'  }
wasmtime-unwinder = { path = "crates/unwinder", version = "=35.0.0", package = 'wasmtime-internal-unwinder' }

# Miscellaneous crates without a `wasmtime-*` prefix in their name but still
# used in the `wasmtime-*` family of crates depending on various features/etc.
wiggle = { path = "crates/wiggle", version = "=35.0.0", default-features = false }
wiggle-macro = { path = "crates/wiggle/macro", version = "=35.0.0" }
wiggle-generate = { path = "crates/wiggle/generate", version = "=35.0.0" }
wasi-common = { path = "crates/wasi-common", version = "=35.0.0", default-features = false }
pulley-interpreter = { path = 'pulley', version = "=35.0.0" }
pulley-macros = { path = 'pulley/macros', version = "=35.0.0" }

# Cranelift crates in this workspace
cranelift-assembler-x64 = { path = "cranelift/assembler-x64", version = "0.122.0" }
cranelift-codegen = { path = "cranelift/codegen", version = "0.122.0", default-features = false, features = ["std", "unwind"] }
cranelift-frontend = { path = "cranelift/frontend", version = "0.122.0" }
cranelift-entity = { path = "cranelift/entity", version = "0.122.0" }
cranelift-native = { path = "cranelift/native", version = "0.122.0" }
cranelift-module = { path = "cranelift/module", version = "0.122.0" }
cranelift-interpreter = { path = "cranelift/interpreter", version = "0.122.0" }
cranelift-reader = { path = "cranelift/reader", version = "0.122.0" }
cranelift-filetests = { path = "cranelift/filetests" }
cranelift-object = { path = "cranelift/object", version = "0.122.0" }
cranelift-jit = { path = "cranelift/jit", version = "0.122.0" }
cranelift-fuzzgen = { path = "cranelift/fuzzgen" }
cranelift-bforest = { path = "cranelift/bforest", version = "0.122.0" }
cranelift-bitset = { path = "cranelift/bitset", version = "0.122.0" }
cranelift-control = { path = "cranelift/control", version = "0.122.0" }
cranelift-srcgen = { path = "cranelift/srcgen", version = "0.122.0" }
cranelift = { path = "cranelift/umbrella", version = "0.122.0" }

# Winch crates in this workspace.
winch-codegen = { path = "winch/codegen", version = "=35.0.0" }

# Internal crates not published to crates.io used in testing, builds, etc
wasi-preview1-component-adapter = { path = "crates/wasi-preview1-component-adapter" }
wasmtime-fuzzing = { path = "crates/fuzzing" }
test-programs-artifacts = { path = 'crates/test-programs/artifacts' }
wasmtime-test-util = { path = "crates/test-util" }
byte-array-literals = { path = "crates/wasi-preview1-component-adapter/byte-array-literals" }
pulley-interpreter-fuzz = { path = 'pulley/fuzz' }

# Bytecode Alliance maintained dependencies:
# ---------------------------
regalloc2 = "0.12.2"

# cap-std family:
target-lexicon = "0.13.0"
cap-std = "3.4.4"
cap-rand = { version = "3.4.4", features = ["small_rng"] }
cap-fs-ext = "3.4.4"
cap-net-ext = "3.4.4"
cap-time-ext = "3.4.4"
cap-tempfile = "3.4.4"
fs-set-times = "0.20.1"
system-interface = { version = "0.27.1", features = ["cap_std_impls"] }
io-lifetimes = { version = "2.0.3", default-features = false }
io-extras = "0.18.1"
rustix = "1.0.3"
# wit-bindgen:
wit-bindgen = { version = "0.42.1", default-features = false }
wit-bindgen-rust-macro = { version = "0.42.1", default-features = false }

# wasm-tools family:
<<<<<<< HEAD
wasmparser = { git = "https://github.com/cpetig/wasm-tools", branch = "fixed-length-list" }
wat = { git = "https://github.com/cpetig/wasm-tools", branch = "fixed-length-list" }
wast = { git = "https://github.com/cpetig/wasm-tools", branch = "fixed-length-list" }
wasmprinter = { git = "https://github.com/cpetig/wasm-tools", branch = "fixed-length-list" }
wasm-encoder = { git = "https://github.com/cpetig/wasm-tools", branch = "fixed-length-list" }
wasm-smith = { git = "https://github.com/cpetig/wasm-tools", branch = "fixed-length-list" }
wasm-mutate = { git = "https://github.com/cpetig/wasm-tools", branch = "fixed-length-list" }
wit-parser = { git = "https://github.com/cpetig/wasm-tools", branch = "fixed-length-list" }
wit-component = { git = "https://github.com/cpetig/wasm-tools", branch = "fixed-length-list" }
wasm-wave = { git = "https://github.com/cpetig/wasm-tools", branch = "fixed-length-list" }
=======
wasmparser = { version = "0.235.0", default-features = false, features = ['simd'] }
wat = "1.235.0"
wast = "235.0.0"
wasmprinter = "0.235.0"
wasm-encoder = "0.235.0"
wasm-smith = "0.235.0"
wasm-mutate = "0.235.0"
wit-parser = "0.235.0"
wit-component = "0.235.0"
wasm-wave = "0.235.0"
>>>>>>> 18b42ef4

# Non-Bytecode Alliance maintained dependencies:
# --------------------------
arbitrary = "1.4.0"
mutatis = "0.3.1"
cc = "1.0"
object = { version = "0.36.5", default-features = false, features = ['read_core', 'elf'] }
gimli = { version = "0.31.0", default-features = false, features = ['read'] }
addr2line = { version = "0.24.1", default-features = false }
anyhow = { version = "1.0.93", default-features = false }
windows-sys = "0.59.0"
env_logger = "0.11.5"
log = { version = "0.4.8", default-features = false }
clap = { version = "4.5.17", default-features = false, features = ["std", "derive"] }
clap_complete = "4.4.7"
hashbrown = { version = "0.15", default-features = false }
capstone = "0.13.0"
smallvec = { version = "1.6.1", features = ["union"] }
tracing = "0.1.26"
bitflags = "2.0"
thiserror = "2.0.12"
async-trait = "0.1.71"
trait-variant = "0.1.2"
heck = "0.5"
similar = "2.1.0"
toml = "0.8.10"
mach2 = "0.4.2"
memfd = "0.6.2"
psm = "0.1.11"
proptest = "1.0.0"
rand = { version = "0.8.3", features = ["small_rng"] }
# serde and serde_derive must have the same version
serde = { version = "1.0.215", default-features = false, features = ['alloc'] }
serde_derive = "1.0.188"
serde_json = "1.0.80"
glob = "0.3.0"
libfuzzer-sys = "0.4.8"
walkdir = "2.3.3"
cfg-if = "1.0"
tempfile = "3.1.0"
filecheck = "0.5.0"
libc = { version = "0.2.112", default-features = true }
file-per-thread-logger = "0.2.0"
tokio = { version = "1.30.0", features = [ "rt", "time" ] }
hyper = "1.0.1"
http = "1.0.0"
http-body = "1.0.0"
http-body-util = "0.1.0"
bytes = { version = "1.4", default-features = false }
futures = { version = "0.3.27", default-features = false }
indexmap = { version = "2.0.0", default-features = false }
syn = "2.0.25"
quote = "1.0"
proc-macro2 = "1.0"
test-log = { version = "0.2", default-features = false, features = ["trace"] }
tracing-subscriber = { version = "0.3.1", default-features = false, features = ['fmt', 'env-filter', 'ansi', 'tracing-log'] }
url = "2.3.1"
postcard = { version = "1.0.8", default-features = false, features = ['alloc'] }
criterion = { version = "0.5.0", default-features = false, features = ["html_reports", "rayon"] }
rustc-hash = "2.0.0"
libtest-mimic = "0.8.1"
semver = { version = "1.0.17", default-features = false }
ittapi = "0.4.0"
libm = "0.2.7"
tokio-rustls = "0.25.0"
rustls = "0.22.0"
webpki-roots = "0.26.0"
itertools = "0.14.0"
base64 = "0.22.1"
termcolor = "1.4.1"

# =============================================================================
#
# Features for the Wasmtime CLI executable
#
#
# Note that many of these features are inherited from Wasmtime itself or
# otherwise configure the `wasmtime` crate's execution. Features are provided as
# compile-time switches to disable functionality primarily if one is interested
# in configuring binary size and or exploring the binary size implications of
# various features. Most features are enabled by default but most embeddings
# likely won't need all features.
#
# When adding or removing a feature, make sure to keep the C API in sync by
# modifying locations marked WASMTIME_FEATURE_LIST
[features]
default = [
  # All subcommands are included by default.
  "run",
  "compile",
  "explore",
  "serve",
  "wast",
  "config",
  "completion",
  "objdump",

  # On-by-default WASI features
  "wasi-nn",
  "wasi-threads",
  "wasi-http",
  "wasi-config",
  "wasi-keyvalue",
  "wasi-tls",

  # Most features of Wasmtime are enabled by default.
  "wat",
  "parallel-compilation",
  "pooling-allocator",
  "cache",
  "logging",
  "demangle",
  "cranelift",
  "profiling",
  "coredump",
  "addr2line",
  "debug-builtins",
  "component-model",
  "threads",
  "gc",
  "gc-drc",
  "gc-null",
  "stack-switching",
  "winch",
  "pulley",

  # Enable some nice features of clap by default, but they come at a binary size
  # cost, so allow disabling this through disabling of our own `default`
  # feature.
  "clap/default",
  "clap/wrap_help",
]

# ========================================
# Off-by-default features
#
# These features are off-by-default but may optionally be enabled.
all-arch = ["wasmtime/all-arch"]
winch = ["wasmtime/winch"]
wmemcheck = ["wasmtime/wmemcheck"]
trace-log = ["wasmtime/trace-log"]
memory-protection-keys = ["wasmtime-cli-flags/memory-protection-keys"]
profile-pulley = ["wasmtime/profile-pulley"]
component-model-async = ["wasmtime-cli-flags/component-model-async", "component-model"]

# This feature, when enabled, will statically compile out all logging statements
# throughout Wasmtime and its dependencies.
disable-logging = ["log/max_level_off", "tracing/max_level_off"]

# ========================================
# On-by-default features
#
# These features are all included in the `default` set above and this is
# the internal mapping for what they enable in Wasmtime itself.
wasi-nn = ["dep:wasmtime-wasi-nn"]
wasi-tls = ["dep:wasmtime-wasi-tls"]
wasi-threads = ["dep:wasmtime-wasi-threads", "threads"]
wasi-http = ["component-model", "dep:wasmtime-wasi-http", "dep:tokio", "dep:hyper"]
wasi-config = ["dep:wasmtime-wasi-config"]
wasi-keyvalue = ["dep:wasmtime-wasi-keyvalue"]
pooling-allocator = ["wasmtime/pooling-allocator", "wasmtime-cli-flags/pooling-allocator"]
component-model = [
  "wasmtime/component-model",
  "wasmtime-wast?/component-model",
  "wasmtime-cli-flags/component-model"
]
wat = ["dep:wat", "wasmtime/wat"]
cache = ["dep:wasmtime-cache", "wasmtime-cli-flags/cache"]
parallel-compilation = ["wasmtime-cli-flags/parallel-compilation"]
logging = ["wasmtime-cli-flags/logging"]
demangle = ["wasmtime/demangle"]
cranelift = ["wasmtime-cli-flags/cranelift", "dep:wasmtime-cranelift"]
profiling = ["wasmtime/profiling", "wasmtime/call-hook"]
coredump = ["wasmtime-cli-flags/coredump"]
addr2line = ["wasmtime/addr2line"]
debug-builtins = ["wasmtime/debug-builtins"]
threads = ["wasmtime-cli-flags/threads"]
gc = ["wasmtime-cli-flags/gc", "wasmtime/gc"]
gc-drc = ["gc", "wasmtime/gc-drc", "wasmtime-cli-flags/gc-drc"]
gc-null = ["gc", "wasmtime/gc-null", "wasmtime-cli-flags/gc-null"]
pulley = ["wasmtime-cli-flags/pulley"]
stack-switching = ["wasmtime/stack-switching", "wasmtime-cli-flags/stack-switching"]

# CLI subcommands for the `wasmtime` executable. See `wasmtime $cmd --help`
# for more information on each subcommand.
serve = [
  "wasi-http",
  "component-model",
  "dep:http-body-util",
  "dep:http",
  "wasmtime-cli-flags/async",
]
explore = ["dep:wasmtime-explorer", "dep:tempfile"]
wast = ["dep:wasmtime-wast"]
config = ["cache"]
compile = ["cranelift"]
run = [
  "dep:wasmtime-wasi",
  "wasmtime/runtime",
  "wasmtime/wave",
  "dep:listenfd",
  "dep:wasi-common",
  "dep:tokio",
  "wasmtime-cli-flags/async",
]
completion = ["dep:clap_complete"]
objdump = [
  'dep:object',
  'dep:cranelift-codegen',
  'dep:capstone',
  'dep:termcolor',
  'dep:gimli',
  'pulley-interpreter/disas',
]

[[test]]
name = "disas"
harness = false

[[test]]
name = "wast"
harness = false

[[example]]
name = "tokio"
required-features = ["wasi-common/tokio"]

[[bench]]
name = "instantiation"
harness = false

[[bench]]
name = "thread_eager_init"
harness = false

[[bench]]
name = "trap"
harness = false

[[bench]]
name = "call"
harness = false

[[bench]]
name = "wasi"
harness = false

[profile.release.package.wasi-preview1-component-adapter]
opt-level = 's'
strip = 'debuginfo'

[profile.dev.package.wasi-preview1-component-adapter]
# Make dev look like a release build since this adapter module won't work with
# a debug build that uses data segments and such.
incremental = false
opt-level = 's'
# Omit assertions, which include failure messages which require string
# initializers.
debug-assertions = false
# Omit integer overflow checks, which include failure messages which require
# string initializers.
overflow-checks = false

# Same as `wasi-preview1-component-adapter` above
[profile.dev.package.wit-bindgen]
incremental = false
debug-assertions = false
overflow-checks = false
opt-level = 's'

[profile.profiling]
inherits = "bench"
debug = "line-tables-only"

[profile.fastest-runtime]
inherits = "release"
codegen-units = 1
lto = true<|MERGE_RESOLUTION|>--- conflicted
+++ resolved
@@ -323,8 +323,7 @@
 wit-bindgen-rust-macro = { version = "0.42.1", default-features = false }
 
 # wasm-tools family:
-<<<<<<< HEAD
-wasmparser = { git = "https://github.com/cpetig/wasm-tools", branch = "fixed-length-list" }
+wasmparser = { git = "https://github.com/cpetig/wasm-tools", branch = "fixed-length-list", default-features = false, features = ['simd'] }
 wat = { git = "https://github.com/cpetig/wasm-tools", branch = "fixed-length-list" }
 wast = { git = "https://github.com/cpetig/wasm-tools", branch = "fixed-length-list" }
 wasmprinter = { git = "https://github.com/cpetig/wasm-tools", branch = "fixed-length-list" }
@@ -334,18 +333,6 @@
 wit-parser = { git = "https://github.com/cpetig/wasm-tools", branch = "fixed-length-list" }
 wit-component = { git = "https://github.com/cpetig/wasm-tools", branch = "fixed-length-list" }
 wasm-wave = { git = "https://github.com/cpetig/wasm-tools", branch = "fixed-length-list" }
-=======
-wasmparser = { version = "0.235.0", default-features = false, features = ['simd'] }
-wat = "1.235.0"
-wast = "235.0.0"
-wasmprinter = "0.235.0"
-wasm-encoder = "0.235.0"
-wasm-smith = "0.235.0"
-wasm-mutate = "0.235.0"
-wit-parser = "0.235.0"
-wit-component = "0.235.0"
-wasm-wave = "0.235.0"
->>>>>>> 18b42ef4
 
 # Non-Bytecode Alliance maintained dependencies:
 # --------------------------
