[package]
name = "wasmtime-cli"
version.workspace = true
authors.workspace = true
description = "Command-line interface for Wasmtime"
license = "Apache-2.0 WITH LLVM-exception"
documentation = "https://bytecodealliance.github.io/wasmtime/cli.html"
categories = ["wasm"]
keywords = ["webassembly", "wasm"]
repository = "https://github.com/bytecodealliance/wasmtime"
readme = "README.md"
edition.workspace = true
default-run = "wasmtime"

[lib]
doctest = false

[[bin]]
name = "wasmtime"
path = "src/bin/wasmtime.rs"
doc = false

[dependencies]
wasmtime = { workspace = true, features = ['cache', 'cranelift'] }
wasmtime-cache = { workspace = true }
wasmtime-cli-flags = { workspace = true }
wasmtime-cranelift = { workspace = true }
wasmtime-environ = { workspace = true }
wasmtime-wast = { workspace = true }
wasmtime-wasi = { workspace = true }
wasmtime-wasi-crypto = { workspace = true, optional = true }
wasmtime-wasi-nn = { workspace = true, optional = true }
clap = { workspace = true, features = ["color", "suggestions", "derive"] }
anyhow = { workspace = true }
target-lexicon = { workspace = true }
libc = "0.2.60"
humantime = "2.0.0"
once_cell = { workspace = true }
listenfd = "1.0.0"

[target.'cfg(unix)'.dependencies]
rustix = { workspace = true, features = ["mm", "param"] }

[dev-dependencies]
# depend again on wasmtime to activate its default features for tests
wasmtime = { workspace = true, features = ['component-model', 'async', 'default'] }
env_logger = { workspace = true }
log = { workspace = true }
filecheck = "0.5.0"
tempfile = "3.1.0"
test-programs = { path = "crates/test-programs" }
wasmtime-runtime = { workspace = true }
tokio = { version = "1.8.0", features = ["rt", "time", "macros", "rt-multi-thread"] }
wast = { workspace = true }
criterion = "0.3.4"
num_cpus = "1.13.0"
memchr = "2.4"
async-trait = "0.1"
wat = { workspace = true }
rayon = "1.5.0"
wasmtime-wast = { workspace = true, features = ['component-model'] }
wasmtime-component-util = { workspace = true }
component-macro-test = { path = "crates/misc/component-macro-test" }
component-test-util = { workspace = true }

[target.'cfg(windows)'.dev-dependencies]
windows-sys = { workspace = true, features = ["Win32_System_Memory"] }

[build-dependencies]
anyhow = { workspace = true }

[profile.release.build-override]
opt-level = 0

[workspace]
resolver = '2'
members = [
  "cranelift",
  "cranelift/egraph",
  "cranelift/isle/fuzz",
  "cranelift/isle/islec",
  "cranelift/serde",
  "crates/bench-api",
  "crates/c-api",
  "crates/cli-flags",
  "crates/environ/fuzz",
  "examples/fib-debug/wasm",
  "examples/wasi/wasm",
  "examples/tokio/wasm",
  "fuzz",
]
exclude = [
  'crates/wasi-common/WASI/tools/witx-cli',
  'docs/rust_wasi_markdown_parser'
]

[workspace.package]
version = "3.0.0"
authors = ["The Wasmtime Project Developers"]
edition = "2021"

[workspace.dependencies]
wasmtime = { path = "crates/wasmtime", version = "3.0.0", default-features = false }
wasmtime-cache = { path = "crates/cache", version = "=3.0.0" }
wasmtime-cli-flags = { path = "crates/cli-flags", version = "=3.0.0" }
wasmtime-cranelift = { path = "crates/cranelift", version = "=3.0.0" }
wasmtime-environ = { path = "crates/environ", version = "=3.0.0" }
wasmtime-fiber = { path = "crates/fiber", version = "=3.0.0" }
wasmtime-types = { path = "crates/types", version = "3.0.0" }
wasmtime-jit = { path = "crates/jit", version = "=3.0.0" }
wasmtime-jit-debug = { path = "crates/jit-debug", version = "=3.0.0" }
wasmtime-runtime = { path = "crates/runtime", version = "=3.0.0" }
wasmtime-wast = { path = "crates/wast", version = "=3.0.0" }
wasmtime-wasi = { path = "crates/wasi", version = "3.0.0" }
wasmtime-wasi-crypto = { path = "crates/wasi-crypto", version = "3.0.0" }
wasmtime-wasi-nn = { path = "crates/wasi-nn", version = "3.0.0" }
wasmtime-component-util = { path = "crates/component-util", version = "=3.0.0" }
wasmtime-component-macro = { path = "crates/component-macro", version = "=3.0.0" }
wasmtime-asm-macros = { path = "crates/asm-macros", version = "=3.0.0" }
component-test-util = { path = "crates/misc/component-test-util" }
component-fuzz-util = { path = "crates/misc/component-fuzz-util" }
wiggle = { path = "crates/wiggle", version = "=3.0.0", default-features = false }
wiggle-macro = { path = "crates/wiggle/macro", version = "=3.0.0" }
wiggle-generate = { path = "crates/wiggle/generate", version = "=3.0.0" }
wasi-common = { path = "crates/wasi-common", version = "=3.0.0" }
wasi-tokio = { path = "crates/wasi-common/tokio", version = "=3.0.0" }
wasi-cap-std-sync = { path = "crates/wasi-common/cap-std-sync", version = "=3.0.0" }
wasmtime-fuzzing = { path = "crates/fuzzing" }

<<<<<<< HEAD
cranelift-wasm = { path = "cranelift/wasm", version = "0.89.0" }
cranelift-codegen = { path = "cranelift/codegen", version = "0.89.0" }
cranelift-egraph = { path = "cranelift/egraph", version = "0.89.0" }
cranelift-frontend = { path = "cranelift/frontend", version = "0.89.0" }
cranelift-entity = { path = "cranelift/entity", version = "0.89.0" }
cranelift-native = { path = "cranelift/native", version = "0.89.0" }
cranelift-module = { path = "cranelift/module", version = "0.89.0" }
cranelift-interpreter = { path = "cranelift/interpreter", version = "0.89.0" }
cranelift-reader = { path = "cranelift/reader", version = "0.89.0" }
=======
cranelift-wasm = { path = "cranelift/wasm", version = "0.90.0" }
cranelift-codegen = { path = "cranelift/codegen", version = "0.90.0" }
cranelift-frontend = { path = "cranelift/frontend", version = "0.90.0" }
cranelift-entity = { path = "cranelift/entity", version = "0.90.0" }
cranelift-native = { path = "cranelift/native", version = "0.90.0" }
cranelift-module = { path = "cranelift/module", version = "0.90.0" }
cranelift-interpreter = { path = "cranelift/interpreter", version = "0.90.0" }
cranelift-reader = { path = "cranelift/reader", version = "0.90.0" }
>>>>>>> b454110a
cranelift-filetests = { path = "cranelift/filetests" }
cranelift-object = { path = "cranelift/object", version = "0.90.0" }
cranelift-jit = { path = "cranelift/jit", version = "0.90.0" }
cranelift-preopt = { path = "cranelift/preopt", version = "0.90.0" }
cranelift-fuzzgen = { path = "cranelift/fuzzgen" }
cranelift-bforest = { path = "cranelift/bforest", version = "0.90.0" }
cranelift = { path = "cranelift/umbrella", version = "0.90.0" }

target-lexicon = { version = "0.12.3", default-features = false }
anyhow = "1.0.22"
wasmparser = "0.92.0"
wat = "1.0.49"
wast = "47.0.1"
wasmprinter = "0.2.41"
wasm-encoder = "0.18.0"
wasm-smith = "0.11.6"
wasm-mutate = "0.2.9"
windows-sys = "0.36.0"
env_logger = "0.9"
rustix = "0.35.10"
log = { version = "0.4.8", default-features = false }
object = { version = "0.29", default-features = false, features = ['read_core', 'elf', 'std'] }
gimli = { version = "0.26.0", default-features = false, features = ['read', 'std'] }
clap = { version = "3.2.0", features = ["color", "suggestions", "derive"] }
hashbrown = "0.12"
cap-std = "0.26.0"
once_cell = "1.12.0"
smallvec = { version = "1.6.1", features = ["union"] }

[features]
default = [
  "jitdump",
  "wasmtime/wat",
  "wasmtime/parallel-compilation",
  "vtune",
  "wasi-nn",
  "pooling-allocator",
  "memory-init-cow",
]
jitdump = ["wasmtime/jitdump"]
vtune = ["wasmtime/vtune"]
wasi-crypto = ["dep:wasmtime-wasi-crypto"]
wasi-nn = ["dep:wasmtime-wasi-nn"]
memory-init-cow = ["wasmtime/memory-init-cow", "wasmtime-cli-flags/memory-init-cow"]
pooling-allocator = ["wasmtime/pooling-allocator", "wasmtime-cli-flags/pooling-allocator"]
all-arch = ["wasmtime/all-arch"]
posix-signals-on-macos = ["wasmtime/posix-signals-on-macos"]
component-model = [
  "wasmtime/component-model",
  "wasmtime-wast/component-model",
  "wasmtime-cli-flags/component-model"
]

# Stub feature that does nothing, for Cargo-features compatibility: the new
# backend is the default now.
experimental_x64 = []

[badges]
maintenance = { status = "actively-developed" }

[[test]]
name = "host_segfault"
harness = false

[[example]]
name = "tokio"
required-features = ["wasmtime-wasi/tokio"]

[[bench]]
name = "instantiation"
harness = false

[[bench]]
name = "thread_eager_init"
harness = false

[[bench]]
name = "trap"
harness = false

[[bench]]
name = "call"
harness = false<|MERGE_RESOLUTION|>--- conflicted
+++ resolved
@@ -127,26 +127,15 @@
 wasi-cap-std-sync = { path = "crates/wasi-common/cap-std-sync", version = "=3.0.0" }
 wasmtime-fuzzing = { path = "crates/fuzzing" }
 
-<<<<<<< HEAD
-cranelift-wasm = { path = "cranelift/wasm", version = "0.89.0" }
-cranelift-codegen = { path = "cranelift/codegen", version = "0.89.0" }
-cranelift-egraph = { path = "cranelift/egraph", version = "0.89.0" }
-cranelift-frontend = { path = "cranelift/frontend", version = "0.89.0" }
-cranelift-entity = { path = "cranelift/entity", version = "0.89.0" }
-cranelift-native = { path = "cranelift/native", version = "0.89.0" }
-cranelift-module = { path = "cranelift/module", version = "0.89.0" }
-cranelift-interpreter = { path = "cranelift/interpreter", version = "0.89.0" }
-cranelift-reader = { path = "cranelift/reader", version = "0.89.0" }
-=======
 cranelift-wasm = { path = "cranelift/wasm", version = "0.90.0" }
 cranelift-codegen = { path = "cranelift/codegen", version = "0.90.0" }
+cranelift-egraph = { path = "cranelift/egraph", version = "0.90.0" }
 cranelift-frontend = { path = "cranelift/frontend", version = "0.90.0" }
 cranelift-entity = { path = "cranelift/entity", version = "0.90.0" }
 cranelift-native = { path = "cranelift/native", version = "0.90.0" }
 cranelift-module = { path = "cranelift/module", version = "0.90.0" }
 cranelift-interpreter = { path = "cranelift/interpreter", version = "0.90.0" }
 cranelift-reader = { path = "cranelift/reader", version = "0.90.0" }
->>>>>>> b454110a
 cranelift-filetests = { path = "cranelift/filetests" }
 cranelift-object = { path = "cranelift/object", version = "0.90.0" }
 cranelift-jit = { path = "cranelift/jit", version = "0.90.0" }
