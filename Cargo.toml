--- conflicted
+++ resolved
@@ -30,13 +30,8 @@
 serde_derive = "1.0.75"
 faerie = "0.6.0"
 target-lexicon = { version = "0.2.0", default-features = false }
-<<<<<<< HEAD
-=======
 pretty_env_logger = "0.2.5"
 file-per-thread-logger = "0.1.1"
-
-[dev-dependencies]
->>>>>>> ff25397c
 wabt = "0.7"
 
 [workspace]